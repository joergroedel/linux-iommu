LIBDIR := ../../../lib
BPFDIR := $(LIBDIR)/bpf
APIDIR := ../../../include/uapi
GENDIR := ../../../../include/generated
GENHDR := $(GENDIR)/autoconf.h

ifneq ($(wildcard $(GENHDR)),)
  GENFLAGS := -DHAVE_GENHDR
endif
<<<<<<< HEAD

CFLAGS += -Wall -O2 -I$(APIDIR) -I$(LIBDIR) -I$(GENDIR) $(GENFLAGS)
LDLIBS += -lcap
=======
>>>>>>> 2ea659a9

CFLAGS += -Wall -O2 -I$(APIDIR) -I$(LIBDIR) -I$(GENDIR) $(GENFLAGS) -I../../../include
LDLIBS += -lcap -lelf

TEST_GEN_PROGS = test_verifier test_tag test_maps test_lru_map test_lpm_map test_progs

TEST_GEN_FILES = test_pkt_access.o test_xdp.o test_l4lb.o test_tcp_estats.o

TEST_PROGS := test_kmod.sh

include ../lib.mk

BPFOBJ := $(OUTPUT)/libbpf.a

$(TEST_GEN_PROGS): $(BPFOBJ)

.PHONY: force

# force a rebuild of BPFOBJ when its dependencies are updated
force:

$(BPFOBJ): force
	$(MAKE) -C $(BPFDIR) OUTPUT=$(OUTPUT)/

CLANG ?= clang

%.o: %.c
	$(CLANG) -I. -I../../../include/uapi -I../../../../samples/bpf/ \
		-Wno-compare-distinct-pointer-types \
		-O2 -target bpf -c $< -o $@<|MERGE_RESOLUTION|>--- conflicted
+++ resolved
@@ -7,12 +7,6 @@
 ifneq ($(wildcard $(GENHDR)),)
   GENFLAGS := -DHAVE_GENHDR
 endif
-<<<<<<< HEAD
-
-CFLAGS += -Wall -O2 -I$(APIDIR) -I$(LIBDIR) -I$(GENDIR) $(GENFLAGS)
-LDLIBS += -lcap
-=======
->>>>>>> 2ea659a9
 
 CFLAGS += -Wall -O2 -I$(APIDIR) -I$(LIBDIR) -I$(GENDIR) $(GENFLAGS) -I../../../include
 LDLIBS += -lcap -lelf
