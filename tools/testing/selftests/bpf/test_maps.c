--- conflicted
+++ resolved
@@ -299,10 +299,6 @@
 	unsigned int nr_cpus = bpf_num_possible_cpus();
 	BPF_DECLARE_PERCPU(long, values);
 	int key, next_key, fd, i;
-<<<<<<< HEAD
-	long long values[nr_cpus];
-=======
->>>>>>> 2ea659a9
 
 	fd = bpf_create_map(BPF_MAP_TYPE_PERCPU_ARRAY, sizeof(key),
 			    sizeof(bpf_percpu(values, 0)), 2, 0);
@@ -365,10 +361,6 @@
 	 * allocator more than anything else
 	 */
 	unsigned int nr_keys = 2000;
-<<<<<<< HEAD
-	long long values[nr_cpus];
-=======
->>>>>>> 2ea659a9
 	int key, fd, i;
 
 	fd = bpf_create_map(BPF_MAP_TYPE_PERCPU_ARRAY, sizeof(key),
