#!/bin/bash
# SPDX-License-Identifier: GPL-2.0

ret=0
sin=""
sout=""
cin=""
cout=""
ksft_skip=4
timeout_poll=30
timeout_test=$((timeout_poll * 2 + 1))
mptcp_connect=""

sec=$(date +%s)
rndh=$(printf %x $sec)-$(mktemp -u XXXXXX)
ns1="ns1-$rndh"
ns2="ns2-$rndh"
ns_sbox="ns_sbox-$rndh"

add_mark_rules()
{
	local ns=$1
	local m=$2

	local t
	for t in iptables ip6tables; do
		# just to debug: check we have multiple subflows connection requests
		ip netns exec $ns $t -A OUTPUT -p tcp --syn -m mark --mark $m -j ACCEPT

		# RST packets might be handled by a internal dummy socket
		ip netns exec $ns $t -A OUTPUT -p tcp --tcp-flags RST RST -m mark --mark 0 -j ACCEPT

		ip netns exec $ns $t -A OUTPUT -p tcp -m mark --mark $m -j ACCEPT
		ip netns exec $ns $t -A OUTPUT -p tcp -m mark --mark 0 -j DROP
	done
}

init()
{
<<<<<<< HEAD
	rndh=$(printf %x $sec)-$(mktemp -u XXXXXX)

	ns1="ns1-$rndh"
	ns2="ns2-$rndh"
	ns_sbox="ns_sbox-$rndh"

=======
	local netns
>>>>>>> b7bfaa76
	for netns in "$ns1" "$ns2" "$ns_sbox";do
		ip netns add $netns || exit $ksft_skip
		ip -net $netns link set lo up
		ip netns exec $netns sysctl -q net.mptcp.enabled=1
		ip netns exec $netns sysctl -q net.ipv4.conf.all.rp_filter=0
		ip netns exec $netns sysctl -q net.ipv4.conf.default.rp_filter=0
	done

	local i
	for i in `seq 1 4`; do
		ip link add ns1eth$i netns "$ns1" type veth peer name ns2eth$i netns "$ns2"
		ip -net "$ns1" addr add 10.0.$i.1/24 dev ns1eth$i
		ip -net "$ns1" addr add dead:beef:$i::1/64 dev ns1eth$i nodad
		ip -net "$ns1" link set ns1eth$i up

		ip -net "$ns2" addr add 10.0.$i.2/24 dev ns2eth$i
		ip -net "$ns2" addr add dead:beef:$i::2/64 dev ns2eth$i nodad
		ip -net "$ns2" link set ns2eth$i up

		# let $ns2 reach any $ns1 address from any interface
		ip -net "$ns2" route add default via 10.0.$i.1 dev ns2eth$i metric 10$i

		ip netns exec $ns1 ./pm_nl_ctl add 10.0.$i.1 flags signal
		ip netns exec $ns1 ./pm_nl_ctl add dead:beef:$i::1 flags signal

		ip netns exec $ns2 ./pm_nl_ctl add 10.0.$i.2 flags signal
		ip netns exec $ns2 ./pm_nl_ctl add dead:beef:$i::2 flags signal
	done

	ip netns exec $ns1 ./pm_nl_ctl limits 8 8
	ip netns exec $ns2 ./pm_nl_ctl limits 8 8

	add_mark_rules $ns1 1
	add_mark_rules $ns2 2
}

cleanup()
{
<<<<<<< HEAD
=======
	local netns
>>>>>>> b7bfaa76
	for netns in "$ns1" "$ns2" "$ns_sbox"; do
		ip netns del $netns
	done
	rm -f "$cin" "$cout"
	rm -f "$sin" "$sout"
}

ip -Version > /dev/null 2>&1
if [ $? -ne 0 ];then
	echo "SKIP: Could not run test without ip tool"
	exit $ksft_skip
fi

iptables -V > /dev/null 2>&1
if [ $? -ne 0 ];then
	echo "SKIP: Could not run all tests without iptables tool"
	exit $ksft_skip
fi

ip6tables -V > /dev/null 2>&1
if [ $? -ne 0 ];then
	echo "SKIP: Could not run all tests without ip6tables tool"
	exit $ksft_skip
fi

check_mark()
{
	local ns=$1
	local af=$2

	local tables=iptables

	if [ $af -eq 6 ];then
		tables=ip6tables
	fi

	local counters values
	counters=$(ip netns exec $ns $tables -v -L OUTPUT | grep DROP)
	values=${counters%DROP*}

	local v
	for v in $values; do
		if [ $v -ne 0 ]; then
			echo "FAIL: got $tables $values in ns $ns , not 0 - not all expected packets marked" 1>&2
			return 1
		fi
	done

	return 0
}

print_file_err()
{
	ls -l "$1" 1>&2
	echo "Trailing bytes are: "
	tail -c 27 "$1"
}

check_transfer()
{
	local in=$1
	local out=$2
	local what=$3

	cmp "$in" "$out" > /dev/null 2>&1
	if [ $? -ne 0 ] ;then
		echo "[ FAIL ] $what does not match (in, out):"
		print_file_err "$in"
		print_file_err "$out"
		ret=1

		return 1
	fi

	return 0
}

# $1: IP address
is_v6()
{
	[ -z "${1##*:*}" ]
}

do_transfer()
{
	local listener_ns="$1"
	local connector_ns="$2"
	local cl_proto="$3"
	local srv_proto="$4"
	local connect_addr="$5"

	local port=12001

	:> "$cout"
	:> "$sout"

	local mptcp_connect="./mptcp_connect -r 20"

	local local_addr
	if is_v6 "${connect_addr}"; then
		local_addr="::"
	else
		local_addr="0.0.0.0"
	fi

	timeout ${timeout_test} \
		ip netns exec ${listener_ns} \
			$mptcp_connect -t ${timeout_poll} -l -M 1 -p $port -s ${srv_proto} -c TIMESTAMPNS,TCPINQ \
				${local_addr} < "$sin" > "$sout" &
	local spid=$!

	sleep 1

	timeout ${timeout_test} \
		ip netns exec ${connector_ns} \
			$mptcp_connect -t ${timeout_poll} -M 2 -p $port -s ${cl_proto} -c TIMESTAMPNS,TCPINQ \
				$connect_addr < "$cin" > "$cout" &

	local cpid=$!

	wait $cpid
	local retc=$?
	wait $spid
	local rets=$?

	if [ ${rets} -ne 0 ] || [ ${retc} -ne 0 ]; then
		echo " client exit code $retc, server $rets" 1>&2
		echo -e "\nnetns ${listener_ns} socket stat for ${port}:" 1>&2
		ip netns exec ${listener_ns} ss -Menita 1>&2 -o "sport = :$port"

		echo -e "\nnetns ${connector_ns} socket stat for ${port}:" 1>&2
		ip netns exec ${connector_ns} ss -Menita 1>&2 -o "dport = :$port"

		ret=1
		return 1
	fi

	if [ $local_addr = "::" ];then
		check_mark $listener_ns 6
		check_mark $connector_ns 6
	else
		check_mark $listener_ns 4
		check_mark $connector_ns 4
	fi

	check_transfer $cin $sout "file received by server"

	rets=$?

	if [ $retc -eq 0 ] && [ $rets -eq 0 ];then
		return 0
	fi

	return 1
}

make_file()
{
	local name=$1
	local who=$2
	local size=$3

	dd if=/dev/urandom of="$name" bs=1024 count=$size 2> /dev/null
	echo -e "\nMPTCP_TEST_FILE_END_MARKER" >> "$name"

	echo "Created $name (size $size KB) containing data sent by $who"
}

do_mptcp_sockopt_tests()
{
	local lret=0

	ip netns exec "$ns_sbox" ./mptcp_sockopt
	lret=$?

	if [ $lret -ne 0 ]; then
		echo "FAIL: SOL_MPTCP getsockopt" 1>&2
		ret=$lret
		return
	fi

	ip netns exec "$ns_sbox" ./mptcp_sockopt -6
	lret=$?

	if [ $lret -ne 0 ]; then
		echo "FAIL: SOL_MPTCP getsockopt (ipv6)" 1>&2
		ret=$lret
		return
	fi
}

run_tests()
{
	local listener_ns="$1"
	local connector_ns="$2"
	local connect_addr="$3"
	local lret=0

	do_transfer ${listener_ns} ${connector_ns} MPTCP MPTCP ${connect_addr}

	lret=$?

	if [ $lret -ne 0 ]; then
		ret=$lret
		return
	fi
}

do_tcpinq_test()
{
	ip netns exec "$ns_sbox" ./mptcp_inq "$@"
	local lret=$?
	if [ $lret -ne 0 ];then
		ret=$lret
		echo "FAIL: mptcp_inq $@" 1>&2
		return $lret
	fi

	echo "PASS: TCP_INQ cmsg/ioctl $@"
	return $lret
}

do_tcpinq_tests()
{
	local lret=0

	local args
	for args in "-t tcp" "-r tcp"; do
		do_tcpinq_test $args
		lret=$?
		if [ $lret -ne 0 ] ; then
			return $lret
		fi
		do_tcpinq_test -6 $args
		lret=$?
		if [ $lret -ne 0 ] ; then
			return $lret
		fi
	done

	do_tcpinq_test -r tcp -t tcp

	return $?
}

sin=$(mktemp)
sout=$(mktemp)
cin=$(mktemp)
cout=$(mktemp)
init
make_file "$cin" "client" 1
make_file "$sin" "server" 1
trap cleanup EXIT

run_tests $ns1 $ns2 10.0.1.1
run_tests $ns1 $ns2 dead:beef:1::1

if [ $ret -eq 0 ];then
	echo "PASS: all packets had packet mark set"
fi

do_mptcp_sockopt_tests
if [ $ret -eq 0 ];then
	echo "PASS: SOL_MPTCP getsockopt has expected information"
fi

do_tcpinq_tests
exit $ret<|MERGE_RESOLUTION|>--- conflicted
+++ resolved
@@ -37,16 +37,7 @@
 
 init()
 {
-<<<<<<< HEAD
-	rndh=$(printf %x $sec)-$(mktemp -u XXXXXX)
-
-	ns1="ns1-$rndh"
-	ns2="ns2-$rndh"
-	ns_sbox="ns_sbox-$rndh"
-
-=======
 	local netns
->>>>>>> b7bfaa76
 	for netns in "$ns1" "$ns2" "$ns_sbox";do
 		ip netns add $netns || exit $ksft_skip
 		ip -net $netns link set lo up
@@ -85,10 +76,7 @@
 
 cleanup()
 {
-<<<<<<< HEAD
-=======
 	local netns
->>>>>>> b7bfaa76
 	for netns in "$ns1" "$ns2" "$ns_sbox"; do
 		ip netns del $netns
 	done
