--- conflicted
+++ resolved
@@ -139,10 +139,7 @@
 	},
 	{
 		.name = "s390",
-<<<<<<< HEAD
-=======
 		.init = s390__annotate_init,
->>>>>>> 2ea659a9
 		.objdump =  {
 			.comment_char = '#',
 		},
