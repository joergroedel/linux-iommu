--- conflicted
+++ resolved
@@ -368,11 +368,7 @@
 	if (rq->tag != -1)
 		blk_mq_put_tag(hctx, hctx->tags, ctx, rq->tag);
 	if (sched_tag != -1)
-<<<<<<< HEAD
-		blk_mq_sched_completed_request(hctx, rq);
-=======
 		blk_mq_put_tag(hctx, hctx->sched_tags, ctx, sched_tag);
->>>>>>> 2ea659a9
 	blk_mq_sched_restart(hctx);
 	blk_queue_exit(q);
 }
@@ -870,11 +866,8 @@
 		.flags = wait ? 0 : BLK_MQ_REQ_NOWAIT,
 	};
 
-<<<<<<< HEAD
-=======
 	might_sleep_if(wait);
 
->>>>>>> 2ea659a9
 	if (rq->tag != -1)
 		goto done;
 
@@ -998,15 +991,6 @@
 
 	if (list_empty(list))
 		return false;
-<<<<<<< HEAD
-
-	/*
-	 * Start off with dptr being NULL, so we start the first request
-	 * immediately, even if we have more pending.
-	 */
-	dptr = NULL;
-=======
->>>>>>> 2ea659a9
 
 	/*
 	 * Now process all the entries, sending them to the driver.
@@ -1073,16 +1057,6 @@
 
 		if (ret == BLK_MQ_RQ_QUEUE_BUSY)
 			break;
-<<<<<<< HEAD
-
-		/*
-		 * We've done the first request. If we have more than 1
-		 * left in the list, set dptr to defer issue.
-		 */
-		if (!dptr && list->next != list->prev)
-			dptr = &driver_list;
-=======
->>>>>>> 2ea659a9
 	} while (!list_empty(list));
 
 	hctx->dispatched[queued_to_index(queued)]++;
@@ -1194,19 +1168,9 @@
 		put_cpu();
 	}
 
-<<<<<<< HEAD
-	if (msecs == 0)
-		kblockd_schedule_work_on(blk_mq_hctx_next_cpu(hctx),
-					 &hctx->run_work);
-	else
-		kblockd_schedule_delayed_work_on(blk_mq_hctx_next_cpu(hctx),
-						 &hctx->delayed_run_work,
-						 msecs_to_jiffies(msecs));
-=======
 	kblockd_schedule_delayed_work_on(blk_mq_hctx_next_cpu(hctx),
 					 &hctx->run_work,
 					 msecs_to_jiffies(msecs));
->>>>>>> 2ea659a9
 }
 
 void blk_mq_delay_run_hw_queue(struct blk_mq_hw_ctx *hctx, unsigned long msecs)
@@ -1331,23 +1295,6 @@
 
 	hctx = container_of(work, struct blk_mq_hw_ctx, run_work.work);
 
-<<<<<<< HEAD
-	__blk_mq_run_hw_queue(hctx);
-}
-
-static void blk_mq_delayed_run_work_fn(struct work_struct *work)
-{
-	struct blk_mq_hw_ctx *hctx;
-
-	hctx = container_of(work, struct blk_mq_hw_ctx, delayed_run_work.work);
-
-	__blk_mq_run_hw_queue(hctx);
-}
-
-static void blk_mq_delay_work_fn(struct work_struct *work)
-{
-	struct blk_mq_hw_ctx *hctx;
-=======
 	/*
 	 * If we are stopped, don't run the queue. The exception is if
 	 * BLK_MQ_S_START_ON_RUN is set. For that case, we auto-clear
@@ -1356,7 +1303,6 @@
 	if (test_bit(BLK_MQ_S_STOPPED, &hctx->state)) {
 		if (!test_bit(BLK_MQ_S_START_ON_RUN, &hctx->state))
 			return;
->>>>>>> 2ea659a9
 
 		clear_bit(BLK_MQ_S_START_ON_RUN, &hctx->state);
 		clear_bit(BLK_MQ_S_STOPPED, &hctx->state);
@@ -1926,8 +1872,6 @@
 
 	blk_mq_sched_exit_hctx(q, hctx, hctx_idx);
 
-	blk_mq_sched_exit_hctx(q, hctx, hctx_idx);
-
 	if (set->ops->exit_hctx)
 		set->ops->exit_hctx(hctx, hctx_idx);
 
@@ -1962,13 +1906,7 @@
 	if (node == NUMA_NO_NODE)
 		node = hctx->numa_node = set->numa_node;
 
-<<<<<<< HEAD
-	INIT_WORK(&hctx->run_work, blk_mq_run_work_fn);
-	INIT_DELAYED_WORK(&hctx->delayed_run_work, blk_mq_delayed_run_work_fn);
-	INIT_DELAYED_WORK(&hctx->delay_work, blk_mq_delay_work_fn);
-=======
 	INIT_DELAYED_WORK(&hctx->run_work, blk_mq_run_work_fn);
->>>>>>> 2ea659a9
 	spin_lock_init(&hctx->lock);
 	INIT_LIST_HEAD(&hctx->dispatch);
 	hctx->queue = q;
