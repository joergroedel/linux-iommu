/*
 * blk-mq scheduling framework
 *
 * Copyright (C) 2016 Jens Axboe
 */
#include <linux/kernel.h>
#include <linux/module.h>
#include <linux/blk-mq.h>

#include <trace/events/block.h>

#include "blk.h"
#include "blk-mq.h"
#include "blk-mq-debugfs.h"
#include "blk-mq-sched.h"
#include "blk-mq-tag.h"
#include "blk-wbt.h"

void blk_mq_sched_free_hctx_data(struct request_queue *q,
				 void (*exit)(struct blk_mq_hw_ctx *))
{
	struct blk_mq_hw_ctx *hctx;
	int i;

	queue_for_each_hw_ctx(q, hctx, i) {
		if (exit && hctx->sched_data)
			exit(hctx);
		kfree(hctx->sched_data);
		hctx->sched_data = NULL;
	}
}
EXPORT_SYMBOL_GPL(blk_mq_sched_free_hctx_data);

static void __blk_mq_sched_assign_ioc(struct request_queue *q,
				      struct request *rq,
				      struct bio *bio,
				      struct io_context *ioc)
{
	struct io_cq *icq;

	spin_lock_irq(q->queue_lock);
	icq = ioc_lookup_icq(ioc, q);
	spin_unlock_irq(q->queue_lock);

	if (!icq) {
		icq = ioc_create_icq(ioc, q, GFP_ATOMIC);
		if (!icq)
			return;
	}

	rq->elv.icq = icq;
	if (!blk_mq_sched_get_rq_priv(q, rq, bio)) {
		rq->rq_flags |= RQF_ELVPRIV;
		get_io_context(icq->ioc);
		return;
	}

	rq->elv.icq = NULL;
}

static void blk_mq_sched_assign_ioc(struct request_queue *q,
				    struct request *rq, struct bio *bio)
{
	struct io_context *ioc;

	ioc = rq_ioc(bio);
	if (ioc)
		__blk_mq_sched_assign_ioc(q, rq, bio, ioc);
}

struct request *blk_mq_sched_get_request(struct request_queue *q,
					 struct bio *bio,
					 unsigned int op,
					 struct blk_mq_alloc_data *data)
{
	struct elevator_queue *e = q->elevator;
	struct request *rq;

	blk_queue_enter_live(q);
	data->q = q;
	if (likely(!data->ctx))
		data->ctx = blk_mq_get_ctx(q);
	if (likely(!data->hctx))
		data->hctx = blk_mq_map_queue(q, data->ctx->cpu);

	if (e) {
		data->flags |= BLK_MQ_REQ_INTERNAL;

		/*
		 * Flush requests are special and go directly to the
		 * dispatch list.
		 */
		if (!op_is_flush(op) && e->type->ops.mq.get_request) {
			rq = e->type->ops.mq.get_request(q, op, data);
			if (rq)
				rq->rq_flags |= RQF_QUEUED;
		} else
			rq = __blk_mq_alloc_request(data, op);
	} else {
		rq = __blk_mq_alloc_request(data, op);
	}

	if (rq) {
		if (!op_is_flush(op)) {
			rq->elv.icq = NULL;
			if (e && e->type->icq_cache)
				blk_mq_sched_assign_ioc(q, rq, bio);
		}
		data->hctx->queued++;
		return rq;
	}

	blk_queue_exit(q);
	return NULL;
}

void blk_mq_sched_put_request(struct request *rq)
{
	struct request_queue *q = rq->q;
	struct elevator_queue *e = q->elevator;

	if (rq->rq_flags & RQF_ELVPRIV) {
		blk_mq_sched_put_rq_priv(rq->q, rq);
		if (rq->elv.icq) {
			put_io_context(rq->elv.icq->ioc);
			rq->elv.icq = NULL;
		}
	}

	if ((rq->rq_flags & RQF_QUEUED) && e && e->type->ops.mq.put_request)
		e->type->ops.mq.put_request(rq);
	else
		blk_mq_finish_request(rq);
}

void blk_mq_sched_dispatch_requests(struct blk_mq_hw_ctx *hctx)
{
	struct request_queue *q = hctx->queue;
	struct elevator_queue *e = q->elevator;
	const bool has_sched_dispatch = e && e->type->ops.mq.dispatch_request;
	bool did_work = false;
	LIST_HEAD(rq_list);

	if (unlikely(blk_mq_hctx_stopped(hctx)))
		return;

	hctx->run++;

	/*
	 * If we have previous entries on our dispatch list, grab them first for
	 * more fair dispatch.
	 */
	if (!list_empty_careful(&hctx->dispatch)) {
		spin_lock(&hctx->lock);
		if (!list_empty(&hctx->dispatch))
			list_splice_init(&hctx->dispatch, &rq_list);
		spin_unlock(&hctx->lock);
	}

	/*
	 * Only ask the scheduler for requests, if we didn't have residual
	 * requests from the dispatch list. This is to avoid the case where
	 * we only ever dispatch a fraction of the requests available because
	 * of low device queue depth. Once we pull requests out of the IO
	 * scheduler, we can no longer merge or sort them. So it's best to
	 * leave them there for as long as we can. Mark the hw queue as
	 * needing a restart in that case.
	 */
	if (!list_empty(&rq_list)) {
		blk_mq_sched_mark_restart_hctx(hctx);
		did_work = blk_mq_dispatch_rq_list(q, &rq_list);
	} else if (!has_sched_dispatch) {
		blk_mq_flush_busy_ctxs(hctx, &rq_list);
		blk_mq_dispatch_rq_list(q, &rq_list);
	}

	/*
	 * We want to dispatch from the scheduler if we had no work left
	 * on the dispatch list, OR if we did have work but weren't able
	 * to make progress.
	 */
	if (!did_work && has_sched_dispatch) {
		do {
			struct request *rq;

			rq = e->type->ops.mq.dispatch_request(hctx);
			if (!rq)
				break;
			list_add(&rq->queuelist, &rq_list);
		} while (blk_mq_dispatch_rq_list(q, &rq_list));
	}
}

bool blk_mq_sched_try_merge(struct request_queue *q, struct bio *bio,
			    struct request **merged_request)
{
	struct request *rq;

	switch (elv_merge(q, &rq, bio)) {
	case ELEVATOR_BACK_MERGE:
		if (!blk_mq_sched_allow_merge(q, rq, bio))
			return false;
		if (!bio_attempt_back_merge(q, rq, bio))
			return false;
		*merged_request = attempt_back_merge(q, rq);
		if (!*merged_request)
			elv_merged_request(q, rq, ELEVATOR_BACK_MERGE);
		return true;
	case ELEVATOR_FRONT_MERGE:
		if (!blk_mq_sched_allow_merge(q, rq, bio))
			return false;
		if (!bio_attempt_front_merge(q, rq, bio))
			return false;
		*merged_request = attempt_front_merge(q, rq);
		if (!*merged_request)
			elv_merged_request(q, rq, ELEVATOR_FRONT_MERGE);
		return true;
	default:
		return false;
	}
}
EXPORT_SYMBOL_GPL(blk_mq_sched_try_merge);

bool __blk_mq_sched_bio_merge(struct request_queue *q, struct bio *bio)
{
	struct elevator_queue *e = q->elevator;

	if (e->type->ops.mq.bio_merge) {
		struct blk_mq_ctx *ctx = blk_mq_get_ctx(q);
		struct blk_mq_hw_ctx *hctx = blk_mq_map_queue(q, ctx->cpu);

		blk_mq_put_ctx(ctx);
		return e->type->ops.mq.bio_merge(hctx, bio);
	}

	return false;
}

bool blk_mq_sched_try_insert_merge(struct request_queue *q, struct request *rq)
{
	return rq_mergeable(rq) && elv_attempt_insert_merge(q, rq);
}
EXPORT_SYMBOL_GPL(blk_mq_sched_try_insert_merge);

void blk_mq_sched_request_inserted(struct request *rq)
{
	trace_block_rq_insert(rq->q, rq);
}
EXPORT_SYMBOL_GPL(blk_mq_sched_request_inserted);

static bool blk_mq_sched_bypass_insert(struct blk_mq_hw_ctx *hctx,
				       struct request *rq)
{
	if (rq->tag == -1) {
		rq->rq_flags |= RQF_SORTED;
		return false;
	}

	/*
	 * If we already have a real request tag, send directly to
	 * the dispatch list.
	 */
	spin_lock(&hctx->lock);
	list_add(&rq->queuelist, &hctx->dispatch);
	spin_unlock(&hctx->lock);
	return true;
}

static bool blk_mq_sched_restart_hctx(struct blk_mq_hw_ctx *hctx)
{
	if (test_bit(BLK_MQ_S_SCHED_RESTART, &hctx->state)) {
		clear_bit(BLK_MQ_S_SCHED_RESTART, &hctx->state);
		if (blk_mq_hctx_has_pending(hctx)) {
			blk_mq_run_hw_queue(hctx, true);
			return true;
		}
	}
	return false;
}

/**
 * list_for_each_entry_rcu_rr - iterate in a round-robin fashion over rcu list
 * @pos:    loop cursor.
 * @skip:   the list element that will not be examined. Iteration starts at
 *          @skip->next.
 * @head:   head of the list to examine. This list must have at least one
 *          element, namely @skip.
 * @member: name of the list_head structure within typeof(*pos).
 */
#define list_for_each_entry_rcu_rr(pos, skip, head, member)		\
	for ((pos) = (skip);						\
	     (pos = (pos)->member.next != (head) ? list_entry_rcu(	\
			(pos)->member.next, typeof(*pos), member) :	\
	      list_entry_rcu((pos)->member.next->next, typeof(*pos), member)), \
	     (pos) != (skip); )

/*
 * Called after a driver tag has been freed to check whether a hctx needs to
 * be restarted. Restarts @hctx if its tag set is not shared. Restarts hardware
 * queues in a round-robin fashion if the tag set of @hctx is shared with other
 * hardware queues.
 */
void blk_mq_sched_restart(struct blk_mq_hw_ctx *const hctx)
{
	struct blk_mq_tags *const tags = hctx->tags;
	struct blk_mq_tag_set *const set = hctx->queue->tag_set;
	struct request_queue *const queue = hctx->queue, *q;
	struct blk_mq_hw_ctx *hctx2;
	unsigned int i, j;

	if (set->flags & BLK_MQ_F_TAG_SHARED) {
		rcu_read_lock();
		list_for_each_entry_rcu_rr(q, queue, &set->tag_list,
					   tag_set_list) {
			queue_for_each_hw_ctx(q, hctx2, i)
				if (hctx2->tags == tags &&
				    blk_mq_sched_restart_hctx(hctx2))
					goto done;
<<<<<<< HEAD
		}
		j = hctx->queue_num + 1;
		for (i = 0; i < queue->nr_hw_queues; i++, j++) {
			if (j == queue->nr_hw_queues)
				j = 0;
			hctx2 = queue->queue_hw_ctx[j];
			if (hctx2->tags == tags &&
			    blk_mq_sched_restart_hctx(hctx2))
				break;
		}
=======
		}
		j = hctx->queue_num + 1;
		for (i = 0; i < queue->nr_hw_queues; i++, j++) {
			if (j == queue->nr_hw_queues)
				j = 0;
			hctx2 = queue->queue_hw_ctx[j];
			if (hctx2->tags == tags &&
			    blk_mq_sched_restart_hctx(hctx2))
				break;
		}
>>>>>>> 2ea659a9
done:
		rcu_read_unlock();
	} else {
		blk_mq_sched_restart_hctx(hctx);
	}
}

/*
 * Add flush/fua to the queue. If we fail getting a driver tag, then
 * punt to the requeue list. Requeue will re-invoke us from a context
 * that's safe to block from.
 */
static void blk_mq_sched_insert_flush(struct blk_mq_hw_ctx *hctx,
				      struct request *rq, bool can_block)
{
	if (blk_mq_get_driver_tag(rq, &hctx, can_block)) {
		blk_insert_flush(rq);
		blk_mq_run_hw_queue(hctx, true);
	} else
		blk_mq_add_to_requeue_list(rq, false, true);
}

void blk_mq_sched_insert_request(struct request *rq, bool at_head,
				 bool run_queue, bool async, bool can_block)
{
	struct request_queue *q = rq->q;
	struct elevator_queue *e = q->elevator;
	struct blk_mq_ctx *ctx = rq->mq_ctx;
	struct blk_mq_hw_ctx *hctx = blk_mq_map_queue(q, ctx->cpu);

	if (rq->tag == -1 && op_is_flush(rq->cmd_flags)) {
		blk_mq_sched_insert_flush(hctx, rq, can_block);
		return;
	}

	if (e && blk_mq_sched_bypass_insert(hctx, rq))
		goto run;

	if (e && e->type->ops.mq.insert_requests) {
		LIST_HEAD(list);

		list_add(&rq->queuelist, &list);
		e->type->ops.mq.insert_requests(hctx, &list, at_head);
	} else {
		spin_lock(&ctx->lock);
		__blk_mq_insert_request(hctx, rq, at_head);
		spin_unlock(&ctx->lock);
	}

run:
	if (run_queue)
		blk_mq_run_hw_queue(hctx, async);
}

void blk_mq_sched_insert_requests(struct request_queue *q,
				  struct blk_mq_ctx *ctx,
				  struct list_head *list, bool run_queue_async)
{
	struct blk_mq_hw_ctx *hctx = blk_mq_map_queue(q, ctx->cpu);
	struct elevator_queue *e = hctx->queue->elevator;

	if (e) {
		struct request *rq, *next;

		/*
		 * We bypass requests that already have a driver tag assigned,
		 * which should only be flushes. Flushes are only ever inserted
		 * as single requests, so we shouldn't ever hit the
		 * WARN_ON_ONCE() below (but let's handle it just in case).
		 */
		list_for_each_entry_safe(rq, next, list, queuelist) {
			if (WARN_ON_ONCE(rq->tag != -1)) {
				list_del_init(&rq->queuelist);
				blk_mq_sched_bypass_insert(hctx, rq);
			}
		}
	}

	if (e && e->type->ops.mq.insert_requests)
		e->type->ops.mq.insert_requests(hctx, list, false);
	else
		blk_mq_insert_requests(hctx, ctx, list);

	blk_mq_run_hw_queue(hctx, run_queue_async);
}

static void blk_mq_sched_free_tags(struct blk_mq_tag_set *set,
				   struct blk_mq_hw_ctx *hctx,
				   unsigned int hctx_idx)
{
	if (hctx->sched_tags) {
		blk_mq_free_rqs(set, hctx->sched_tags, hctx_idx);
		blk_mq_free_rq_map(hctx->sched_tags);
		hctx->sched_tags = NULL;
	}
}

static int blk_mq_sched_alloc_tags(struct request_queue *q,
				   struct blk_mq_hw_ctx *hctx,
				   unsigned int hctx_idx)
{
	struct blk_mq_tag_set *set = q->tag_set;
	int ret;

	hctx->sched_tags = blk_mq_alloc_rq_map(set, hctx_idx, q->nr_requests,
					       set->reserved_tags);
	if (!hctx->sched_tags)
		return -ENOMEM;

	ret = blk_mq_alloc_rqs(set, hctx->sched_tags, hctx_idx, q->nr_requests);
	if (ret)
		blk_mq_sched_free_tags(set, hctx, hctx_idx);

	return ret;
}

static void blk_mq_sched_tags_teardown(struct request_queue *q)
{
	struct blk_mq_tag_set *set = q->tag_set;
	struct blk_mq_hw_ctx *hctx;
	int i;

	queue_for_each_hw_ctx(q, hctx, i)
		blk_mq_sched_free_tags(set, hctx, i);
}

int blk_mq_sched_init_hctx(struct request_queue *q, struct blk_mq_hw_ctx *hctx,
			   unsigned int hctx_idx)
{
	struct elevator_queue *e = q->elevator;
<<<<<<< HEAD
=======
	int ret;
>>>>>>> 2ea659a9

	if (!e)
		return 0;

<<<<<<< HEAD
	return blk_mq_sched_alloc_tags(q, hctx, hctx_idx);
=======
	ret = blk_mq_sched_alloc_tags(q, hctx, hctx_idx);
	if (ret)
		return ret;

	if (e->type->ops.mq.init_hctx) {
		ret = e->type->ops.mq.init_hctx(hctx, hctx_idx);
		if (ret) {
			blk_mq_sched_free_tags(q->tag_set, hctx, hctx_idx);
			return ret;
		}
	}

	blk_mq_debugfs_register_sched_hctx(q, hctx);

	return 0;
>>>>>>> 2ea659a9
}

void blk_mq_sched_exit_hctx(struct request_queue *q, struct blk_mq_hw_ctx *hctx,
			    unsigned int hctx_idx)
{
	struct elevator_queue *e = q->elevator;

	if (!e)
		return;

<<<<<<< HEAD
=======
	blk_mq_debugfs_unregister_sched_hctx(hctx);

	if (e->type->ops.mq.exit_hctx && hctx->sched_data) {
		e->type->ops.mq.exit_hctx(hctx, hctx_idx);
		hctx->sched_data = NULL;
	}

>>>>>>> 2ea659a9
	blk_mq_sched_free_tags(q->tag_set, hctx, hctx_idx);
}

int blk_mq_init_sched(struct request_queue *q, struct elevator_type *e)
{
	struct blk_mq_hw_ctx *hctx;
<<<<<<< HEAD
=======
	struct elevator_queue *eq;
>>>>>>> 2ea659a9
	unsigned int i;
	int ret;

	if (!e) {
		q->elevator = NULL;
		return 0;
	}

	/*
	 * Default to 256, since we don't split into sync/async like the
	 * old code did. Additionally, this is a per-hw queue depth.
	 */
	q->nr_requests = 2 * BLKDEV_MAX_RQ;

	queue_for_each_hw_ctx(q, hctx, i) {
		ret = blk_mq_sched_alloc_tags(q, hctx, i);
		if (ret)
			goto err;
	}

	ret = e->ops.mq.init_sched(q, e);
	if (ret)
		goto err;
<<<<<<< HEAD
=======

	blk_mq_debugfs_register_sched(q);

	queue_for_each_hw_ctx(q, hctx, i) {
		if (e->ops.mq.init_hctx) {
			ret = e->ops.mq.init_hctx(hctx, i);
			if (ret) {
				eq = q->elevator;
				blk_mq_exit_sched(q, eq);
				kobject_put(&eq->kobj);
				return ret;
			}
		}
		blk_mq_debugfs_register_sched_hctx(q, hctx);
	}
>>>>>>> 2ea659a9

	return 0;

err:
	blk_mq_sched_tags_teardown(q);
	q->elevator = NULL;
	return ret;
}

void blk_mq_exit_sched(struct request_queue *q, struct elevator_queue *e)
{
<<<<<<< HEAD
=======
	struct blk_mq_hw_ctx *hctx;
	unsigned int i;

	queue_for_each_hw_ctx(q, hctx, i) {
		blk_mq_debugfs_unregister_sched_hctx(hctx);
		if (e->type->ops.mq.exit_hctx && hctx->sched_data) {
			e->type->ops.mq.exit_hctx(hctx, i);
			hctx->sched_data = NULL;
		}
	}
	blk_mq_debugfs_unregister_sched(q);
>>>>>>> 2ea659a9
	if (e->type->ops.mq.exit_sched)
		e->type->ops.mq.exit_sched(e);
	blk_mq_sched_tags_teardown(q);
	q->elevator = NULL;
}

int blk_mq_sched_init(struct request_queue *q)
{
	int ret;

	mutex_lock(&q->sysfs_lock);
	ret = elevator_init(q, NULL);
	mutex_unlock(&q->sysfs_lock);

	return ret;
}<|MERGE_RESOLUTION|>--- conflicted
+++ resolved
@@ -316,7 +316,6 @@
 				if (hctx2->tags == tags &&
 				    blk_mq_sched_restart_hctx(hctx2))
 					goto done;
-<<<<<<< HEAD
 		}
 		j = hctx->queue_num + 1;
 		for (i = 0; i < queue->nr_hw_queues; i++, j++) {
@@ -327,18 +326,6 @@
 			    blk_mq_sched_restart_hctx(hctx2))
 				break;
 		}
-=======
-		}
-		j = hctx->queue_num + 1;
-		for (i = 0; i < queue->nr_hw_queues; i++, j++) {
-			if (j == queue->nr_hw_queues)
-				j = 0;
-			hctx2 = queue->queue_hw_ctx[j];
-			if (hctx2->tags == tags &&
-			    blk_mq_sched_restart_hctx(hctx2))
-				break;
-		}
->>>>>>> 2ea659a9
 done:
 		rcu_read_unlock();
 	} else {
@@ -469,17 +456,11 @@
 			   unsigned int hctx_idx)
 {
 	struct elevator_queue *e = q->elevator;
-<<<<<<< HEAD
-=======
 	int ret;
->>>>>>> 2ea659a9
 
 	if (!e)
 		return 0;
 
-<<<<<<< HEAD
-	return blk_mq_sched_alloc_tags(q, hctx, hctx_idx);
-=======
 	ret = blk_mq_sched_alloc_tags(q, hctx, hctx_idx);
 	if (ret)
 		return ret;
@@ -495,7 +476,6 @@
 	blk_mq_debugfs_register_sched_hctx(q, hctx);
 
 	return 0;
->>>>>>> 2ea659a9
 }
 
 void blk_mq_sched_exit_hctx(struct request_queue *q, struct blk_mq_hw_ctx *hctx,
@@ -506,8 +486,6 @@
 	if (!e)
 		return;
 
-<<<<<<< HEAD
-=======
 	blk_mq_debugfs_unregister_sched_hctx(hctx);
 
 	if (e->type->ops.mq.exit_hctx && hctx->sched_data) {
@@ -515,17 +493,13 @@
 		hctx->sched_data = NULL;
 	}
 
->>>>>>> 2ea659a9
 	blk_mq_sched_free_tags(q->tag_set, hctx, hctx_idx);
 }
 
 int blk_mq_init_sched(struct request_queue *q, struct elevator_type *e)
 {
 	struct blk_mq_hw_ctx *hctx;
-<<<<<<< HEAD
-=======
 	struct elevator_queue *eq;
->>>>>>> 2ea659a9
 	unsigned int i;
 	int ret;
 
@@ -549,8 +523,6 @@
 	ret = e->ops.mq.init_sched(q, e);
 	if (ret)
 		goto err;
-<<<<<<< HEAD
-=======
 
 	blk_mq_debugfs_register_sched(q);
 
@@ -566,7 +538,6 @@
 		}
 		blk_mq_debugfs_register_sched_hctx(q, hctx);
 	}
->>>>>>> 2ea659a9
 
 	return 0;
 
@@ -578,8 +549,6 @@
 
 void blk_mq_exit_sched(struct request_queue *q, struct elevator_queue *e)
 {
-<<<<<<< HEAD
-=======
 	struct blk_mq_hw_ctx *hctx;
 	unsigned int i;
 
@@ -591,7 +560,6 @@
 		}
 	}
 	blk_mq_debugfs_unregister_sched(q);
->>>>>>> 2ea659a9
 	if (e->type->ops.mq.exit_sched)
 		e->type->ops.mq.exit_sched(e);
 	blk_mq_sched_tags_teardown(q);
