--- conflicted
+++ resolved
@@ -4856,8 +4856,6 @@
 
 	if (no_iommu || dmar_disabled) {
 		/*
-<<<<<<< HEAD
-=======
 		 * We exit the function here to ensure IOMMU's remapping and
 		 * mempool aren't setup, which means that the IOMMU's PMRs
 		 * won't be disabled via the call to init_dmars(). So disable
@@ -4871,7 +4869,6 @@
 		}
 
 		/*
->>>>>>> 2ea659a9
 		 * Make sure the IOMMUs are switched off, even when we
 		 * boot into a kexec kernel and the previous kernel left
 		 * them enabled
