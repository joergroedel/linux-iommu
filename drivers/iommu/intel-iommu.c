// SPDX-License-Identifier: GPL-2.0-only
/*
 * Copyright © 2006-2014 Intel Corporation.
 *
 * Authors: David Woodhouse <dwmw2@infradead.org>,
 *          Ashok Raj <ashok.raj@intel.com>,
 *          Shaohua Li <shaohua.li@intel.com>,
 *          Anil S Keshavamurthy <anil.s.keshavamurthy@intel.com>,
 *          Fenghua Yu <fenghua.yu@intel.com>
 *          Joerg Roedel <jroedel@suse.de>
 */

#define pr_fmt(fmt)     "DMAR: " fmt
#define dev_fmt(fmt)    pr_fmt(fmt)

#include <linux/init.h>
#include <linux/bitmap.h>
#include <linux/debugfs.h>
#include <linux/export.h>
#include <linux/slab.h>
#include <linux/irq.h>
#include <linux/interrupt.h>
#include <linux/spinlock.h>
#include <linux/pci.h>
#include <linux/dmar.h>
#include <linux/dma-mapping.h>
#include <linux/mempool.h>
#include <linux/memory.h>
#include <linux/cpu.h>
#include <linux/timer.h>
#include <linux/io.h>
#include <linux/iova.h>
#include <linux/iommu.h>
#include <linux/intel-iommu.h>
#include <linux/syscore_ops.h>
#include <linux/tboot.h>
#include <linux/dmi.h>
#include <linux/pci-ats.h>
#include <linux/memblock.h>
#include <linux/dma-contiguous.h>
#include <linux/dma-direct.h>
#include <linux/crash_dump.h>
#include <linux/numa.h>
#include <linux/swiotlb.h>
#include <asm/irq_remapping.h>
#include <asm/cacheflush.h>
#include <asm/iommu.h>
#include <trace/events/intel_iommu.h>

#include "irq_remapping.h"
#include "intel-pasid.h"

#define ROOT_SIZE		VTD_PAGE_SIZE
#define CONTEXT_SIZE		VTD_PAGE_SIZE

#define IS_GFX_DEVICE(pdev) ((pdev->class >> 16) == PCI_BASE_CLASS_DISPLAY)
#define IS_USB_DEVICE(pdev) ((pdev->class >> 8) == PCI_CLASS_SERIAL_USB)
#define IS_ISA_DEVICE(pdev) ((pdev->class >> 8) == PCI_CLASS_BRIDGE_ISA)
#define IS_AZALIA(pdev) ((pdev)->vendor == 0x8086 && (pdev)->device == 0x3a3e)

#define IOAPIC_RANGE_START	(0xfee00000)
#define IOAPIC_RANGE_END	(0xfeefffff)
#define IOVA_START_ADDR		(0x1000)

#define DEFAULT_DOMAIN_ADDRESS_WIDTH 57

#define MAX_AGAW_WIDTH 64
#define MAX_AGAW_PFN_WIDTH	(MAX_AGAW_WIDTH - VTD_PAGE_SHIFT)

#define __DOMAIN_MAX_PFN(gaw)  ((((uint64_t)1) << (gaw-VTD_PAGE_SHIFT)) - 1)
#define __DOMAIN_MAX_ADDR(gaw) ((((uint64_t)1) << gaw) - 1)

/* We limit DOMAIN_MAX_PFN to fit in an unsigned long, and DOMAIN_MAX_ADDR
   to match. That way, we can use 'unsigned long' for PFNs with impunity. */
#define DOMAIN_MAX_PFN(gaw)	((unsigned long) min_t(uint64_t, \
				__DOMAIN_MAX_PFN(gaw), (unsigned long)-1))
#define DOMAIN_MAX_ADDR(gaw)	(((uint64_t)__DOMAIN_MAX_PFN(gaw)) << VTD_PAGE_SHIFT)

/* IO virtual address start page frame number */
#define IOVA_START_PFN		(1)

#define IOVA_PFN(addr)		((addr) >> PAGE_SHIFT)

/* page table handling */
#define LEVEL_STRIDE		(9)
#define LEVEL_MASK		(((u64)1 << LEVEL_STRIDE) - 1)

/*
 * This bitmap is used to advertise the page sizes our hardware support
 * to the IOMMU core, which will then use this information to split
 * physically contiguous memory regions it is mapping into page sizes
 * that we support.
 *
 * Traditionally the IOMMU core just handed us the mappings directly,
 * after making sure the size is an order of a 4KiB page and that the
 * mapping has natural alignment.
 *
 * To retain this behavior, we currently advertise that we support
 * all page sizes that are an order of 4KiB.
 *
 * If at some point we'd like to utilize the IOMMU core's new behavior,
 * we could change this to advertise the real page sizes we support.
 */
#define INTEL_IOMMU_PGSIZES	(~0xFFFUL)

static inline int agaw_to_level(int agaw)
{
	return agaw + 2;
}

static inline int agaw_to_width(int agaw)
{
	return min_t(int, 30 + agaw * LEVEL_STRIDE, MAX_AGAW_WIDTH);
}

static inline int width_to_agaw(int width)
{
	return DIV_ROUND_UP(width - 30, LEVEL_STRIDE);
}

static inline unsigned int level_to_offset_bits(int level)
{
	return (level - 1) * LEVEL_STRIDE;
}

static inline int pfn_level_offset(unsigned long pfn, int level)
{
	return (pfn >> level_to_offset_bits(level)) & LEVEL_MASK;
}

static inline unsigned long level_mask(int level)
{
	return -1UL << level_to_offset_bits(level);
}

static inline unsigned long level_size(int level)
{
	return 1UL << level_to_offset_bits(level);
}

static inline unsigned long align_to_level(unsigned long pfn, int level)
{
	return (pfn + level_size(level) - 1) & level_mask(level);
}

static inline unsigned long lvl_to_nr_pages(unsigned int lvl)
{
	return  1 << min_t(int, (lvl - 1) * LEVEL_STRIDE, MAX_AGAW_PFN_WIDTH);
}

/* VT-d pages must always be _smaller_ than MM pages. Otherwise things
   are never going to work. */
static inline unsigned long dma_to_mm_pfn(unsigned long dma_pfn)
{
	return dma_pfn >> (PAGE_SHIFT - VTD_PAGE_SHIFT);
}

static inline unsigned long mm_to_dma_pfn(unsigned long mm_pfn)
{
	return mm_pfn << (PAGE_SHIFT - VTD_PAGE_SHIFT);
}
static inline unsigned long page_to_dma_pfn(struct page *pg)
{
	return mm_to_dma_pfn(page_to_pfn(pg));
}
static inline unsigned long virt_to_dma_pfn(void *p)
{
	return page_to_dma_pfn(virt_to_page(p));
}

/* global iommu list, set NULL for ignored DMAR units */
static struct intel_iommu **g_iommus;

static void __init check_tylersburg_isoch(void);
static int rwbf_quirk;

/*
 * set to 1 to panic kernel if can't successfully enable VT-d
 * (used when kernel is launched w/ TXT)
 */
static int force_on = 0;
int intel_iommu_tboot_noforce;
static int no_platform_optin;

#define ROOT_ENTRY_NR (VTD_PAGE_SIZE/sizeof(struct root_entry))

/*
 * Take a root_entry and return the Lower Context Table Pointer (LCTP)
 * if marked present.
 */
static phys_addr_t root_entry_lctp(struct root_entry *re)
{
	if (!(re->lo & 1))
		return 0;

	return re->lo & VTD_PAGE_MASK;
}

/*
 * Take a root_entry and return the Upper Context Table Pointer (UCTP)
 * if marked present.
 */
static phys_addr_t root_entry_uctp(struct root_entry *re)
{
	if (!(re->hi & 1))
		return 0;

	return re->hi & VTD_PAGE_MASK;
}

static inline void context_clear_pasid_enable(struct context_entry *context)
{
	context->lo &= ~(1ULL << 11);
}

static inline bool context_pasid_enabled(struct context_entry *context)
{
	return !!(context->lo & (1ULL << 11));
}

static inline void context_set_copied(struct context_entry *context)
{
	context->hi |= (1ull << 3);
}

static inline bool context_copied(struct context_entry *context)
{
	return !!(context->hi & (1ULL << 3));
}

static inline bool __context_present(struct context_entry *context)
{
	return (context->lo & 1);
}

bool context_present(struct context_entry *context)
{
	return context_pasid_enabled(context) ?
	     __context_present(context) :
	     __context_present(context) && !context_copied(context);
}

static inline void context_set_present(struct context_entry *context)
{
	context->lo |= 1;
}

static inline void context_set_fault_enable(struct context_entry *context)
{
	context->lo &= (((u64)-1) << 2) | 1;
}

static inline void context_set_translation_type(struct context_entry *context,
						unsigned long value)
{
	context->lo &= (((u64)-1) << 4) | 3;
	context->lo |= (value & 3) << 2;
}

static inline void context_set_address_root(struct context_entry *context,
					    unsigned long value)
{
	context->lo &= ~VTD_PAGE_MASK;
	context->lo |= value & VTD_PAGE_MASK;
}

static inline void context_set_address_width(struct context_entry *context,
					     unsigned long value)
{
	context->hi |= value & 7;
}

static inline void context_set_domain_id(struct context_entry *context,
					 unsigned long value)
{
	context->hi |= (value & ((1 << 16) - 1)) << 8;
}

static inline int context_domain_id(struct context_entry *c)
{
	return((c->hi >> 8) & 0xffff);
}

static inline void context_clear_entry(struct context_entry *context)
{
	context->lo = 0;
	context->hi = 0;
}

/*
 * This domain is a statically identity mapping domain.
 *	1. This domain creats a static 1:1 mapping to all usable memory.
 * 	2. It maps to each iommu if successful.
 *	3. Each iommu mapps to this domain if successful.
 */
static struct dmar_domain *si_domain;
static int hw_pass_through = 1;

#define for_each_domain_iommu(idx, domain)			\
	for (idx = 0; idx < g_num_of_iommus; idx++)		\
		if (domain->iommu_refcnt[idx])

struct dmar_rmrr_unit {
	struct list_head list;		/* list of rmrr units	*/
	struct acpi_dmar_header *hdr;	/* ACPI header		*/
	u64	base_address;		/* reserved base address*/
	u64	end_address;		/* reserved end address */
	struct dmar_dev_scope *devices;	/* target devices */
	int	devices_cnt;		/* target device count */
};

struct dmar_atsr_unit {
	struct list_head list;		/* list of ATSR units */
	struct acpi_dmar_header *hdr;	/* ACPI header */
	struct dmar_dev_scope *devices;	/* target devices */
	int devices_cnt;		/* target device count */
	u8 include_all:1;		/* include all ports */
};

static LIST_HEAD(dmar_atsr_units);
static LIST_HEAD(dmar_rmrr_units);

#define for_each_rmrr_units(rmrr) \
	list_for_each_entry(rmrr, &dmar_rmrr_units, list)

/* bitmap for indexing intel_iommus */
static int g_num_of_iommus;

static void domain_exit(struct dmar_domain *domain);
static void domain_remove_dev_info(struct dmar_domain *domain);
static void dmar_remove_one_dev_info(struct device *dev);
static void __dmar_remove_one_dev_info(struct device_domain_info *info);
static int intel_iommu_attach_device(struct iommu_domain *domain,
				     struct device *dev);
static phys_addr_t intel_iommu_iova_to_phys(struct iommu_domain *domain,
					    dma_addr_t iova);

#ifdef CONFIG_INTEL_IOMMU_DEFAULT_ON
int dmar_disabled = 0;
#else
int dmar_disabled = 1;
#endif /* CONFIG_INTEL_IOMMU_DEFAULT_ON */

#ifdef CONFIG_INTEL_IOMMU_SCALABLE_MODE_DEFAULT_ON
int intel_iommu_sm = 1;
#else
int intel_iommu_sm;
#endif /* CONFIG_INTEL_IOMMU_SCALABLE_MODE_DEFAULT_ON */

int intel_iommu_enabled = 0;
EXPORT_SYMBOL_GPL(intel_iommu_enabled);

static int dmar_map_gfx = 1;
static int dmar_forcedac;
static int intel_iommu_strict;
static int intel_iommu_superpage = 1;
static int iommu_identity_mapping;
static int intel_no_bounce;

#define IDENTMAP_GFX		2
#define IDENTMAP_AZALIA		4

int intel_iommu_gfx_mapped;
EXPORT_SYMBOL_GPL(intel_iommu_gfx_mapped);

#define DUMMY_DEVICE_DOMAIN_INFO ((struct device_domain_info *)(-1))
#define DEFER_DEVICE_DOMAIN_INFO ((struct device_domain_info *)(-2))
struct device_domain_info *get_domain_info(struct device *dev)
{
	struct device_domain_info *info;

	if (!dev)
		return NULL;

	info = dev->archdata.iommu;
	if (unlikely(info == DUMMY_DEVICE_DOMAIN_INFO ||
		     info == DEFER_DEVICE_DOMAIN_INFO))
		return NULL;

	return info;
}

DEFINE_SPINLOCK(device_domain_lock);
static LIST_HEAD(device_domain_list);

#define device_needs_bounce(d) (!intel_no_bounce && dev_is_pci(d) &&	\
				to_pci_dev(d)->untrusted)

/*
 * Iterate over elements in device_domain_list and call the specified
 * callback @fn against each element.
 */
int for_each_device_domain(int (*fn)(struct device_domain_info *info,
				     void *data), void *data)
{
	int ret = 0;
	unsigned long flags;
	struct device_domain_info *info;

	spin_lock_irqsave(&device_domain_lock, flags);
	list_for_each_entry(info, &device_domain_list, global) {
		ret = fn(info, data);
		if (ret) {
			spin_unlock_irqrestore(&device_domain_lock, flags);
			return ret;
		}
	}
	spin_unlock_irqrestore(&device_domain_lock, flags);

	return 0;
}

const struct iommu_ops intel_iommu_ops;

static bool translation_pre_enabled(struct intel_iommu *iommu)
{
	return (iommu->flags & VTD_FLAG_TRANS_PRE_ENABLED);
}

static void clear_translation_pre_enabled(struct intel_iommu *iommu)
{
	iommu->flags &= ~VTD_FLAG_TRANS_PRE_ENABLED;
}

static void init_translation_status(struct intel_iommu *iommu)
{
	u32 gsts;

	gsts = readl(iommu->reg + DMAR_GSTS_REG);
	if (gsts & DMA_GSTS_TES)
		iommu->flags |= VTD_FLAG_TRANS_PRE_ENABLED;
}

static int __init intel_iommu_setup(char *str)
{
	if (!str)
		return -EINVAL;
	while (*str) {
		if (!strncmp(str, "on", 2)) {
			dmar_disabled = 0;
			pr_info("IOMMU enabled\n");
		} else if (!strncmp(str, "off", 3)) {
			dmar_disabled = 1;
			no_platform_optin = 1;
			pr_info("IOMMU disabled\n");
		} else if (!strncmp(str, "igfx_off", 8)) {
			dmar_map_gfx = 0;
			pr_info("Disable GFX device mapping\n");
		} else if (!strncmp(str, "forcedac", 8)) {
			pr_info("Forcing DAC for PCI devices\n");
			dmar_forcedac = 1;
		} else if (!strncmp(str, "strict", 6)) {
			pr_info("Disable batched IOTLB flush\n");
			intel_iommu_strict = 1;
		} else if (!strncmp(str, "sp_off", 6)) {
			pr_info("Disable supported super page\n");
			intel_iommu_superpage = 0;
		} else if (!strncmp(str, "sm_on", 5)) {
			pr_info("Intel-IOMMU: scalable mode supported\n");
			intel_iommu_sm = 1;
		} else if (!strncmp(str, "tboot_noforce", 13)) {
			pr_info("Intel-IOMMU: not forcing on after tboot. This could expose security risk for tboot\n");
			intel_iommu_tboot_noforce = 1;
		} else if (!strncmp(str, "nobounce", 8)) {
			pr_info("Intel-IOMMU: No bounce buffer. This could expose security risks of DMA attacks\n");
			intel_no_bounce = 1;
		}

		str += strcspn(str, ",");
		while (*str == ',')
			str++;
	}
	return 0;
}
__setup("intel_iommu=", intel_iommu_setup);

static struct kmem_cache *iommu_domain_cache;
static struct kmem_cache *iommu_devinfo_cache;

static struct dmar_domain* get_iommu_domain(struct intel_iommu *iommu, u16 did)
{
	struct dmar_domain **domains;
	int idx = did >> 8;

	domains = iommu->domains[idx];
	if (!domains)
		return NULL;

	return domains[did & 0xff];
}

static void set_iommu_domain(struct intel_iommu *iommu, u16 did,
			     struct dmar_domain *domain)
{
	struct dmar_domain **domains;
	int idx = did >> 8;

	if (!iommu->domains[idx]) {
		size_t size = 256 * sizeof(struct dmar_domain *);
		iommu->domains[idx] = kzalloc(size, GFP_ATOMIC);
	}

	domains = iommu->domains[idx];
	if (WARN_ON(!domains))
		return;
	else
		domains[did & 0xff] = domain;
}

void *alloc_pgtable_page(int node)
{
	struct page *page;
	void *vaddr = NULL;

	page = alloc_pages_node(node, GFP_ATOMIC | __GFP_ZERO, 0);
	if (page)
		vaddr = page_address(page);
	return vaddr;
}

void free_pgtable_page(void *vaddr)
{
	free_page((unsigned long)vaddr);
}

static inline void *alloc_domain_mem(void)
{
	return kmem_cache_alloc(iommu_domain_cache, GFP_ATOMIC);
}

static void free_domain_mem(void *vaddr)
{
	kmem_cache_free(iommu_domain_cache, vaddr);
}

static inline void * alloc_devinfo_mem(void)
{
	return kmem_cache_alloc(iommu_devinfo_cache, GFP_ATOMIC);
}

static inline void free_devinfo_mem(void *vaddr)
{
	kmem_cache_free(iommu_devinfo_cache, vaddr);
}

static inline int domain_type_is_si(struct dmar_domain *domain)
{
	return domain->flags & DOMAIN_FLAG_STATIC_IDENTITY;
}

static inline bool domain_use_first_level(struct dmar_domain *domain)
{
	return domain->flags & DOMAIN_FLAG_USE_FIRST_LEVEL;
}

static inline int domain_pfn_supported(struct dmar_domain *domain,
				       unsigned long pfn)
{
	int addr_width = agaw_to_width(domain->agaw) - VTD_PAGE_SHIFT;

	return !(addr_width < BITS_PER_LONG && pfn >> addr_width);
}

static int __iommu_calculate_agaw(struct intel_iommu *iommu, int max_gaw)
{
	unsigned long sagaw;
	int agaw = -1;

	sagaw = cap_sagaw(iommu->cap);
	for (agaw = width_to_agaw(max_gaw);
	     agaw >= 0; agaw--) {
		if (test_bit(agaw, &sagaw))
			break;
	}

	return agaw;
}

/*
 * Calculate max SAGAW for each iommu.
 */
int iommu_calculate_max_sagaw(struct intel_iommu *iommu)
{
	return __iommu_calculate_agaw(iommu, MAX_AGAW_WIDTH);
}

/*
 * calculate agaw for each iommu.
 * "SAGAW" may be different across iommus, use a default agaw, and
 * get a supported less agaw for iommus that don't support the default agaw.
 */
int iommu_calculate_agaw(struct intel_iommu *iommu)
{
	return __iommu_calculate_agaw(iommu, DEFAULT_DOMAIN_ADDRESS_WIDTH);
}

/* This functionin only returns single iommu in a domain */
struct intel_iommu *domain_get_iommu(struct dmar_domain *domain)
{
	int iommu_id;

	/* si_domain and vm domain should not get here. */
	if (WARN_ON(domain->domain.type != IOMMU_DOMAIN_DMA))
		return NULL;

	for_each_domain_iommu(iommu_id, domain)
		break;

	if (iommu_id < 0 || iommu_id >= g_num_of_iommus)
		return NULL;

	return g_iommus[iommu_id];
}

static void domain_update_iommu_coherency(struct dmar_domain *domain)
{
	struct dmar_drhd_unit *drhd;
	struct intel_iommu *iommu;
	bool found = false;
	int i;

	domain->iommu_coherency = 1;

	for_each_domain_iommu(i, domain) {
		found = true;
		if (!ecap_coherent(g_iommus[i]->ecap)) {
			domain->iommu_coherency = 0;
			break;
		}
	}
	if (found)
		return;

	/* No hardware attached; use lowest common denominator */
	rcu_read_lock();
	for_each_active_iommu(iommu, drhd) {
		if (!ecap_coherent(iommu->ecap)) {
			domain->iommu_coherency = 0;
			break;
		}
	}
	rcu_read_unlock();
}

static int domain_update_iommu_snooping(struct intel_iommu *skip)
{
	struct dmar_drhd_unit *drhd;
	struct intel_iommu *iommu;
	int ret = 1;

	rcu_read_lock();
	for_each_active_iommu(iommu, drhd) {
		if (iommu != skip) {
			if (!ecap_sc_support(iommu->ecap)) {
				ret = 0;
				break;
			}
		}
	}
	rcu_read_unlock();

	return ret;
}

static int domain_update_iommu_superpage(struct dmar_domain *domain,
					 struct intel_iommu *skip)
{
	struct dmar_drhd_unit *drhd;
	struct intel_iommu *iommu;
	int mask = 0x3;

	if (!intel_iommu_superpage) {
		return 0;
	}

	/* set iommu_superpage to the smallest common denominator */
	rcu_read_lock();
	for_each_active_iommu(iommu, drhd) {
		if (iommu != skip) {
			if (domain && domain_use_first_level(domain)) {
				if (!cap_fl1gp_support(iommu->cap))
					mask = 0x1;
			} else {
				mask &= cap_super_page_val(iommu->cap);
			}

			if (!mask)
				break;
		}
	}
	rcu_read_unlock();

	return fls(mask);
}

/* Some capabilities may be different across iommus */
static void domain_update_iommu_cap(struct dmar_domain *domain)
{
	domain_update_iommu_coherency(domain);
	domain->iommu_snooping = domain_update_iommu_snooping(NULL);
	domain->iommu_superpage = domain_update_iommu_superpage(domain, NULL);
}

struct context_entry *iommu_context_addr(struct intel_iommu *iommu, u8 bus,
					 u8 devfn, int alloc)
{
	struct root_entry *root = &iommu->root_entry[bus];
	struct context_entry *context;
	u64 *entry;

	entry = &root->lo;
	if (sm_supported(iommu)) {
		if (devfn >= 0x80) {
			devfn -= 0x80;
			entry = &root->hi;
		}
		devfn *= 2;
	}
	if (*entry & 1)
		context = phys_to_virt(*entry & VTD_PAGE_MASK);
	else {
		unsigned long phy_addr;
		if (!alloc)
			return NULL;

		context = alloc_pgtable_page(iommu->node);
		if (!context)
			return NULL;

		__iommu_flush_cache(iommu, (void *)context, CONTEXT_SIZE);
		phy_addr = virt_to_phys((void *)context);
		*entry = phy_addr | 1;
		__iommu_flush_cache(iommu, entry, sizeof(*entry));
	}
	return &context[devfn];
}

static int iommu_dummy(struct device *dev)
{
	return dev->archdata.iommu == DUMMY_DEVICE_DOMAIN_INFO;
}

static bool attach_deferred(struct device *dev)
{
	return dev->archdata.iommu == DEFER_DEVICE_DOMAIN_INFO;
}

/**
 * is_downstream_to_pci_bridge - test if a device belongs to the PCI
 *				 sub-hierarchy of a candidate PCI-PCI bridge
 * @dev: candidate PCI device belonging to @bridge PCI sub-hierarchy
 * @bridge: the candidate PCI-PCI bridge
 *
 * Return: true if @dev belongs to @bridge PCI sub-hierarchy, else false.
 */
static bool
is_downstream_to_pci_bridge(struct device *dev, struct device *bridge)
{
	struct pci_dev *pdev, *pbridge;

	if (!dev_is_pci(dev) || !dev_is_pci(bridge))
		return false;

	pdev = to_pci_dev(dev);
	pbridge = to_pci_dev(bridge);

	if (pbridge->subordinate &&
	    pbridge->subordinate->number <= pdev->bus->number &&
	    pbridge->subordinate->busn_res.end >= pdev->bus->number)
		return true;

	return false;
}

static struct intel_iommu *device_to_iommu(struct device *dev, u8 *bus, u8 *devfn)
{
	struct dmar_drhd_unit *drhd = NULL;
	struct intel_iommu *iommu;
	struct device *tmp;
	struct pci_dev *pdev = NULL;
	u16 segment = 0;
	int i;

	if (iommu_dummy(dev))
		return NULL;

	if (dev_is_pci(dev)) {
		struct pci_dev *pf_pdev;

		pdev = pci_real_dma_dev(to_pci_dev(dev));

		/* VFs aren't listed in scope tables; we need to look up
		 * the PF instead to find the IOMMU. */
		pf_pdev = pci_physfn(pdev);
		dev = &pf_pdev->dev;
		segment = pci_domain_nr(pdev->bus);
	} else if (has_acpi_companion(dev))
		dev = &ACPI_COMPANION(dev)->dev;

	rcu_read_lock();
	for_each_active_iommu(iommu, drhd) {
		if (pdev && segment != drhd->segment)
			continue;

		for_each_active_dev_scope(drhd->devices,
					  drhd->devices_cnt, i, tmp) {
			if (tmp == dev) {
				/* For a VF use its original BDF# not that of the PF
				 * which we used for the IOMMU lookup. Strictly speaking
				 * we could do this for all PCI devices; we only need to
				 * get the BDF# from the scope table for ACPI matches. */
				if (pdev && pdev->is_virtfn)
					goto got_pdev;

				*bus = drhd->devices[i].bus;
				*devfn = drhd->devices[i].devfn;
				goto out;
			}

			if (is_downstream_to_pci_bridge(dev, tmp))
				goto got_pdev;
		}

		if (pdev && drhd->include_all) {
		got_pdev:
			*bus = pdev->bus->number;
			*devfn = pdev->devfn;
			goto out;
		}
	}
	iommu = NULL;
 out:
	rcu_read_unlock();

	return iommu;
}

static void domain_flush_cache(struct dmar_domain *domain,
			       void *addr, int size)
{
	if (!domain->iommu_coherency)
		clflush_cache_range(addr, size);
}

static int device_context_mapped(struct intel_iommu *iommu, u8 bus, u8 devfn)
{
	struct context_entry *context;
	int ret = 0;
	unsigned long flags;

	spin_lock_irqsave(&iommu->lock, flags);
	context = iommu_context_addr(iommu, bus, devfn, 0);
	if (context)
		ret = context_present(context);
	spin_unlock_irqrestore(&iommu->lock, flags);
	return ret;
}

static void free_context_table(struct intel_iommu *iommu)
{
	int i;
	unsigned long flags;
	struct context_entry *context;

	spin_lock_irqsave(&iommu->lock, flags);
	if (!iommu->root_entry) {
		goto out;
	}
	for (i = 0; i < ROOT_ENTRY_NR; i++) {
		context = iommu_context_addr(iommu, i, 0, 0);
		if (context)
			free_pgtable_page(context);

		if (!sm_supported(iommu))
			continue;

		context = iommu_context_addr(iommu, i, 0x80, 0);
		if (context)
			free_pgtable_page(context);

	}
	free_pgtable_page(iommu->root_entry);
	iommu->root_entry = NULL;
out:
	spin_unlock_irqrestore(&iommu->lock, flags);
}

static struct dma_pte *pfn_to_dma_pte(struct dmar_domain *domain,
				      unsigned long pfn, int *target_level)
{
	struct dma_pte *parent, *pte;
	int level = agaw_to_level(domain->agaw);
	int offset;

	BUG_ON(!domain->pgd);

	if (!domain_pfn_supported(domain, pfn))
		/* Address beyond IOMMU's addressing capabilities. */
		return NULL;

	parent = domain->pgd;

	while (1) {
		void *tmp_page;

		offset = pfn_level_offset(pfn, level);
		pte = &parent[offset];
		if (!*target_level && (dma_pte_superpage(pte) || !dma_pte_present(pte)))
			break;
		if (level == *target_level)
			break;

		if (!dma_pte_present(pte)) {
			uint64_t pteval;

			tmp_page = alloc_pgtable_page(domain->nid);

			if (!tmp_page)
				return NULL;

			domain_flush_cache(domain, tmp_page, VTD_PAGE_SIZE);
			pteval = ((uint64_t)virt_to_dma_pfn(tmp_page) << VTD_PAGE_SHIFT) | DMA_PTE_READ | DMA_PTE_WRITE;
			if (domain_use_first_level(domain))
				pteval |= DMA_FL_PTE_XD;
			if (cmpxchg64(&pte->val, 0ULL, pteval))
				/* Someone else set it while we were thinking; use theirs. */
				free_pgtable_page(tmp_page);
			else
				domain_flush_cache(domain, pte, sizeof(*pte));
		}
		if (level == 1)
			break;

		parent = phys_to_virt(dma_pte_addr(pte));
		level--;
	}

	if (!*target_level)
		*target_level = level;

	return pte;
}

/* return address's pte at specific level */
static struct dma_pte *dma_pfn_level_pte(struct dmar_domain *domain,
					 unsigned long pfn,
					 int level, int *large_page)
{
	struct dma_pte *parent, *pte;
	int total = agaw_to_level(domain->agaw);
	int offset;

	parent = domain->pgd;
	while (level <= total) {
		offset = pfn_level_offset(pfn, total);
		pte = &parent[offset];
		if (level == total)
			return pte;

		if (!dma_pte_present(pte)) {
			*large_page = total;
			break;
		}

		if (dma_pte_superpage(pte)) {
			*large_page = total;
			return pte;
		}

		parent = phys_to_virt(dma_pte_addr(pte));
		total--;
	}
	return NULL;
}

/* clear last level pte, a tlb flush should be followed */
static void dma_pte_clear_range(struct dmar_domain *domain,
				unsigned long start_pfn,
				unsigned long last_pfn)
{
	unsigned int large_page;
	struct dma_pte *first_pte, *pte;

	BUG_ON(!domain_pfn_supported(domain, start_pfn));
	BUG_ON(!domain_pfn_supported(domain, last_pfn));
	BUG_ON(start_pfn > last_pfn);

	/* we don't need lock here; nobody else touches the iova range */
	do {
		large_page = 1;
		first_pte = pte = dma_pfn_level_pte(domain, start_pfn, 1, &large_page);
		if (!pte) {
			start_pfn = align_to_level(start_pfn + 1, large_page + 1);
			continue;
		}
		do {
			dma_clear_pte(pte);
			start_pfn += lvl_to_nr_pages(large_page);
			pte++;
		} while (start_pfn <= last_pfn && !first_pte_in_page(pte));

		domain_flush_cache(domain, first_pte,
				   (void *)pte - (void *)first_pte);

	} while (start_pfn && start_pfn <= last_pfn);
}

static void dma_pte_free_level(struct dmar_domain *domain, int level,
			       int retain_level, struct dma_pte *pte,
			       unsigned long pfn, unsigned long start_pfn,
			       unsigned long last_pfn)
{
	pfn = max(start_pfn, pfn);
	pte = &pte[pfn_level_offset(pfn, level)];

	do {
		unsigned long level_pfn;
		struct dma_pte *level_pte;

		if (!dma_pte_present(pte) || dma_pte_superpage(pte))
			goto next;

		level_pfn = pfn & level_mask(level);
		level_pte = phys_to_virt(dma_pte_addr(pte));

		if (level > 2) {
			dma_pte_free_level(domain, level - 1, retain_level,
					   level_pte, level_pfn, start_pfn,
					   last_pfn);
		}

		/*
		 * Free the page table if we're below the level we want to
		 * retain and the range covers the entire table.
		 */
		if (level < retain_level && !(start_pfn > level_pfn ||
		      last_pfn < level_pfn + level_size(level) - 1)) {
			dma_clear_pte(pte);
			domain_flush_cache(domain, pte, sizeof(*pte));
			free_pgtable_page(level_pte);
		}
next:
		pfn += level_size(level);
	} while (!first_pte_in_page(++pte) && pfn <= last_pfn);
}

/*
 * clear last level (leaf) ptes and free page table pages below the
 * level we wish to keep intact.
 */
static void dma_pte_free_pagetable(struct dmar_domain *domain,
				   unsigned long start_pfn,
				   unsigned long last_pfn,
				   int retain_level)
{
	BUG_ON(!domain_pfn_supported(domain, start_pfn));
	BUG_ON(!domain_pfn_supported(domain, last_pfn));
	BUG_ON(start_pfn > last_pfn);

	dma_pte_clear_range(domain, start_pfn, last_pfn);

	/* We don't need lock here; nobody else touches the iova range */
	dma_pte_free_level(domain, agaw_to_level(domain->agaw), retain_level,
			   domain->pgd, 0, start_pfn, last_pfn);

	/* free pgd */
	if (start_pfn == 0 && last_pfn == DOMAIN_MAX_PFN(domain->gaw)) {
		free_pgtable_page(domain->pgd);
		domain->pgd = NULL;
	}
}

/* When a page at a given level is being unlinked from its parent, we don't
   need to *modify* it at all. All we need to do is make a list of all the
   pages which can be freed just as soon as we've flushed the IOTLB and we
   know the hardware page-walk will no longer touch them.
   The 'pte' argument is the *parent* PTE, pointing to the page that is to
   be freed. */
static struct page *dma_pte_list_pagetables(struct dmar_domain *domain,
					    int level, struct dma_pte *pte,
					    struct page *freelist)
{
	struct page *pg;

	pg = pfn_to_page(dma_pte_addr(pte) >> PAGE_SHIFT);
	pg->freelist = freelist;
	freelist = pg;

	if (level == 1)
		return freelist;

	pte = page_address(pg);
	do {
		if (dma_pte_present(pte) && !dma_pte_superpage(pte))
			freelist = dma_pte_list_pagetables(domain, level - 1,
							   pte, freelist);
		pte++;
	} while (!first_pte_in_page(pte));

	return freelist;
}

static struct page *dma_pte_clear_level(struct dmar_domain *domain, int level,
					struct dma_pte *pte, unsigned long pfn,
					unsigned long start_pfn,
					unsigned long last_pfn,
					struct page *freelist)
{
	struct dma_pte *first_pte = NULL, *last_pte = NULL;

	pfn = max(start_pfn, pfn);
	pte = &pte[pfn_level_offset(pfn, level)];

	do {
		unsigned long level_pfn;

		if (!dma_pte_present(pte))
			goto next;

		level_pfn = pfn & level_mask(level);

		/* If range covers entire pagetable, free it */
		if (start_pfn <= level_pfn &&
		    last_pfn >= level_pfn + level_size(level) - 1) {
			/* These suborbinate page tables are going away entirely. Don't
			   bother to clear them; we're just going to *free* them. */
			if (level > 1 && !dma_pte_superpage(pte))
				freelist = dma_pte_list_pagetables(domain, level - 1, pte, freelist);

			dma_clear_pte(pte);
			if (!first_pte)
				first_pte = pte;
			last_pte = pte;
		} else if (level > 1) {
			/* Recurse down into a level that isn't *entirely* obsolete */
			freelist = dma_pte_clear_level(domain, level - 1,
						       phys_to_virt(dma_pte_addr(pte)),
						       level_pfn, start_pfn, last_pfn,
						       freelist);
		}
next:
		pfn += level_size(level);
	} while (!first_pte_in_page(++pte) && pfn <= last_pfn);

	if (first_pte)
		domain_flush_cache(domain, first_pte,
				   (void *)++last_pte - (void *)first_pte);

	return freelist;
}

/* We can't just free the pages because the IOMMU may still be walking
   the page tables, and may have cached the intermediate levels. The
   pages can only be freed after the IOTLB flush has been done. */
static struct page *domain_unmap(struct dmar_domain *domain,
				 unsigned long start_pfn,
				 unsigned long last_pfn)
{
	struct page *freelist;

	BUG_ON(!domain_pfn_supported(domain, start_pfn));
	BUG_ON(!domain_pfn_supported(domain, last_pfn));
	BUG_ON(start_pfn > last_pfn);

	/* we don't need lock here; nobody else touches the iova range */
	freelist = dma_pte_clear_level(domain, agaw_to_level(domain->agaw),
				       domain->pgd, 0, start_pfn, last_pfn, NULL);

	/* free pgd */
	if (start_pfn == 0 && last_pfn == DOMAIN_MAX_PFN(domain->gaw)) {
		struct page *pgd_page = virt_to_page(domain->pgd);
		pgd_page->freelist = freelist;
		freelist = pgd_page;

		domain->pgd = NULL;
	}

	return freelist;
}

static void dma_free_pagelist(struct page *freelist)
{
	struct page *pg;

	while ((pg = freelist)) {
		freelist = pg->freelist;
		free_pgtable_page(page_address(pg));
	}
}

static void iova_entry_free(unsigned long data)
{
	struct page *freelist = (struct page *)data;

	dma_free_pagelist(freelist);
}

/* iommu handling */
static int iommu_alloc_root_entry(struct intel_iommu *iommu)
{
	struct root_entry *root;
	unsigned long flags;

	root = (struct root_entry *)alloc_pgtable_page(iommu->node);
	if (!root) {
		pr_err("Allocating root entry for %s failed\n",
			iommu->name);
		return -ENOMEM;
	}

	__iommu_flush_cache(iommu, root, ROOT_SIZE);

	spin_lock_irqsave(&iommu->lock, flags);
	iommu->root_entry = root;
	spin_unlock_irqrestore(&iommu->lock, flags);

	return 0;
}

static void iommu_set_root_entry(struct intel_iommu *iommu)
{
	u64 addr;
	u32 sts;
	unsigned long flag;

	addr = virt_to_phys(iommu->root_entry);
	if (sm_supported(iommu))
		addr |= DMA_RTADDR_SMT;

	raw_spin_lock_irqsave(&iommu->register_lock, flag);
	dmar_writeq(iommu->reg + DMAR_RTADDR_REG, addr);

	writel(iommu->gcmd | DMA_GCMD_SRTP, iommu->reg + DMAR_GCMD_REG);

	/* Make sure hardware complete it */
	IOMMU_WAIT_OP(iommu, DMAR_GSTS_REG,
		      readl, (sts & DMA_GSTS_RTPS), sts);

	raw_spin_unlock_irqrestore(&iommu->register_lock, flag);
}

void iommu_flush_write_buffer(struct intel_iommu *iommu)
{
	u32 val;
	unsigned long flag;

	if (!rwbf_quirk && !cap_rwbf(iommu->cap))
		return;

	raw_spin_lock_irqsave(&iommu->register_lock, flag);
	writel(iommu->gcmd | DMA_GCMD_WBF, iommu->reg + DMAR_GCMD_REG);

	/* Make sure hardware complete it */
	IOMMU_WAIT_OP(iommu, DMAR_GSTS_REG,
		      readl, (!(val & DMA_GSTS_WBFS)), val);

	raw_spin_unlock_irqrestore(&iommu->register_lock, flag);
}

/* return value determine if we need a write buffer flush */
static void __iommu_flush_context(struct intel_iommu *iommu,
				  u16 did, u16 source_id, u8 function_mask,
				  u64 type)
{
	u64 val = 0;
	unsigned long flag;

	switch (type) {
	case DMA_CCMD_GLOBAL_INVL:
		val = DMA_CCMD_GLOBAL_INVL;
		break;
	case DMA_CCMD_DOMAIN_INVL:
		val = DMA_CCMD_DOMAIN_INVL|DMA_CCMD_DID(did);
		break;
	case DMA_CCMD_DEVICE_INVL:
		val = DMA_CCMD_DEVICE_INVL|DMA_CCMD_DID(did)
			| DMA_CCMD_SID(source_id) | DMA_CCMD_FM(function_mask);
		break;
	default:
		BUG();
	}
	val |= DMA_CCMD_ICC;

	raw_spin_lock_irqsave(&iommu->register_lock, flag);
	dmar_writeq(iommu->reg + DMAR_CCMD_REG, val);

	/* Make sure hardware complete it */
	IOMMU_WAIT_OP(iommu, DMAR_CCMD_REG,
		dmar_readq, (!(val & DMA_CCMD_ICC)), val);

	raw_spin_unlock_irqrestore(&iommu->register_lock, flag);
}

/* return value determine if we need a write buffer flush */
static void __iommu_flush_iotlb(struct intel_iommu *iommu, u16 did,
				u64 addr, unsigned int size_order, u64 type)
{
	int tlb_offset = ecap_iotlb_offset(iommu->ecap);
	u64 val = 0, val_iva = 0;
	unsigned long flag;

	switch (type) {
	case DMA_TLB_GLOBAL_FLUSH:
		/* global flush doesn't need set IVA_REG */
		val = DMA_TLB_GLOBAL_FLUSH|DMA_TLB_IVT;
		break;
	case DMA_TLB_DSI_FLUSH:
		val = DMA_TLB_DSI_FLUSH|DMA_TLB_IVT|DMA_TLB_DID(did);
		break;
	case DMA_TLB_PSI_FLUSH:
		val = DMA_TLB_PSI_FLUSH|DMA_TLB_IVT|DMA_TLB_DID(did);
		/* IH bit is passed in as part of address */
		val_iva = size_order | addr;
		break;
	default:
		BUG();
	}
	/* Note: set drain read/write */
#if 0
	/*
	 * This is probably to be super secure.. Looks like we can
	 * ignore it without any impact.
	 */
	if (cap_read_drain(iommu->cap))
		val |= DMA_TLB_READ_DRAIN;
#endif
	if (cap_write_drain(iommu->cap))
		val |= DMA_TLB_WRITE_DRAIN;

	raw_spin_lock_irqsave(&iommu->register_lock, flag);
	/* Note: Only uses first TLB reg currently */
	if (val_iva)
		dmar_writeq(iommu->reg + tlb_offset, val_iva);
	dmar_writeq(iommu->reg + tlb_offset + 8, val);

	/* Make sure hardware complete it */
	IOMMU_WAIT_OP(iommu, tlb_offset + 8,
		dmar_readq, (!(val & DMA_TLB_IVT)), val);

	raw_spin_unlock_irqrestore(&iommu->register_lock, flag);

	/* check IOTLB invalidation granularity */
	if (DMA_TLB_IAIG(val) == 0)
		pr_err("Flush IOTLB failed\n");
	if (DMA_TLB_IAIG(val) != DMA_TLB_IIRG(type))
		pr_debug("TLB flush request %Lx, actual %Lx\n",
			(unsigned long long)DMA_TLB_IIRG(type),
			(unsigned long long)DMA_TLB_IAIG(val));
}

static struct device_domain_info *
iommu_support_dev_iotlb (struct dmar_domain *domain, struct intel_iommu *iommu,
			 u8 bus, u8 devfn)
{
	struct device_domain_info *info;

	assert_spin_locked(&device_domain_lock);

	if (!iommu->qi)
		return NULL;

	list_for_each_entry(info, &domain->devices, link)
		if (info->iommu == iommu && info->bus == bus &&
		    info->devfn == devfn) {
			if (info->ats_supported && info->dev)
				return info;
			break;
		}

	return NULL;
}

static void domain_update_iotlb(struct dmar_domain *domain)
{
	struct device_domain_info *info;
	bool has_iotlb_device = false;

	assert_spin_locked(&device_domain_lock);

	list_for_each_entry(info, &domain->devices, link) {
		struct pci_dev *pdev;

		if (!info->dev || !dev_is_pci(info->dev))
			continue;

		pdev = to_pci_dev(info->dev);
		if (pdev->ats_enabled) {
			has_iotlb_device = true;
			break;
		}
	}

	domain->has_iotlb_device = has_iotlb_device;
}

static void iommu_enable_dev_iotlb(struct device_domain_info *info)
{
	struct pci_dev *pdev;

	assert_spin_locked(&device_domain_lock);

	if (!info || !dev_is_pci(info->dev))
		return;

	pdev = to_pci_dev(info->dev);
	/* For IOMMU that supports device IOTLB throttling (DIT), we assign
	 * PFSID to the invalidation desc of a VF such that IOMMU HW can gauge
	 * queue depth at PF level. If DIT is not set, PFSID will be treated as
	 * reserved, which should be set to 0.
	 */
	if (!ecap_dit(info->iommu->ecap))
		info->pfsid = 0;
	else {
		struct pci_dev *pf_pdev;

		/* pdev will be returned if device is not a vf */
		pf_pdev = pci_physfn(pdev);
		info->pfsid = pci_dev_id(pf_pdev);
	}

#ifdef CONFIG_INTEL_IOMMU_SVM
	/* The PCIe spec, in its wisdom, declares that the behaviour of
	   the device if you enable PASID support after ATS support is
	   undefined. So always enable PASID support on devices which
	   have it, even if we can't yet know if we're ever going to
	   use it. */
	if (info->pasid_supported && !pci_enable_pasid(pdev, info->pasid_supported & ~1))
		info->pasid_enabled = 1;

	if (info->pri_supported &&
	    (info->pasid_enabled ? pci_prg_resp_pasid_required(pdev) : 1)  &&
	    !pci_reset_pri(pdev) && !pci_enable_pri(pdev, 32))
		info->pri_enabled = 1;
#endif
	if (info->ats_supported && pci_ats_page_aligned(pdev) &&
	    !pci_enable_ats(pdev, VTD_PAGE_SHIFT)) {
		info->ats_enabled = 1;
		domain_update_iotlb(info->domain);
		info->ats_qdep = pci_ats_queue_depth(pdev);
	}
}

static void iommu_disable_dev_iotlb(struct device_domain_info *info)
{
	struct pci_dev *pdev;

	assert_spin_locked(&device_domain_lock);

	if (!dev_is_pci(info->dev))
		return;

	pdev = to_pci_dev(info->dev);

	if (info->ats_enabled) {
		pci_disable_ats(pdev);
		info->ats_enabled = 0;
		domain_update_iotlb(info->domain);
	}
#ifdef CONFIG_INTEL_IOMMU_SVM
	if (info->pri_enabled) {
		pci_disable_pri(pdev);
		info->pri_enabled = 0;
	}
	if (info->pasid_enabled) {
		pci_disable_pasid(pdev);
		info->pasid_enabled = 0;
	}
#endif
}

static void iommu_flush_dev_iotlb(struct dmar_domain *domain,
				  u64 addr, unsigned mask)
{
	u16 sid, qdep;
	unsigned long flags;
	struct device_domain_info *info;

	if (!domain->has_iotlb_device)
		return;

	spin_lock_irqsave(&device_domain_lock, flags);
	list_for_each_entry(info, &domain->devices, link) {
		if (!info->ats_enabled)
			continue;

		sid = info->bus << 8 | info->devfn;
		qdep = info->ats_qdep;
		qi_flush_dev_iotlb(info->iommu, sid, info->pfsid,
				qdep, addr, mask);
	}
	spin_unlock_irqrestore(&device_domain_lock, flags);
}

static void domain_flush_piotlb(struct intel_iommu *iommu,
				struct dmar_domain *domain,
				u64 addr, unsigned long npages, bool ih)
{
	u16 did = domain->iommu_did[iommu->seq_id];

	if (domain->default_pasid)
		qi_flush_piotlb(iommu, did, domain->default_pasid,
				addr, npages, ih);

	if (!list_empty(&domain->devices))
		qi_flush_piotlb(iommu, did, PASID_RID2PASID, addr, npages, ih);
}

static void iommu_flush_iotlb_psi(struct intel_iommu *iommu,
				  struct dmar_domain *domain,
				  unsigned long pfn, unsigned int pages,
				  int ih, int map)
{
	unsigned int mask = ilog2(__roundup_pow_of_two(pages));
	uint64_t addr = (uint64_t)pfn << VTD_PAGE_SHIFT;
	u16 did = domain->iommu_did[iommu->seq_id];

	BUG_ON(pages == 0);

	if (ih)
		ih = 1 << 6;

	if (domain_use_first_level(domain)) {
		domain_flush_piotlb(iommu, domain, addr, pages, ih);
	} else {
		/*
		 * Fallback to domain selective flush if no PSI support or
		 * the size is too big. PSI requires page size to be 2 ^ x,
		 * and the base address is naturally aligned to the size.
		 */
		if (!cap_pgsel_inv(iommu->cap) ||
		    mask > cap_max_amask_val(iommu->cap))
			iommu->flush.flush_iotlb(iommu, did, 0, 0,
							DMA_TLB_DSI_FLUSH);
		else
			iommu->flush.flush_iotlb(iommu, did, addr | ih, mask,
							DMA_TLB_PSI_FLUSH);
	}

	/*
	 * In caching mode, changes of pages from non-present to present require
	 * flush. However, device IOTLB doesn't need to be flushed in this case.
	 */
	if (!cap_caching_mode(iommu->cap) || !map)
		iommu_flush_dev_iotlb(domain, addr, mask);
}

/* Notification for newly created mappings */
static inline void __mapping_notify_one(struct intel_iommu *iommu,
					struct dmar_domain *domain,
					unsigned long pfn, unsigned int pages)
{
	/*
	 * It's a non-present to present mapping. Only flush if caching mode
	 * and second level.
	 */
	if (cap_caching_mode(iommu->cap) && !domain_use_first_level(domain))
		iommu_flush_iotlb_psi(iommu, domain, pfn, pages, 0, 1);
	else
		iommu_flush_write_buffer(iommu);
}

static void iommu_flush_iova(struct iova_domain *iovad)
{
	struct dmar_domain *domain;
	int idx;

	domain = container_of(iovad, struct dmar_domain, iovad);

	for_each_domain_iommu(idx, domain) {
		struct intel_iommu *iommu = g_iommus[idx];
		u16 did = domain->iommu_did[iommu->seq_id];

		if (domain_use_first_level(domain))
			domain_flush_piotlb(iommu, domain, 0, -1, 0);
		else
			iommu->flush.flush_iotlb(iommu, did, 0, 0,
						 DMA_TLB_DSI_FLUSH);

		if (!cap_caching_mode(iommu->cap))
			iommu_flush_dev_iotlb(get_iommu_domain(iommu, did),
					      0, MAX_AGAW_PFN_WIDTH);
	}
}

static void iommu_disable_protect_mem_regions(struct intel_iommu *iommu)
{
	u32 pmen;
	unsigned long flags;

	if (!cap_plmr(iommu->cap) && !cap_phmr(iommu->cap))
		return;

	raw_spin_lock_irqsave(&iommu->register_lock, flags);
	pmen = readl(iommu->reg + DMAR_PMEN_REG);
	pmen &= ~DMA_PMEN_EPM;
	writel(pmen, iommu->reg + DMAR_PMEN_REG);

	/* wait for the protected region status bit to clear */
	IOMMU_WAIT_OP(iommu, DMAR_PMEN_REG,
		readl, !(pmen & DMA_PMEN_PRS), pmen);

	raw_spin_unlock_irqrestore(&iommu->register_lock, flags);
}

static void iommu_enable_translation(struct intel_iommu *iommu)
{
	u32 sts;
	unsigned long flags;

	raw_spin_lock_irqsave(&iommu->register_lock, flags);
	iommu->gcmd |= DMA_GCMD_TE;
	writel(iommu->gcmd, iommu->reg + DMAR_GCMD_REG);

	/* Make sure hardware complete it */
	IOMMU_WAIT_OP(iommu, DMAR_GSTS_REG,
		      readl, (sts & DMA_GSTS_TES), sts);

	raw_spin_unlock_irqrestore(&iommu->register_lock, flags);
}

static void iommu_disable_translation(struct intel_iommu *iommu)
{
	u32 sts;
	unsigned long flag;

	raw_spin_lock_irqsave(&iommu->register_lock, flag);
	iommu->gcmd &= ~DMA_GCMD_TE;
	writel(iommu->gcmd, iommu->reg + DMAR_GCMD_REG);

	/* Make sure hardware complete it */
	IOMMU_WAIT_OP(iommu, DMAR_GSTS_REG,
		      readl, (!(sts & DMA_GSTS_TES)), sts);

	raw_spin_unlock_irqrestore(&iommu->register_lock, flag);
}

static int iommu_init_domains(struct intel_iommu *iommu)
{
	u32 ndomains, nlongs;
	size_t size;

	ndomains = cap_ndoms(iommu->cap);
	pr_debug("%s: Number of Domains supported <%d>\n",
		 iommu->name, ndomains);
	nlongs = BITS_TO_LONGS(ndomains);

	spin_lock_init(&iommu->lock);

	iommu->domain_ids = kcalloc(nlongs, sizeof(unsigned long), GFP_KERNEL);
	if (!iommu->domain_ids) {
		pr_err("%s: Allocating domain id array failed\n",
		       iommu->name);
		return -ENOMEM;
	}

	size = (ALIGN(ndomains, 256) >> 8) * sizeof(struct dmar_domain **);
	iommu->domains = kzalloc(size, GFP_KERNEL);

	if (iommu->domains) {
		size = 256 * sizeof(struct dmar_domain *);
		iommu->domains[0] = kzalloc(size, GFP_KERNEL);
	}

	if (!iommu->domains || !iommu->domains[0]) {
		pr_err("%s: Allocating domain array failed\n",
		       iommu->name);
		kfree(iommu->domain_ids);
		kfree(iommu->domains);
		iommu->domain_ids = NULL;
		iommu->domains    = NULL;
		return -ENOMEM;
	}

	/*
	 * If Caching mode is set, then invalid translations are tagged
	 * with domain-id 0, hence we need to pre-allocate it. We also
	 * use domain-id 0 as a marker for non-allocated domain-id, so
	 * make sure it is not used for a real domain.
	 */
	set_bit(0, iommu->domain_ids);

	/*
	 * Vt-d spec rev3.0 (section 6.2.3.1) requires that each pasid
	 * entry for first-level or pass-through translation modes should
	 * be programmed with a domain id different from those used for
	 * second-level or nested translation. We reserve a domain id for
	 * this purpose.
	 */
	if (sm_supported(iommu))
		set_bit(FLPT_DEFAULT_DID, iommu->domain_ids);

	return 0;
}

static void disable_dmar_iommu(struct intel_iommu *iommu)
{
	struct device_domain_info *info, *tmp;
	unsigned long flags;

	if (!iommu->domains || !iommu->domain_ids)
		return;

	spin_lock_irqsave(&device_domain_lock, flags);
	list_for_each_entry_safe(info, tmp, &device_domain_list, global) {
		if (info->iommu != iommu)
			continue;

		if (!info->dev || !info->domain)
			continue;

		__dmar_remove_one_dev_info(info);
	}
	spin_unlock_irqrestore(&device_domain_lock, flags);

	if (iommu->gcmd & DMA_GCMD_TE)
		iommu_disable_translation(iommu);
}

static void free_dmar_iommu(struct intel_iommu *iommu)
{
	if ((iommu->domains) && (iommu->domain_ids)) {
		int elems = ALIGN(cap_ndoms(iommu->cap), 256) >> 8;
		int i;

		for (i = 0; i < elems; i++)
			kfree(iommu->domains[i]);
		kfree(iommu->domains);
		kfree(iommu->domain_ids);
		iommu->domains = NULL;
		iommu->domain_ids = NULL;
	}

	g_iommus[iommu->seq_id] = NULL;

	/* free context mapping */
	free_context_table(iommu);

#ifdef CONFIG_INTEL_IOMMU_SVM
	if (pasid_supported(iommu)) {
		if (ecap_prs(iommu->ecap))
			intel_svm_finish_prq(iommu);
	}
	if (ecap_vcs(iommu->ecap) && vccap_pasid(iommu->vccap))
		ioasid_unregister_allocator(&iommu->pasid_allocator);

#endif
}

/*
 * Check and return whether first level is used by default for
 * DMA translation.
 */
static bool first_level_by_default(void)
{
	struct dmar_drhd_unit *drhd;
	struct intel_iommu *iommu;
	static int first_level_support = -1;

	if (likely(first_level_support != -1))
		return first_level_support;

	first_level_support = 1;

	rcu_read_lock();
	for_each_active_iommu(iommu, drhd) {
		if (!sm_supported(iommu) || !ecap_flts(iommu->ecap)) {
			first_level_support = 0;
			break;
		}
	}
	rcu_read_unlock();

	return first_level_support;
}

static struct dmar_domain *alloc_domain(int flags)
{
	struct dmar_domain *domain;

	domain = alloc_domain_mem();
	if (!domain)
		return NULL;

	memset(domain, 0, sizeof(*domain));
	domain->nid = NUMA_NO_NODE;
	domain->flags = flags;
	if (first_level_by_default())
		domain->flags |= DOMAIN_FLAG_USE_FIRST_LEVEL;
	domain->has_iotlb_device = false;
	INIT_LIST_HEAD(&domain->devices);

	return domain;
}

/* Must be called with iommu->lock */
static int domain_attach_iommu(struct dmar_domain *domain,
			       struct intel_iommu *iommu)
{
	unsigned long ndomains;
	int num;

	assert_spin_locked(&device_domain_lock);
	assert_spin_locked(&iommu->lock);

	domain->iommu_refcnt[iommu->seq_id] += 1;
	domain->iommu_count += 1;
	if (domain->iommu_refcnt[iommu->seq_id] == 1) {
		ndomains = cap_ndoms(iommu->cap);
		num      = find_first_zero_bit(iommu->domain_ids, ndomains);

		if (num >= ndomains) {
			pr_err("%s: No free domain ids\n", iommu->name);
			domain->iommu_refcnt[iommu->seq_id] -= 1;
			domain->iommu_count -= 1;
			return -ENOSPC;
		}

		set_bit(num, iommu->domain_ids);
		set_iommu_domain(iommu, num, domain);

		domain->iommu_did[iommu->seq_id] = num;
		domain->nid			 = iommu->node;

		domain_update_iommu_cap(domain);
	}

	return 0;
}

static int domain_detach_iommu(struct dmar_domain *domain,
			       struct intel_iommu *iommu)
{
	int num, count;

	assert_spin_locked(&device_domain_lock);
	assert_spin_locked(&iommu->lock);

	domain->iommu_refcnt[iommu->seq_id] -= 1;
	count = --domain->iommu_count;
	if (domain->iommu_refcnt[iommu->seq_id] == 0) {
		num = domain->iommu_did[iommu->seq_id];
		clear_bit(num, iommu->domain_ids);
		set_iommu_domain(iommu, num, NULL);

		domain_update_iommu_cap(domain);
		domain->iommu_did[iommu->seq_id] = 0;
	}

	return count;
}

static struct iova_domain reserved_iova_list;
static struct lock_class_key reserved_rbtree_key;

static int dmar_init_reserved_ranges(void)
{
	struct pci_dev *pdev = NULL;
	struct iova *iova;
	int i;

	init_iova_domain(&reserved_iova_list, VTD_PAGE_SIZE, IOVA_START_PFN);

	lockdep_set_class(&reserved_iova_list.iova_rbtree_lock,
		&reserved_rbtree_key);

	/* IOAPIC ranges shouldn't be accessed by DMA */
	iova = reserve_iova(&reserved_iova_list, IOVA_PFN(IOAPIC_RANGE_START),
		IOVA_PFN(IOAPIC_RANGE_END));
	if (!iova) {
		pr_err("Reserve IOAPIC range failed\n");
		return -ENODEV;
	}

	/* Reserve all PCI MMIO to avoid peer-to-peer access */
	for_each_pci_dev(pdev) {
		struct resource *r;

		for (i = 0; i < PCI_NUM_RESOURCES; i++) {
			r = &pdev->resource[i];
			if (!r->flags || !(r->flags & IORESOURCE_MEM))
				continue;
			iova = reserve_iova(&reserved_iova_list,
					    IOVA_PFN(r->start),
					    IOVA_PFN(r->end));
			if (!iova) {
				pci_err(pdev, "Reserve iova for %pR failed\n", r);
				return -ENODEV;
			}
		}
	}
	return 0;
}

static inline int guestwidth_to_adjustwidth(int gaw)
{
	int agaw;
	int r = (gaw - 12) % 9;

	if (r == 0)
		agaw = gaw;
	else
		agaw = gaw + 9 - r;
	if (agaw > 64)
		agaw = 64;
	return agaw;
}

static void domain_exit(struct dmar_domain *domain)
{

	/* Remove associated devices and clear attached or cached domains */
	domain_remove_dev_info(domain);

	/* destroy iovas */
	if (domain->domain.type == IOMMU_DOMAIN_DMA)
		put_iova_domain(&domain->iovad);

	if (domain->pgd) {
		struct page *freelist;

		freelist = domain_unmap(domain, 0, DOMAIN_MAX_PFN(domain->gaw));
		dma_free_pagelist(freelist);
	}

	free_domain_mem(domain);
}

/*
 * Get the PASID directory size for scalable mode context entry.
 * Value of X in the PDTS field of a scalable mode context entry
 * indicates PASID directory with 2^(X + 7) entries.
 */
static inline unsigned long context_get_sm_pds(struct pasid_table *table)
{
	int pds, max_pde;

	max_pde = table->max_pasid >> PASID_PDE_SHIFT;
	pds = find_first_bit((unsigned long *)&max_pde, MAX_NR_PASID_BITS);
	if (pds < 7)
		return 0;

	return pds - 7;
}

/*
 * Set the RID_PASID field of a scalable mode context entry. The
 * IOMMU hardware will use the PASID value set in this field for
 * DMA translations of DMA requests without PASID.
 */
static inline void
context_set_sm_rid2pasid(struct context_entry *context, unsigned long pasid)
{
	context->hi |= pasid & ((1 << 20) - 1);
	context->hi |= (1 << 20);
}

/*
 * Set the DTE(Device-TLB Enable) field of a scalable mode context
 * entry.
 */
static inline void context_set_sm_dte(struct context_entry *context)
{
	context->lo |= (1 << 2);
}

/*
 * Set the PRE(Page Request Enable) field of a scalable mode context
 * entry.
 */
static inline void context_set_sm_pre(struct context_entry *context)
{
	context->lo |= (1 << 4);
}

/* Convert value to context PASID directory size field coding. */
#define context_pdts(pds)	(((pds) & 0x7) << 9)

static int domain_context_mapping_one(struct dmar_domain *domain,
				      struct intel_iommu *iommu,
				      struct pasid_table *table,
				      u8 bus, u8 devfn)
{
	u16 did = domain->iommu_did[iommu->seq_id];
	int translation = CONTEXT_TT_MULTI_LEVEL;
	struct device_domain_info *info = NULL;
	struct context_entry *context;
	unsigned long flags;
	int ret;

	WARN_ON(did == 0);

	if (hw_pass_through && domain_type_is_si(domain))
		translation = CONTEXT_TT_PASS_THROUGH;

	pr_debug("Set context mapping for %02x:%02x.%d\n",
		bus, PCI_SLOT(devfn), PCI_FUNC(devfn));

	BUG_ON(!domain->pgd);

	spin_lock_irqsave(&device_domain_lock, flags);
	spin_lock(&iommu->lock);

	ret = -ENOMEM;
	context = iommu_context_addr(iommu, bus, devfn, 1);
	if (!context)
		goto out_unlock;

	ret = 0;
	if (context_present(context))
		goto out_unlock;

	/*
	 * For kdump cases, old valid entries may be cached due to the
	 * in-flight DMA and copied pgtable, but there is no unmapping
	 * behaviour for them, thus we need an explicit cache flush for
	 * the newly-mapped device. For kdump, at this point, the device
	 * is supposed to finish reset at its driver probe stage, so no
	 * in-flight DMA will exist, and we don't need to worry anymore
	 * hereafter.
	 */
	if (context_copied(context)) {
		u16 did_old = context_domain_id(context);

		if (did_old < cap_ndoms(iommu->cap)) {
			iommu->flush.flush_context(iommu, did_old,
						   (((u16)bus) << 8) | devfn,
						   DMA_CCMD_MASK_NOBIT,
						   DMA_CCMD_DEVICE_INVL);
			iommu->flush.flush_iotlb(iommu, did_old, 0, 0,
						 DMA_TLB_DSI_FLUSH);
		}
	}

	context_clear_entry(context);

	if (sm_supported(iommu)) {
		unsigned long pds;

		WARN_ON(!table);

		/* Setup the PASID DIR pointer: */
		pds = context_get_sm_pds(table);
		context->lo = (u64)virt_to_phys(table->table) |
				context_pdts(pds);

		/* Setup the RID_PASID field: */
		context_set_sm_rid2pasid(context, PASID_RID2PASID);

		/*
		 * Setup the Device-TLB enable bit and Page request
		 * Enable bit:
		 */
		info = iommu_support_dev_iotlb(domain, iommu, bus, devfn);
		if (info && info->ats_supported)
			context_set_sm_dte(context);
		if (info && info->pri_supported)
			context_set_sm_pre(context);
	} else {
		struct dma_pte *pgd = domain->pgd;
		int agaw;

		context_set_domain_id(context, did);

		if (translation != CONTEXT_TT_PASS_THROUGH) {
			/*
			 * Skip top levels of page tables for iommu which has
			 * less agaw than default. Unnecessary for PT mode.
			 */
			for (agaw = domain->agaw; agaw > iommu->agaw; agaw--) {
				ret = -ENOMEM;
				pgd = phys_to_virt(dma_pte_addr(pgd));
				if (!dma_pte_present(pgd))
					goto out_unlock;
			}

			info = iommu_support_dev_iotlb(domain, iommu, bus, devfn);
			if (info && info->ats_supported)
				translation = CONTEXT_TT_DEV_IOTLB;
			else
				translation = CONTEXT_TT_MULTI_LEVEL;

			context_set_address_root(context, virt_to_phys(pgd));
			context_set_address_width(context, agaw);
		} else {
			/*
			 * In pass through mode, AW must be programmed to
			 * indicate the largest AGAW value supported by
			 * hardware. And ASR is ignored by hardware.
			 */
			context_set_address_width(context, iommu->msagaw);
		}

		context_set_translation_type(context, translation);
	}

	context_set_fault_enable(context);
	context_set_present(context);
	domain_flush_cache(domain, context, sizeof(*context));

	/*
	 * It's a non-present to present mapping. If hardware doesn't cache
	 * non-present entry we only need to flush the write-buffer. If the
	 * _does_ cache non-present entries, then it does so in the special
	 * domain #0, which we have to flush:
	 */
	if (cap_caching_mode(iommu->cap)) {
		iommu->flush.flush_context(iommu, 0,
					   (((u16)bus) << 8) | devfn,
					   DMA_CCMD_MASK_NOBIT,
					   DMA_CCMD_DEVICE_INVL);
		iommu->flush.flush_iotlb(iommu, did, 0, 0, DMA_TLB_DSI_FLUSH);
	} else {
		iommu_flush_write_buffer(iommu);
	}
	iommu_enable_dev_iotlb(info);

	ret = 0;

out_unlock:
	spin_unlock(&iommu->lock);
	spin_unlock_irqrestore(&device_domain_lock, flags);

	return ret;
}

struct domain_context_mapping_data {
	struct dmar_domain *domain;
	struct intel_iommu *iommu;
	struct pasid_table *table;
};

static int domain_context_mapping_cb(struct pci_dev *pdev,
				     u16 alias, void *opaque)
{
	struct domain_context_mapping_data *data = opaque;

	return domain_context_mapping_one(data->domain, data->iommu,
					  data->table, PCI_BUS_NUM(alias),
					  alias & 0xff);
}

static int
domain_context_mapping(struct dmar_domain *domain, struct device *dev)
{
	struct domain_context_mapping_data data;
	struct pasid_table *table;
	struct intel_iommu *iommu;
	u8 bus, devfn;

	iommu = device_to_iommu(dev, &bus, &devfn);
	if (!iommu)
		return -ENODEV;

	table = intel_pasid_get_table(dev);

	if (!dev_is_pci(dev))
		return domain_context_mapping_one(domain, iommu, table,
						  bus, devfn);

	data.domain = domain;
	data.iommu = iommu;
	data.table = table;

	return pci_for_each_dma_alias(to_pci_dev(dev),
				      &domain_context_mapping_cb, &data);
}

static int domain_context_mapped_cb(struct pci_dev *pdev,
				    u16 alias, void *opaque)
{
	struct intel_iommu *iommu = opaque;

	return !device_context_mapped(iommu, PCI_BUS_NUM(alias), alias & 0xff);
}

static int domain_context_mapped(struct device *dev)
{
	struct intel_iommu *iommu;
	u8 bus, devfn;

	iommu = device_to_iommu(dev, &bus, &devfn);
	if (!iommu)
		return -ENODEV;

	if (!dev_is_pci(dev))
		return device_context_mapped(iommu, bus, devfn);

	return !pci_for_each_dma_alias(to_pci_dev(dev),
				       domain_context_mapped_cb, iommu);
}

/* Returns a number of VTD pages, but aligned to MM page size */
static inline unsigned long aligned_nrpages(unsigned long host_addr,
					    size_t size)
{
	host_addr &= ~PAGE_MASK;
	return PAGE_ALIGN(host_addr + size) >> VTD_PAGE_SHIFT;
}

/* Return largest possible superpage level for a given mapping */
static inline int hardware_largepage_caps(struct dmar_domain *domain,
					  unsigned long iov_pfn,
					  unsigned long phy_pfn,
					  unsigned long pages)
{
	int support, level = 1;
	unsigned long pfnmerge;

	support = domain->iommu_superpage;

	/* To use a large page, the virtual *and* physical addresses
	   must be aligned to 2MiB/1GiB/etc. Lower bits set in either
	   of them will mean we have to use smaller pages. So just
	   merge them and check both at once. */
	pfnmerge = iov_pfn | phy_pfn;

	while (support && !(pfnmerge & ~VTD_STRIDE_MASK)) {
		pages >>= VTD_STRIDE_SHIFT;
		if (!pages)
			break;
		pfnmerge >>= VTD_STRIDE_SHIFT;
		level++;
		support--;
	}
	return level;
}

static int __domain_mapping(struct dmar_domain *domain, unsigned long iov_pfn,
			    struct scatterlist *sg, unsigned long phys_pfn,
			    unsigned long nr_pages, int prot)
{
	struct dma_pte *first_pte = NULL, *pte = NULL;
	phys_addr_t uninitialized_var(pteval);
	unsigned long sg_res = 0;
	unsigned int largepage_lvl = 0;
	unsigned long lvl_pages = 0;
	u64 attr;

	BUG_ON(!domain_pfn_supported(domain, iov_pfn + nr_pages - 1));

	if ((prot & (DMA_PTE_READ|DMA_PTE_WRITE)) == 0)
		return -EINVAL;

	attr = prot & (DMA_PTE_READ | DMA_PTE_WRITE | DMA_PTE_SNP);
	if (domain_use_first_level(domain))
		attr |= DMA_FL_PTE_PRESENT | DMA_FL_PTE_XD;

	if (!sg) {
		sg_res = nr_pages;
		pteval = ((phys_addr_t)phys_pfn << VTD_PAGE_SHIFT) | attr;
	}

	while (nr_pages > 0) {
		uint64_t tmp;

		if (!sg_res) {
			unsigned int pgoff = sg->offset & ~PAGE_MASK;

			sg_res = aligned_nrpages(sg->offset, sg->length);
			sg->dma_address = ((dma_addr_t)iov_pfn << VTD_PAGE_SHIFT) + pgoff;
			sg->dma_length = sg->length;
			pteval = (sg_phys(sg) - pgoff) | attr;
			phys_pfn = pteval >> VTD_PAGE_SHIFT;
		}

		if (!pte) {
			largepage_lvl = hardware_largepage_caps(domain, iov_pfn, phys_pfn, sg_res);

			first_pte = pte = pfn_to_dma_pte(domain, iov_pfn, &largepage_lvl);
			if (!pte)
				return -ENOMEM;
			/* It is large page*/
			if (largepage_lvl > 1) {
				unsigned long nr_superpages, end_pfn;

				pteval |= DMA_PTE_LARGE_PAGE;
				lvl_pages = lvl_to_nr_pages(largepage_lvl);

				nr_superpages = sg_res / lvl_pages;
				end_pfn = iov_pfn + nr_superpages * lvl_pages - 1;

				/*
				 * Ensure that old small page tables are
				 * removed to make room for superpage(s).
				 * We're adding new large pages, so make sure
				 * we don't remove their parent tables.
				 */
				dma_pte_free_pagetable(domain, iov_pfn, end_pfn,
						       largepage_lvl + 1);
			} else {
				pteval &= ~(uint64_t)DMA_PTE_LARGE_PAGE;
			}

		}
		/* We don't need lock here, nobody else
		 * touches the iova range
		 */
		tmp = cmpxchg64_local(&pte->val, 0ULL, pteval);
		if (tmp) {
			static int dumps = 5;
			pr_crit("ERROR: DMA PTE for vPFN 0x%lx already set (to %llx not %llx)\n",
				iov_pfn, tmp, (unsigned long long)pteval);
			if (dumps) {
				dumps--;
				debug_dma_dump_mappings(NULL);
			}
			WARN_ON(1);
		}

		lvl_pages = lvl_to_nr_pages(largepage_lvl);

		BUG_ON(nr_pages < lvl_pages);
		BUG_ON(sg_res < lvl_pages);

		nr_pages -= lvl_pages;
		iov_pfn += lvl_pages;
		phys_pfn += lvl_pages;
		pteval += lvl_pages * VTD_PAGE_SIZE;
		sg_res -= lvl_pages;

		/* If the next PTE would be the first in a new page, then we
		   need to flush the cache on the entries we've just written.
		   And then we'll need to recalculate 'pte', so clear it and
		   let it get set again in the if (!pte) block above.

		   If we're done (!nr_pages) we need to flush the cache too.

		   Also if we've been setting superpages, we may need to
		   recalculate 'pte' and switch back to smaller pages for the
		   end of the mapping, if the trailing size is not enough to
		   use another superpage (i.e. sg_res < lvl_pages). */
		pte++;
		if (!nr_pages || first_pte_in_page(pte) ||
		    (largepage_lvl > 1 && sg_res < lvl_pages)) {
			domain_flush_cache(domain, first_pte,
					   (void *)pte - (void *)first_pte);
			pte = NULL;
		}

		if (!sg_res && nr_pages)
			sg = sg_next(sg);
	}
	return 0;
}

static int domain_mapping(struct dmar_domain *domain, unsigned long iov_pfn,
			  struct scatterlist *sg, unsigned long phys_pfn,
			  unsigned long nr_pages, int prot)
{
	int iommu_id, ret;
	struct intel_iommu *iommu;

	/* Do the real mapping first */
	ret = __domain_mapping(domain, iov_pfn, sg, phys_pfn, nr_pages, prot);
	if (ret)
		return ret;

	for_each_domain_iommu(iommu_id, domain) {
		iommu = g_iommus[iommu_id];
		__mapping_notify_one(iommu, domain, iov_pfn, nr_pages);
	}

	return 0;
}

static inline int domain_sg_mapping(struct dmar_domain *domain, unsigned long iov_pfn,
				    struct scatterlist *sg, unsigned long nr_pages,
				    int prot)
{
	return domain_mapping(domain, iov_pfn, sg, 0, nr_pages, prot);
}

static inline int domain_pfn_mapping(struct dmar_domain *domain, unsigned long iov_pfn,
				     unsigned long phys_pfn, unsigned long nr_pages,
				     int prot)
{
	return domain_mapping(domain, iov_pfn, NULL, phys_pfn, nr_pages, prot);
}

static void domain_context_clear_one(struct intel_iommu *iommu, u8 bus, u8 devfn)
{
	unsigned long flags;
	struct context_entry *context;
	u16 did_old;

	if (!iommu)
		return;

	spin_lock_irqsave(&iommu->lock, flags);
	context = iommu_context_addr(iommu, bus, devfn, 0);
	if (!context) {
		spin_unlock_irqrestore(&iommu->lock, flags);
		return;
	}
	did_old = context_domain_id(context);
	context_clear_entry(context);
	__iommu_flush_cache(iommu, context, sizeof(*context));
	spin_unlock_irqrestore(&iommu->lock, flags);
	iommu->flush.flush_context(iommu,
				   did_old,
				   (((u16)bus) << 8) | devfn,
				   DMA_CCMD_MASK_NOBIT,
				   DMA_CCMD_DEVICE_INVL);
	iommu->flush.flush_iotlb(iommu,
				 did_old,
				 0,
				 0,
				 DMA_TLB_DSI_FLUSH);
}

static inline void unlink_domain_info(struct device_domain_info *info)
{
	assert_spin_locked(&device_domain_lock);
	list_del(&info->link);
	list_del(&info->global);
	if (info->dev)
		info->dev->archdata.iommu = NULL;
}

static void domain_remove_dev_info(struct dmar_domain *domain)
{
	struct device_domain_info *info, *tmp;
	unsigned long flags;

	spin_lock_irqsave(&device_domain_lock, flags);
	list_for_each_entry_safe(info, tmp, &domain->devices, link)
		__dmar_remove_one_dev_info(info);
	spin_unlock_irqrestore(&device_domain_lock, flags);
}

struct dmar_domain *find_domain(struct device *dev)
{
	struct device_domain_info *info;

	if (unlikely(attach_deferred(dev) || iommu_dummy(dev)))
		return NULL;

	/* No lock here, assumes no domain exit in normal case */
	info = get_domain_info(dev);
	if (likely(info))
		return info->domain;

	return NULL;
}

static void do_deferred_attach(struct device *dev)
{
	struct iommu_domain *domain;

	dev->archdata.iommu = NULL;
	domain = iommu_get_domain_for_dev(dev);
	if (domain)
		intel_iommu_attach_device(domain, dev);
}

static inline struct device_domain_info *
dmar_search_domain_by_dev_info(int segment, int bus, int devfn)
{
	struct device_domain_info *info;

	list_for_each_entry(info, &device_domain_list, global)
		if (info->segment == segment && info->bus == bus &&
		    info->devfn == devfn)
			return info;

	return NULL;
}

static int domain_setup_first_level(struct intel_iommu *iommu,
				    struct dmar_domain *domain,
				    struct device *dev,
				    int pasid)
{
	int flags = PASID_FLAG_SUPERVISOR_MODE;
	struct dma_pte *pgd = domain->pgd;
	int agaw, level;

	/*
	 * Skip top levels of page tables for iommu which has
	 * less agaw than default. Unnecessary for PT mode.
	 */
	for (agaw = domain->agaw; agaw > iommu->agaw; agaw--) {
		pgd = phys_to_virt(dma_pte_addr(pgd));
		if (!dma_pte_present(pgd))
			return -ENOMEM;
	}

	level = agaw_to_level(agaw);
	if (level != 4 && level != 5)
		return -EINVAL;

	flags |= (level == 5) ? PASID_FLAG_FL5LP : 0;

	return intel_pasid_setup_first_level(iommu, dev, (pgd_t *)pgd, pasid,
					     domain->iommu_did[iommu->seq_id],
					     flags);
}

static bool dev_is_real_dma_subdevice(struct device *dev)
{
	return dev && dev_is_pci(dev) &&
	       pci_real_dma_dev(to_pci_dev(dev)) != to_pci_dev(dev);
}

static struct dmar_domain *dmar_insert_one_dev_info(struct intel_iommu *iommu,
						    int bus, int devfn,
						    struct device *dev,
						    struct dmar_domain *domain)
{
	struct dmar_domain *found = NULL;
	struct device_domain_info *info;
	unsigned long flags;
	int ret;

	info = alloc_devinfo_mem();
	if (!info)
		return NULL;

	if (!dev_is_real_dma_subdevice(dev)) {
		info->bus = bus;
		info->devfn = devfn;
		info->segment = iommu->segment;
	} else {
		struct pci_dev *pdev = to_pci_dev(dev);

		info->bus = pdev->bus->number;
		info->devfn = pdev->devfn;
		info->segment = pci_domain_nr(pdev->bus);
	}

	info->ats_supported = info->pasid_supported = info->pri_supported = 0;
	info->ats_enabled = info->pasid_enabled = info->pri_enabled = 0;
	info->ats_qdep = 0;
	info->dev = dev;
	info->domain = domain;
	info->iommu = iommu;
	info->pasid_table = NULL;
	info->auxd_enabled = 0;
	INIT_LIST_HEAD(&info->auxiliary_domains);

	if (dev && dev_is_pci(dev)) {
		struct pci_dev *pdev = to_pci_dev(info->dev);

		if (ecap_dev_iotlb_support(iommu->ecap) &&
		    pci_ats_supported(pdev) &&
		    dmar_find_matched_atsr_unit(pdev))
			info->ats_supported = 1;

		if (sm_supported(iommu)) {
			if (pasid_supported(iommu)) {
				int features = pci_pasid_features(pdev);
				if (features >= 0)
					info->pasid_supported = features | 1;
			}

			if (info->ats_supported && ecap_prs(iommu->ecap) &&
			    pci_find_ext_capability(pdev, PCI_EXT_CAP_ID_PRI))
				info->pri_supported = 1;
		}
	}

	spin_lock_irqsave(&device_domain_lock, flags);
	if (dev)
		found = find_domain(dev);

	if (!found) {
		struct device_domain_info *info2;
		info2 = dmar_search_domain_by_dev_info(info->segment, info->bus,
						       info->devfn);
		if (info2) {
			found      = info2->domain;
			info2->dev = dev;
		}
	}

	if (found) {
		spin_unlock_irqrestore(&device_domain_lock, flags);
		free_devinfo_mem(info);
		/* Caller must free the original domain */
		return found;
	}

	spin_lock(&iommu->lock);
	ret = domain_attach_iommu(domain, iommu);
	spin_unlock(&iommu->lock);

	if (ret) {
		spin_unlock_irqrestore(&device_domain_lock, flags);
		free_devinfo_mem(info);
		return NULL;
	}

	list_add(&info->link, &domain->devices);
	list_add(&info->global, &device_domain_list);
	if (dev)
		dev->archdata.iommu = info;
	spin_unlock_irqrestore(&device_domain_lock, flags);

	/* PASID table is mandatory for a PCI device in scalable mode. */
	if (dev && dev_is_pci(dev) && sm_supported(iommu)) {
		ret = intel_pasid_alloc_table(dev);
		if (ret) {
			dev_err(dev, "PASID table allocation failed\n");
			dmar_remove_one_dev_info(dev);
			return NULL;
		}

		/* Setup the PASID entry for requests without PASID: */
		spin_lock(&iommu->lock);
		if (hw_pass_through && domain_type_is_si(domain))
			ret = intel_pasid_setup_pass_through(iommu, domain,
					dev, PASID_RID2PASID);
		else if (domain_use_first_level(domain))
			ret = domain_setup_first_level(iommu, domain, dev,
					PASID_RID2PASID);
		else
			ret = intel_pasid_setup_second_level(iommu, domain,
					dev, PASID_RID2PASID);
		spin_unlock(&iommu->lock);
		if (ret) {
			dev_err(dev, "Setup RID2PASID failed\n");
			dmar_remove_one_dev_info(dev);
			return NULL;
		}
	}

	if (dev && domain_context_mapping(domain, dev)) {
		dev_err(dev, "Domain context map failed\n");
		dmar_remove_one_dev_info(dev);
		return NULL;
	}

	return domain;
}

static int iommu_domain_identity_map(struct dmar_domain *domain,
				     unsigned long first_vpfn,
				     unsigned long last_vpfn)
{
	/*
	 * RMRR range might have overlap with physical memory range,
	 * clear it first
	 */
	dma_pte_clear_range(domain, first_vpfn, last_vpfn);

	return __domain_mapping(domain, first_vpfn, NULL,
				first_vpfn, last_vpfn - first_vpfn + 1,
				DMA_PTE_READ|DMA_PTE_WRITE);
}

static int md_domain_init(struct dmar_domain *domain, int guest_width);

static int __init si_domain_init(int hw)
{
	struct dmar_rmrr_unit *rmrr;
	struct device *dev;
	int i, nid, ret;

	si_domain = alloc_domain(DOMAIN_FLAG_STATIC_IDENTITY);
	if (!si_domain)
		return -EFAULT;

	if (md_domain_init(si_domain, DEFAULT_DOMAIN_ADDRESS_WIDTH)) {
		domain_exit(si_domain);
		return -EFAULT;
	}

	if (hw)
		return 0;

	for_each_online_node(nid) {
		unsigned long start_pfn, end_pfn;
		int i;

		for_each_mem_pfn_range(i, nid, &start_pfn, &end_pfn, NULL) {
			ret = iommu_domain_identity_map(si_domain,
					mm_to_dma_pfn(start_pfn),
					mm_to_dma_pfn(end_pfn));
			if (ret)
				return ret;
		}
	}

	/*
	 * Identity map the RMRRs so that devices with RMRRs could also use
	 * the si_domain.
	 */
	for_each_rmrr_units(rmrr) {
		for_each_active_dev_scope(rmrr->devices, rmrr->devices_cnt,
					  i, dev) {
			unsigned long long start = rmrr->base_address;
			unsigned long long end = rmrr->end_address;

			if (WARN_ON(end < start ||
				    end >> agaw_to_width(si_domain->agaw)))
				continue;

			ret = iommu_domain_identity_map(si_domain, start, end);
			if (ret)
				return ret;
		}
	}

	return 0;
}

static int domain_add_dev_info(struct dmar_domain *domain, struct device *dev)
{
	struct dmar_domain *ndomain;
	struct intel_iommu *iommu;
	u8 bus, devfn;

	iommu = device_to_iommu(dev, &bus, &devfn);
	if (!iommu)
		return -ENODEV;

	ndomain = dmar_insert_one_dev_info(iommu, bus, devfn, dev, domain);
	if (ndomain != domain)
		return -EBUSY;

	return 0;
}

static bool device_has_rmrr(struct device *dev)
{
	struct dmar_rmrr_unit *rmrr;
	struct device *tmp;
	int i;

	rcu_read_lock();
	for_each_rmrr_units(rmrr) {
		/*
		 * Return TRUE if this RMRR contains the device that
		 * is passed in.
		 */
		for_each_active_dev_scope(rmrr->devices,
					  rmrr->devices_cnt, i, tmp)
			if (tmp == dev ||
			    is_downstream_to_pci_bridge(dev, tmp)) {
				rcu_read_unlock();
				return true;
			}
	}
	rcu_read_unlock();
	return false;
}

/**
 * device_rmrr_is_relaxable - Test whether the RMRR of this device
 * is relaxable (ie. is allowed to be not enforced under some conditions)
 * @dev: device handle
 *
 * We assume that PCI USB devices with RMRRs have them largely
 * for historical reasons and that the RMRR space is not actively used post
 * boot.  This exclusion may change if vendors begin to abuse it.
 *
 * The same exception is made for graphics devices, with the requirement that
 * any use of the RMRR regions will be torn down before assigning the device
 * to a guest.
 *
 * Return: true if the RMRR is relaxable, false otherwise
 */
static bool device_rmrr_is_relaxable(struct device *dev)
{
	struct pci_dev *pdev;

	if (!dev_is_pci(dev))
		return false;

	pdev = to_pci_dev(dev);
	if (IS_USB_DEVICE(pdev) || IS_GFX_DEVICE(pdev))
		return true;
	else
		return false;
}

/*
 * There are a couple cases where we need to restrict the functionality of
 * devices associated with RMRRs.  The first is when evaluating a device for
 * identity mapping because problems exist when devices are moved in and out
 * of domains and their respective RMRR information is lost.  This means that
 * a device with associated RMRRs will never be in a "passthrough" domain.
 * The second is use of the device through the IOMMU API.  This interface
 * expects to have full control of the IOVA space for the device.  We cannot
 * satisfy both the requirement that RMRR access is maintained and have an
 * unencumbered IOVA space.  We also have no ability to quiesce the device's
 * use of the RMRR space or even inform the IOMMU API user of the restriction.
 * We therefore prevent devices associated with an RMRR from participating in
 * the IOMMU API, which eliminates them from device assignment.
 *
 * In both cases, devices which have relaxable RMRRs are not concerned by this
 * restriction. See device_rmrr_is_relaxable comment.
 */
static bool device_is_rmrr_locked(struct device *dev)
{
	if (!device_has_rmrr(dev))
		return false;

	if (device_rmrr_is_relaxable(dev))
		return false;

	return true;
}

/*
 * Return the required default domain type for a specific device.
 *
 * @dev: the device in query
 * @startup: true if this is during early boot
 *
 * Returns:
 *  - IOMMU_DOMAIN_DMA: device requires a dynamic mapping domain
 *  - IOMMU_DOMAIN_IDENTITY: device requires an identical mapping domain
 *  - 0: both identity and dynamic domains work for this device
 */
static int device_def_domain_type(struct device *dev)
{
	if (dev_is_pci(dev)) {
		struct pci_dev *pdev = to_pci_dev(dev);

		/*
		 * Prevent any device marked as untrusted from getting
		 * placed into the statically identity mapping domain.
		 */
		if (pdev->untrusted)
			return IOMMU_DOMAIN_DMA;

		if ((iommu_identity_mapping & IDENTMAP_AZALIA) && IS_AZALIA(pdev))
			return IOMMU_DOMAIN_IDENTITY;

		if ((iommu_identity_mapping & IDENTMAP_GFX) && IS_GFX_DEVICE(pdev))
			return IOMMU_DOMAIN_IDENTITY;
	}

	return 0;
}

static void intel_iommu_init_qi(struct intel_iommu *iommu)
{
	/*
	 * Start from the sane iommu hardware state.
	 * If the queued invalidation is already initialized by us
	 * (for example, while enabling interrupt-remapping) then
	 * we got the things already rolling from a sane state.
	 */
	if (!iommu->qi) {
		/*
		 * Clear any previous faults.
		 */
		dmar_fault(-1, iommu);
		/*
		 * Disable queued invalidation if supported and already enabled
		 * before OS handover.
		 */
		dmar_disable_qi(iommu);
	}

	if (dmar_enable_qi(iommu)) {
		/*
		 * Queued Invalidate not enabled, use Register Based Invalidate
		 */
		iommu->flush.flush_context = __iommu_flush_context;
		iommu->flush.flush_iotlb = __iommu_flush_iotlb;
		pr_info("%s: Using Register based invalidation\n",
			iommu->name);
	} else {
		iommu->flush.flush_context = qi_flush_context;
		iommu->flush.flush_iotlb = qi_flush_iotlb;
		pr_info("%s: Using Queued invalidation\n", iommu->name);
	}
}

static int copy_context_table(struct intel_iommu *iommu,
			      struct root_entry *old_re,
			      struct context_entry **tbl,
			      int bus, bool ext)
{
	int tbl_idx, pos = 0, idx, devfn, ret = 0, did;
	struct context_entry *new_ce = NULL, ce;
	struct context_entry *old_ce = NULL;
	struct root_entry re;
	phys_addr_t old_ce_phys;

	tbl_idx = ext ? bus * 2 : bus;
	memcpy(&re, old_re, sizeof(re));

	for (devfn = 0; devfn < 256; devfn++) {
		/* First calculate the correct index */
		idx = (ext ? devfn * 2 : devfn) % 256;

		if (idx == 0) {
			/* First save what we may have and clean up */
			if (new_ce) {
				tbl[tbl_idx] = new_ce;
				__iommu_flush_cache(iommu, new_ce,
						    VTD_PAGE_SIZE);
				pos = 1;
			}

			if (old_ce)
				memunmap(old_ce);

			ret = 0;
			if (devfn < 0x80)
				old_ce_phys = root_entry_lctp(&re);
			else
				old_ce_phys = root_entry_uctp(&re);

			if (!old_ce_phys) {
				if (ext && devfn == 0) {
					/* No LCTP, try UCTP */
					devfn = 0x7f;
					continue;
				} else {
					goto out;
				}
			}

			ret = -ENOMEM;
			old_ce = memremap(old_ce_phys, PAGE_SIZE,
					MEMREMAP_WB);
			if (!old_ce)
				goto out;

			new_ce = alloc_pgtable_page(iommu->node);
			if (!new_ce)
				goto out_unmap;

			ret = 0;
		}

		/* Now copy the context entry */
		memcpy(&ce, old_ce + idx, sizeof(ce));

		if (!__context_present(&ce))
			continue;

		did = context_domain_id(&ce);
		if (did >= 0 && did < cap_ndoms(iommu->cap))
			set_bit(did, iommu->domain_ids);

		/*
		 * We need a marker for copied context entries. This
		 * marker needs to work for the old format as well as
		 * for extended context entries.
		 *
		 * Bit 67 of the context entry is used. In the old
		 * format this bit is available to software, in the
		 * extended format it is the PGE bit, but PGE is ignored
		 * by HW if PASIDs are disabled (and thus still
		 * available).
		 *
		 * So disable PASIDs first and then mark the entry
		 * copied. This means that we don't copy PASID
		 * translations from the old kernel, but this is fine as
		 * faults there are not fatal.
		 */
		context_clear_pasid_enable(&ce);
		context_set_copied(&ce);

		new_ce[idx] = ce;
	}

	tbl[tbl_idx + pos] = new_ce;

	__iommu_flush_cache(iommu, new_ce, VTD_PAGE_SIZE);

out_unmap:
	memunmap(old_ce);

out:
	return ret;
}

static int copy_translation_tables(struct intel_iommu *iommu)
{
	struct context_entry **ctxt_tbls;
	struct root_entry *old_rt;
	phys_addr_t old_rt_phys;
	int ctxt_table_entries;
	unsigned long flags;
	u64 rtaddr_reg;
	int bus, ret;
	bool new_ext, ext;

	rtaddr_reg = dmar_readq(iommu->reg + DMAR_RTADDR_REG);
	ext        = !!(rtaddr_reg & DMA_RTADDR_RTT);
	new_ext    = !!ecap_ecs(iommu->ecap);

	/*
	 * The RTT bit can only be changed when translation is disabled,
	 * but disabling translation means to open a window for data
	 * corruption. So bail out and don't copy anything if we would
	 * have to change the bit.
	 */
	if (new_ext != ext)
		return -EINVAL;

	old_rt_phys = rtaddr_reg & VTD_PAGE_MASK;
	if (!old_rt_phys)
		return -EINVAL;

	old_rt = memremap(old_rt_phys, PAGE_SIZE, MEMREMAP_WB);
	if (!old_rt)
		return -ENOMEM;

	/* This is too big for the stack - allocate it from slab */
	ctxt_table_entries = ext ? 512 : 256;
	ret = -ENOMEM;
	ctxt_tbls = kcalloc(ctxt_table_entries, sizeof(void *), GFP_KERNEL);
	if (!ctxt_tbls)
		goto out_unmap;

	for (bus = 0; bus < 256; bus++) {
		ret = copy_context_table(iommu, &old_rt[bus],
					 ctxt_tbls, bus, ext);
		if (ret) {
			pr_err("%s: Failed to copy context table for bus %d\n",
				iommu->name, bus);
			continue;
		}
	}

	spin_lock_irqsave(&iommu->lock, flags);

	/* Context tables are copied, now write them to the root_entry table */
	for (bus = 0; bus < 256; bus++) {
		int idx = ext ? bus * 2 : bus;
		u64 val;

		if (ctxt_tbls[idx]) {
			val = virt_to_phys(ctxt_tbls[idx]) | 1;
			iommu->root_entry[bus].lo = val;
		}

		if (!ext || !ctxt_tbls[idx + 1])
			continue;

		val = virt_to_phys(ctxt_tbls[idx + 1]) | 1;
		iommu->root_entry[bus].hi = val;
	}

	spin_unlock_irqrestore(&iommu->lock, flags);

	kfree(ctxt_tbls);

	__iommu_flush_cache(iommu, iommu->root_entry, PAGE_SIZE);

	ret = 0;

out_unmap:
	memunmap(old_rt);

	return ret;
}

#ifdef CONFIG_INTEL_IOMMU_SVM
static ioasid_t intel_vcmd_ioasid_alloc(ioasid_t min, ioasid_t max, void *data)
{
	struct intel_iommu *iommu = data;
	ioasid_t ioasid;

	if (!iommu)
		return INVALID_IOASID;
	/*
	 * VT-d virtual command interface always uses the full 20 bit
	 * PASID range. Host can partition guest PASID range based on
	 * policies but it is out of guest's control.
	 */
	if (min < PASID_MIN || max > intel_pasid_max_id)
		return INVALID_IOASID;

	if (vcmd_alloc_pasid(iommu, &ioasid))
		return INVALID_IOASID;

	return ioasid;
}

static void intel_vcmd_ioasid_free(ioasid_t ioasid, void *data)
{
	struct intel_iommu *iommu = data;

	if (!iommu)
		return;
	/*
	 * Sanity check the ioasid owner is done at upper layer, e.g. VFIO
	 * We can only free the PASID when all the devices are unbound.
	 */
	if (ioasid_find(NULL, ioasid, NULL)) {
		pr_alert("Cannot free active IOASID %d\n", ioasid);
		return;
	}
	vcmd_free_pasid(iommu, ioasid);
}

static void register_pasid_allocator(struct intel_iommu *iommu)
{
	/*
	 * If we are running in the host, no need for custom allocator
	 * in that PASIDs are allocated from the host system-wide.
	 */
	if (!cap_caching_mode(iommu->cap))
		return;

	if (!sm_supported(iommu)) {
		pr_warn("VT-d Scalable Mode not enabled, no PASID allocation\n");
		return;
	}

	/*
	 * Register a custom PASID allocator if we are running in a guest,
	 * guest PASID must be obtained via virtual command interface.
	 * There can be multiple vIOMMUs in each guest but only one allocator
	 * is active. All vIOMMU allocators will eventually be calling the same
	 * host allocator.
	 */
	if (!ecap_vcs(iommu->ecap) || !vccap_pasid(iommu->vccap))
		return;

	pr_info("Register custom PASID allocator\n");
	iommu->pasid_allocator.alloc = intel_vcmd_ioasid_alloc;
	iommu->pasid_allocator.free = intel_vcmd_ioasid_free;
	iommu->pasid_allocator.pdata = (void *)iommu;
	if (ioasid_register_allocator(&iommu->pasid_allocator)) {
		pr_warn("Custom PASID allocator failed, scalable mode disabled\n");
		/*
		 * Disable scalable mode on this IOMMU if there
		 * is no custom allocator. Mixing SM capable vIOMMU
		 * and non-SM vIOMMU are not supported.
		 */
		intel_iommu_sm = 0;
	}
}
#endif

static int __init init_dmars(void)
{
	struct dmar_drhd_unit *drhd;
	struct intel_iommu *iommu;
	int ret;

	/*
	 * for each drhd
	 *    allocate root
	 *    initialize and program root entry to not present
	 * endfor
	 */
	for_each_drhd_unit(drhd) {
		/*
		 * lock not needed as this is only incremented in the single
		 * threaded kernel __init code path all other access are read
		 * only
		 */
		if (g_num_of_iommus < DMAR_UNITS_SUPPORTED) {
			g_num_of_iommus++;
			continue;
		}
		pr_err_once("Exceeded %d IOMMUs\n", DMAR_UNITS_SUPPORTED);
	}

	/* Preallocate enough resources for IOMMU hot-addition */
	if (g_num_of_iommus < DMAR_UNITS_SUPPORTED)
		g_num_of_iommus = DMAR_UNITS_SUPPORTED;

	g_iommus = kcalloc(g_num_of_iommus, sizeof(struct intel_iommu *),
			GFP_KERNEL);
	if (!g_iommus) {
		pr_err("Allocating global iommu array failed\n");
		ret = -ENOMEM;
		goto error;
	}

	for_each_iommu(iommu, drhd) {
		if (drhd->ignored) {
			iommu_disable_translation(iommu);
			continue;
		}

		/*
		 * Find the max pasid size of all IOMMU's in the system.
		 * We need to ensure the system pasid table is no bigger
		 * than the smallest supported.
		 */
		if (pasid_supported(iommu)) {
			u32 temp = 2 << ecap_pss(iommu->ecap);

			intel_pasid_max_id = min_t(u32, temp,
						   intel_pasid_max_id);
		}

		g_iommus[iommu->seq_id] = iommu;

		intel_iommu_init_qi(iommu);

		ret = iommu_init_domains(iommu);
		if (ret)
			goto free_iommu;

		init_translation_status(iommu);

		if (translation_pre_enabled(iommu) && !is_kdump_kernel()) {
			iommu_disable_translation(iommu);
			clear_translation_pre_enabled(iommu);
			pr_warn("Translation was enabled for %s but we are not in kdump mode\n",
				iommu->name);
		}

		/*
		 * TBD:
		 * we could share the same root & context tables
		 * among all IOMMU's. Need to Split it later.
		 */
		ret = iommu_alloc_root_entry(iommu);
		if (ret)
			goto free_iommu;

		if (translation_pre_enabled(iommu)) {
			pr_info("Translation already enabled - trying to copy translation structures\n");

			ret = copy_translation_tables(iommu);
			if (ret) {
				/*
				 * We found the IOMMU with translation
				 * enabled - but failed to copy over the
				 * old root-entry table. Try to proceed
				 * by disabling translation now and
				 * allocating a clean root-entry table.
				 * This might cause DMAR faults, but
				 * probably the dump will still succeed.
				 */
				pr_err("Failed to copy translation tables from previous kernel for %s\n",
				       iommu->name);
				iommu_disable_translation(iommu);
				clear_translation_pre_enabled(iommu);
			} else {
				pr_info("Copied translation tables from previous kernel for %s\n",
					iommu->name);
			}
		}

		if (!ecap_pass_through(iommu->ecap))
			hw_pass_through = 0;
		intel_svm_check(iommu);
	}

	/*
	 * Now that qi is enabled on all iommus, set the root entry and flush
	 * caches. This is required on some Intel X58 chipsets, otherwise the
	 * flush_context function will loop forever and the boot hangs.
	 */
	for_each_active_iommu(iommu, drhd) {
		iommu_flush_write_buffer(iommu);
#ifdef CONFIG_INTEL_IOMMU_SVM
		register_pasid_allocator(iommu);
#endif
		iommu_set_root_entry(iommu);
		iommu->flush.flush_context(iommu, 0, 0, 0, DMA_CCMD_GLOBAL_INVL);
		iommu->flush.flush_iotlb(iommu, 0, 0, 0, DMA_TLB_GLOBAL_FLUSH);
	}

#ifdef CONFIG_INTEL_IOMMU_BROKEN_GFX_WA
	dmar_map_gfx = 0;
#endif

	if (!dmar_map_gfx)
		iommu_identity_mapping |= IDENTMAP_GFX;

	check_tylersburg_isoch();

	ret = si_domain_init(hw_pass_through);
	if (ret)
		goto free_iommu;

	/*
	 * for each drhd
	 *   enable fault log
	 *   global invalidate context cache
	 *   global invalidate iotlb
	 *   enable translation
	 */
	for_each_iommu(iommu, drhd) {
		if (drhd->ignored) {
			/*
			 * we always have to disable PMRs or DMA may fail on
			 * this device
			 */
			if (force_on)
				iommu_disable_protect_mem_regions(iommu);
			continue;
		}

		iommu_flush_write_buffer(iommu);

#ifdef CONFIG_INTEL_IOMMU_SVM
		if (pasid_supported(iommu) && ecap_prs(iommu->ecap)) {
			/*
			 * Call dmar_alloc_hwirq() with dmar_global_lock held,
			 * could cause possible lock race condition.
			 */
			up_write(&dmar_global_lock);
			ret = intel_svm_enable_prq(iommu);
			down_write(&dmar_global_lock);
			if (ret)
				goto free_iommu;
		}
#endif
		ret = dmar_set_interrupt(iommu);
		if (ret)
			goto free_iommu;
	}

	return 0;

free_iommu:
	for_each_active_iommu(iommu, drhd) {
		disable_dmar_iommu(iommu);
		free_dmar_iommu(iommu);
	}

	kfree(g_iommus);

error:
	return ret;
}

/* This takes a number of _MM_ pages, not VTD pages */
static unsigned long intel_alloc_iova(struct device *dev,
				     struct dmar_domain *domain,
				     unsigned long nrpages, uint64_t dma_mask)
{
	unsigned long iova_pfn;

	/*
	 * Restrict dma_mask to the width that the iommu can handle.
	 * First-level translation restricts the input-address to a
	 * canonical address (i.e., address bits 63:N have the same
	 * value as address bit [N-1], where N is 48-bits with 4-level
	 * paging and 57-bits with 5-level paging). Hence, skip bit
	 * [N-1].
	 */
	if (domain_use_first_level(domain))
		dma_mask = min_t(uint64_t, DOMAIN_MAX_ADDR(domain->gaw - 1),
				 dma_mask);
	else
		dma_mask = min_t(uint64_t, DOMAIN_MAX_ADDR(domain->gaw),
				 dma_mask);

	/* Ensure we reserve the whole size-aligned region */
	nrpages = __roundup_pow_of_two(nrpages);

	if (!dmar_forcedac && dma_mask > DMA_BIT_MASK(32)) {
		/*
		 * First try to allocate an io virtual address in
		 * DMA_BIT_MASK(32) and if that fails then try allocating
		 * from higher range
		 */
		iova_pfn = alloc_iova_fast(&domain->iovad, nrpages,
					   IOVA_PFN(DMA_BIT_MASK(32)), false);
		if (iova_pfn)
			return iova_pfn;
	}
	iova_pfn = alloc_iova_fast(&domain->iovad, nrpages,
				   IOVA_PFN(dma_mask), true);
	if (unlikely(!iova_pfn)) {
		dev_err_once(dev, "Allocating %ld-page iova failed\n",
			     nrpages);
		return 0;
	}

	return iova_pfn;
}

static dma_addr_t __intel_map_single(struct device *dev, phys_addr_t paddr,
				     size_t size, int dir, u64 dma_mask)
{
	struct dmar_domain *domain;
	phys_addr_t start_paddr;
	unsigned long iova_pfn;
	int prot = 0;
	int ret;
	struct intel_iommu *iommu;
	unsigned long paddr_pfn = paddr >> PAGE_SHIFT;

	BUG_ON(dir == DMA_NONE);

	if (unlikely(attach_deferred(dev)))
		do_deferred_attach(dev);

	domain = find_domain(dev);
	if (!domain)
		return DMA_MAPPING_ERROR;

	iommu = domain_get_iommu(domain);
	size = aligned_nrpages(paddr, size);

	iova_pfn = intel_alloc_iova(dev, domain, dma_to_mm_pfn(size), dma_mask);
	if (!iova_pfn)
		goto error;

	/*
	 * Check if DMAR supports zero-length reads on write only
	 * mappings..
	 */
	if (dir == DMA_TO_DEVICE || dir == DMA_BIDIRECTIONAL || \
			!cap_zlr(iommu->cap))
		prot |= DMA_PTE_READ;
	if (dir == DMA_FROM_DEVICE || dir == DMA_BIDIRECTIONAL)
		prot |= DMA_PTE_WRITE;
	/*
	 * paddr - (paddr + size) might be partial page, we should map the whole
	 * page.  Note: if two part of one page are separately mapped, we
	 * might have two guest_addr mapping to the same host paddr, but this
	 * is not a big problem
	 */
	ret = domain_pfn_mapping(domain, mm_to_dma_pfn(iova_pfn),
				 mm_to_dma_pfn(paddr_pfn), size, prot);
	if (ret)
		goto error;

	start_paddr = (phys_addr_t)iova_pfn << PAGE_SHIFT;
	start_paddr += paddr & ~PAGE_MASK;

	trace_map_single(dev, start_paddr, paddr, size << VTD_PAGE_SHIFT);

	return start_paddr;

error:
	if (iova_pfn)
		free_iova_fast(&domain->iovad, iova_pfn, dma_to_mm_pfn(size));
	dev_err(dev, "Device request: %zx@%llx dir %d --- failed\n",
		size, (unsigned long long)paddr, dir);
	return DMA_MAPPING_ERROR;
}

static dma_addr_t intel_map_page(struct device *dev, struct page *page,
				 unsigned long offset, size_t size,
				 enum dma_data_direction dir,
				 unsigned long attrs)
{
	return __intel_map_single(dev, page_to_phys(page) + offset,
				  size, dir, *dev->dma_mask);
}

static dma_addr_t intel_map_resource(struct device *dev, phys_addr_t phys_addr,
				     size_t size, enum dma_data_direction dir,
				     unsigned long attrs)
{
	return __intel_map_single(dev, phys_addr, size, dir, *dev->dma_mask);
}

static void intel_unmap(struct device *dev, dma_addr_t dev_addr, size_t size)
{
	struct dmar_domain *domain;
	unsigned long start_pfn, last_pfn;
	unsigned long nrpages;
	unsigned long iova_pfn;
	struct intel_iommu *iommu;
	struct page *freelist;
	struct pci_dev *pdev = NULL;

	domain = find_domain(dev);
	BUG_ON(!domain);

	iommu = domain_get_iommu(domain);

	iova_pfn = IOVA_PFN(dev_addr);

	nrpages = aligned_nrpages(dev_addr, size);
	start_pfn = mm_to_dma_pfn(iova_pfn);
	last_pfn = start_pfn + nrpages - 1;

	if (dev_is_pci(dev))
		pdev = to_pci_dev(dev);

	freelist = domain_unmap(domain, start_pfn, last_pfn);
	if (intel_iommu_strict || (pdev && pdev->untrusted) ||
			!has_iova_flush_queue(&domain->iovad)) {
		iommu_flush_iotlb_psi(iommu, domain, start_pfn,
				      nrpages, !freelist, 0);
		/* free iova */
		free_iova_fast(&domain->iovad, iova_pfn, dma_to_mm_pfn(nrpages));
		dma_free_pagelist(freelist);
	} else {
		queue_iova(&domain->iovad, iova_pfn, nrpages,
			   (unsigned long)freelist);
		/*
		 * queue up the release of the unmap to save the 1/6th of the
		 * cpu used up by the iotlb flush operation...
		 */
	}

	trace_unmap_single(dev, dev_addr, size);
}

static void intel_unmap_page(struct device *dev, dma_addr_t dev_addr,
			     size_t size, enum dma_data_direction dir,
			     unsigned long attrs)
{
	intel_unmap(dev, dev_addr, size);
}

static void intel_unmap_resource(struct device *dev, dma_addr_t dev_addr,
		size_t size, enum dma_data_direction dir, unsigned long attrs)
{
	intel_unmap(dev, dev_addr, size);
}

static void *intel_alloc_coherent(struct device *dev, size_t size,
				  dma_addr_t *dma_handle, gfp_t flags,
				  unsigned long attrs)
{
	struct page *page = NULL;
	int order;

	if (unlikely(attach_deferred(dev)))
		do_deferred_attach(dev);

	size = PAGE_ALIGN(size);
	order = get_order(size);

	if (gfpflags_allow_blocking(flags)) {
		unsigned int count = size >> PAGE_SHIFT;

		page = dma_alloc_from_contiguous(dev, count, order,
						 flags & __GFP_NOWARN);
	}

	if (!page)
		page = alloc_pages(flags, order);
	if (!page)
		return NULL;
	memset(page_address(page), 0, size);

	*dma_handle = __intel_map_single(dev, page_to_phys(page), size,
					 DMA_BIDIRECTIONAL,
					 dev->coherent_dma_mask);
	if (*dma_handle != DMA_MAPPING_ERROR)
		return page_address(page);
	if (!dma_release_from_contiguous(dev, page, size >> PAGE_SHIFT))
		__free_pages(page, order);

	return NULL;
}

static void intel_free_coherent(struct device *dev, size_t size, void *vaddr,
				dma_addr_t dma_handle, unsigned long attrs)
{
	int order;
	struct page *page = virt_to_page(vaddr);

	size = PAGE_ALIGN(size);
	order = get_order(size);

	intel_unmap(dev, dma_handle, size);
	if (!dma_release_from_contiguous(dev, page, size >> PAGE_SHIFT))
		__free_pages(page, order);
}

static void intel_unmap_sg(struct device *dev, struct scatterlist *sglist,
			   int nelems, enum dma_data_direction dir,
			   unsigned long attrs)
{
	dma_addr_t startaddr = sg_dma_address(sglist) & PAGE_MASK;
	unsigned long nrpages = 0;
	struct scatterlist *sg;
	int i;

	for_each_sg(sglist, sg, nelems, i) {
		nrpages += aligned_nrpages(sg_dma_address(sg), sg_dma_len(sg));
	}

	intel_unmap(dev, startaddr, nrpages << VTD_PAGE_SHIFT);

	trace_unmap_sg(dev, startaddr, nrpages << VTD_PAGE_SHIFT);
}

static int intel_map_sg(struct device *dev, struct scatterlist *sglist, int nelems,
			enum dma_data_direction dir, unsigned long attrs)
{
	int i;
	struct dmar_domain *domain;
	size_t size = 0;
	int prot = 0;
	unsigned long iova_pfn;
	int ret;
	struct scatterlist *sg;
	unsigned long start_vpfn;
	struct intel_iommu *iommu;

	BUG_ON(dir == DMA_NONE);

	if (unlikely(attach_deferred(dev)))
		do_deferred_attach(dev);

	domain = find_domain(dev);
	if (!domain)
		return 0;

	iommu = domain_get_iommu(domain);

	for_each_sg(sglist, sg, nelems, i)
		size += aligned_nrpages(sg->offset, sg->length);

	iova_pfn = intel_alloc_iova(dev, domain, dma_to_mm_pfn(size),
				*dev->dma_mask);
	if (!iova_pfn) {
		sglist->dma_length = 0;
		return 0;
	}

	/*
	 * Check if DMAR supports zero-length reads on write only
	 * mappings..
	 */
	if (dir == DMA_TO_DEVICE || dir == DMA_BIDIRECTIONAL || \
			!cap_zlr(iommu->cap))
		prot |= DMA_PTE_READ;
	if (dir == DMA_FROM_DEVICE || dir == DMA_BIDIRECTIONAL)
		prot |= DMA_PTE_WRITE;

	start_vpfn = mm_to_dma_pfn(iova_pfn);

	ret = domain_sg_mapping(domain, start_vpfn, sglist, size, prot);
	if (unlikely(ret)) {
		dma_pte_free_pagetable(domain, start_vpfn,
				       start_vpfn + size - 1,
				       agaw_to_level(domain->agaw) + 1);
		free_iova_fast(&domain->iovad, iova_pfn, dma_to_mm_pfn(size));
		return 0;
	}

	for_each_sg(sglist, sg, nelems, i)
		trace_map_sg(dev, i + 1, nelems, sg);

	return nelems;
}

static u64 intel_get_required_mask(struct device *dev)
{
	return DMA_BIT_MASK(32);
}

static const struct dma_map_ops intel_dma_ops = {
	.alloc = intel_alloc_coherent,
	.free = intel_free_coherent,
	.map_sg = intel_map_sg,
	.unmap_sg = intel_unmap_sg,
	.map_page = intel_map_page,
	.unmap_page = intel_unmap_page,
	.map_resource = intel_map_resource,
	.unmap_resource = intel_unmap_resource,
	.dma_supported = dma_direct_supported,
	.mmap = dma_common_mmap,
	.get_sgtable = dma_common_get_sgtable,
	.get_required_mask = intel_get_required_mask,
};

static void
bounce_sync_single(struct device *dev, dma_addr_t addr, size_t size,
		   enum dma_data_direction dir, enum dma_sync_target target)
{
	struct dmar_domain *domain;
	phys_addr_t tlb_addr;

	domain = find_domain(dev);
	if (WARN_ON(!domain))
		return;

	tlb_addr = intel_iommu_iova_to_phys(&domain->domain, addr);
	if (is_swiotlb_buffer(tlb_addr))
		swiotlb_tbl_sync_single(dev, tlb_addr, size, dir, target);
}

static dma_addr_t
bounce_map_single(struct device *dev, phys_addr_t paddr, size_t size,
		  enum dma_data_direction dir, unsigned long attrs,
		  u64 dma_mask)
{
	size_t aligned_size = ALIGN(size, VTD_PAGE_SIZE);
	struct dmar_domain *domain;
	struct intel_iommu *iommu;
	unsigned long iova_pfn;
	unsigned long nrpages;
	phys_addr_t tlb_addr;
	int prot = 0;
	int ret;

	if (unlikely(attach_deferred(dev)))
		do_deferred_attach(dev);

	domain = find_domain(dev);

	if (WARN_ON(dir == DMA_NONE || !domain))
		return DMA_MAPPING_ERROR;

	iommu = domain_get_iommu(domain);
	if (WARN_ON(!iommu))
		return DMA_MAPPING_ERROR;

	nrpages = aligned_nrpages(0, size);
	iova_pfn = intel_alloc_iova(dev, domain,
				    dma_to_mm_pfn(nrpages), dma_mask);
	if (!iova_pfn)
		return DMA_MAPPING_ERROR;

	/*
	 * Check if DMAR supports zero-length reads on write only
	 * mappings..
	 */
	if (dir == DMA_TO_DEVICE || dir == DMA_BIDIRECTIONAL ||
			!cap_zlr(iommu->cap))
		prot |= DMA_PTE_READ;
	if (dir == DMA_FROM_DEVICE || dir == DMA_BIDIRECTIONAL)
		prot |= DMA_PTE_WRITE;

	/*
	 * If both the physical buffer start address and size are
	 * page aligned, we don't need to use a bounce page.
	 */
	if (!IS_ALIGNED(paddr | size, VTD_PAGE_SIZE)) {
		tlb_addr = swiotlb_tbl_map_single(dev,
				__phys_to_dma(dev, io_tlb_start),
				paddr, size, aligned_size, dir, attrs);
		if (tlb_addr == DMA_MAPPING_ERROR) {
			goto swiotlb_error;
		} else {
			/* Cleanup the padding area. */
			void *padding_start = phys_to_virt(tlb_addr);
			size_t padding_size = aligned_size;

			if (!(attrs & DMA_ATTR_SKIP_CPU_SYNC) &&
			    (dir == DMA_TO_DEVICE ||
			     dir == DMA_BIDIRECTIONAL)) {
				padding_start += size;
				padding_size -= size;
			}

			memset(padding_start, 0, padding_size);
		}
	} else {
		tlb_addr = paddr;
	}

	ret = domain_pfn_mapping(domain, mm_to_dma_pfn(iova_pfn),
				 tlb_addr >> VTD_PAGE_SHIFT, nrpages, prot);
	if (ret)
		goto mapping_error;

	trace_bounce_map_single(dev, iova_pfn << PAGE_SHIFT, paddr, size);

	return (phys_addr_t)iova_pfn << PAGE_SHIFT;

mapping_error:
	if (is_swiotlb_buffer(tlb_addr))
		swiotlb_tbl_unmap_single(dev, tlb_addr, size,
					 aligned_size, dir, attrs);
swiotlb_error:
	free_iova_fast(&domain->iovad, iova_pfn, dma_to_mm_pfn(nrpages));
	dev_err(dev, "Device bounce map: %zx@%llx dir %d --- failed\n",
		size, (unsigned long long)paddr, dir);

	return DMA_MAPPING_ERROR;
}

static void
bounce_unmap_single(struct device *dev, dma_addr_t dev_addr, size_t size,
		    enum dma_data_direction dir, unsigned long attrs)
{
	size_t aligned_size = ALIGN(size, VTD_PAGE_SIZE);
	struct dmar_domain *domain;
	phys_addr_t tlb_addr;

	domain = find_domain(dev);
	if (WARN_ON(!domain))
		return;

	tlb_addr = intel_iommu_iova_to_phys(&domain->domain, dev_addr);
	if (WARN_ON(!tlb_addr))
		return;

	intel_unmap(dev, dev_addr, size);
	if (is_swiotlb_buffer(tlb_addr))
		swiotlb_tbl_unmap_single(dev, tlb_addr, size,
					 aligned_size, dir, attrs);

	trace_bounce_unmap_single(dev, dev_addr, size);
}

static dma_addr_t
bounce_map_page(struct device *dev, struct page *page, unsigned long offset,
		size_t size, enum dma_data_direction dir, unsigned long attrs)
{
	return bounce_map_single(dev, page_to_phys(page) + offset,
				 size, dir, attrs, *dev->dma_mask);
}

static dma_addr_t
bounce_map_resource(struct device *dev, phys_addr_t phys_addr, size_t size,
		    enum dma_data_direction dir, unsigned long attrs)
{
	return bounce_map_single(dev, phys_addr, size,
				 dir, attrs, *dev->dma_mask);
}

static void
bounce_unmap_page(struct device *dev, dma_addr_t dev_addr, size_t size,
		  enum dma_data_direction dir, unsigned long attrs)
{
	bounce_unmap_single(dev, dev_addr, size, dir, attrs);
}

static void
bounce_unmap_resource(struct device *dev, dma_addr_t dev_addr, size_t size,
		      enum dma_data_direction dir, unsigned long attrs)
{
	bounce_unmap_single(dev, dev_addr, size, dir, attrs);
}

static void
bounce_unmap_sg(struct device *dev, struct scatterlist *sglist, int nelems,
		enum dma_data_direction dir, unsigned long attrs)
{
	struct scatterlist *sg;
	int i;

	for_each_sg(sglist, sg, nelems, i)
		bounce_unmap_page(dev, sg->dma_address,
				  sg_dma_len(sg), dir, attrs);
}

static int
bounce_map_sg(struct device *dev, struct scatterlist *sglist, int nelems,
	      enum dma_data_direction dir, unsigned long attrs)
{
	int i;
	struct scatterlist *sg;

	for_each_sg(sglist, sg, nelems, i) {
		sg->dma_address = bounce_map_page(dev, sg_page(sg),
						  sg->offset, sg->length,
						  dir, attrs);
		if (sg->dma_address == DMA_MAPPING_ERROR)
			goto out_unmap;
		sg_dma_len(sg) = sg->length;
	}

	for_each_sg(sglist, sg, nelems, i)
		trace_bounce_map_sg(dev, i + 1, nelems, sg);

	return nelems;

out_unmap:
	bounce_unmap_sg(dev, sglist, i, dir, attrs | DMA_ATTR_SKIP_CPU_SYNC);
	return 0;
}

static void
bounce_sync_single_for_cpu(struct device *dev, dma_addr_t addr,
			   size_t size, enum dma_data_direction dir)
{
	bounce_sync_single(dev, addr, size, dir, SYNC_FOR_CPU);
}

static void
bounce_sync_single_for_device(struct device *dev, dma_addr_t addr,
			      size_t size, enum dma_data_direction dir)
{
	bounce_sync_single(dev, addr, size, dir, SYNC_FOR_DEVICE);
}

static void
bounce_sync_sg_for_cpu(struct device *dev, struct scatterlist *sglist,
		       int nelems, enum dma_data_direction dir)
{
	struct scatterlist *sg;
	int i;

	for_each_sg(sglist, sg, nelems, i)
		bounce_sync_single(dev, sg_dma_address(sg),
				   sg_dma_len(sg), dir, SYNC_FOR_CPU);
}

static void
bounce_sync_sg_for_device(struct device *dev, struct scatterlist *sglist,
			  int nelems, enum dma_data_direction dir)
{
	struct scatterlist *sg;
	int i;

	for_each_sg(sglist, sg, nelems, i)
		bounce_sync_single(dev, sg_dma_address(sg),
				   sg_dma_len(sg), dir, SYNC_FOR_DEVICE);
}

static const struct dma_map_ops bounce_dma_ops = {
	.alloc			= intel_alloc_coherent,
	.free			= intel_free_coherent,
	.map_sg			= bounce_map_sg,
	.unmap_sg		= bounce_unmap_sg,
	.map_page		= bounce_map_page,
	.unmap_page		= bounce_unmap_page,
	.sync_single_for_cpu	= bounce_sync_single_for_cpu,
	.sync_single_for_device	= bounce_sync_single_for_device,
	.sync_sg_for_cpu	= bounce_sync_sg_for_cpu,
	.sync_sg_for_device	= bounce_sync_sg_for_device,
	.map_resource		= bounce_map_resource,
	.unmap_resource		= bounce_unmap_resource,
	.dma_supported		= dma_direct_supported,
};

static inline int iommu_domain_cache_init(void)
{
	int ret = 0;

	iommu_domain_cache = kmem_cache_create("iommu_domain",
					 sizeof(struct dmar_domain),
					 0,
					 SLAB_HWCACHE_ALIGN,

					 NULL);
	if (!iommu_domain_cache) {
		pr_err("Couldn't create iommu_domain cache\n");
		ret = -ENOMEM;
	}

	return ret;
}

static inline int iommu_devinfo_cache_init(void)
{
	int ret = 0;

	iommu_devinfo_cache = kmem_cache_create("iommu_devinfo",
					 sizeof(struct device_domain_info),
					 0,
					 SLAB_HWCACHE_ALIGN,
					 NULL);
	if (!iommu_devinfo_cache) {
		pr_err("Couldn't create devinfo cache\n");
		ret = -ENOMEM;
	}

	return ret;
}

static int __init iommu_init_mempool(void)
{
	int ret;
	ret = iova_cache_get();
	if (ret)
		return ret;

	ret = iommu_domain_cache_init();
	if (ret)
		goto domain_error;

	ret = iommu_devinfo_cache_init();
	if (!ret)
		return ret;

	kmem_cache_destroy(iommu_domain_cache);
domain_error:
	iova_cache_put();

	return -ENOMEM;
}

static void __init iommu_exit_mempool(void)
{
	kmem_cache_destroy(iommu_devinfo_cache);
	kmem_cache_destroy(iommu_domain_cache);
	iova_cache_put();
}

static void quirk_ioat_snb_local_iommu(struct pci_dev *pdev)
{
	struct dmar_drhd_unit *drhd;
	u32 vtbar;
	int rc;

	/* We know that this device on this chipset has its own IOMMU.
	 * If we find it under a different IOMMU, then the BIOS is lying
	 * to us. Hope that the IOMMU for this device is actually
	 * disabled, and it needs no translation...
	 */
	rc = pci_bus_read_config_dword(pdev->bus, PCI_DEVFN(0, 0), 0xb0, &vtbar);
	if (rc) {
		/* "can't" happen */
		dev_info(&pdev->dev, "failed to run vt-d quirk\n");
		return;
	}
	vtbar &= 0xffff0000;

	/* we know that the this iommu should be at offset 0xa000 from vtbar */
	drhd = dmar_find_matched_drhd_unit(pdev);
	if (!drhd || drhd->reg_base_addr - vtbar != 0xa000) {
		pr_warn_once(FW_BUG "BIOS assigned incorrect VT-d unit for Intel(R) QuickData Technology device\n");
		add_taint(TAINT_FIRMWARE_WORKAROUND, LOCKDEP_STILL_OK);
		pdev->dev.archdata.iommu = DUMMY_DEVICE_DOMAIN_INFO;
	}
}
DECLARE_PCI_FIXUP_ENABLE(PCI_VENDOR_ID_INTEL, PCI_DEVICE_ID_INTEL_IOAT_SNB, quirk_ioat_snb_local_iommu);

static void __init init_no_remapping_devices(void)
{
	struct dmar_drhd_unit *drhd;
	struct device *dev;
	int i;

	for_each_drhd_unit(drhd) {
		if (!drhd->include_all) {
			for_each_active_dev_scope(drhd->devices,
						  drhd->devices_cnt, i, dev)
				break;
			/* ignore DMAR unit if no devices exist */
			if (i == drhd->devices_cnt)
				drhd->ignored = 1;
		}
	}

	for_each_active_drhd_unit(drhd) {
		if (drhd->include_all)
			continue;

		for_each_active_dev_scope(drhd->devices,
					  drhd->devices_cnt, i, dev)
			if (!dev_is_pci(dev) || !IS_GFX_DEVICE(to_pci_dev(dev)))
				break;
		if (i < drhd->devices_cnt)
			continue;

		/* This IOMMU has *only* gfx devices. Either bypass it or
		   set the gfx_mapped flag, as appropriate */
		if (!dmar_map_gfx) {
			drhd->ignored = 1;
			for_each_active_dev_scope(drhd->devices,
						  drhd->devices_cnt, i, dev)
				dev->archdata.iommu = DUMMY_DEVICE_DOMAIN_INFO;
		}
	}
}

#ifdef CONFIG_SUSPEND
static int init_iommu_hw(void)
{
	struct dmar_drhd_unit *drhd;
	struct intel_iommu *iommu = NULL;

	for_each_active_iommu(iommu, drhd)
		if (iommu->qi)
			dmar_reenable_qi(iommu);

	for_each_iommu(iommu, drhd) {
		if (drhd->ignored) {
			/*
			 * we always have to disable PMRs or DMA may fail on
			 * this device
			 */
			if (force_on)
				iommu_disable_protect_mem_regions(iommu);
			continue;
		}

		iommu_flush_write_buffer(iommu);

		iommu_set_root_entry(iommu);

		iommu->flush.flush_context(iommu, 0, 0, 0,
					   DMA_CCMD_GLOBAL_INVL);
		iommu->flush.flush_iotlb(iommu, 0, 0, 0, DMA_TLB_GLOBAL_FLUSH);
		iommu_enable_translation(iommu);
		iommu_disable_protect_mem_regions(iommu);
	}

	return 0;
}

static void iommu_flush_all(void)
{
	struct dmar_drhd_unit *drhd;
	struct intel_iommu *iommu;

	for_each_active_iommu(iommu, drhd) {
		iommu->flush.flush_context(iommu, 0, 0, 0,
					   DMA_CCMD_GLOBAL_INVL);
		iommu->flush.flush_iotlb(iommu, 0, 0, 0,
					 DMA_TLB_GLOBAL_FLUSH);
	}
}

static int iommu_suspend(void)
{
	struct dmar_drhd_unit *drhd;
	struct intel_iommu *iommu = NULL;
	unsigned long flag;

	for_each_active_iommu(iommu, drhd) {
		iommu->iommu_state = kcalloc(MAX_SR_DMAR_REGS, sizeof(u32),
						 GFP_ATOMIC);
		if (!iommu->iommu_state)
			goto nomem;
	}

	iommu_flush_all();

	for_each_active_iommu(iommu, drhd) {
		iommu_disable_translation(iommu);

		raw_spin_lock_irqsave(&iommu->register_lock, flag);

		iommu->iommu_state[SR_DMAR_FECTL_REG] =
			readl(iommu->reg + DMAR_FECTL_REG);
		iommu->iommu_state[SR_DMAR_FEDATA_REG] =
			readl(iommu->reg + DMAR_FEDATA_REG);
		iommu->iommu_state[SR_DMAR_FEADDR_REG] =
			readl(iommu->reg + DMAR_FEADDR_REG);
		iommu->iommu_state[SR_DMAR_FEUADDR_REG] =
			readl(iommu->reg + DMAR_FEUADDR_REG);

		raw_spin_unlock_irqrestore(&iommu->register_lock, flag);
	}
	return 0;

nomem:
	for_each_active_iommu(iommu, drhd)
		kfree(iommu->iommu_state);

	return -ENOMEM;
}

static void iommu_resume(void)
{
	struct dmar_drhd_unit *drhd;
	struct intel_iommu *iommu = NULL;
	unsigned long flag;

	if (init_iommu_hw()) {
		if (force_on)
			panic("tboot: IOMMU setup failed, DMAR can not resume!\n");
		else
			WARN(1, "IOMMU setup failed, DMAR can not resume!\n");
		return;
	}

	for_each_active_iommu(iommu, drhd) {

		raw_spin_lock_irqsave(&iommu->register_lock, flag);

		writel(iommu->iommu_state[SR_DMAR_FECTL_REG],
			iommu->reg + DMAR_FECTL_REG);
		writel(iommu->iommu_state[SR_DMAR_FEDATA_REG],
			iommu->reg + DMAR_FEDATA_REG);
		writel(iommu->iommu_state[SR_DMAR_FEADDR_REG],
			iommu->reg + DMAR_FEADDR_REG);
		writel(iommu->iommu_state[SR_DMAR_FEUADDR_REG],
			iommu->reg + DMAR_FEUADDR_REG);

		raw_spin_unlock_irqrestore(&iommu->register_lock, flag);
	}

	for_each_active_iommu(iommu, drhd)
		kfree(iommu->iommu_state);
}

static struct syscore_ops iommu_syscore_ops = {
	.resume		= iommu_resume,
	.suspend	= iommu_suspend,
};

static void __init init_iommu_pm_ops(void)
{
	register_syscore_ops(&iommu_syscore_ops);
}

#else
static inline void init_iommu_pm_ops(void) {}
#endif	/* CONFIG_PM */

static int rmrr_sanity_check(struct acpi_dmar_reserved_memory *rmrr)
{
	if (!IS_ALIGNED(rmrr->base_address, PAGE_SIZE) ||
	    !IS_ALIGNED(rmrr->end_address + 1, PAGE_SIZE) ||
	    rmrr->end_address <= rmrr->base_address ||
	    arch_rmrr_sanity_check(rmrr))
		return -EINVAL;

	return 0;
}

int __init dmar_parse_one_rmrr(struct acpi_dmar_header *header, void *arg)
{
	struct acpi_dmar_reserved_memory *rmrr;
	struct dmar_rmrr_unit *rmrru;

	rmrr = (struct acpi_dmar_reserved_memory *)header;
	if (rmrr_sanity_check(rmrr)) {
		pr_warn(FW_BUG
			   "Your BIOS is broken; bad RMRR [%#018Lx-%#018Lx]\n"
			   "BIOS vendor: %s; Ver: %s; Product Version: %s\n",
			   rmrr->base_address, rmrr->end_address,
			   dmi_get_system_info(DMI_BIOS_VENDOR),
			   dmi_get_system_info(DMI_BIOS_VERSION),
			   dmi_get_system_info(DMI_PRODUCT_VERSION));
		add_taint(TAINT_FIRMWARE_WORKAROUND, LOCKDEP_STILL_OK);
	}

	rmrru = kzalloc(sizeof(*rmrru), GFP_KERNEL);
	if (!rmrru)
		goto out;

	rmrru->hdr = header;

	rmrru->base_address = rmrr->base_address;
	rmrru->end_address = rmrr->end_address;

	rmrru->devices = dmar_alloc_dev_scope((void *)(rmrr + 1),
				((void *)rmrr) + rmrr->header.length,
				&rmrru->devices_cnt);
	if (rmrru->devices_cnt && rmrru->devices == NULL)
		goto free_rmrru;

	list_add(&rmrru->list, &dmar_rmrr_units);

	return 0;
free_rmrru:
	kfree(rmrru);
out:
	return -ENOMEM;
}

static struct dmar_atsr_unit *dmar_find_atsr(struct acpi_dmar_atsr *atsr)
{
	struct dmar_atsr_unit *atsru;
	struct acpi_dmar_atsr *tmp;

	list_for_each_entry_rcu(atsru, &dmar_atsr_units, list,
				dmar_rcu_check()) {
		tmp = (struct acpi_dmar_atsr *)atsru->hdr;
		if (atsr->segment != tmp->segment)
			continue;
		if (atsr->header.length != tmp->header.length)
			continue;
		if (memcmp(atsr, tmp, atsr->header.length) == 0)
			return atsru;
	}

	return NULL;
}

int dmar_parse_one_atsr(struct acpi_dmar_header *hdr, void *arg)
{
	struct acpi_dmar_atsr *atsr;
	struct dmar_atsr_unit *atsru;

	if (system_state >= SYSTEM_RUNNING && !intel_iommu_enabled)
		return 0;

	atsr = container_of(hdr, struct acpi_dmar_atsr, header);
	atsru = dmar_find_atsr(atsr);
	if (atsru)
		return 0;

	atsru = kzalloc(sizeof(*atsru) + hdr->length, GFP_KERNEL);
	if (!atsru)
		return -ENOMEM;

	/*
	 * If memory is allocated from slab by ACPI _DSM method, we need to
	 * copy the memory content because the memory buffer will be freed
	 * on return.
	 */
	atsru->hdr = (void *)(atsru + 1);
	memcpy(atsru->hdr, hdr, hdr->length);
	atsru->include_all = atsr->flags & 0x1;
	if (!atsru->include_all) {
		atsru->devices = dmar_alloc_dev_scope((void *)(atsr + 1),
				(void *)atsr + atsr->header.length,
				&atsru->devices_cnt);
		if (atsru->devices_cnt && atsru->devices == NULL) {
			kfree(atsru);
			return -ENOMEM;
		}
	}

	list_add_rcu(&atsru->list, &dmar_atsr_units);

	return 0;
}

static void intel_iommu_free_atsr(struct dmar_atsr_unit *atsru)
{
	dmar_free_dev_scope(&atsru->devices, &atsru->devices_cnt);
	kfree(atsru);
}

int dmar_release_one_atsr(struct acpi_dmar_header *hdr, void *arg)
{
	struct acpi_dmar_atsr *atsr;
	struct dmar_atsr_unit *atsru;

	atsr = container_of(hdr, struct acpi_dmar_atsr, header);
	atsru = dmar_find_atsr(atsr);
	if (atsru) {
		list_del_rcu(&atsru->list);
		synchronize_rcu();
		intel_iommu_free_atsr(atsru);
	}

	return 0;
}

int dmar_check_one_atsr(struct acpi_dmar_header *hdr, void *arg)
{
	int i;
	struct device *dev;
	struct acpi_dmar_atsr *atsr;
	struct dmar_atsr_unit *atsru;

	atsr = container_of(hdr, struct acpi_dmar_atsr, header);
	atsru = dmar_find_atsr(atsr);
	if (!atsru)
		return 0;

	if (!atsru->include_all && atsru->devices && atsru->devices_cnt) {
		for_each_active_dev_scope(atsru->devices, atsru->devices_cnt,
					  i, dev)
			return -EBUSY;
	}

	return 0;
}

static int intel_iommu_add(struct dmar_drhd_unit *dmaru)
{
	int sp, ret;
	struct intel_iommu *iommu = dmaru->iommu;

	if (g_iommus[iommu->seq_id])
		return 0;

	if (hw_pass_through && !ecap_pass_through(iommu->ecap)) {
		pr_warn("%s: Doesn't support hardware pass through.\n",
			iommu->name);
		return -ENXIO;
	}
	if (!ecap_sc_support(iommu->ecap) &&
	    domain_update_iommu_snooping(iommu)) {
		pr_warn("%s: Doesn't support snooping.\n",
			iommu->name);
		return -ENXIO;
	}
	sp = domain_update_iommu_superpage(NULL, iommu) - 1;
	if (sp >= 0 && !(cap_super_page_val(iommu->cap) & (1 << sp))) {
		pr_warn("%s: Doesn't support large page.\n",
			iommu->name);
		return -ENXIO;
	}

	/*
	 * Disable translation if already enabled prior to OS handover.
	 */
	if (iommu->gcmd & DMA_GCMD_TE)
		iommu_disable_translation(iommu);

	g_iommus[iommu->seq_id] = iommu;
	ret = iommu_init_domains(iommu);
	if (ret == 0)
		ret = iommu_alloc_root_entry(iommu);
	if (ret)
		goto out;

	intel_svm_check(iommu);

	if (dmaru->ignored) {
		/*
		 * we always have to disable PMRs or DMA may fail on this device
		 */
		if (force_on)
			iommu_disable_protect_mem_regions(iommu);
		return 0;
	}

	intel_iommu_init_qi(iommu);
	iommu_flush_write_buffer(iommu);

#ifdef CONFIG_INTEL_IOMMU_SVM
	if (pasid_supported(iommu) && ecap_prs(iommu->ecap)) {
		ret = intel_svm_enable_prq(iommu);
		if (ret)
			goto disable_iommu;
	}
#endif
	ret = dmar_set_interrupt(iommu);
	if (ret)
		goto disable_iommu;

	iommu_set_root_entry(iommu);
	iommu->flush.flush_context(iommu, 0, 0, 0, DMA_CCMD_GLOBAL_INVL);
	iommu->flush.flush_iotlb(iommu, 0, 0, 0, DMA_TLB_GLOBAL_FLUSH);
	iommu_enable_translation(iommu);

	iommu_disable_protect_mem_regions(iommu);
	return 0;

disable_iommu:
	disable_dmar_iommu(iommu);
out:
	free_dmar_iommu(iommu);
	return ret;
}

int dmar_iommu_hotplug(struct dmar_drhd_unit *dmaru, bool insert)
{
	int ret = 0;
	struct intel_iommu *iommu = dmaru->iommu;

	if (!intel_iommu_enabled)
		return 0;
	if (iommu == NULL)
		return -EINVAL;

	if (insert) {
		ret = intel_iommu_add(dmaru);
	} else {
		disable_dmar_iommu(iommu);
		free_dmar_iommu(iommu);
	}

	return ret;
}

static void intel_iommu_free_dmars(void)
{
	struct dmar_rmrr_unit *rmrru, *rmrr_n;
	struct dmar_atsr_unit *atsru, *atsr_n;

	list_for_each_entry_safe(rmrru, rmrr_n, &dmar_rmrr_units, list) {
		list_del(&rmrru->list);
		dmar_free_dev_scope(&rmrru->devices, &rmrru->devices_cnt);
		kfree(rmrru);
	}

	list_for_each_entry_safe(atsru, atsr_n, &dmar_atsr_units, list) {
		list_del(&atsru->list);
		intel_iommu_free_atsr(atsru);
	}
}

int dmar_find_matched_atsr_unit(struct pci_dev *dev)
{
	int i, ret = 1;
	struct pci_bus *bus;
	struct pci_dev *bridge = NULL;
	struct device *tmp;
	struct acpi_dmar_atsr *atsr;
	struct dmar_atsr_unit *atsru;

	dev = pci_physfn(dev);
	for (bus = dev->bus; bus; bus = bus->parent) {
		bridge = bus->self;
		/* If it's an integrated device, allow ATS */
		if (!bridge)
			return 1;
		/* Connected via non-PCIe: no ATS */
		if (!pci_is_pcie(bridge) ||
		    pci_pcie_type(bridge) == PCI_EXP_TYPE_PCI_BRIDGE)
			return 0;
		/* If we found the root port, look it up in the ATSR */
		if (pci_pcie_type(bridge) == PCI_EXP_TYPE_ROOT_PORT)
			break;
	}

	rcu_read_lock();
	list_for_each_entry_rcu(atsru, &dmar_atsr_units, list) {
		atsr = container_of(atsru->hdr, struct acpi_dmar_atsr, header);
		if (atsr->segment != pci_domain_nr(dev->bus))
			continue;

		for_each_dev_scope(atsru->devices, atsru->devices_cnt, i, tmp)
			if (tmp == &bridge->dev)
				goto out;

		if (atsru->include_all)
			goto out;
	}
	ret = 0;
out:
	rcu_read_unlock();

	return ret;
}

int dmar_iommu_notify_scope_dev(struct dmar_pci_notify_info *info)
{
	int ret;
	struct dmar_rmrr_unit *rmrru;
	struct dmar_atsr_unit *atsru;
	struct acpi_dmar_atsr *atsr;
	struct acpi_dmar_reserved_memory *rmrr;

	if (!intel_iommu_enabled && system_state >= SYSTEM_RUNNING)
		return 0;

	list_for_each_entry(rmrru, &dmar_rmrr_units, list) {
		rmrr = container_of(rmrru->hdr,
				    struct acpi_dmar_reserved_memory, header);
		if (info->event == BUS_NOTIFY_ADD_DEVICE) {
			ret = dmar_insert_dev_scope(info, (void *)(rmrr + 1),
				((void *)rmrr) + rmrr->header.length,
				rmrr->segment, rmrru->devices,
				rmrru->devices_cnt);
			if (ret < 0)
				return ret;
		} else if (info->event == BUS_NOTIFY_REMOVED_DEVICE) {
			dmar_remove_dev_scope(info, rmrr->segment,
				rmrru->devices, rmrru->devices_cnt);
		}
	}

	list_for_each_entry(atsru, &dmar_atsr_units, list) {
		if (atsru->include_all)
			continue;

		atsr = container_of(atsru->hdr, struct acpi_dmar_atsr, header);
		if (info->event == BUS_NOTIFY_ADD_DEVICE) {
			ret = dmar_insert_dev_scope(info, (void *)(atsr + 1),
					(void *)atsr + atsr->header.length,
					atsr->segment, atsru->devices,
					atsru->devices_cnt);
			if (ret > 0)
				break;
			else if (ret < 0)
				return ret;
		} else if (info->event == BUS_NOTIFY_REMOVED_DEVICE) {
			if (dmar_remove_dev_scope(info, atsr->segment,
					atsru->devices, atsru->devices_cnt))
				break;
		}
	}

	return 0;
}

static int intel_iommu_memory_notifier(struct notifier_block *nb,
				       unsigned long val, void *v)
{
	struct memory_notify *mhp = v;
	unsigned long start_vpfn = mm_to_dma_pfn(mhp->start_pfn);
	unsigned long last_vpfn = mm_to_dma_pfn(mhp->start_pfn +
			mhp->nr_pages - 1);

	switch (val) {
	case MEM_GOING_ONLINE:
		if (iommu_domain_identity_map(si_domain,
					      start_vpfn, last_vpfn)) {
			pr_warn("Failed to build identity map for [%lx-%lx]\n",
				start_vpfn, last_vpfn);
			return NOTIFY_BAD;
		}
		break;

	case MEM_OFFLINE:
	case MEM_CANCEL_ONLINE:
		{
			struct dmar_drhd_unit *drhd;
			struct intel_iommu *iommu;
			struct page *freelist;

			freelist = domain_unmap(si_domain,
						start_vpfn, last_vpfn);

			rcu_read_lock();
			for_each_active_iommu(iommu, drhd)
				iommu_flush_iotlb_psi(iommu, si_domain,
					start_vpfn, mhp->nr_pages,
					!freelist, 0);
			rcu_read_unlock();
			dma_free_pagelist(freelist);
		}
		break;
	}

	return NOTIFY_OK;
}

static struct notifier_block intel_iommu_memory_nb = {
	.notifier_call = intel_iommu_memory_notifier,
	.priority = 0
};

static void free_all_cpu_cached_iovas(unsigned int cpu)
{
	int i;

	for (i = 0; i < g_num_of_iommus; i++) {
		struct intel_iommu *iommu = g_iommus[i];
		struct dmar_domain *domain;
		int did;

		if (!iommu)
			continue;

		for (did = 0; did < cap_ndoms(iommu->cap); did++) {
			domain = get_iommu_domain(iommu, (u16)did);

			if (!domain || domain->domain.type != IOMMU_DOMAIN_DMA)
				continue;

			free_cpu_cached_iovas(cpu, &domain->iovad);
		}
	}
}

static int intel_iommu_cpu_dead(unsigned int cpu)
{
	free_all_cpu_cached_iovas(cpu);
	return 0;
}

static void intel_disable_iommus(void)
{
	struct intel_iommu *iommu = NULL;
	struct dmar_drhd_unit *drhd;

	for_each_iommu(iommu, drhd)
		iommu_disable_translation(iommu);
}

void intel_iommu_shutdown(void)
{
	struct dmar_drhd_unit *drhd;
	struct intel_iommu *iommu = NULL;

	if (no_iommu || dmar_disabled)
		return;

	down_write(&dmar_global_lock);

	/* Disable PMRs explicitly here. */
	for_each_iommu(iommu, drhd)
		iommu_disable_protect_mem_regions(iommu);

	/* Make sure the IOMMUs are switched off */
	intel_disable_iommus();

	up_write(&dmar_global_lock);
}

static inline struct intel_iommu *dev_to_intel_iommu(struct device *dev)
{
	struct iommu_device *iommu_dev = dev_to_iommu_device(dev);

	return container_of(iommu_dev, struct intel_iommu, iommu);
}

static ssize_t intel_iommu_show_version(struct device *dev,
					struct device_attribute *attr,
					char *buf)
{
	struct intel_iommu *iommu = dev_to_intel_iommu(dev);
	u32 ver = readl(iommu->reg + DMAR_VER_REG);
	return sprintf(buf, "%d:%d\n",
		       DMAR_VER_MAJOR(ver), DMAR_VER_MINOR(ver));
}
static DEVICE_ATTR(version, S_IRUGO, intel_iommu_show_version, NULL);

static ssize_t intel_iommu_show_address(struct device *dev,
					struct device_attribute *attr,
					char *buf)
{
	struct intel_iommu *iommu = dev_to_intel_iommu(dev);
	return sprintf(buf, "%llx\n", iommu->reg_phys);
}
static DEVICE_ATTR(address, S_IRUGO, intel_iommu_show_address, NULL);

static ssize_t intel_iommu_show_cap(struct device *dev,
				    struct device_attribute *attr,
				    char *buf)
{
	struct intel_iommu *iommu = dev_to_intel_iommu(dev);
	return sprintf(buf, "%llx\n", iommu->cap);
}
static DEVICE_ATTR(cap, S_IRUGO, intel_iommu_show_cap, NULL);

static ssize_t intel_iommu_show_ecap(struct device *dev,
				    struct device_attribute *attr,
				    char *buf)
{
	struct intel_iommu *iommu = dev_to_intel_iommu(dev);
	return sprintf(buf, "%llx\n", iommu->ecap);
}
static DEVICE_ATTR(ecap, S_IRUGO, intel_iommu_show_ecap, NULL);

static ssize_t intel_iommu_show_ndoms(struct device *dev,
				      struct device_attribute *attr,
				      char *buf)
{
	struct intel_iommu *iommu = dev_to_intel_iommu(dev);
	return sprintf(buf, "%ld\n", cap_ndoms(iommu->cap));
}
static DEVICE_ATTR(domains_supported, S_IRUGO, intel_iommu_show_ndoms, NULL);

static ssize_t intel_iommu_show_ndoms_used(struct device *dev,
					   struct device_attribute *attr,
					   char *buf)
{
	struct intel_iommu *iommu = dev_to_intel_iommu(dev);
	return sprintf(buf, "%d\n", bitmap_weight(iommu->domain_ids,
						  cap_ndoms(iommu->cap)));
}
static DEVICE_ATTR(domains_used, S_IRUGO, intel_iommu_show_ndoms_used, NULL);

static struct attribute *intel_iommu_attrs[] = {
	&dev_attr_version.attr,
	&dev_attr_address.attr,
	&dev_attr_cap.attr,
	&dev_attr_ecap.attr,
	&dev_attr_domains_supported.attr,
	&dev_attr_domains_used.attr,
	NULL,
};

static struct attribute_group intel_iommu_group = {
	.name = "intel-iommu",
	.attrs = intel_iommu_attrs,
};

const struct attribute_group *intel_iommu_groups[] = {
	&intel_iommu_group,
	NULL,
};

static inline bool has_untrusted_dev(void)
{
	struct pci_dev *pdev = NULL;

	for_each_pci_dev(pdev)
		if (pdev->untrusted)
			return true;

	return false;
}

static int __init platform_optin_force_iommu(void)
{
	if (!dmar_platform_optin() || no_platform_optin || !has_untrusted_dev())
		return 0;

	if (no_iommu || dmar_disabled)
		pr_info("Intel-IOMMU force enabled due to platform opt in\n");

	/*
	 * If Intel-IOMMU is disabled by default, we will apply identity
	 * map for all devices except those marked as being untrusted.
	 */
	if (dmar_disabled)
		iommu_set_default_passthrough(false);

	dmar_disabled = 0;
	no_iommu = 0;

	return 1;
}

static int __init probe_acpi_namespace_devices(void)
{
	struct dmar_drhd_unit *drhd;
	/* To avoid a -Wunused-but-set-variable warning. */
	struct intel_iommu *iommu __maybe_unused;
	struct device *dev;
	int i, ret = 0;

	for_each_active_iommu(iommu, drhd) {
		for_each_active_dev_scope(drhd->devices,
					  drhd->devices_cnt, i, dev) {
			struct acpi_device_physical_node *pn;
			struct iommu_group *group;
			struct acpi_device *adev;

			if (dev->bus != &acpi_bus_type)
				continue;

			adev = to_acpi_device(dev);
			mutex_lock(&adev->physical_node_lock);
			list_for_each_entry(pn,
					    &adev->physical_node_list, node) {
				group = iommu_group_get(pn->dev);
				if (group) {
					iommu_group_put(group);
					continue;
				}

				pn->dev->bus->iommu_ops = &intel_iommu_ops;
				ret = iommu_probe_device(pn->dev);
				if (ret)
					break;
			}
			mutex_unlock(&adev->physical_node_lock);

			if (ret)
				return ret;
		}
	}

	return 0;
}

int __init intel_iommu_init(void)
{
	int ret = -ENODEV;
	struct dmar_drhd_unit *drhd;
	struct intel_iommu *iommu;

	/*
	 * Intel IOMMU is required for a TXT/tboot launch or platform
	 * opt in, so enforce that.
	 */
	force_on = tboot_force_iommu() || platform_optin_force_iommu();

	if (iommu_init_mempool()) {
		if (force_on)
			panic("tboot: Failed to initialize iommu memory\n");
		return -ENOMEM;
	}

	down_write(&dmar_global_lock);
	if (dmar_table_init()) {
		if (force_on)
			panic("tboot: Failed to initialize DMAR table\n");
		goto out_free_dmar;
	}

	if (dmar_dev_scope_init() < 0) {
		if (force_on)
			panic("tboot: Failed to initialize DMAR device scope\n");
		goto out_free_dmar;
	}

	up_write(&dmar_global_lock);

	/*
	 * The bus notifier takes the dmar_global_lock, so lockdep will
	 * complain later when we register it under the lock.
	 */
	dmar_register_bus_notifier();

	down_write(&dmar_global_lock);

	if (!no_iommu)
		intel_iommu_debugfs_init();

	if (no_iommu || dmar_disabled) {
		/*
		 * We exit the function here to ensure IOMMU's remapping and
		 * mempool aren't setup, which means that the IOMMU's PMRs
		 * won't be disabled via the call to init_dmars(). So disable
		 * it explicitly here. The PMRs were setup by tboot prior to
		 * calling SENTER, but the kernel is expected to reset/tear
		 * down the PMRs.
		 */
		if (intel_iommu_tboot_noforce) {
			for_each_iommu(iommu, drhd)
				iommu_disable_protect_mem_regions(iommu);
		}

		/*
		 * Make sure the IOMMUs are switched off, even when we
		 * boot into a kexec kernel and the previous kernel left
		 * them enabled
		 */
		intel_disable_iommus();
		goto out_free_dmar;
	}

	if (list_empty(&dmar_rmrr_units))
		pr_info("No RMRR found\n");

	if (list_empty(&dmar_atsr_units))
		pr_info("No ATSR found\n");

	if (dmar_init_reserved_ranges()) {
		if (force_on)
			panic("tboot: Failed to reserve iommu ranges\n");
		goto out_free_reserved_range;
	}

	if (dmar_map_gfx)
		intel_iommu_gfx_mapped = 1;

	init_no_remapping_devices();

	ret = init_dmars();
	if (ret) {
		if (force_on)
			panic("tboot: Failed to initialize DMARs\n");
		pr_err("Initialization failed\n");
		goto out_free_reserved_range;
	}
	up_write(&dmar_global_lock);

	init_iommu_pm_ops();

	down_read(&dmar_global_lock);
	for_each_active_iommu(iommu, drhd) {
		iommu_device_sysfs_add(&iommu->iommu, NULL,
				       intel_iommu_groups,
				       "%s", iommu->name);
		iommu_device_set_ops(&iommu->iommu, &intel_iommu_ops);
		iommu_device_register(&iommu->iommu);
	}
	up_read(&dmar_global_lock);

	bus_set_iommu(&pci_bus_type, &intel_iommu_ops);
	if (si_domain && !hw_pass_through)
		register_memory_notifier(&intel_iommu_memory_nb);
	cpuhp_setup_state(CPUHP_IOMMU_INTEL_DEAD, "iommu/intel:dead", NULL,
			  intel_iommu_cpu_dead);

	down_read(&dmar_global_lock);
	if (probe_acpi_namespace_devices())
		pr_warn("ACPI name space devices didn't probe correctly\n");

	/* Finally, we enable the DMA remapping hardware. */
	for_each_iommu(iommu, drhd) {
		if (!drhd->ignored && !translation_pre_enabled(iommu))
			iommu_enable_translation(iommu);

		iommu_disable_protect_mem_regions(iommu);
	}
	up_read(&dmar_global_lock);

	pr_info("Intel(R) Virtualization Technology for Directed I/O\n");

	intel_iommu_enabled = 1;

	return 0;

out_free_reserved_range:
	put_iova_domain(&reserved_iova_list);
out_free_dmar:
	intel_iommu_free_dmars();
	up_write(&dmar_global_lock);
	iommu_exit_mempool();
	return ret;
}

static int domain_context_clear_one_cb(struct pci_dev *pdev, u16 alias, void *opaque)
{
	struct intel_iommu *iommu = opaque;

	domain_context_clear_one(iommu, PCI_BUS_NUM(alias), alias & 0xff);
	return 0;
}

/*
 * NB - intel-iommu lacks any sort of reference counting for the users of
 * dependent devices.  If multiple endpoints have intersecting dependent
 * devices, unbinding the driver from any one of them will possibly leave
 * the others unable to operate.
 */
static void domain_context_clear(struct intel_iommu *iommu, struct device *dev)
{
	if (!iommu || !dev || !dev_is_pci(dev))
		return;

	pci_for_each_dma_alias(to_pci_dev(dev), &domain_context_clear_one_cb, iommu);
}

static void __dmar_remove_one_dev_info(struct device_domain_info *info)
{
	struct dmar_domain *domain;
	struct intel_iommu *iommu;
	unsigned long flags;

	assert_spin_locked(&device_domain_lock);

	if (WARN_ON(!info))
		return;

	iommu = info->iommu;
	domain = info->domain;

	if (info->dev) {
		if (dev_is_pci(info->dev) && sm_supported(iommu))
			intel_pasid_tear_down_entry(iommu, info->dev,
					PASID_RID2PASID, false);

		iommu_disable_dev_iotlb(info);
		if (!dev_is_real_dma_subdevice(info->dev))
			domain_context_clear(iommu, info->dev);
		intel_pasid_free_table(info->dev);
	}

	unlink_domain_info(info);

	spin_lock_irqsave(&iommu->lock, flags);
	domain_detach_iommu(domain, iommu);
	spin_unlock_irqrestore(&iommu->lock, flags);

	free_devinfo_mem(info);
}

static void dmar_remove_one_dev_info(struct device *dev)
{
	struct device_domain_info *info;
	unsigned long flags;

	spin_lock_irqsave(&device_domain_lock, flags);
	info = get_domain_info(dev);
	if (info)
		__dmar_remove_one_dev_info(info);
	spin_unlock_irqrestore(&device_domain_lock, flags);
}

static int md_domain_init(struct dmar_domain *domain, int guest_width)
{
	int adjust_width;

	/* calculate AGAW */
	domain->gaw = guest_width;
	adjust_width = guestwidth_to_adjustwidth(guest_width);
	domain->agaw = width_to_agaw(adjust_width);

	domain->iommu_coherency = 0;
	domain->iommu_snooping = 0;
	domain->iommu_superpage = 0;
	domain->max_addr = 0;

	/* always allocate the top pgd */
	domain->pgd = (struct dma_pte *)alloc_pgtable_page(domain->nid);
	if (!domain->pgd)
		return -ENOMEM;
	domain_flush_cache(domain, domain->pgd, PAGE_SIZE);
	return 0;
}

static void intel_init_iova_domain(struct dmar_domain *dmar_domain)
{
	init_iova_domain(&dmar_domain->iovad, VTD_PAGE_SIZE, IOVA_START_PFN);
	copy_reserved_iova(&reserved_iova_list, &dmar_domain->iovad);

	if (!intel_iommu_strict &&
	    init_iova_flush_queue(&dmar_domain->iovad,
				  iommu_flush_iova, iova_entry_free))
		pr_info("iova flush queue initialization failed\n");
}

static struct iommu_domain *intel_iommu_domain_alloc(unsigned type)
{
	struct dmar_domain *dmar_domain;
	struct iommu_domain *domain;

	switch (type) {
	case IOMMU_DOMAIN_DMA:
	/* fallthrough */
	case IOMMU_DOMAIN_UNMANAGED:
		dmar_domain = alloc_domain(0);
		if (!dmar_domain) {
			pr_err("Can't allocate dmar_domain\n");
			return NULL;
		}
		if (md_domain_init(dmar_domain, DEFAULT_DOMAIN_ADDRESS_WIDTH)) {
			pr_err("Domain initialization failed\n");
			domain_exit(dmar_domain);
			return NULL;
		}

		if (type == IOMMU_DOMAIN_DMA)
			intel_init_iova_domain(dmar_domain);

		domain_update_iommu_cap(dmar_domain);

		domain = &dmar_domain->domain;
		domain->geometry.aperture_start = 0;
		domain->geometry.aperture_end   =
				__DOMAIN_MAX_ADDR(dmar_domain->gaw);
		domain->geometry.force_aperture = true;

		return domain;
	case IOMMU_DOMAIN_IDENTITY:
		return &si_domain->domain;
	default:
		return NULL;
	}

	return NULL;
}

static void intel_iommu_domain_free(struct iommu_domain *domain)
{
	if (domain != &si_domain->domain)
		domain_exit(to_dmar_domain(domain));
}

/*
 * Check whether a @domain could be attached to the @dev through the
 * aux-domain attach/detach APIs.
 */
static inline bool
is_aux_domain(struct device *dev, struct iommu_domain *domain)
{
	struct device_domain_info *info = get_domain_info(dev);

	return info && info->auxd_enabled &&
			domain->type == IOMMU_DOMAIN_UNMANAGED;
}

static void auxiliary_link_device(struct dmar_domain *domain,
				  struct device *dev)
{
	struct device_domain_info *info = get_domain_info(dev);

	assert_spin_locked(&device_domain_lock);
	if (WARN_ON(!info))
		return;

	domain->auxd_refcnt++;
	list_add(&domain->auxd, &info->auxiliary_domains);
}

static void auxiliary_unlink_device(struct dmar_domain *domain,
				    struct device *dev)
{
	struct device_domain_info *info = get_domain_info(dev);

	assert_spin_locked(&device_domain_lock);
	if (WARN_ON(!info))
		return;

	list_del(&domain->auxd);
	domain->auxd_refcnt--;

	if (!domain->auxd_refcnt && domain->default_pasid > 0)
		ioasid_free(domain->default_pasid);
}

static int aux_domain_add_dev(struct dmar_domain *domain,
			      struct device *dev)
{
	int ret;
	u8 bus, devfn;
	unsigned long flags;
	struct intel_iommu *iommu;

	iommu = device_to_iommu(dev, &bus, &devfn);
	if (!iommu)
		return -ENODEV;

	if (domain->default_pasid <= 0) {
		int pasid;

		/* No private data needed for the default pasid */
		pasid = ioasid_alloc(NULL, PASID_MIN,
				     pci_max_pasids(to_pci_dev(dev)) - 1,
				     NULL);
		if (pasid == INVALID_IOASID) {
			pr_err("Can't allocate default pasid\n");
			return -ENODEV;
		}
		domain->default_pasid = pasid;
	}

	spin_lock_irqsave(&device_domain_lock, flags);
	/*
	 * iommu->lock must be held to attach domain to iommu and setup the
	 * pasid entry for second level translation.
	 */
	spin_lock(&iommu->lock);
	ret = domain_attach_iommu(domain, iommu);
	if (ret)
		goto attach_failed;

	/* Setup the PASID entry for mediated devices: */
	if (domain_use_first_level(domain))
		ret = domain_setup_first_level(iommu, domain, dev,
					       domain->default_pasid);
	else
		ret = intel_pasid_setup_second_level(iommu, domain, dev,
						     domain->default_pasid);
	if (ret)
		goto table_failed;
	spin_unlock(&iommu->lock);

	auxiliary_link_device(domain, dev);

	spin_unlock_irqrestore(&device_domain_lock, flags);

	return 0;

table_failed:
	domain_detach_iommu(domain, iommu);
attach_failed:
	spin_unlock(&iommu->lock);
	spin_unlock_irqrestore(&device_domain_lock, flags);
	if (!domain->auxd_refcnt && domain->default_pasid > 0)
		ioasid_free(domain->default_pasid);

	return ret;
}

static void aux_domain_remove_dev(struct dmar_domain *domain,
				  struct device *dev)
{
	struct device_domain_info *info;
	struct intel_iommu *iommu;
	unsigned long flags;

	if (!is_aux_domain(dev, &domain->domain))
		return;

	spin_lock_irqsave(&device_domain_lock, flags);
	info = get_domain_info(dev);
	iommu = info->iommu;

	auxiliary_unlink_device(domain, dev);

	spin_lock(&iommu->lock);
	intel_pasid_tear_down_entry(iommu, dev, domain->default_pasid, false);
	domain_detach_iommu(domain, iommu);
	spin_unlock(&iommu->lock);

	spin_unlock_irqrestore(&device_domain_lock, flags);
}

static int prepare_domain_attach_device(struct iommu_domain *domain,
					struct device *dev)
{
	struct dmar_domain *dmar_domain = to_dmar_domain(domain);
	struct intel_iommu *iommu;
	int addr_width;
	u8 bus, devfn;

	iommu = device_to_iommu(dev, &bus, &devfn);
	if (!iommu)
		return -ENODEV;

	/* check if this iommu agaw is sufficient for max mapped address */
	addr_width = agaw_to_width(iommu->agaw);
	if (addr_width > cap_mgaw(iommu->cap))
		addr_width = cap_mgaw(iommu->cap);

	if (dmar_domain->max_addr > (1LL << addr_width)) {
		dev_err(dev, "%s: iommu width (%d) is not "
		        "sufficient for the mapped address (%llx)\n",
		        __func__, addr_width, dmar_domain->max_addr);
		return -EFAULT;
	}
	dmar_domain->gaw = addr_width;

	/*
	 * Knock out extra levels of page tables if necessary
	 */
	while (iommu->agaw < dmar_domain->agaw) {
		struct dma_pte *pte;

		pte = dmar_domain->pgd;
		if (dma_pte_present(pte)) {
			dmar_domain->pgd = (struct dma_pte *)
				phys_to_virt(dma_pte_addr(pte));
			free_pgtable_page(pte);
		}
		dmar_domain->agaw--;
	}

	return 0;
}

static int intel_iommu_attach_device(struct iommu_domain *domain,
				     struct device *dev)
{
	int ret;

	if (domain->type == IOMMU_DOMAIN_UNMANAGED &&
	    device_is_rmrr_locked(dev)) {
		dev_warn(dev, "Device is ineligible for IOMMU domain attach due to platform RMRR requirement.  Contact your platform vendor.\n");
		return -EPERM;
	}

	if (is_aux_domain(dev, domain))
		return -EPERM;

	/* normally dev is not mapped */
	if (unlikely(domain_context_mapped(dev))) {
		struct dmar_domain *old_domain;

		old_domain = find_domain(dev);
		if (old_domain)
			dmar_remove_one_dev_info(dev);
	}

	ret = prepare_domain_attach_device(domain, dev);
	if (ret)
		return ret;

	return domain_add_dev_info(to_dmar_domain(domain), dev);
}

static int intel_iommu_aux_attach_device(struct iommu_domain *domain,
					 struct device *dev)
{
	int ret;

	if (!is_aux_domain(dev, domain))
		return -EPERM;

	ret = prepare_domain_attach_device(domain, dev);
	if (ret)
		return ret;

	return aux_domain_add_dev(to_dmar_domain(domain), dev);
}

static void intel_iommu_detach_device(struct iommu_domain *domain,
				      struct device *dev)
{
	dmar_remove_one_dev_info(dev);
}

static void intel_iommu_aux_detach_device(struct iommu_domain *domain,
					  struct device *dev)
{
	aux_domain_remove_dev(to_dmar_domain(domain), dev);
}

/*
 * 2D array for converting and sanitizing IOMMU generic TLB granularity to
 * VT-d granularity. Invalidation is typically included in the unmap operation
 * as a result of DMA or VFIO unmap. However, for assigned devices guest
 * owns the first level page tables. Invalidations of translation caches in the
 * guest are trapped and passed down to the host.
 *
 * vIOMMU in the guest will only expose first level page tables, therefore
 * we do not support IOTLB granularity for request without PASID (second level).
 *
 * For example, to find the VT-d granularity encoding for IOTLB
 * type and page selective granularity within PASID:
 * X: indexed by iommu cache type
 * Y: indexed by enum iommu_inv_granularity
 * [IOMMU_CACHE_INV_TYPE_IOTLB][IOMMU_INV_GRANU_ADDR]
 */

static const int
inv_type_granu_table[IOMMU_CACHE_INV_TYPE_NR][IOMMU_INV_GRANU_NR] = {
	/*
	 * PASID based IOTLB invalidation: PASID selective (per PASID),
	 * page selective (address granularity)
	 */
	{-EINVAL, QI_GRAN_NONG_PASID, QI_GRAN_PSI_PASID},
	/* PASID based dev TLBs */
	{-EINVAL, -EINVAL, QI_DEV_IOTLB_GRAN_PASID_SEL},
	/* PASID cache */
	{-EINVAL, -EINVAL, -EINVAL}
};

static inline int to_vtd_granularity(int type, int granu)
{
	return inv_type_granu_table[type][granu];
}

static inline u64 to_vtd_size(u64 granu_size, u64 nr_granules)
{
	u64 nr_pages = (granu_size * nr_granules) >> VTD_PAGE_SHIFT;

	/* VT-d size is encoded as 2^size of 4K pages, 0 for 4k, 9 for 2MB, etc.
	 * IOMMU cache invalidate API passes granu_size in bytes, and number of
	 * granu size in contiguous memory.
	 */
	return order_base_2(nr_pages);
}

#ifdef CONFIG_INTEL_IOMMU_SVM
static int
intel_iommu_sva_invalidate(struct iommu_domain *domain, struct device *dev,
			   struct iommu_cache_invalidate_info *inv_info)
{
	struct dmar_domain *dmar_domain = to_dmar_domain(domain);
	struct device_domain_info *info;
	struct intel_iommu *iommu;
	unsigned long flags;
	int cache_type;
	u8 bus, devfn;
	u16 did, sid;
	int ret = 0;
	u64 size = 0;

	if (!inv_info || !dmar_domain ||
	    inv_info->version != IOMMU_CACHE_INVALIDATE_INFO_VERSION_1)
		return -EINVAL;

	if (!dev || !dev_is_pci(dev))
		return -ENODEV;

	iommu = device_to_iommu(dev, &bus, &devfn);
	if (!iommu)
		return -ENODEV;

	if (!(dmar_domain->flags & DOMAIN_FLAG_NESTING_MODE))
		return -EINVAL;

	spin_lock_irqsave(&device_domain_lock, flags);
	spin_lock(&iommu->lock);
	info = get_domain_info(dev);
	if (!info) {
		ret = -EINVAL;
		goto out_unlock;
	}
	did = dmar_domain->iommu_did[iommu->seq_id];
	sid = PCI_DEVID(bus, devfn);

	/* Size is only valid in address selective invalidation */
	if (inv_info->granularity != IOMMU_INV_GRANU_PASID)
		size = to_vtd_size(inv_info->addr_info.granule_size,
				   inv_info->addr_info.nb_granules);

	for_each_set_bit(cache_type,
			 (unsigned long *)&inv_info->cache,
			 IOMMU_CACHE_INV_TYPE_NR) {
		int granu = 0;
		u64 pasid = 0;

		granu = to_vtd_granularity(cache_type, inv_info->granularity);
		if (granu == -EINVAL) {
			pr_err_ratelimited("Invalid cache type and granu combination %d/%d\n",
					   cache_type, inv_info->granularity);
			break;
		}

		/*
		 * PASID is stored in different locations based on the
		 * granularity.
		 */
		if (inv_info->granularity == IOMMU_INV_GRANU_PASID &&
		    (inv_info->pasid_info.flags & IOMMU_INV_PASID_FLAGS_PASID))
			pasid = inv_info->pasid_info.pasid;
		else if (inv_info->granularity == IOMMU_INV_GRANU_ADDR &&
			 (inv_info->addr_info.flags & IOMMU_INV_ADDR_FLAGS_PASID))
			pasid = inv_info->addr_info.pasid;

		switch (BIT(cache_type)) {
		case IOMMU_CACHE_INV_TYPE_IOTLB:
			if (inv_info->granularity == IOMMU_INV_GRANU_ADDR &&
			    size &&
			    (inv_info->addr_info.addr & ((BIT(VTD_PAGE_SHIFT + size)) - 1))) {
				pr_err_ratelimited("Address out of range, 0x%llx, size order %llu\n",
						   inv_info->addr_info.addr, size);
				ret = -ERANGE;
				goto out_unlock;
			}

			/*
			 * If granu is PASID-selective, address is ignored.
			 * We use npages = -1 to indicate that.
			 */
			qi_flush_piotlb(iommu, did, pasid,
					mm_to_dma_pfn(inv_info->addr_info.addr),
					(granu == QI_GRAN_NONG_PASID) ? -1 : 1 << size,
					inv_info->addr_info.flags & IOMMU_INV_ADDR_FLAGS_LEAF);

			/*
			 * Always flush device IOTLB if ATS is enabled. vIOMMU
			 * in the guest may assume IOTLB flush is inclusive,
			 * which is more efficient.
			 */
			if (info->ats_enabled)
				qi_flush_dev_iotlb_pasid(iommu, sid,
						info->pfsid, pasid,
						info->ats_qdep,
						inv_info->addr_info.addr,
						size, granu);
			break;
		case IOMMU_CACHE_INV_TYPE_DEV_IOTLB:
			if (info->ats_enabled)
				qi_flush_dev_iotlb_pasid(iommu, sid,
						info->pfsid, pasid,
						info->ats_qdep,
						inv_info->addr_info.addr,
						size, granu);
			else
				pr_warn_ratelimited("Passdown device IOTLB flush w/o ATS!\n");
			break;
		default:
			dev_err_ratelimited(dev, "Unsupported IOMMU invalidation type %d\n",
					    cache_type);
			ret = -EINVAL;
		}
	}
out_unlock:
	spin_unlock(&iommu->lock);
	spin_unlock_irqrestore(&device_domain_lock, flags);

	return ret;
}
#endif

static int intel_iommu_map(struct iommu_domain *domain,
			   unsigned long iova, phys_addr_t hpa,
			   size_t size, int iommu_prot, gfp_t gfp)
{
	struct dmar_domain *dmar_domain = to_dmar_domain(domain);
	u64 max_addr;
	int prot = 0;
	int ret;

	if (iommu_prot & IOMMU_READ)
		prot |= DMA_PTE_READ;
	if (iommu_prot & IOMMU_WRITE)
		prot |= DMA_PTE_WRITE;
	if ((iommu_prot & IOMMU_CACHE) && dmar_domain->iommu_snooping)
		prot |= DMA_PTE_SNP;

	max_addr = iova + size;
	if (dmar_domain->max_addr < max_addr) {
		u64 end;

		/* check if minimum agaw is sufficient for mapped address */
		end = __DOMAIN_MAX_ADDR(dmar_domain->gaw) + 1;
		if (end < max_addr) {
			pr_err("%s: iommu width (%d) is not "
			       "sufficient for the mapped address (%llx)\n",
			       __func__, dmar_domain->gaw, max_addr);
			return -EFAULT;
		}
		dmar_domain->max_addr = max_addr;
	}
	/* Round up size to next multiple of PAGE_SIZE, if it and
	   the low bits of hpa would take us onto the next page */
	size = aligned_nrpages(hpa, size);
	ret = domain_pfn_mapping(dmar_domain, iova >> VTD_PAGE_SHIFT,
				 hpa >> VTD_PAGE_SHIFT, size, prot);
	return ret;
}

static size_t intel_iommu_unmap(struct iommu_domain *domain,
				unsigned long iova, size_t size,
				struct iommu_iotlb_gather *gather)
{
	struct dmar_domain *dmar_domain = to_dmar_domain(domain);
	struct page *freelist = NULL;
	unsigned long start_pfn, last_pfn;
	unsigned int npages;
	int iommu_id, level = 0;

	/* Cope with horrid API which requires us to unmap more than the
	   size argument if it happens to be a large-page mapping. */
	BUG_ON(!pfn_to_dma_pte(dmar_domain, iova >> VTD_PAGE_SHIFT, &level));

	if (size < VTD_PAGE_SIZE << level_to_offset_bits(level))
		size = VTD_PAGE_SIZE << level_to_offset_bits(level);

	start_pfn = iova >> VTD_PAGE_SHIFT;
	last_pfn = (iova + size - 1) >> VTD_PAGE_SHIFT;

	freelist = domain_unmap(dmar_domain, start_pfn, last_pfn);

	npages = last_pfn - start_pfn + 1;

	for_each_domain_iommu(iommu_id, dmar_domain)
		iommu_flush_iotlb_psi(g_iommus[iommu_id], dmar_domain,
				      start_pfn, npages, !freelist, 0);

	dma_free_pagelist(freelist);

	if (dmar_domain->max_addr == iova + size)
		dmar_domain->max_addr = iova;

	return size;
}

static phys_addr_t intel_iommu_iova_to_phys(struct iommu_domain *domain,
					    dma_addr_t iova)
{
	struct dmar_domain *dmar_domain = to_dmar_domain(domain);
	struct dma_pte *pte;
	int level = 0;
	u64 phys = 0;

	pte = pfn_to_dma_pte(dmar_domain, iova >> VTD_PAGE_SHIFT, &level);
	if (pte && dma_pte_present(pte))
		phys = dma_pte_addr(pte) +
			(iova & (BIT_MASK(level_to_offset_bits(level) +
						VTD_PAGE_SHIFT) - 1));

	return phys;
}

static inline bool scalable_mode_support(void)
{
	struct dmar_drhd_unit *drhd;
	struct intel_iommu *iommu;
	bool ret = true;

	rcu_read_lock();
	for_each_active_iommu(iommu, drhd) {
		if (!sm_supported(iommu)) {
			ret = false;
			break;
		}
	}
	rcu_read_unlock();

	return ret;
}

static inline bool iommu_pasid_support(void)
{
	struct dmar_drhd_unit *drhd;
	struct intel_iommu *iommu;
	bool ret = true;

	rcu_read_lock();
	for_each_active_iommu(iommu, drhd) {
		if (!pasid_supported(iommu)) {
			ret = false;
			break;
		}
	}
	rcu_read_unlock();

	return ret;
}

static inline bool nested_mode_support(void)
{
	struct dmar_drhd_unit *drhd;
	struct intel_iommu *iommu;
	bool ret = true;

	rcu_read_lock();
	for_each_active_iommu(iommu, drhd) {
		if (!sm_supported(iommu) || !ecap_nest(iommu->ecap)) {
			ret = false;
			break;
		}
	}
	rcu_read_unlock();

	return ret;
}

static bool intel_iommu_capable(enum iommu_cap cap)
{
	if (cap == IOMMU_CAP_CACHE_COHERENCY)
		return domain_update_iommu_snooping(NULL) == 1;
	if (cap == IOMMU_CAP_INTR_REMAP)
		return irq_remapping_enabled == 1;

	return false;
}

static struct iommu_device *intel_iommu_probe_device(struct device *dev)
{
	struct intel_iommu *iommu;
	u8 bus, devfn;

	iommu = device_to_iommu(dev, &bus, &devfn);
	if (!iommu)
		return ERR_PTR(-ENODEV);

	if (translation_pre_enabled(iommu))
		dev->archdata.iommu = DEFER_DEVICE_DOMAIN_INFO;

<<<<<<< HEAD
	if (device_needs_bounce(dev)) {
		dev_info(dev, "Use Intel IOMMU bounce page dma_ops\n");
		set_dma_ops(dev, &bounce_dma_ops);
	}

=======
>>>>>>> 431275af
	return &iommu->iommu;
}

static void intel_iommu_release_device(struct device *dev)
{
	struct intel_iommu *iommu;
	u8 bus, devfn;

	iommu = device_to_iommu(dev, &bus, &devfn);
	if (!iommu)
		return;

	dmar_remove_one_dev_info(dev);

<<<<<<< HEAD
=======
	set_dma_ops(dev, NULL);
}

static void intel_iommu_probe_finalize(struct device *dev)
{
	struct iommu_domain *domain;

	domain = iommu_get_domain_for_dev(dev);
>>>>>>> 431275af
	if (device_needs_bounce(dev))
		set_dma_ops(dev, &bounce_dma_ops);
	else if (domain && domain->type == IOMMU_DOMAIN_DMA)
		set_dma_ops(dev, &intel_dma_ops);
	else
		set_dma_ops(dev, NULL);
}

static void intel_iommu_get_resv_regions(struct device *device,
					 struct list_head *head)
{
	int prot = DMA_PTE_READ | DMA_PTE_WRITE;
	struct iommu_resv_region *reg;
	struct dmar_rmrr_unit *rmrr;
	struct device *i_dev;
	int i;

	down_read(&dmar_global_lock);
	for_each_rmrr_units(rmrr) {
		for_each_active_dev_scope(rmrr->devices, rmrr->devices_cnt,
					  i, i_dev) {
			struct iommu_resv_region *resv;
			enum iommu_resv_type type;
			size_t length;

			if (i_dev != device &&
			    !is_downstream_to_pci_bridge(device, i_dev))
				continue;

			length = rmrr->end_address - rmrr->base_address + 1;

			type = device_rmrr_is_relaxable(device) ?
				IOMMU_RESV_DIRECT_RELAXABLE : IOMMU_RESV_DIRECT;

			resv = iommu_alloc_resv_region(rmrr->base_address,
						       length, prot, type);
			if (!resv)
				break;

			list_add_tail(&resv->list, head);
		}
	}
	up_read(&dmar_global_lock);

#ifdef CONFIG_INTEL_IOMMU_FLOPPY_WA
	if (dev_is_pci(device)) {
		struct pci_dev *pdev = to_pci_dev(device);

		if ((pdev->class >> 8) == PCI_CLASS_BRIDGE_ISA) {
			reg = iommu_alloc_resv_region(0, 1UL << 24, prot,
						   IOMMU_RESV_DIRECT_RELAXABLE);
			if (reg)
				list_add_tail(&reg->list, head);
		}
	}
#endif /* CONFIG_INTEL_IOMMU_FLOPPY_WA */

	reg = iommu_alloc_resv_region(IOAPIC_RANGE_START,
				      IOAPIC_RANGE_END - IOAPIC_RANGE_START + 1,
				      0, IOMMU_RESV_MSI);
	if (!reg)
		return;
	list_add_tail(&reg->list, head);
}

int intel_iommu_enable_pasid(struct intel_iommu *iommu, struct device *dev)
{
	struct device_domain_info *info;
	struct context_entry *context;
	struct dmar_domain *domain;
	unsigned long flags;
	u64 ctx_lo;
	int ret;

	domain = find_domain(dev);
	if (!domain)
		return -EINVAL;

	spin_lock_irqsave(&device_domain_lock, flags);
	spin_lock(&iommu->lock);

	ret = -EINVAL;
	info = get_domain_info(dev);
	if (!info || !info->pasid_supported)
		goto out;

	context = iommu_context_addr(iommu, info->bus, info->devfn, 0);
	if (WARN_ON(!context))
		goto out;

	ctx_lo = context[0].lo;

	if (!(ctx_lo & CONTEXT_PASIDE)) {
		ctx_lo |= CONTEXT_PASIDE;
		context[0].lo = ctx_lo;
		wmb();
		iommu->flush.flush_context(iommu,
					   domain->iommu_did[iommu->seq_id],
					   PCI_DEVID(info->bus, info->devfn),
					   DMA_CCMD_MASK_NOBIT,
					   DMA_CCMD_DEVICE_INVL);
	}

	/* Enable PASID support in the device, if it wasn't already */
	if (!info->pasid_enabled)
		iommu_enable_dev_iotlb(info);

	ret = 0;

 out:
	spin_unlock(&iommu->lock);
	spin_unlock_irqrestore(&device_domain_lock, flags);

	return ret;
}

static void intel_iommu_apply_resv_region(struct device *dev,
					  struct iommu_domain *domain,
					  struct iommu_resv_region *region)
{
	struct dmar_domain *dmar_domain = to_dmar_domain(domain);
	unsigned long start, end;

	start = IOVA_PFN(region->start);
	end   = IOVA_PFN(region->start + region->length - 1);

	WARN_ON_ONCE(!reserve_iova(&dmar_domain->iovad, start, end));
}

static struct iommu_group *intel_iommu_device_group(struct device *dev)
{
	if (dev_is_pci(dev))
		return pci_device_group(dev);
	return generic_device_group(dev);
}

#ifdef CONFIG_INTEL_IOMMU_SVM
struct intel_iommu *intel_svm_device_to_iommu(struct device *dev)
{
	struct intel_iommu *iommu;
	u8 bus, devfn;

	if (iommu_dummy(dev)) {
		dev_warn(dev,
			 "No IOMMU translation for device; cannot enable SVM\n");
		return NULL;
	}

	iommu = device_to_iommu(dev, &bus, &devfn);
	if ((!iommu)) {
		dev_err(dev, "No IOMMU for device; cannot enable SVM\n");
		return NULL;
	}

	return iommu;
}
#endif /* CONFIG_INTEL_IOMMU_SVM */

static int intel_iommu_enable_auxd(struct device *dev)
{
	struct device_domain_info *info;
	struct intel_iommu *iommu;
	unsigned long flags;
	u8 bus, devfn;
	int ret;

	iommu = device_to_iommu(dev, &bus, &devfn);
	if (!iommu || dmar_disabled)
		return -EINVAL;

	if (!sm_supported(iommu) || !pasid_supported(iommu))
		return -EINVAL;

	ret = intel_iommu_enable_pasid(iommu, dev);
	if (ret)
		return -ENODEV;

	spin_lock_irqsave(&device_domain_lock, flags);
	info = get_domain_info(dev);
	info->auxd_enabled = 1;
	spin_unlock_irqrestore(&device_domain_lock, flags);

	return 0;
}

static int intel_iommu_disable_auxd(struct device *dev)
{
	struct device_domain_info *info;
	unsigned long flags;

	spin_lock_irqsave(&device_domain_lock, flags);
	info = get_domain_info(dev);
	if (!WARN_ON(!info))
		info->auxd_enabled = 0;
	spin_unlock_irqrestore(&device_domain_lock, flags);

	return 0;
}

/*
 * A PCI express designated vendor specific extended capability is defined
 * in the section 3.7 of Intel scalable I/O virtualization technical spec
 * for system software and tools to detect endpoint devices supporting the
 * Intel scalable IO virtualization without host driver dependency.
 *
 * Returns the address of the matching extended capability structure within
 * the device's PCI configuration space or 0 if the device does not support
 * it.
 */
static int siov_find_pci_dvsec(struct pci_dev *pdev)
{
	int pos;
	u16 vendor, id;

	pos = pci_find_next_ext_capability(pdev, 0, 0x23);
	while (pos) {
		pci_read_config_word(pdev, pos + 4, &vendor);
		pci_read_config_word(pdev, pos + 8, &id);
		if (vendor == PCI_VENDOR_ID_INTEL && id == 5)
			return pos;

		pos = pci_find_next_ext_capability(pdev, pos, 0x23);
	}

	return 0;
}

static bool
intel_iommu_dev_has_feat(struct device *dev, enum iommu_dev_features feat)
{
	if (feat == IOMMU_DEV_FEAT_AUX) {
		int ret;

		if (!dev_is_pci(dev) || dmar_disabled ||
		    !scalable_mode_support() || !iommu_pasid_support())
			return false;

		ret = pci_pasid_features(to_pci_dev(dev));
		if (ret < 0)
			return false;

		return !!siov_find_pci_dvsec(to_pci_dev(dev));
	}

	if (feat == IOMMU_DEV_FEAT_SVA) {
		struct device_domain_info *info = get_domain_info(dev);

		return info && (info->iommu->flags & VTD_FLAG_SVM_CAPABLE) &&
			info->pasid_supported && info->pri_supported &&
			info->ats_supported;
	}

	return false;
}

static int
intel_iommu_dev_enable_feat(struct device *dev, enum iommu_dev_features feat)
{
	if (feat == IOMMU_DEV_FEAT_AUX)
		return intel_iommu_enable_auxd(dev);

	if (feat == IOMMU_DEV_FEAT_SVA) {
		struct device_domain_info *info = get_domain_info(dev);

		if (!info)
			return -EINVAL;

		if (info->iommu->flags & VTD_FLAG_SVM_CAPABLE)
			return 0;
	}

	return -ENODEV;
}

static int
intel_iommu_dev_disable_feat(struct device *dev, enum iommu_dev_features feat)
{
	if (feat == IOMMU_DEV_FEAT_AUX)
		return intel_iommu_disable_auxd(dev);

	return -ENODEV;
}

static bool
intel_iommu_dev_feat_enabled(struct device *dev, enum iommu_dev_features feat)
{
	struct device_domain_info *info = get_domain_info(dev);

	if (feat == IOMMU_DEV_FEAT_AUX)
		return scalable_mode_support() && info && info->auxd_enabled;

	return false;
}

static int
intel_iommu_aux_get_pasid(struct iommu_domain *domain, struct device *dev)
{
	struct dmar_domain *dmar_domain = to_dmar_domain(domain);

	return dmar_domain->default_pasid > 0 ?
			dmar_domain->default_pasid : -EINVAL;
}

static bool intel_iommu_is_attach_deferred(struct iommu_domain *domain,
					   struct device *dev)
{
	return attach_deferred(dev);
}

static int
intel_iommu_domain_set_attr(struct iommu_domain *domain,
			    enum iommu_attr attr, void *data)
{
	struct dmar_domain *dmar_domain = to_dmar_domain(domain);
	unsigned long flags;
	int ret = 0;

	if (domain->type != IOMMU_DOMAIN_UNMANAGED)
		return -EINVAL;

	switch (attr) {
	case DOMAIN_ATTR_NESTING:
		spin_lock_irqsave(&device_domain_lock, flags);
		if (nested_mode_support() &&
		    list_empty(&dmar_domain->devices)) {
			dmar_domain->flags |= DOMAIN_FLAG_NESTING_MODE;
			dmar_domain->flags &= ~DOMAIN_FLAG_USE_FIRST_LEVEL;
		} else {
			ret = -ENODEV;
		}
		spin_unlock_irqrestore(&device_domain_lock, flags);
		break;
	default:
		ret = -EINVAL;
		break;
	}

	return ret;
}

const struct iommu_ops intel_iommu_ops = {
	.capable		= intel_iommu_capable,
	.domain_alloc		= intel_iommu_domain_alloc,
	.domain_free		= intel_iommu_domain_free,
	.domain_set_attr	= intel_iommu_domain_set_attr,
	.attach_dev		= intel_iommu_attach_device,
	.detach_dev		= intel_iommu_detach_device,
	.aux_attach_dev		= intel_iommu_aux_attach_device,
	.aux_detach_dev		= intel_iommu_aux_detach_device,
	.aux_get_pasid		= intel_iommu_aux_get_pasid,
	.map			= intel_iommu_map,
	.unmap			= intel_iommu_unmap,
	.iova_to_phys		= intel_iommu_iova_to_phys,
	.probe_device		= intel_iommu_probe_device,
<<<<<<< HEAD
=======
	.probe_finalize		= intel_iommu_probe_finalize,
>>>>>>> 431275af
	.release_device		= intel_iommu_release_device,
	.get_resv_regions	= intel_iommu_get_resv_regions,
	.put_resv_regions	= generic_iommu_put_resv_regions,
	.apply_resv_region	= intel_iommu_apply_resv_region,
	.device_group		= intel_iommu_device_group,
	.dev_has_feat		= intel_iommu_dev_has_feat,
	.dev_feat_enabled	= intel_iommu_dev_feat_enabled,
	.dev_enable_feat	= intel_iommu_dev_enable_feat,
	.dev_disable_feat	= intel_iommu_dev_disable_feat,
	.is_attach_deferred	= intel_iommu_is_attach_deferred,
	.def_domain_type	= device_def_domain_type,
	.pgsize_bitmap		= INTEL_IOMMU_PGSIZES,
#ifdef CONFIG_INTEL_IOMMU_SVM
	.cache_invalidate	= intel_iommu_sva_invalidate,
	.sva_bind_gpasid	= intel_svm_bind_gpasid,
	.sva_unbind_gpasid	= intel_svm_unbind_gpasid,
	.sva_bind		= intel_svm_bind,
	.sva_unbind		= intel_svm_unbind,
	.sva_get_pasid		= intel_svm_get_pasid,
#endif
};

static void quirk_iommu_igfx(struct pci_dev *dev)
{
	pci_info(dev, "Disabling IOMMU for graphics on this chipset\n");
	dmar_map_gfx = 0;
}

/* G4x/GM45 integrated gfx dmar support is totally busted. */
DECLARE_PCI_FIXUP_HEADER(PCI_VENDOR_ID_INTEL, 0x2a40, quirk_iommu_igfx);
DECLARE_PCI_FIXUP_HEADER(PCI_VENDOR_ID_INTEL, 0x2e00, quirk_iommu_igfx);
DECLARE_PCI_FIXUP_HEADER(PCI_VENDOR_ID_INTEL, 0x2e10, quirk_iommu_igfx);
DECLARE_PCI_FIXUP_HEADER(PCI_VENDOR_ID_INTEL, 0x2e20, quirk_iommu_igfx);
DECLARE_PCI_FIXUP_HEADER(PCI_VENDOR_ID_INTEL, 0x2e30, quirk_iommu_igfx);
DECLARE_PCI_FIXUP_HEADER(PCI_VENDOR_ID_INTEL, 0x2e40, quirk_iommu_igfx);
DECLARE_PCI_FIXUP_HEADER(PCI_VENDOR_ID_INTEL, 0x2e90, quirk_iommu_igfx);

/* Broadwell igfx malfunctions with dmar */
DECLARE_PCI_FIXUP_HEADER(PCI_VENDOR_ID_INTEL, 0x1606, quirk_iommu_igfx);
DECLARE_PCI_FIXUP_HEADER(PCI_VENDOR_ID_INTEL, 0x160B, quirk_iommu_igfx);
DECLARE_PCI_FIXUP_HEADER(PCI_VENDOR_ID_INTEL, 0x160E, quirk_iommu_igfx);
DECLARE_PCI_FIXUP_HEADER(PCI_VENDOR_ID_INTEL, 0x1602, quirk_iommu_igfx);
DECLARE_PCI_FIXUP_HEADER(PCI_VENDOR_ID_INTEL, 0x160A, quirk_iommu_igfx);
DECLARE_PCI_FIXUP_HEADER(PCI_VENDOR_ID_INTEL, 0x160D, quirk_iommu_igfx);
DECLARE_PCI_FIXUP_HEADER(PCI_VENDOR_ID_INTEL, 0x1616, quirk_iommu_igfx);
DECLARE_PCI_FIXUP_HEADER(PCI_VENDOR_ID_INTEL, 0x161B, quirk_iommu_igfx);
DECLARE_PCI_FIXUP_HEADER(PCI_VENDOR_ID_INTEL, 0x161E, quirk_iommu_igfx);
DECLARE_PCI_FIXUP_HEADER(PCI_VENDOR_ID_INTEL, 0x1612, quirk_iommu_igfx);
DECLARE_PCI_FIXUP_HEADER(PCI_VENDOR_ID_INTEL, 0x161A, quirk_iommu_igfx);
DECLARE_PCI_FIXUP_HEADER(PCI_VENDOR_ID_INTEL, 0x161D, quirk_iommu_igfx);
DECLARE_PCI_FIXUP_HEADER(PCI_VENDOR_ID_INTEL, 0x1626, quirk_iommu_igfx);
DECLARE_PCI_FIXUP_HEADER(PCI_VENDOR_ID_INTEL, 0x162B, quirk_iommu_igfx);
DECLARE_PCI_FIXUP_HEADER(PCI_VENDOR_ID_INTEL, 0x162E, quirk_iommu_igfx);
DECLARE_PCI_FIXUP_HEADER(PCI_VENDOR_ID_INTEL, 0x1622, quirk_iommu_igfx);
DECLARE_PCI_FIXUP_HEADER(PCI_VENDOR_ID_INTEL, 0x162A, quirk_iommu_igfx);
DECLARE_PCI_FIXUP_HEADER(PCI_VENDOR_ID_INTEL, 0x162D, quirk_iommu_igfx);
DECLARE_PCI_FIXUP_HEADER(PCI_VENDOR_ID_INTEL, 0x1636, quirk_iommu_igfx);
DECLARE_PCI_FIXUP_HEADER(PCI_VENDOR_ID_INTEL, 0x163B, quirk_iommu_igfx);
DECLARE_PCI_FIXUP_HEADER(PCI_VENDOR_ID_INTEL, 0x163E, quirk_iommu_igfx);
DECLARE_PCI_FIXUP_HEADER(PCI_VENDOR_ID_INTEL, 0x1632, quirk_iommu_igfx);
DECLARE_PCI_FIXUP_HEADER(PCI_VENDOR_ID_INTEL, 0x163A, quirk_iommu_igfx);
DECLARE_PCI_FIXUP_HEADER(PCI_VENDOR_ID_INTEL, 0x163D, quirk_iommu_igfx);

static void quirk_iommu_rwbf(struct pci_dev *dev)
{
	/*
	 * Mobile 4 Series Chipset neglects to set RWBF capability,
	 * but needs it. Same seems to hold for the desktop versions.
	 */
	pci_info(dev, "Forcing write-buffer flush capability\n");
	rwbf_quirk = 1;
}

DECLARE_PCI_FIXUP_HEADER(PCI_VENDOR_ID_INTEL, 0x2a40, quirk_iommu_rwbf);
DECLARE_PCI_FIXUP_HEADER(PCI_VENDOR_ID_INTEL, 0x2e00, quirk_iommu_rwbf);
DECLARE_PCI_FIXUP_HEADER(PCI_VENDOR_ID_INTEL, 0x2e10, quirk_iommu_rwbf);
DECLARE_PCI_FIXUP_HEADER(PCI_VENDOR_ID_INTEL, 0x2e20, quirk_iommu_rwbf);
DECLARE_PCI_FIXUP_HEADER(PCI_VENDOR_ID_INTEL, 0x2e30, quirk_iommu_rwbf);
DECLARE_PCI_FIXUP_HEADER(PCI_VENDOR_ID_INTEL, 0x2e40, quirk_iommu_rwbf);
DECLARE_PCI_FIXUP_HEADER(PCI_VENDOR_ID_INTEL, 0x2e90, quirk_iommu_rwbf);

#define GGC 0x52
#define GGC_MEMORY_SIZE_MASK	(0xf << 8)
#define GGC_MEMORY_SIZE_NONE	(0x0 << 8)
#define GGC_MEMORY_SIZE_1M	(0x1 << 8)
#define GGC_MEMORY_SIZE_2M	(0x3 << 8)
#define GGC_MEMORY_VT_ENABLED	(0x8 << 8)
#define GGC_MEMORY_SIZE_2M_VT	(0x9 << 8)
#define GGC_MEMORY_SIZE_3M_VT	(0xa << 8)
#define GGC_MEMORY_SIZE_4M_VT	(0xb << 8)

static void quirk_calpella_no_shadow_gtt(struct pci_dev *dev)
{
	unsigned short ggc;

	if (pci_read_config_word(dev, GGC, &ggc))
		return;

	if (!(ggc & GGC_MEMORY_VT_ENABLED)) {
		pci_info(dev, "BIOS has allocated no shadow GTT; disabling IOMMU for graphics\n");
		dmar_map_gfx = 0;
	} else if (dmar_map_gfx) {
		/* we have to ensure the gfx device is idle before we flush */
		pci_info(dev, "Disabling batched IOTLB flush on Ironlake\n");
		intel_iommu_strict = 1;
       }
}
DECLARE_PCI_FIXUP_HEADER(PCI_VENDOR_ID_INTEL, 0x0040, quirk_calpella_no_shadow_gtt);
DECLARE_PCI_FIXUP_HEADER(PCI_VENDOR_ID_INTEL, 0x0044, quirk_calpella_no_shadow_gtt);
DECLARE_PCI_FIXUP_HEADER(PCI_VENDOR_ID_INTEL, 0x0062, quirk_calpella_no_shadow_gtt);
DECLARE_PCI_FIXUP_HEADER(PCI_VENDOR_ID_INTEL, 0x006a, quirk_calpella_no_shadow_gtt);

/* On Tylersburg chipsets, some BIOSes have been known to enable the
   ISOCH DMAR unit for the Azalia sound device, but not give it any
   TLB entries, which causes it to deadlock. Check for that.  We do
   this in a function called from init_dmars(), instead of in a PCI
   quirk, because we don't want to print the obnoxious "BIOS broken"
   message if VT-d is actually disabled.
*/
static void __init check_tylersburg_isoch(void)
{
	struct pci_dev *pdev;
	uint32_t vtisochctrl;

	/* If there's no Azalia in the system anyway, forget it. */
	pdev = pci_get_device(PCI_VENDOR_ID_INTEL, 0x3a3e, NULL);
	if (!pdev)
		return;
	pci_dev_put(pdev);

	/* System Management Registers. Might be hidden, in which case
	   we can't do the sanity check. But that's OK, because the
	   known-broken BIOSes _don't_ actually hide it, so far. */
	pdev = pci_get_device(PCI_VENDOR_ID_INTEL, 0x342e, NULL);
	if (!pdev)
		return;

	if (pci_read_config_dword(pdev, 0x188, &vtisochctrl)) {
		pci_dev_put(pdev);
		return;
	}

	pci_dev_put(pdev);

	/* If Azalia DMA is routed to the non-isoch DMAR unit, fine. */
	if (vtisochctrl & 1)
		return;

	/* Drop all bits other than the number of TLB entries */
	vtisochctrl &= 0x1c;

	/* If we have the recommended number of TLB entries (16), fine. */
	if (vtisochctrl == 0x10)
		return;

	/* Zero TLB entries? You get to ride the short bus to school. */
	if (!vtisochctrl) {
		WARN(1, "Your BIOS is broken; DMA routed to ISOCH DMAR unit but no TLB space.\n"
		     "BIOS vendor: %s; Ver: %s; Product Version: %s\n",
		     dmi_get_system_info(DMI_BIOS_VENDOR),
		     dmi_get_system_info(DMI_BIOS_VERSION),
		     dmi_get_system_info(DMI_PRODUCT_VERSION));
		iommu_identity_mapping |= IDENTMAP_AZALIA;
		return;
	}

	pr_warn("Recommended TLB entries for ISOCH unit is 16; your BIOS set %d\n",
	       vtisochctrl);
}<|MERGE_RESOLUTION|>--- conflicted
+++ resolved
@@ -5659,14 +5659,6 @@
 	if (translation_pre_enabled(iommu))
 		dev->archdata.iommu = DEFER_DEVICE_DOMAIN_INFO;
 
-<<<<<<< HEAD
-	if (device_needs_bounce(dev)) {
-		dev_info(dev, "Use Intel IOMMU bounce page dma_ops\n");
-		set_dma_ops(dev, &bounce_dma_ops);
-	}
-
-=======
->>>>>>> 431275af
 	return &iommu->iommu;
 }
 
@@ -5681,8 +5673,6 @@
 
 	dmar_remove_one_dev_info(dev);
 
-<<<<<<< HEAD
-=======
 	set_dma_ops(dev, NULL);
 }
 
@@ -5691,7 +5681,6 @@
 	struct iommu_domain *domain;
 
 	domain = iommu_get_domain_for_dev(dev);
->>>>>>> 431275af
 	if (device_needs_bounce(dev))
 		set_dma_ops(dev, &bounce_dma_ops);
 	else if (domain && domain->type == IOMMU_DOMAIN_DMA)
@@ -6046,10 +6035,7 @@
 	.unmap			= intel_iommu_unmap,
 	.iova_to_phys		= intel_iommu_iova_to_phys,
 	.probe_device		= intel_iommu_probe_device,
-<<<<<<< HEAD
-=======
 	.probe_finalize		= intel_iommu_probe_finalize,
->>>>>>> 431275af
 	.release_device		= intel_iommu_release_device,
 	.get_resv_regions	= intel_iommu_get_resv_regions,
 	.put_resv_regions	= generic_iommu_put_resv_regions,
