--- conflicted
+++ resolved
@@ -2122,11 +2122,7 @@
 static void domain_remove_dev_info(struct dmar_domain *domain)
 {
 	struct device_domain_info *info, *tmp;
-<<<<<<< HEAD
-	unsigned long flags, flags2;
-=======
 	unsigned long flags;
->>>>>>> e2045c68
 
 	spin_lock_irqsave(&device_domain_lock, flags);
 	list_for_each_entry_safe(info, tmp, &domain->devices, link) {
@@ -2267,13 +2263,12 @@
 	domain = alloc_domain(0);
 	if (!domain)
 		return NULL;
-<<<<<<< HEAD
-
-	if (iommu_attach_domain(domain, iommu)) {
+	domain->id = iommu_attach_domain(domain, iommu);
+	if (domain->id < 0) {
 		free_domain_mem(domain);
 		return NULL;
 	}
-
+	domain_attach_iommu(domain, iommu);
 	if (domain_init(domain, gaw)) {
 		domain_exit(domain);
 		return NULL;
@@ -2289,29 +2284,6 @@
 			domain = tmp;
 		}
 
-=======
-	domain->id = iommu_attach_domain(domain, iommu);
-	if (domain->id < 0) {
-		free_domain_mem(domain);
-		return NULL;
-	}
-	domain_attach_iommu(domain, iommu);
-	if (domain_init(domain, gaw)) {
-		domain_exit(domain);
-		return NULL;
-	}
-
-	/* register PCI DMA alias device */
-	if (dev_is_pci(dev)) {
-		tmp = dmar_insert_dev_info(iommu, PCI_BUS_NUM(dma_alias),
-					   dma_alias & 0xff, NULL, domain);
-
-		if (!tmp || tmp != domain) {
-			domain_exit(domain);
-			domain = tmp;
-		}
-
->>>>>>> e2045c68
 		if (!domain)
 			return NULL;
 	}
