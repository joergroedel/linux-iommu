// SPDX-License-Identifier: GPL-2.0-only
/*
 * CPU-agnostic ARM page table allocator.
 *
 * Copyright (C) 2014 ARM Limited
 *
 * Author: Will Deacon <will.deacon@arm.com>
 */

#define pr_fmt(fmt)	"arm-lpae io-pgtable: " fmt

#include <linux/atomic.h>
#include <linux/bitops.h>
#include <linux/io-pgtable.h>
#include <linux/kernel.h>
#include <linux/sizes.h>
#include <linux/slab.h>
#include <linux/types.h>
#include <linux/dma-mapping.h>

#include <asm/barrier.h>

#define ARM_LPAE_MAX_ADDR_BITS		52
#define ARM_LPAE_S2_MAX_CONCAT_PAGES	16
#define ARM_LPAE_MAX_LEVELS		4

/* Struct accessors */
#define io_pgtable_to_data(x)						\
	container_of((x), struct arm_lpae_io_pgtable, iop)

#define io_pgtable_ops_to_data(x)					\
	io_pgtable_to_data(io_pgtable_ops_to_pgtable(x))

/*
 * Calculate the right shift amount to get to the portion describing level l
 * in a virtual address mapped by the pagetable in d.
 */
#define ARM_LPAE_LVL_SHIFT(l,d)						\
	(((ARM_LPAE_MAX_LEVELS - (l)) * (d)->bits_per_level) +		\
	ilog2(sizeof(arm_lpae_iopte)))

#define ARM_LPAE_GRANULE(d)						\
	(sizeof(arm_lpae_iopte) << (d)->bits_per_level)
#define ARM_LPAE_PGD_SIZE(d)						\
	(sizeof(arm_lpae_iopte) << (d)->pgd_bits)

/*
 * Calculate the index at level l used to map virtual address a using the
 * pagetable in d.
 */
#define ARM_LPAE_PGD_IDX(l,d)						\
	((l) == (d)->start_level ? (d)->pgd_bits - (d)->bits_per_level : 0)

#define ARM_LPAE_LVL_IDX(a,l,d)						\
	(((u64)(a) >> ARM_LPAE_LVL_SHIFT(l,d)) &			\
	 ((1 << ((d)->bits_per_level + ARM_LPAE_PGD_IDX(l,d))) - 1))

/* Calculate the block/page mapping size at level l for pagetable in d. */
#define ARM_LPAE_BLOCK_SIZE(l,d)	(1ULL << ARM_LPAE_LVL_SHIFT(l,d))

/* Page table bits */
#define ARM_LPAE_PTE_TYPE_SHIFT		0
#define ARM_LPAE_PTE_TYPE_MASK		0x3

#define ARM_LPAE_PTE_TYPE_BLOCK		1
#define ARM_LPAE_PTE_TYPE_TABLE		3
#define ARM_LPAE_PTE_TYPE_PAGE		3

#define ARM_LPAE_PTE_ADDR_MASK		GENMASK_ULL(47,12)

#define ARM_LPAE_PTE_NSTABLE		(((arm_lpae_iopte)1) << 63)
#define ARM_LPAE_PTE_XN			(((arm_lpae_iopte)3) << 53)
#define ARM_LPAE_PTE_AF			(((arm_lpae_iopte)1) << 10)
#define ARM_LPAE_PTE_SH_NS		(((arm_lpae_iopte)0) << 8)
#define ARM_LPAE_PTE_SH_OS		(((arm_lpae_iopte)2) << 8)
#define ARM_LPAE_PTE_SH_IS		(((arm_lpae_iopte)3) << 8)
#define ARM_LPAE_PTE_NS			(((arm_lpae_iopte)1) << 5)
#define ARM_LPAE_PTE_VALID		(((arm_lpae_iopte)1) << 0)

#define ARM_LPAE_PTE_ATTR_LO_MASK	(((arm_lpae_iopte)0x3ff) << 2)
/* Ignore the contiguous bit for block splitting */
#define ARM_LPAE_PTE_ATTR_HI_MASK	(((arm_lpae_iopte)6) << 52)
#define ARM_LPAE_PTE_ATTR_MASK		(ARM_LPAE_PTE_ATTR_LO_MASK |	\
					 ARM_LPAE_PTE_ATTR_HI_MASK)
/* Software bit for solving coherency races */
#define ARM_LPAE_PTE_SW_SYNC		(((arm_lpae_iopte)1) << 55)

/* Stage-1 PTE */
#define ARM_LPAE_PTE_AP_UNPRIV		(((arm_lpae_iopte)1) << 6)
#define ARM_LPAE_PTE_AP_RDONLY		(((arm_lpae_iopte)2) << 6)
#define ARM_LPAE_PTE_ATTRINDX_SHIFT	2
#define ARM_LPAE_PTE_nG			(((arm_lpae_iopte)1) << 11)

/* Stage-2 PTE */
#define ARM_LPAE_PTE_HAP_FAULT		(((arm_lpae_iopte)0) << 6)
#define ARM_LPAE_PTE_HAP_READ		(((arm_lpae_iopte)1) << 6)
#define ARM_LPAE_PTE_HAP_WRITE		(((arm_lpae_iopte)2) << 6)
#define ARM_LPAE_PTE_MEMATTR_OIWB	(((arm_lpae_iopte)0xf) << 2)
#define ARM_LPAE_PTE_MEMATTR_NC		(((arm_lpae_iopte)0x5) << 2)
#define ARM_LPAE_PTE_MEMATTR_DEV	(((arm_lpae_iopte)0x1) << 2)

/* Register bits */
#define ARM_32_LPAE_TCR_EAE		(1 << 31)
#define ARM_64_LPAE_S2_TCR_RES1		(1 << 31)

#define ARM_LPAE_TCR_EPD1		(1 << 23)

#define ARM_LPAE_TCR_TG0_4K		(0 << 14)
#define ARM_LPAE_TCR_TG0_64K		(1 << 14)
#define ARM_LPAE_TCR_TG0_16K		(2 << 14)

#define ARM_LPAE_TCR_SH0_SHIFT		12
#define ARM_LPAE_TCR_SH0_MASK		0x3
#define ARM_LPAE_TCR_SH_NS		0
#define ARM_LPAE_TCR_SH_OS		2
#define ARM_LPAE_TCR_SH_IS		3

#define ARM_LPAE_TCR_ORGN0_SHIFT	10
#define ARM_LPAE_TCR_IRGN0_SHIFT	8
#define ARM_LPAE_TCR_RGN_MASK		0x3
#define ARM_LPAE_TCR_RGN_NC		0
#define ARM_LPAE_TCR_RGN_WBWA		1
#define ARM_LPAE_TCR_RGN_WT		2
#define ARM_LPAE_TCR_RGN_WB		3

#define ARM_LPAE_TCR_SL0_SHIFT		6
#define ARM_LPAE_TCR_SL0_MASK		0x3

#define ARM_LPAE_TCR_T0SZ_SHIFT		0
#define ARM_LPAE_TCR_SZ_MASK		0xf

#define ARM_LPAE_TCR_PS_SHIFT		16
#define ARM_LPAE_TCR_PS_MASK		0x7

#define ARM_LPAE_TCR_IPS_SHIFT		32
#define ARM_LPAE_TCR_IPS_MASK		0x7

#define ARM_LPAE_TCR_PS_32_BIT		0x0ULL
#define ARM_LPAE_TCR_PS_36_BIT		0x1ULL
#define ARM_LPAE_TCR_PS_40_BIT		0x2ULL
#define ARM_LPAE_TCR_PS_42_BIT		0x3ULL
#define ARM_LPAE_TCR_PS_44_BIT		0x4ULL
#define ARM_LPAE_TCR_PS_48_BIT		0x5ULL
#define ARM_LPAE_TCR_PS_52_BIT		0x6ULL

#define ARM_LPAE_MAIR_ATTR_SHIFT(n)	((n) << 3)
#define ARM_LPAE_MAIR_ATTR_MASK		0xff
#define ARM_LPAE_MAIR_ATTR_DEVICE	0x04
#define ARM_LPAE_MAIR_ATTR_NC		0x44
#define ARM_LPAE_MAIR_ATTR_INC_OWBRWA	0xf4
#define ARM_LPAE_MAIR_ATTR_WBRWA	0xff
#define ARM_LPAE_MAIR_ATTR_IDX_NC	0
#define ARM_LPAE_MAIR_ATTR_IDX_CACHE	1
#define ARM_LPAE_MAIR_ATTR_IDX_DEV	2
#define ARM_LPAE_MAIR_ATTR_IDX_INC_OCACHE	3

#define ARM_MALI_LPAE_TTBR_ADRMODE_TABLE (3u << 0)
#define ARM_MALI_LPAE_TTBR_READ_INNER	BIT(2)
#define ARM_MALI_LPAE_TTBR_SHARE_OUTER	BIT(4)

#define ARM_MALI_LPAE_MEMATTR_IMP_DEF	0x88ULL
#define ARM_MALI_LPAE_MEMATTR_WRITE_ALLOC 0x8DULL

/* IOPTE accessors */
#define iopte_deref(pte,d) __va(iopte_to_paddr(pte, d))

#define iopte_type(pte,l)					\
	(((pte) >> ARM_LPAE_PTE_TYPE_SHIFT) & ARM_LPAE_PTE_TYPE_MASK)

#define iopte_prot(pte)	((pte) & ARM_LPAE_PTE_ATTR_MASK)

struct arm_lpae_io_pgtable {
	struct io_pgtable	iop;

	int			pgd_bits;
	int			start_level;
	int			bits_per_level;

	void			*pgd;
};

typedef u64 arm_lpae_iopte;

static inline bool iopte_leaf(arm_lpae_iopte pte, int lvl,
			      enum io_pgtable_fmt fmt)
{
	if (lvl == (ARM_LPAE_MAX_LEVELS - 1) && fmt != ARM_MALI_LPAE)
		return iopte_type(pte, lvl) == ARM_LPAE_PTE_TYPE_PAGE;

	return iopte_type(pte, lvl) == ARM_LPAE_PTE_TYPE_BLOCK;
}

static arm_lpae_iopte paddr_to_iopte(phys_addr_t paddr,
				     struct arm_lpae_io_pgtable *data)
{
	arm_lpae_iopte pte = paddr;

	/* Of the bits which overlap, either 51:48 or 15:12 are always RES0 */
	return (pte | (pte >> (48 - 12))) & ARM_LPAE_PTE_ADDR_MASK;
}

static phys_addr_t iopte_to_paddr(arm_lpae_iopte pte,
				  struct arm_lpae_io_pgtable *data)
{
	u64 paddr = pte & ARM_LPAE_PTE_ADDR_MASK;

	if (ARM_LPAE_GRANULE(data) < SZ_64K)
		return paddr;

	/* Rotate the packed high-order bits back to the top */
	return (paddr | (paddr << (48 - 12))) & (ARM_LPAE_PTE_ADDR_MASK << 4);
}

static bool selftest_running = false;

static dma_addr_t __arm_lpae_dma_addr(void *pages)
{
	return (dma_addr_t)virt_to_phys(pages);
}

static void *__arm_lpae_alloc_pages(size_t size, gfp_t gfp,
				    struct io_pgtable_cfg *cfg)
{
	struct device *dev = cfg->iommu_dev;
	int order = get_order(size);
	struct page *p;
	dma_addr_t dma;
	void *pages;

	VM_BUG_ON((gfp & __GFP_HIGHMEM));
	p = alloc_pages_node(dev ? dev_to_node(dev) : NUMA_NO_NODE,
			     gfp | __GFP_ZERO, order);
	if (!p)
		return NULL;

	pages = page_address(p);
	if (!cfg->coherent_walk) {
		dma = dma_map_single(dev, pages, size, DMA_TO_DEVICE);
		if (dma_mapping_error(dev, dma))
			goto out_free;
		/*
		 * We depend on the IOMMU being able to work with any physical
		 * address directly, so if the DMA layer suggests otherwise by
		 * translating or truncating them, that bodes very badly...
		 */
		if (dma != virt_to_phys(pages))
			goto out_unmap;
	}

	return pages;

out_unmap:
	dev_err(dev, "Cannot accommodate DMA translation for IOMMU page tables\n");
	dma_unmap_single(dev, dma, size, DMA_TO_DEVICE);
out_free:
	__free_pages(p, order);
	return NULL;
}

static void __arm_lpae_free_pages(void *pages, size_t size,
				  struct io_pgtable_cfg *cfg)
{
	if (!cfg->coherent_walk)
		dma_unmap_single(cfg->iommu_dev, __arm_lpae_dma_addr(pages),
				 size, DMA_TO_DEVICE);
	free_pages((unsigned long)pages, get_order(size));
}

static void __arm_lpae_sync_pte(arm_lpae_iopte *ptep,
				struct io_pgtable_cfg *cfg)
{
	dma_sync_single_for_device(cfg->iommu_dev, __arm_lpae_dma_addr(ptep),
				   sizeof(*ptep), DMA_TO_DEVICE);
}

static void __arm_lpae_set_pte(arm_lpae_iopte *ptep, arm_lpae_iopte pte,
			       struct io_pgtable_cfg *cfg)
{
	*ptep = pte;

	if (!cfg->coherent_walk)
		__arm_lpae_sync_pte(ptep, cfg);
}

static size_t __arm_lpae_unmap(struct arm_lpae_io_pgtable *data,
			       struct iommu_iotlb_gather *gather,
			       unsigned long iova, size_t size, int lvl,
			       arm_lpae_iopte *ptep);

static void __arm_lpae_init_pte(struct arm_lpae_io_pgtable *data,
				phys_addr_t paddr, arm_lpae_iopte prot,
				int lvl, arm_lpae_iopte *ptep)
{
	arm_lpae_iopte pte = prot;

	if (data->iop.cfg.quirks & IO_PGTABLE_QUIRK_ARM_NS)
		pte |= ARM_LPAE_PTE_NS;

	if (data->iop.fmt != ARM_MALI_LPAE && lvl == ARM_LPAE_MAX_LEVELS - 1)
		pte |= ARM_LPAE_PTE_TYPE_PAGE;
	else
		pte |= ARM_LPAE_PTE_TYPE_BLOCK;

	if (data->iop.fmt != ARM_MALI_LPAE)
		pte |= ARM_LPAE_PTE_AF;
	pte |= ARM_LPAE_PTE_SH_IS;
	pte |= paddr_to_iopte(paddr, data);

	__arm_lpae_set_pte(ptep, pte, &data->iop.cfg);
}

static int arm_lpae_init_pte(struct arm_lpae_io_pgtable *data,
			     unsigned long iova, phys_addr_t paddr,
			     arm_lpae_iopte prot, int lvl,
			     arm_lpae_iopte *ptep)
{
	arm_lpae_iopte pte = *ptep;

	if (iopte_leaf(pte, lvl, data->iop.fmt)) {
		/* We require an unmap first */
		WARN_ON(!selftest_running);
		return -EEXIST;
	} else if (iopte_type(pte, lvl) == ARM_LPAE_PTE_TYPE_TABLE) {
		/*
		 * We need to unmap and free the old table before
		 * overwriting it with a block entry.
		 */
		arm_lpae_iopte *tblp;
		size_t sz = ARM_LPAE_BLOCK_SIZE(lvl, data);

		tblp = ptep - ARM_LPAE_LVL_IDX(iova, lvl, data);
		if (__arm_lpae_unmap(data, NULL, iova, sz, lvl, tblp) != sz) {
			WARN_ON(1);
			return -EINVAL;
		}
	}

	__arm_lpae_init_pte(data, paddr, prot, lvl, ptep);
	return 0;
}

static arm_lpae_iopte arm_lpae_install_table(arm_lpae_iopte *table,
					     arm_lpae_iopte *ptep,
					     arm_lpae_iopte curr,
					     struct io_pgtable_cfg *cfg)
{
	arm_lpae_iopte old, new;

	new = __pa(table) | ARM_LPAE_PTE_TYPE_TABLE;
	if (cfg->quirks & IO_PGTABLE_QUIRK_ARM_NS)
		new |= ARM_LPAE_PTE_NSTABLE;

	/*
	 * Ensure the table itself is visible before its PTE can be.
	 * Whilst we could get away with cmpxchg64_release below, this
	 * doesn't have any ordering semantics when !CONFIG_SMP.
	 */
	dma_wmb();

	old = cmpxchg64_relaxed(ptep, curr, new);

	if (cfg->coherent_walk || (old & ARM_LPAE_PTE_SW_SYNC))
		return old;

	/* Even if it's not ours, there's no point waiting; just kick it */
	__arm_lpae_sync_pte(ptep, cfg);
	if (old == curr)
		WRITE_ONCE(*ptep, new | ARM_LPAE_PTE_SW_SYNC);

	return old;
}

static int __arm_lpae_map(struct arm_lpae_io_pgtable *data, unsigned long iova,
			  phys_addr_t paddr, size_t size, arm_lpae_iopte prot,
			  int lvl, arm_lpae_iopte *ptep)
{
	arm_lpae_iopte *cptep, pte;
	size_t block_size = ARM_LPAE_BLOCK_SIZE(lvl, data);
	size_t tblsz = ARM_LPAE_GRANULE(data);
	struct io_pgtable_cfg *cfg = &data->iop.cfg;

	/* Find our entry at the current level */
	ptep += ARM_LPAE_LVL_IDX(iova, lvl, data);

	/* If we can install a leaf entry at this level, then do so */
	if (size == block_size)
		return arm_lpae_init_pte(data, iova, paddr, prot, lvl, ptep);

	/* We can't allocate tables at the final level */
	if (WARN_ON(lvl >= ARM_LPAE_MAX_LEVELS - 1))
		return -EINVAL;

	/* Grab a pointer to the next level */
	pte = READ_ONCE(*ptep);
	if (!pte) {
		cptep = __arm_lpae_alloc_pages(tblsz, GFP_ATOMIC, cfg);
		if (!cptep)
			return -ENOMEM;

		pte = arm_lpae_install_table(cptep, ptep, 0, cfg);
		if (pte)
			__arm_lpae_free_pages(cptep, tblsz, cfg);
	} else if (!cfg->coherent_walk && !(pte & ARM_LPAE_PTE_SW_SYNC)) {
		__arm_lpae_sync_pte(ptep, cfg);
	}

	if (pte && !iopte_leaf(pte, lvl, data->iop.fmt)) {
		cptep = iopte_deref(pte, data);
	} else if (pte) {
		/* We require an unmap first */
		WARN_ON(!selftest_running);
		return -EEXIST;
	}

	/* Rinse, repeat */
	return __arm_lpae_map(data, iova, paddr, size, prot, lvl + 1, cptep);
}

static arm_lpae_iopte arm_lpae_prot_to_pte(struct arm_lpae_io_pgtable *data,
					   int prot)
{
	arm_lpae_iopte pte;

	if (data->iop.fmt == ARM_64_LPAE_S1 ||
	    data->iop.fmt == ARM_32_LPAE_S1) {
		pte = ARM_LPAE_PTE_nG;
		if (!(prot & IOMMU_WRITE) && (prot & IOMMU_READ))
			pte |= ARM_LPAE_PTE_AP_RDONLY;
		if (!(prot & IOMMU_PRIV))
			pte |= ARM_LPAE_PTE_AP_UNPRIV;
	} else {
		pte = ARM_LPAE_PTE_HAP_FAULT;
		if (prot & IOMMU_READ)
			pte |= ARM_LPAE_PTE_HAP_READ;
		if (prot & IOMMU_WRITE)
			pte |= ARM_LPAE_PTE_HAP_WRITE;
	}

	/*
	 * Note that this logic is structured to accommodate Mali LPAE
	 * having stage-1-like attributes but stage-2-like permissions.
	 */
	if (data->iop.fmt == ARM_64_LPAE_S2 ||
	    data->iop.fmt == ARM_32_LPAE_S2) {
		if (prot & IOMMU_MMIO)
			pte |= ARM_LPAE_PTE_MEMATTR_DEV;
		else if (prot & IOMMU_CACHE)
			pte |= ARM_LPAE_PTE_MEMATTR_OIWB;
		else
			pte |= ARM_LPAE_PTE_MEMATTR_NC;
	} else {
		if (prot & IOMMU_MMIO)
			pte |= (ARM_LPAE_MAIR_ATTR_IDX_DEV
				<< ARM_LPAE_PTE_ATTRINDX_SHIFT);
		else if (prot & IOMMU_CACHE)
			pte |= (ARM_LPAE_MAIR_ATTR_IDX_CACHE
				<< ARM_LPAE_PTE_ATTRINDX_SHIFT);
		else if (prot & IOMMU_SYS_CACHE_ONLY)
			pte |= (ARM_LPAE_MAIR_ATTR_IDX_INC_OCACHE
				<< ARM_LPAE_PTE_ATTRINDX_SHIFT);
	}

	if (prot & IOMMU_NOEXEC)
		pte |= ARM_LPAE_PTE_XN;

	return pte;
}

static int arm_lpae_map(struct io_pgtable_ops *ops, unsigned long iova,
			phys_addr_t paddr, size_t size, int iommu_prot)
{
	struct arm_lpae_io_pgtable *data = io_pgtable_ops_to_data(ops);
	struct io_pgtable_cfg *cfg = &data->iop.cfg;
	arm_lpae_iopte *ptep = data->pgd;
	int ret, lvl = data->start_level;
	arm_lpae_iopte prot;

	/* If no access, then nothing to do */
	if (!(iommu_prot & (IOMMU_READ | IOMMU_WRITE)))
		return 0;

	if (WARN_ON(!size || (size & cfg->pgsize_bitmap) != size))
		return -EINVAL;

	if (WARN_ON(iova >> data->iop.cfg.ias || paddr >> data->iop.cfg.oas))
		return -ERANGE;

	prot = arm_lpae_prot_to_pte(data, iommu_prot);
	ret = __arm_lpae_map(data, iova, paddr, size, prot, lvl, ptep);
	/*
	 * Synchronise all PTE updates for the new mapping before there's
	 * a chance for anything to kick off a table walk for the new iova.
	 */
	wmb();

	return ret;
}

static void __arm_lpae_free_pgtable(struct arm_lpae_io_pgtable *data, int lvl,
				    arm_lpae_iopte *ptep)
{
	arm_lpae_iopte *start, *end;
	unsigned long table_size;

	if (lvl == data->start_level)
		table_size = ARM_LPAE_PGD_SIZE(data);
	else
		table_size = ARM_LPAE_GRANULE(data);

	start = ptep;

	/* Only leaf entries at the last level */
	if (lvl == ARM_LPAE_MAX_LEVELS - 1)
		end = ptep;
	else
		end = (void *)ptep + table_size;

	while (ptep != end) {
		arm_lpae_iopte pte = *ptep++;

		if (!pte || iopte_leaf(pte, lvl, data->iop.fmt))
			continue;

		__arm_lpae_free_pgtable(data, lvl + 1, iopte_deref(pte, data));
	}

	__arm_lpae_free_pages(start, table_size, &data->iop.cfg);
}

static void arm_lpae_free_pgtable(struct io_pgtable *iop)
{
	struct arm_lpae_io_pgtable *data = io_pgtable_to_data(iop);

	__arm_lpae_free_pgtable(data, data->start_level, data->pgd);
	kfree(data);
}

static size_t arm_lpae_split_blk_unmap(struct arm_lpae_io_pgtable *data,
				       struct iommu_iotlb_gather *gather,
				       unsigned long iova, size_t size,
				       arm_lpae_iopte blk_pte, int lvl,
				       arm_lpae_iopte *ptep)
{
	struct io_pgtable_cfg *cfg = &data->iop.cfg;
	arm_lpae_iopte pte, *tablep;
	phys_addr_t blk_paddr;
	size_t tablesz = ARM_LPAE_GRANULE(data);
	size_t split_sz = ARM_LPAE_BLOCK_SIZE(lvl, data);
	int i, unmap_idx = -1;

	if (WARN_ON(lvl == ARM_LPAE_MAX_LEVELS))
		return 0;

	tablep = __arm_lpae_alloc_pages(tablesz, GFP_ATOMIC, cfg);
	if (!tablep)
		return 0; /* Bytes unmapped */

	if (size == split_sz)
		unmap_idx = ARM_LPAE_LVL_IDX(iova, lvl, data);

	blk_paddr = iopte_to_paddr(blk_pte, data);
	pte = iopte_prot(blk_pte);

	for (i = 0; i < tablesz / sizeof(pte); i++, blk_paddr += split_sz) {
		/* Unmap! */
		if (i == unmap_idx)
			continue;

		__arm_lpae_init_pte(data, blk_paddr, pte, lvl, &tablep[i]);
	}

	pte = arm_lpae_install_table(tablep, ptep, blk_pte, cfg);
	if (pte != blk_pte) {
		__arm_lpae_free_pages(tablep, tablesz, cfg);
		/*
		 * We may race against someone unmapping another part of this
		 * block, but anything else is invalid. We can't misinterpret
		 * a page entry here since we're never at the last level.
		 */
		if (iopte_type(pte, lvl - 1) != ARM_LPAE_PTE_TYPE_TABLE)
			return 0;

		tablep = iopte_deref(pte, data);
	} else if (unmap_idx >= 0) {
		io_pgtable_tlb_add_page(&data->iop, gather, iova, size);
		return size;
	}

	return __arm_lpae_unmap(data, gather, iova, size, lvl, tablep);
}

static size_t __arm_lpae_unmap(struct arm_lpae_io_pgtable *data,
			       struct iommu_iotlb_gather *gather,
			       unsigned long iova, size_t size, int lvl,
			       arm_lpae_iopte *ptep)
{
	arm_lpae_iopte pte;
	struct io_pgtable *iop = &data->iop;

	/* Something went horribly wrong and we ran out of page table */
	if (WARN_ON(lvl == ARM_LPAE_MAX_LEVELS))
		return 0;

	ptep += ARM_LPAE_LVL_IDX(iova, lvl, data);
	pte = READ_ONCE(*ptep);
	if (WARN_ON(!pte))
		return 0;

	/* If the size matches this level, we're in the right place */
	if (size == ARM_LPAE_BLOCK_SIZE(lvl, data)) {
		__arm_lpae_set_pte(ptep, 0, &iop->cfg);

		if (!iopte_leaf(pte, lvl, iop->fmt)) {
			/* Also flush any partial walks */
			io_pgtable_tlb_flush_walk(iop, iova, size,
						  ARM_LPAE_GRANULE(data));
			ptep = iopte_deref(pte, data);
			__arm_lpae_free_pgtable(data, lvl + 1, ptep);
		} else if (iop->cfg.quirks & IO_PGTABLE_QUIRK_NON_STRICT) {
			/*
			 * Order the PTE update against queueing the IOVA, to
			 * guarantee that a flush callback from a different CPU
			 * has observed it before the TLBIALL can be issued.
			 */
			smp_wmb();
		} else {
			io_pgtable_tlb_add_page(iop, gather, iova, size);
		}

		return size;
	} else if (iopte_leaf(pte, lvl, iop->fmt)) {
		/*
		 * Insert a table at the next level to map the old region,
		 * minus the part we want to unmap
		 */
		return arm_lpae_split_blk_unmap(data, gather, iova, size, pte,
						lvl + 1, ptep);
	}

	/* Keep on walkin' */
	ptep = iopte_deref(pte, data);
	return __arm_lpae_unmap(data, gather, iova, size, lvl + 1, ptep);
}

static size_t arm_lpae_unmap(struct io_pgtable_ops *ops, unsigned long iova,
			     size_t size, struct iommu_iotlb_gather *gather)
{
	struct arm_lpae_io_pgtable *data = io_pgtable_ops_to_data(ops);
	struct io_pgtable_cfg *cfg = &data->iop.cfg;
	arm_lpae_iopte *ptep = data->pgd;

	if (WARN_ON(!size || (size & cfg->pgsize_bitmap) != size))
		return 0;

	if (WARN_ON(iova >> data->iop.cfg.ias))
		return 0;

	return __arm_lpae_unmap(data, gather, iova, size, data->start_level, ptep);
}

static phys_addr_t arm_lpae_iova_to_phys(struct io_pgtable_ops *ops,
					 unsigned long iova)
{
	struct arm_lpae_io_pgtable *data = io_pgtable_ops_to_data(ops);
	arm_lpae_iopte pte, *ptep = data->pgd;
	int lvl = data->start_level;

	do {
		/* Valid IOPTE pointer? */
		if (!ptep)
			return 0;

		/* Grab the IOPTE we're interested in */
		ptep += ARM_LPAE_LVL_IDX(iova, lvl, data);
		pte = READ_ONCE(*ptep);

		/* Valid entry? */
		if (!pte)
			return 0;

		/* Leaf entry? */
		if (iopte_leaf(pte, lvl, data->iop.fmt))
			goto found_translation;

		/* Take it to the next level */
		ptep = iopte_deref(pte, data);
	} while (++lvl < ARM_LPAE_MAX_LEVELS);

	/* Ran out of page tables to walk */
	return 0;

found_translation:
	iova &= (ARM_LPAE_BLOCK_SIZE(lvl, data) - 1);
	return iopte_to_paddr(pte, data) | iova;
}

static void arm_lpae_restrict_pgsizes(struct io_pgtable_cfg *cfg)
{
	unsigned long granule, page_sizes;
	unsigned int max_addr_bits = 48;

	/*
	 * We need to restrict the supported page sizes to match the
	 * translation regime for a particular granule. Aim to match
	 * the CPU page size if possible, otherwise prefer smaller sizes.
	 * While we're at it, restrict the block sizes to match the
	 * chosen granule.
	 */
	if (cfg->pgsize_bitmap & PAGE_SIZE)
		granule = PAGE_SIZE;
	else if (cfg->pgsize_bitmap & ~PAGE_MASK)
		granule = 1UL << __fls(cfg->pgsize_bitmap & ~PAGE_MASK);
	else if (cfg->pgsize_bitmap & PAGE_MASK)
		granule = 1UL << __ffs(cfg->pgsize_bitmap & PAGE_MASK);
	else
		granule = 0;

	switch (granule) {
	case SZ_4K:
		page_sizes = (SZ_4K | SZ_2M | SZ_1G);
		break;
	case SZ_16K:
		page_sizes = (SZ_16K | SZ_32M);
		break;
	case SZ_64K:
		max_addr_bits = 52;
		page_sizes = (SZ_64K | SZ_512M);
		if (cfg->oas > 48)
			page_sizes |= 1ULL << 42; /* 4TB */
		break;
	default:
		page_sizes = 0;
	}

	cfg->pgsize_bitmap &= page_sizes;
	cfg->ias = min(cfg->ias, max_addr_bits);
	cfg->oas = min(cfg->oas, max_addr_bits);
}

static struct arm_lpae_io_pgtable *
arm_lpae_alloc_pgtable(struct io_pgtable_cfg *cfg)
{
	struct arm_lpae_io_pgtable *data;
	int levels, va_bits, pg_shift;

	arm_lpae_restrict_pgsizes(cfg);

	if (!(cfg->pgsize_bitmap & (SZ_4K | SZ_16K | SZ_64K)))
		return NULL;

	if (cfg->ias > ARM_LPAE_MAX_ADDR_BITS)
		return NULL;

	if (cfg->oas > ARM_LPAE_MAX_ADDR_BITS)
		return NULL;

	if (!selftest_running && cfg->iommu_dev->dma_pfn_offset) {
		dev_err(cfg->iommu_dev, "Cannot accommodate DMA offset for IOMMU page tables\n");
		return NULL;
	}

	data = kmalloc(sizeof(*data), GFP_KERNEL);
	if (!data)
		return NULL;

	pg_shift = __ffs(cfg->pgsize_bitmap);
	data->bits_per_level = pg_shift - ilog2(sizeof(arm_lpae_iopte));

	va_bits = cfg->ias - pg_shift;
	levels = DIV_ROUND_UP(va_bits, data->bits_per_level);
	data->start_level = ARM_LPAE_MAX_LEVELS - levels;

	/* Calculate the actual size of our pgd (without concatenation) */
	data->pgd_bits = va_bits - (data->bits_per_level * (levels - 1));

	data->iop.ops = (struct io_pgtable_ops) {
		.map		= arm_lpae_map,
		.unmap		= arm_lpae_unmap,
		.iova_to_phys	= arm_lpae_iova_to_phys,
	};

	return data;
}

static struct io_pgtable *
arm_64_lpae_alloc_pgtable_s1(struct io_pgtable_cfg *cfg, void *cookie)
{
	u64 reg;
	struct arm_lpae_io_pgtable *data;

	if (cfg->quirks & ~(IO_PGTABLE_QUIRK_ARM_NS |
			    IO_PGTABLE_QUIRK_NON_STRICT))
		return NULL;

	data = arm_lpae_alloc_pgtable(cfg);
	if (!data)
		return NULL;

	/* TCR */
	if (cfg->coherent_walk) {
		reg = (ARM_LPAE_TCR_SH_IS << ARM_LPAE_TCR_SH0_SHIFT) |
		      (ARM_LPAE_TCR_RGN_WBWA << ARM_LPAE_TCR_IRGN0_SHIFT) |
		      (ARM_LPAE_TCR_RGN_WBWA << ARM_LPAE_TCR_ORGN0_SHIFT);
	} else {
		reg = (ARM_LPAE_TCR_SH_OS << ARM_LPAE_TCR_SH0_SHIFT) |
		      (ARM_LPAE_TCR_RGN_NC << ARM_LPAE_TCR_IRGN0_SHIFT) |
		      (ARM_LPAE_TCR_RGN_NC << ARM_LPAE_TCR_ORGN0_SHIFT);
	}

	switch (ARM_LPAE_GRANULE(data)) {
	case SZ_4K:
		reg |= ARM_LPAE_TCR_TG0_4K;
		break;
	case SZ_16K:
		reg |= ARM_LPAE_TCR_TG0_16K;
		break;
	case SZ_64K:
		reg |= ARM_LPAE_TCR_TG0_64K;
		break;
	}

	switch (cfg->oas) {
	case 32:
		reg |= (ARM_LPAE_TCR_PS_32_BIT << ARM_LPAE_TCR_IPS_SHIFT);
		break;
	case 36:
		reg |= (ARM_LPAE_TCR_PS_36_BIT << ARM_LPAE_TCR_IPS_SHIFT);
		break;
	case 40:
		reg |= (ARM_LPAE_TCR_PS_40_BIT << ARM_LPAE_TCR_IPS_SHIFT);
		break;
	case 42:
		reg |= (ARM_LPAE_TCR_PS_42_BIT << ARM_LPAE_TCR_IPS_SHIFT);
		break;
	case 44:
		reg |= (ARM_LPAE_TCR_PS_44_BIT << ARM_LPAE_TCR_IPS_SHIFT);
		break;
	case 48:
		reg |= (ARM_LPAE_TCR_PS_48_BIT << ARM_LPAE_TCR_IPS_SHIFT);
		break;
	case 52:
		reg |= (ARM_LPAE_TCR_PS_52_BIT << ARM_LPAE_TCR_IPS_SHIFT);
		break;
	default:
		goto out_free_data;
	}

	reg |= (64ULL - cfg->ias) << ARM_LPAE_TCR_T0SZ_SHIFT;

	/* Disable speculative walks through TTBR1 */
	reg |= ARM_LPAE_TCR_EPD1;
	cfg->arm_lpae_s1_cfg.tcr = reg;

	/* MAIRs */
	reg = (ARM_LPAE_MAIR_ATTR_NC
	       << ARM_LPAE_MAIR_ATTR_SHIFT(ARM_LPAE_MAIR_ATTR_IDX_NC)) |
	      (ARM_LPAE_MAIR_ATTR_WBRWA
	       << ARM_LPAE_MAIR_ATTR_SHIFT(ARM_LPAE_MAIR_ATTR_IDX_CACHE)) |
	      (ARM_LPAE_MAIR_ATTR_DEVICE
	       << ARM_LPAE_MAIR_ATTR_SHIFT(ARM_LPAE_MAIR_ATTR_IDX_DEV)) |
	      (ARM_LPAE_MAIR_ATTR_INC_OWBRWA
	       << ARM_LPAE_MAIR_ATTR_SHIFT(ARM_LPAE_MAIR_ATTR_IDX_INC_OCACHE));

	cfg->arm_lpae_s1_cfg.mair = reg;

	/* Looking good; allocate a pgd */
	data->pgd = __arm_lpae_alloc_pages(ARM_LPAE_PGD_SIZE(data),
					   GFP_KERNEL, cfg);
	if (!data->pgd)
		goto out_free_data;

	/* Ensure the empty pgd is visible before any actual TTBR write */
	wmb();

	/* TTBRs */
	cfg->arm_lpae_s1_cfg.ttbr[0] = virt_to_phys(data->pgd);
	cfg->arm_lpae_s1_cfg.ttbr[1] = 0;
	return &data->iop;

out_free_data:
	kfree(data);
	return NULL;
}

static struct io_pgtable *
arm_64_lpae_alloc_pgtable_s2(struct io_pgtable_cfg *cfg, void *cookie)
{
	u64 reg, sl;
	struct arm_lpae_io_pgtable *data;

	/* The NS quirk doesn't apply at stage 2 */
	if (cfg->quirks & ~(IO_PGTABLE_QUIRK_NON_STRICT))
		return NULL;

	data = arm_lpae_alloc_pgtable(cfg);
	if (!data)
		return NULL;

	/*
	 * Concatenate PGDs at level 1 if possible in order to reduce
	 * the depth of the stage-2 walk.
	 */
	if (data->start_level == 0) {
		unsigned long pgd_pages;

		pgd_pages = ARM_LPAE_PGD_SIZE(data) / sizeof(arm_lpae_iopte);
		if (pgd_pages <= ARM_LPAE_S2_MAX_CONCAT_PAGES) {
			data->pgd_bits += data->bits_per_level;
			data->start_level++;
		}
	}

	/* VTCR */
	reg = ARM_64_LPAE_S2_TCR_RES1 |
	     (ARM_LPAE_TCR_SH_IS << ARM_LPAE_TCR_SH0_SHIFT) |
	     (ARM_LPAE_TCR_RGN_WBWA << ARM_LPAE_TCR_IRGN0_SHIFT) |
	     (ARM_LPAE_TCR_RGN_WBWA << ARM_LPAE_TCR_ORGN0_SHIFT);

	sl = data->start_level;

	switch (ARM_LPAE_GRANULE(data)) {
	case SZ_4K:
		reg |= ARM_LPAE_TCR_TG0_4K;
		sl++; /* SL0 format is different for 4K granule size */
		break;
	case SZ_16K:
		reg |= ARM_LPAE_TCR_TG0_16K;
		break;
	case SZ_64K:
		reg |= ARM_LPAE_TCR_TG0_64K;
		break;
	}

	switch (cfg->oas) {
	case 32:
		reg |= (ARM_LPAE_TCR_PS_32_BIT << ARM_LPAE_TCR_PS_SHIFT);
		break;
	case 36:
		reg |= (ARM_LPAE_TCR_PS_36_BIT << ARM_LPAE_TCR_PS_SHIFT);
		break;
	case 40:
		reg |= (ARM_LPAE_TCR_PS_40_BIT << ARM_LPAE_TCR_PS_SHIFT);
		break;
	case 42:
		reg |= (ARM_LPAE_TCR_PS_42_BIT << ARM_LPAE_TCR_PS_SHIFT);
		break;
	case 44:
		reg |= (ARM_LPAE_TCR_PS_44_BIT << ARM_LPAE_TCR_PS_SHIFT);
		break;
	case 48:
		reg |= (ARM_LPAE_TCR_PS_48_BIT << ARM_LPAE_TCR_PS_SHIFT);
		break;
	case 52:
		reg |= (ARM_LPAE_TCR_PS_52_BIT << ARM_LPAE_TCR_PS_SHIFT);
		break;
	default:
		goto out_free_data;
	}

	reg |= (64ULL - cfg->ias) << ARM_LPAE_TCR_T0SZ_SHIFT;
	reg |= (~sl & ARM_LPAE_TCR_SL0_MASK) << ARM_LPAE_TCR_SL0_SHIFT;
	cfg->arm_lpae_s2_cfg.vtcr = reg;

	/* Allocate pgd pages */
	data->pgd = __arm_lpae_alloc_pages(ARM_LPAE_PGD_SIZE(data),
					   GFP_KERNEL, cfg);
	if (!data->pgd)
		goto out_free_data;

	/* Ensure the empty pgd is visible before any actual TTBR write */
	wmb();

	/* VTTBR */
	cfg->arm_lpae_s2_cfg.vttbr = virt_to_phys(data->pgd);
	return &data->iop;

out_free_data:
	kfree(data);
	return NULL;
}

static struct io_pgtable *
arm_32_lpae_alloc_pgtable_s1(struct io_pgtable_cfg *cfg, void *cookie)
{
	struct io_pgtable *iop;

	if (cfg->ias > 32 || cfg->oas > 40)
		return NULL;

	cfg->pgsize_bitmap &= (SZ_4K | SZ_2M | SZ_1G);
	iop = arm_64_lpae_alloc_pgtable_s1(cfg, cookie);
	if (iop) {
		cfg->arm_lpae_s1_cfg.tcr |= ARM_32_LPAE_TCR_EAE;
		cfg->arm_lpae_s1_cfg.tcr &= 0xffffffff;
	}

	return iop;
}

static struct io_pgtable *
arm_32_lpae_alloc_pgtable_s2(struct io_pgtable_cfg *cfg, void *cookie)
{
	struct io_pgtable *iop;

	if (cfg->ias > 40 || cfg->oas > 40)
		return NULL;

	cfg->pgsize_bitmap &= (SZ_4K | SZ_2M | SZ_1G);
	iop = arm_64_lpae_alloc_pgtable_s2(cfg, cookie);
	if (iop)
		cfg->arm_lpae_s2_cfg.vtcr &= 0xffffffff;

	return iop;
}

static struct io_pgtable *
arm_mali_lpae_alloc_pgtable(struct io_pgtable_cfg *cfg, void *cookie)
{
	struct arm_lpae_io_pgtable *data;
<<<<<<< HEAD

	/* No quirks for Mali (hopefully) */
	if (cfg->quirks)
		return NULL;

=======

	/* No quirks for Mali (hopefully) */
	if (cfg->quirks)
		return NULL;

>>>>>>> d1eef1c6
	if (cfg->ias > 48 || cfg->oas > 40)
		return NULL;

	cfg->pgsize_bitmap &= (SZ_4K | SZ_2M | SZ_1G);

	data = arm_lpae_alloc_pgtable(cfg);
	if (!data)
		return NULL;

	/* Mali seems to need a full 4-level table regardless of IAS */
<<<<<<< HEAD
	if (data->levels < ARM_LPAE_MAX_LEVELS) {
		data->levels = ARM_LPAE_MAX_LEVELS;
		data->pgd_size = sizeof(arm_lpae_iopte);
=======
	if (data->start_level > 0) {
		data->start_level = 0;
		data->pgd_bits = 0;
>>>>>>> d1eef1c6
	}
	/*
	 * MEMATTR: Mali has no actual notion of a non-cacheable type, so the
	 * best we can do is mimic the out-of-tree driver and hope that the
	 * "implementation-defined caching policy" is good enough. Similarly,
	 * we'll use it for the sake of a valid attribute for our 'device'
	 * index, although callers should never request that in practice.
	 */
	cfg->arm_mali_lpae_cfg.memattr =
		(ARM_MALI_LPAE_MEMATTR_IMP_DEF
		 << ARM_LPAE_MAIR_ATTR_SHIFT(ARM_LPAE_MAIR_ATTR_IDX_NC)) |
		(ARM_MALI_LPAE_MEMATTR_WRITE_ALLOC
		 << ARM_LPAE_MAIR_ATTR_SHIFT(ARM_LPAE_MAIR_ATTR_IDX_CACHE)) |
		(ARM_MALI_LPAE_MEMATTR_IMP_DEF
		 << ARM_LPAE_MAIR_ATTR_SHIFT(ARM_LPAE_MAIR_ATTR_IDX_DEV));
<<<<<<< HEAD

	data->pgd = __arm_lpae_alloc_pages(data->pgd_size, GFP_KERNEL, cfg);
	if (!data->pgd)
		goto out_free_data;

=======

	data->pgd = __arm_lpae_alloc_pages(ARM_LPAE_PGD_SIZE(data), GFP_KERNEL,
					   cfg);
	if (!data->pgd)
		goto out_free_data;

>>>>>>> d1eef1c6
	/* Ensure the empty pgd is visible before TRANSTAB can be written */
	wmb();

	cfg->arm_mali_lpae_cfg.transtab = virt_to_phys(data->pgd) |
					  ARM_MALI_LPAE_TTBR_READ_INNER |
					  ARM_MALI_LPAE_TTBR_ADRMODE_TABLE;
	return &data->iop;

out_free_data:
	kfree(data);
	return NULL;
}

struct io_pgtable_init_fns io_pgtable_arm_64_lpae_s1_init_fns = {
	.alloc	= arm_64_lpae_alloc_pgtable_s1,
	.free	= arm_lpae_free_pgtable,
};

struct io_pgtable_init_fns io_pgtable_arm_64_lpae_s2_init_fns = {
	.alloc	= arm_64_lpae_alloc_pgtable_s2,
	.free	= arm_lpae_free_pgtable,
};

struct io_pgtable_init_fns io_pgtable_arm_32_lpae_s1_init_fns = {
	.alloc	= arm_32_lpae_alloc_pgtable_s1,
	.free	= arm_lpae_free_pgtable,
};

struct io_pgtable_init_fns io_pgtable_arm_32_lpae_s2_init_fns = {
	.alloc	= arm_32_lpae_alloc_pgtable_s2,
	.free	= arm_lpae_free_pgtable,
};

struct io_pgtable_init_fns io_pgtable_arm_mali_lpae_init_fns = {
	.alloc	= arm_mali_lpae_alloc_pgtable,
	.free	= arm_lpae_free_pgtable,
};

#ifdef CONFIG_IOMMU_IO_PGTABLE_LPAE_SELFTEST

static struct io_pgtable_cfg *cfg_cookie __initdata;

static void __init dummy_tlb_flush_all(void *cookie)
{
	WARN_ON(cookie != cfg_cookie);
}

static void __init dummy_tlb_flush(unsigned long iova, size_t size,
				   size_t granule, void *cookie)
{
	WARN_ON(cookie != cfg_cookie);
	WARN_ON(!(size & cfg_cookie->pgsize_bitmap));
}

static void __init dummy_tlb_add_page(struct iommu_iotlb_gather *gather,
				      unsigned long iova, size_t granule,
				      void *cookie)
{
	dummy_tlb_flush(iova, granule, granule, cookie);
}

static const struct iommu_flush_ops dummy_tlb_ops __initconst = {
	.tlb_flush_all	= dummy_tlb_flush_all,
	.tlb_flush_walk	= dummy_tlb_flush,
	.tlb_flush_leaf	= dummy_tlb_flush,
	.tlb_add_page	= dummy_tlb_add_page,
};

static void __init arm_lpae_dump_ops(struct io_pgtable_ops *ops)
{
	struct arm_lpae_io_pgtable *data = io_pgtable_ops_to_data(ops);
	struct io_pgtable_cfg *cfg = &data->iop.cfg;

	pr_err("cfg: pgsize_bitmap 0x%lx, ias %u-bit\n",
		cfg->pgsize_bitmap, cfg->ias);
	pr_err("data: %d levels, 0x%zx pgd_size, %u pg_shift, %u bits_per_level, pgd @ %p\n",
		ARM_LPAE_MAX_LEVELS - data->start_level, ARM_LPAE_PGD_SIZE(data),
		ilog2(ARM_LPAE_GRANULE(data)), data->bits_per_level, data->pgd);
}

#define __FAIL(ops, i)	({						\
		WARN(1, "selftest: test failed for fmt idx %d\n", (i));	\
		arm_lpae_dump_ops(ops);					\
		selftest_running = false;				\
		-EFAULT;						\
})

static int __init arm_lpae_run_tests(struct io_pgtable_cfg *cfg)
{
	static const enum io_pgtable_fmt fmts[] __initconst = {
		ARM_64_LPAE_S1,
		ARM_64_LPAE_S2,
	};

	int i, j;
	unsigned long iova;
	size_t size;
	struct io_pgtable_ops *ops;

	selftest_running = true;

	for (i = 0; i < ARRAY_SIZE(fmts); ++i) {
		cfg_cookie = cfg;
		ops = alloc_io_pgtable_ops(fmts[i], cfg, cfg);
		if (!ops) {
			pr_err("selftest: failed to allocate io pgtable ops\n");
			return -ENOMEM;
		}

		/*
		 * Initial sanity checks.
		 * Empty page tables shouldn't provide any translations.
		 */
		if (ops->iova_to_phys(ops, 42))
			return __FAIL(ops, i);

		if (ops->iova_to_phys(ops, SZ_1G + 42))
			return __FAIL(ops, i);

		if (ops->iova_to_phys(ops, SZ_2G + 42))
			return __FAIL(ops, i);

		/*
		 * Distinct mappings of different granule sizes.
		 */
		iova = 0;
		for_each_set_bit(j, &cfg->pgsize_bitmap, BITS_PER_LONG) {
			size = 1UL << j;

			if (ops->map(ops, iova, iova, size, IOMMU_READ |
							    IOMMU_WRITE |
							    IOMMU_NOEXEC |
							    IOMMU_CACHE))
				return __FAIL(ops, i);

			/* Overlapping mappings */
			if (!ops->map(ops, iova, iova + size, size,
				      IOMMU_READ | IOMMU_NOEXEC))
				return __FAIL(ops, i);

			if (ops->iova_to_phys(ops, iova + 42) != (iova + 42))
				return __FAIL(ops, i);

			iova += SZ_1G;
		}

		/* Partial unmap */
		size = 1UL << __ffs(cfg->pgsize_bitmap);
		if (ops->unmap(ops, SZ_1G + size, size, NULL) != size)
			return __FAIL(ops, i);

		/* Remap of partial unmap */
		if (ops->map(ops, SZ_1G + size, size, size, IOMMU_READ))
			return __FAIL(ops, i);

		if (ops->iova_to_phys(ops, SZ_1G + size + 42) != (size + 42))
			return __FAIL(ops, i);

		/* Full unmap */
		iova = 0;
		for_each_set_bit(j, &cfg->pgsize_bitmap, BITS_PER_LONG) {
			size = 1UL << j;

			if (ops->unmap(ops, iova, size, NULL) != size)
				return __FAIL(ops, i);

			if (ops->iova_to_phys(ops, iova + 42))
				return __FAIL(ops, i);

			/* Remap full block */
			if (ops->map(ops, iova, iova, size, IOMMU_WRITE))
				return __FAIL(ops, i);

			if (ops->iova_to_phys(ops, iova + 42) != (iova + 42))
				return __FAIL(ops, i);

			iova += SZ_1G;
		}

		free_io_pgtable_ops(ops);
	}

	selftest_running = false;
	return 0;
}

static int __init arm_lpae_do_selftests(void)
{
	static const unsigned long pgsize[] __initconst = {
		SZ_4K | SZ_2M | SZ_1G,
		SZ_16K | SZ_32M,
		SZ_64K | SZ_512M,
	};

	static const unsigned int ias[] __initconst = {
		32, 36, 40, 42, 44, 48,
	};

	int i, j, pass = 0, fail = 0;
	struct io_pgtable_cfg cfg = {
		.tlb = &dummy_tlb_ops,
		.oas = 48,
		.coherent_walk = true,
	};

	for (i = 0; i < ARRAY_SIZE(pgsize); ++i) {
		for (j = 0; j < ARRAY_SIZE(ias); ++j) {
			cfg.pgsize_bitmap = pgsize[i];
			cfg.ias = ias[j];
			pr_info("selftest: pgsize_bitmap 0x%08lx, IAS %u\n",
				pgsize[i], ias[j]);
			if (arm_lpae_run_tests(&cfg))
				fail++;
			else
				pass++;
		}
	}

	pr_info("selftest: completed with %d PASS %d FAIL\n", pass, fail);
	return fail ? -EFAULT : 0;
}
subsys_initcall(arm_lpae_do_selftests);
#endif<|MERGE_RESOLUTION|>--- conflicted
+++ resolved
@@ -1017,19 +1017,11 @@
 arm_mali_lpae_alloc_pgtable(struct io_pgtable_cfg *cfg, void *cookie)
 {
 	struct arm_lpae_io_pgtable *data;
-<<<<<<< HEAD
 
 	/* No quirks for Mali (hopefully) */
 	if (cfg->quirks)
 		return NULL;
 
-=======
-
-	/* No quirks for Mali (hopefully) */
-	if (cfg->quirks)
-		return NULL;
-
->>>>>>> d1eef1c6
 	if (cfg->ias > 48 || cfg->oas > 40)
 		return NULL;
 
@@ -1040,15 +1032,9 @@
 		return NULL;
 
 	/* Mali seems to need a full 4-level table regardless of IAS */
-<<<<<<< HEAD
-	if (data->levels < ARM_LPAE_MAX_LEVELS) {
-		data->levels = ARM_LPAE_MAX_LEVELS;
-		data->pgd_size = sizeof(arm_lpae_iopte);
-=======
 	if (data->start_level > 0) {
 		data->start_level = 0;
 		data->pgd_bits = 0;
->>>>>>> d1eef1c6
 	}
 	/*
 	 * MEMATTR: Mali has no actual notion of a non-cacheable type, so the
@@ -1064,20 +1050,12 @@
 		 << ARM_LPAE_MAIR_ATTR_SHIFT(ARM_LPAE_MAIR_ATTR_IDX_CACHE)) |
 		(ARM_MALI_LPAE_MEMATTR_IMP_DEF
 		 << ARM_LPAE_MAIR_ATTR_SHIFT(ARM_LPAE_MAIR_ATTR_IDX_DEV));
-<<<<<<< HEAD
-
-	data->pgd = __arm_lpae_alloc_pages(data->pgd_size, GFP_KERNEL, cfg);
-	if (!data->pgd)
-		goto out_free_data;
-
-=======
 
 	data->pgd = __arm_lpae_alloc_pages(ARM_LPAE_PGD_SIZE(data), GFP_KERNEL,
 					   cfg);
 	if (!data->pgd)
 		goto out_free_data;
 
->>>>>>> d1eef1c6
 	/* Ensure the empty pgd is visible before TRANSTAB can be written */
 	wmb();
 
