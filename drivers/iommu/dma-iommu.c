<<<<<<< HEAD
// SPDX-License-Identifier: GPL-2.0
=======
// SPDX-License-Identifier: GPL-2.0-only
>>>>>>> e7672512
/*
 * A fairly generic DMA-API to IOMMU-API glue layer.
 *
 * Copyright (C) 2014-2015 ARM Ltd.
 *
 * based in part on arch/arm/mm/dma-mapping.c:
 * Copyright (C) 2000-2004 Russell King
 */

#include <linux/acpi_iort.h>
#include <linux/device.h>
#include <linux/dma-contiguous.h>
#include <linux/dma-iommu.h>
#include <linux/dma-noncoherent.h>
#include <linux/gfp.h>
#include <linux/huge_mm.h>
#include <linux/iommu.h>
#include <linux/iova.h>
#include <linux/irq.h>
#include <linux/mm.h>
#include <linux/pci.h>
#include <linux/scatterlist.h>
#include <linux/vmalloc.h>

struct iommu_dma_msi_page {
	struct list_head	list;
	dma_addr_t		iova;
	phys_addr_t		phys;
};

enum iommu_dma_cookie_type {
	IOMMU_DMA_IOVA_COOKIE,
	IOMMU_DMA_MSI_COOKIE,
};

struct iommu_dma_cookie {
	enum iommu_dma_cookie_type	type;
	union {
		/* Full allocator for IOMMU_DMA_IOVA_COOKIE */
		struct iova_domain	iovad;
		/* Trivial linear page allocator for IOMMU_DMA_MSI_COOKIE */
		dma_addr_t		msi_iova;
	};
	struct list_head		msi_page_list;
	spinlock_t			msi_lock;

	/* Domain for flush queue callback; NULL if flush queue not in use */
	struct iommu_domain		*fq_domain;
};

static inline size_t cookie_msi_granule(struct iommu_dma_cookie *cookie)
{
	if (cookie->type == IOMMU_DMA_IOVA_COOKIE)
		return cookie->iovad.granule;
	return PAGE_SIZE;
}

static struct iommu_dma_cookie *cookie_alloc(enum iommu_dma_cookie_type type)
{
	struct iommu_dma_cookie *cookie;

	cookie = kzalloc(sizeof(*cookie), GFP_KERNEL);
	if (cookie) {
		spin_lock_init(&cookie->msi_lock);
		INIT_LIST_HEAD(&cookie->msi_page_list);
		cookie->type = type;
	}
	return cookie;
}

/**
 * iommu_get_dma_cookie - Acquire DMA-API resources for a domain
 * @domain: IOMMU domain to prepare for DMA-API usage
 *
 * IOMMU drivers should normally call this from their domain_alloc
 * callback when domain->type == IOMMU_DOMAIN_DMA.
 */
int iommu_get_dma_cookie(struct iommu_domain *domain)
{
	if (domain->iova_cookie)
		return -EEXIST;

	domain->iova_cookie = cookie_alloc(IOMMU_DMA_IOVA_COOKIE);
	if (!domain->iova_cookie)
		return -ENOMEM;

	return 0;
}
EXPORT_SYMBOL(iommu_get_dma_cookie);

/**
 * iommu_get_msi_cookie - Acquire just MSI remapping resources
 * @domain: IOMMU domain to prepare
 * @base: Start address of IOVA region for MSI mappings
 *
 * Users who manage their own IOVA allocation and do not want DMA API support,
 * but would still like to take advantage of automatic MSI remapping, can use
 * this to initialise their own domain appropriately. Users should reserve a
 * contiguous IOVA region, starting at @base, large enough to accommodate the
 * number of PAGE_SIZE mappings necessary to cover every MSI doorbell address
 * used by the devices attached to @domain.
 */
int iommu_get_msi_cookie(struct iommu_domain *domain, dma_addr_t base)
{
	struct iommu_dma_cookie *cookie;

	if (domain->type != IOMMU_DOMAIN_UNMANAGED)
		return -EINVAL;

	if (domain->iova_cookie)
		return -EEXIST;

	cookie = cookie_alloc(IOMMU_DMA_MSI_COOKIE);
	if (!cookie)
		return -ENOMEM;

	cookie->msi_iova = base;
	domain->iova_cookie = cookie;
	return 0;
}
EXPORT_SYMBOL(iommu_get_msi_cookie);

/**
 * iommu_put_dma_cookie - Release a domain's DMA mapping resources
 * @domain: IOMMU domain previously prepared by iommu_get_dma_cookie() or
 *          iommu_get_msi_cookie()
 *
 * IOMMU drivers should normally call this from their domain_free callback.
 */
void iommu_put_dma_cookie(struct iommu_domain *domain)
{
	struct iommu_dma_cookie *cookie = domain->iova_cookie;
	struct iommu_dma_msi_page *msi, *tmp;

	if (!cookie)
		return;

	if (cookie->type == IOMMU_DMA_IOVA_COOKIE && cookie->iovad.granule)
		put_iova_domain(&cookie->iovad);

	list_for_each_entry_safe(msi, tmp, &cookie->msi_page_list, list) {
		list_del(&msi->list);
		kfree(msi);
	}
	kfree(cookie);
	domain->iova_cookie = NULL;
}
EXPORT_SYMBOL(iommu_put_dma_cookie);

/**
 * iommu_dma_get_resv_regions - Reserved region driver helper
 * @dev: Device from iommu_get_resv_regions()
 * @list: Reserved region list from iommu_get_resv_regions()
 *
 * IOMMU drivers can use this to implement their .get_resv_regions callback
 * for general non-IOMMU-specific reservations. Currently, this covers GICv3
 * ITS region reservation on ACPI based ARM platforms that may require HW MSI
 * reservation.
 */
void iommu_dma_get_resv_regions(struct device *dev, struct list_head *list)
{

	if (!is_of_node(dev_iommu_fwspec_get(dev)->iommu_fwnode))
		iort_iommu_msi_get_resv_regions(dev, list);

}
EXPORT_SYMBOL(iommu_dma_get_resv_regions);

static int cookie_init_hw_msi_region(struct iommu_dma_cookie *cookie,
		phys_addr_t start, phys_addr_t end)
{
	struct iova_domain *iovad = &cookie->iovad;
	struct iommu_dma_msi_page *msi_page;
	int i, num_pages;

	start -= iova_offset(iovad, start);
	num_pages = iova_align(iovad, end - start) >> iova_shift(iovad);

	msi_page = kcalloc(num_pages, sizeof(*msi_page), GFP_KERNEL);
	if (!msi_page)
		return -ENOMEM;

	for (i = 0; i < num_pages; i++) {
		msi_page[i].phys = start;
		msi_page[i].iova = start;
		INIT_LIST_HEAD(&msi_page[i].list);
		list_add(&msi_page[i].list, &cookie->msi_page_list);
		start += iovad->granule;
	}

	return 0;
}

static int iova_reserve_pci_windows(struct pci_dev *dev,
		struct iova_domain *iovad)
{
	struct pci_host_bridge *bridge = pci_find_host_bridge(dev->bus);
	struct resource_entry *window;
	unsigned long lo, hi;
	phys_addr_t start = 0, end;

	resource_list_for_each_entry(window, &bridge->windows) {
		if (resource_type(window->res) != IORESOURCE_MEM)
			continue;

		lo = iova_pfn(iovad, window->res->start - window->offset);
		hi = iova_pfn(iovad, window->res->end - window->offset);
		reserve_iova(iovad, lo, hi);
	}

	/* Get reserved DMA windows from host bridge */
	resource_list_for_each_entry(window, &bridge->dma_ranges) {
		end = window->res->start - window->offset;
resv_iova:
		if (end > start) {
			lo = iova_pfn(iovad, start);
			hi = iova_pfn(iovad, end);
			reserve_iova(iovad, lo, hi);
		} else {
			/* dma_ranges list should be sorted */
			dev_err(&dev->dev, "Failed to reserve IOVA\n");
			return -EINVAL;
		}

		start = window->res->end - window->offset + 1;
		/* If window is last entry */
		if (window->node.next == &bridge->dma_ranges &&
		    end != ~(phys_addr_t)0) {
			end = ~(phys_addr_t)0;
			goto resv_iova;
		}
	}

	return 0;
}

static int iova_reserve_iommu_regions(struct device *dev,
		struct iommu_domain *domain)
{
	struct iommu_dma_cookie *cookie = domain->iova_cookie;
	struct iova_domain *iovad = &cookie->iovad;
	struct iommu_resv_region *region;
	LIST_HEAD(resv_regions);
	int ret = 0;

	if (dev_is_pci(dev)) {
		ret = iova_reserve_pci_windows(to_pci_dev(dev), iovad);
		if (ret)
			return ret;
	}

	iommu_get_resv_regions(dev, &resv_regions);
	list_for_each_entry(region, &resv_regions, list) {
		unsigned long lo, hi;

		/* We ARE the software that manages these! */
		if (region->type == IOMMU_RESV_SW_MSI)
			continue;

		lo = iova_pfn(iovad, region->start);
		hi = iova_pfn(iovad, region->start + region->length - 1);
		reserve_iova(iovad, lo, hi);

		if (region->type == IOMMU_RESV_MSI)
			ret = cookie_init_hw_msi_region(cookie, region->start,
					region->start + region->length);
		if (ret)
			break;
	}
	iommu_put_resv_regions(dev, &resv_regions);

	return ret;
}

static void iommu_dma_flush_iotlb_all(struct iova_domain *iovad)
{
	struct iommu_dma_cookie *cookie;
	struct iommu_domain *domain;

	cookie = container_of(iovad, struct iommu_dma_cookie, iovad);
	domain = cookie->fq_domain;
	/*
	 * The IOMMU driver supporting DOMAIN_ATTR_DMA_USE_FLUSH_QUEUE
	 * implies that ops->flush_iotlb_all must be non-NULL.
	 */
	domain->ops->flush_iotlb_all(domain);
}

/**
 * iommu_dma_init_domain - Initialise a DMA mapping domain
 * @domain: IOMMU domain previously prepared by iommu_get_dma_cookie()
 * @base: IOVA at which the mappable address space starts
 * @size: Size of IOVA space
 * @dev: Device the domain is being initialised for
 *
 * @base and @size should be exact multiples of IOMMU page granularity to
 * avoid rounding surprises. If necessary, we reserve the page at address 0
 * to ensure it is an invalid IOVA. It is safe to reinitialise a domain, but
 * any change which could make prior IOVAs invalid will fail.
 */
static int iommu_dma_init_domain(struct iommu_domain *domain, dma_addr_t base,
		u64 size, struct device *dev)
{
	struct iommu_dma_cookie *cookie = domain->iova_cookie;
	struct iova_domain *iovad = &cookie->iovad;
	unsigned long order, base_pfn;
	int attr;

	if (!cookie || cookie->type != IOMMU_DMA_IOVA_COOKIE)
		return -EINVAL;

	/* Use the smallest supported page size for IOVA granularity */
	order = __ffs(domain->pgsize_bitmap);
	base_pfn = max_t(unsigned long, 1, base >> order);

	/* Check the domain allows at least some access to the device... */
	if (domain->geometry.force_aperture) {
		if (base > domain->geometry.aperture_end ||
		    base + size <= domain->geometry.aperture_start) {
			pr_warn("specified DMA range outside IOMMU capability\n");
			return -EFAULT;
		}
		/* ...then finally give it a kicking to make sure it fits */
		base_pfn = max_t(unsigned long, base_pfn,
				domain->geometry.aperture_start >> order);
	}

	/* start_pfn is always nonzero for an already-initialised domain */
	if (iovad->start_pfn) {
		if (1UL << order != iovad->granule ||
		    base_pfn != iovad->start_pfn) {
			pr_warn("Incompatible range for DMA domain\n");
			return -EFAULT;
		}

		return 0;
	}

	init_iova_domain(iovad, 1UL << order, base_pfn);

	if (!cookie->fq_domain && !iommu_domain_get_attr(domain,
			DOMAIN_ATTR_DMA_USE_FLUSH_QUEUE, &attr) && attr) {
		cookie->fq_domain = domain;
		init_iova_flush_queue(iovad, iommu_dma_flush_iotlb_all, NULL);
	}

	if (!dev)
		return 0;

	return iova_reserve_iommu_regions(dev, domain);
}

/**
 * dma_info_to_prot - Translate DMA API directions and attributes to IOMMU API
 *                    page flags.
 * @dir: Direction of DMA transfer
 * @coherent: Is the DMA master cache-coherent?
 * @attrs: DMA attributes for the mapping
 *
 * Return: corresponding IOMMU API page protection flags
 */
static int dma_info_to_prot(enum dma_data_direction dir, bool coherent,
		     unsigned long attrs)
{
	int prot = coherent ? IOMMU_CACHE : 0;

	if (attrs & DMA_ATTR_PRIVILEGED)
		prot |= IOMMU_PRIV;

	switch (dir) {
	case DMA_BIDIRECTIONAL:
		return prot | IOMMU_READ | IOMMU_WRITE;
	case DMA_TO_DEVICE:
		return prot | IOMMU_READ;
	case DMA_FROM_DEVICE:
		return prot | IOMMU_WRITE;
	default:
		return 0;
	}
}

static dma_addr_t iommu_dma_alloc_iova(struct iommu_domain *domain,
		size_t size, dma_addr_t dma_limit, struct device *dev)
{
	struct iommu_dma_cookie *cookie = domain->iova_cookie;
	struct iova_domain *iovad = &cookie->iovad;
	unsigned long shift, iova_len, iova = 0;

	if (cookie->type == IOMMU_DMA_MSI_COOKIE) {
		cookie->msi_iova += size;
		return cookie->msi_iova - size;
	}

	shift = iova_shift(iovad);
	iova_len = size >> shift;
	/*
	 * Freeing non-power-of-two-sized allocations back into the IOVA caches
	 * will come back to bite us badly, so we have to waste a bit of space
	 * rounding up anything cacheable to make sure that can't happen. The
	 * order of the unadjusted size will still match upon freeing.
	 */
	if (iova_len < (1 << (IOVA_RANGE_CACHE_MAX_SIZE - 1)))
		iova_len = roundup_pow_of_two(iova_len);

	if (dev->bus_dma_mask)
		dma_limit &= dev->bus_dma_mask;

	if (domain->geometry.force_aperture)
		dma_limit = min(dma_limit, domain->geometry.aperture_end);

	/* Try to get PCI devices a SAC address */
	if (dma_limit > DMA_BIT_MASK(32) && dev_is_pci(dev))
		iova = alloc_iova_fast(iovad, iova_len,
				       DMA_BIT_MASK(32) >> shift, false);

	if (!iova)
		iova = alloc_iova_fast(iovad, iova_len, dma_limit >> shift,
				       true);

	return (dma_addr_t)iova << shift;
}

static void iommu_dma_free_iova(struct iommu_dma_cookie *cookie,
		dma_addr_t iova, size_t size)
{
	struct iova_domain *iovad = &cookie->iovad;

	/* The MSI case is only ever cleaning up its most recent allocation */
	if (cookie->type == IOMMU_DMA_MSI_COOKIE)
		cookie->msi_iova -= size;
	else if (cookie->fq_domain)	/* non-strict mode */
		queue_iova(iovad, iova_pfn(iovad, iova),
				size >> iova_shift(iovad), 0);
	else
		free_iova_fast(iovad, iova_pfn(iovad, iova),
				size >> iova_shift(iovad));
}

static void __iommu_dma_unmap(struct device *dev, dma_addr_t dma_addr,
		size_t size)
{
	struct iommu_domain *domain = iommu_get_dma_domain(dev);
	struct iommu_dma_cookie *cookie = domain->iova_cookie;
	struct iova_domain *iovad = &cookie->iovad;
	size_t iova_off = iova_offset(iovad, dma_addr);

	dma_addr -= iova_off;
	size = iova_align(iovad, size + iova_off);

	WARN_ON(iommu_unmap_fast(domain, dma_addr, size) != size);
	if (!cookie->fq_domain)
		iommu_tlb_sync(domain);
	iommu_dma_free_iova(cookie, dma_addr, size);
}

static dma_addr_t __iommu_dma_map(struct device *dev, phys_addr_t phys,
		size_t size, int prot)
{
	struct iommu_domain *domain = iommu_get_dma_domain(dev);
	struct iommu_dma_cookie *cookie = domain->iova_cookie;
	size_t iova_off = 0;
	dma_addr_t iova;

	if (cookie->type == IOMMU_DMA_IOVA_COOKIE) {
		iova_off = iova_offset(&cookie->iovad, phys);
		size = iova_align(&cookie->iovad, size + iova_off);
	}

	iova = iommu_dma_alloc_iova(domain, size, dma_get_mask(dev), dev);
	if (!iova)
		return DMA_MAPPING_ERROR;

	if (iommu_map(domain, iova, phys - iova_off, size, prot)) {
		iommu_dma_free_iova(cookie, iova, size);
		return DMA_MAPPING_ERROR;
	}
	return iova + iova_off;
}

static void __iommu_dma_free_pages(struct page **pages, int count)
{
	while (count--)
		__free_page(pages[count]);
	kvfree(pages);
}

static struct page **__iommu_dma_alloc_pages(struct device *dev,
		unsigned int count, unsigned long order_mask, gfp_t gfp)
{
	struct page **pages;
	unsigned int i = 0, nid = dev_to_node(dev);

	order_mask &= (2U << MAX_ORDER) - 1;
	if (!order_mask)
		return NULL;

	pages = kvzalloc(count * sizeof(*pages), GFP_KERNEL);
	if (!pages)
		return NULL;

	/* IOMMU can map any pages, so himem can also be used here */
	gfp |= __GFP_NOWARN | __GFP_HIGHMEM;

	while (count) {
		struct page *page = NULL;
		unsigned int order_size;

		/*
		 * Higher-order allocations are a convenience rather
		 * than a necessity, hence using __GFP_NORETRY until
		 * falling back to minimum-order allocations.
		 */
		for (order_mask &= (2U << __fls(count)) - 1;
		     order_mask; order_mask &= ~order_size) {
			unsigned int order = __fls(order_mask);
			gfp_t alloc_flags = gfp;

			order_size = 1U << order;
			if (order_mask > order_size)
				alloc_flags |= __GFP_NORETRY;
			page = alloc_pages_node(nid, alloc_flags, order);
			if (!page)
				continue;
			if (!order)
				break;
			if (!PageCompound(page)) {
				split_page(page, order);
				break;
			} else if (!split_huge_page(page)) {
				break;
			}
			__free_pages(page, order);
		}
		if (!page) {
			__iommu_dma_free_pages(pages, i);
			return NULL;
		}
		count -= order_size;
		while (order_size--)
			pages[i++] = page++;
	}
	return pages;
}

static struct page **__iommu_dma_get_pages(void *cpu_addr)
{
	struct vm_struct *area = find_vm_area(cpu_addr);

	if (!area || !area->pages)
		return NULL;
	return area->pages;
}

/**
 * iommu_dma_alloc_remap - Allocate and map a buffer contiguous in IOVA space
 * @dev: Device to allocate memory for. Must be a real device
 *	 attached to an iommu_dma_domain
 * @size: Size of buffer in bytes
 * @dma_handle: Out argument for allocated DMA handle
 * @gfp: Allocation flags
 * @attrs: DMA attributes for this allocation
 *
 * If @size is less than PAGE_SIZE, then a full CPU page will be allocated,
 * but an IOMMU which supports smaller pages might not map the whole thing.
 *
 * Return: Mapped virtual address, or NULL on failure.
 */
static void *iommu_dma_alloc_remap(struct device *dev, size_t size,
		dma_addr_t *dma_handle, gfp_t gfp, unsigned long attrs)
{
	struct iommu_domain *domain = iommu_get_dma_domain(dev);
	struct iommu_dma_cookie *cookie = domain->iova_cookie;
	struct iova_domain *iovad = &cookie->iovad;
	bool coherent = dev_is_dma_coherent(dev);
	int ioprot = dma_info_to_prot(DMA_BIDIRECTIONAL, coherent, attrs);
	pgprot_t prot = arch_dma_mmap_pgprot(dev, PAGE_KERNEL, attrs);
	unsigned int count, min_size, alloc_sizes = domain->pgsize_bitmap;
	struct page **pages;
	struct sg_table sgt;
	dma_addr_t iova;
	void *vaddr;

	*dma_handle = DMA_MAPPING_ERROR;

	min_size = alloc_sizes & -alloc_sizes;
	if (min_size < PAGE_SIZE) {
		min_size = PAGE_SIZE;
		alloc_sizes |= PAGE_SIZE;
	} else {
		size = ALIGN(size, min_size);
	}
	if (attrs & DMA_ATTR_ALLOC_SINGLE_PAGES)
		alloc_sizes = min_size;

	count = PAGE_ALIGN(size) >> PAGE_SHIFT;
	pages = __iommu_dma_alloc_pages(dev, count, alloc_sizes >> PAGE_SHIFT,
					gfp);
	if (!pages)
		return NULL;

	size = iova_align(iovad, size);
	iova = iommu_dma_alloc_iova(domain, size, dev->coherent_dma_mask, dev);
	if (!iova)
		goto out_free_pages;

	if (sg_alloc_table_from_pages(&sgt, pages, count, 0, size, GFP_KERNEL))
		goto out_free_iova;

	if (!(ioprot & IOMMU_CACHE)) {
		struct scatterlist *sg;
		int i;

		for_each_sg(sgt.sgl, sg, sgt.orig_nents, i)
			arch_dma_prep_coherent(sg_page(sg), sg->length);
	}

	if (iommu_map_sg(domain, iova, sgt.sgl, sgt.orig_nents, ioprot)
			< size)
		goto out_free_sg;

	vaddr = dma_common_pages_remap(pages, size, VM_USERMAP, prot,
			__builtin_return_address(0));
	if (!vaddr)
		goto out_unmap;

	*dma_handle = iova;
	sg_free_table(&sgt);
	return vaddr;

out_unmap:
	__iommu_dma_unmap(dev, iova, size);
out_free_sg:
	sg_free_table(&sgt);
out_free_iova:
	iommu_dma_free_iova(cookie, iova, size);
out_free_pages:
	__iommu_dma_free_pages(pages, count);
	return NULL;
}

/**
 * __iommu_dma_mmap - Map a buffer into provided user VMA
 * @pages: Array representing buffer from __iommu_dma_alloc()
 * @size: Size of buffer in bytes
 * @vma: VMA describing requested userspace mapping
 *
 * Maps the pages of the buffer in @pages into @vma. The caller is responsible
 * for verifying the correct size and protection of @vma beforehand.
 */
static int __iommu_dma_mmap(struct page **pages, size_t size,
		struct vm_area_struct *vma)
{
	return vm_map_pages(vma, pages, PAGE_ALIGN(size) >> PAGE_SHIFT);
}

static void iommu_dma_sync_single_for_cpu(struct device *dev,
		dma_addr_t dma_handle, size_t size, enum dma_data_direction dir)
{
	phys_addr_t phys;

	if (dev_is_dma_coherent(dev))
		return;

	phys = iommu_iova_to_phys(iommu_get_dma_domain(dev), dma_handle);
	arch_sync_dma_for_cpu(dev, phys, size, dir);
}

static void iommu_dma_sync_single_for_device(struct device *dev,
		dma_addr_t dma_handle, size_t size, enum dma_data_direction dir)
{
	phys_addr_t phys;

	if (dev_is_dma_coherent(dev))
		return;

	phys = iommu_iova_to_phys(iommu_get_dma_domain(dev), dma_handle);
	arch_sync_dma_for_device(dev, phys, size, dir);
}

static void iommu_dma_sync_sg_for_cpu(struct device *dev,
		struct scatterlist *sgl, int nelems,
		enum dma_data_direction dir)
{
	struct scatterlist *sg;
	int i;

	if (dev_is_dma_coherent(dev))
		return;

	for_each_sg(sgl, sg, nelems, i)
		arch_sync_dma_for_cpu(dev, sg_phys(sg), sg->length, dir);
}

static void iommu_dma_sync_sg_for_device(struct device *dev,
		struct scatterlist *sgl, int nelems,
		enum dma_data_direction dir)
{
	struct scatterlist *sg;
	int i;

	if (dev_is_dma_coherent(dev))
		return;

	for_each_sg(sgl, sg, nelems, i)
		arch_sync_dma_for_device(dev, sg_phys(sg), sg->length, dir);
}

static dma_addr_t iommu_dma_map_page(struct device *dev, struct page *page,
		unsigned long offset, size_t size, enum dma_data_direction dir,
		unsigned long attrs)
{
	phys_addr_t phys = page_to_phys(page) + offset;
	bool coherent = dev_is_dma_coherent(dev);
	int prot = dma_info_to_prot(dir, coherent, attrs);
	dma_addr_t dma_handle;

	dma_handle =__iommu_dma_map(dev, phys, size, prot);
	if (!coherent && !(attrs & DMA_ATTR_SKIP_CPU_SYNC) &&
	    dma_handle != DMA_MAPPING_ERROR)
		arch_sync_dma_for_device(dev, phys, size, dir);
	return dma_handle;
}

static void iommu_dma_unmap_page(struct device *dev, dma_addr_t dma_handle,
		size_t size, enum dma_data_direction dir, unsigned long attrs)
{
	if (!(attrs & DMA_ATTR_SKIP_CPU_SYNC))
		iommu_dma_sync_single_for_cpu(dev, dma_handle, size, dir);
	__iommu_dma_unmap(dev, dma_handle, size);
}

/*
 * Prepare a successfully-mapped scatterlist to give back to the caller.
 *
 * At this point the segments are already laid out by iommu_dma_map_sg() to
 * avoid individually crossing any boundaries, so we merely need to check a
 * segment's start address to avoid concatenating across one.
 */
static int __finalise_sg(struct device *dev, struct scatterlist *sg, int nents,
		dma_addr_t dma_addr)
{
	struct scatterlist *s, *cur = sg;
	unsigned long seg_mask = dma_get_seg_boundary(dev);
	unsigned int cur_len = 0, max_len = dma_get_max_seg_size(dev);
	int i, count = 0;

	for_each_sg(sg, s, nents, i) {
		/* Restore this segment's original unaligned fields first */
		unsigned int s_iova_off = sg_dma_address(s);
		unsigned int s_length = sg_dma_len(s);
		unsigned int s_iova_len = s->length;

		s->offset += s_iova_off;
		s->length = s_length;
		sg_dma_address(s) = DMA_MAPPING_ERROR;
		sg_dma_len(s) = 0;

		/*
		 * Now fill in the real DMA data. If...
		 * - there is a valid output segment to append to
		 * - and this segment starts on an IOVA page boundary
		 * - but doesn't fall at a segment boundary
		 * - and wouldn't make the resulting output segment too long
		 */
		if (cur_len && !s_iova_off && (dma_addr & seg_mask) &&
		    (cur_len + s_length <= max_len)) {
			/* ...then concatenate it with the previous one */
			cur_len += s_length;
		} else {
			/* Otherwise start the next output segment */
			if (i > 0)
				cur = sg_next(cur);
			cur_len = s_length;
			count++;

			sg_dma_address(cur) = dma_addr + s_iova_off;
		}

		sg_dma_len(cur) = cur_len;
		dma_addr += s_iova_len;

		if (s_length + s_iova_off < s_iova_len)
			cur_len = 0;
	}
	return count;
}

/*
 * If mapping failed, then just restore the original list,
 * but making sure the DMA fields are invalidated.
 */
static void __invalidate_sg(struct scatterlist *sg, int nents)
{
	struct scatterlist *s;
	int i;

	for_each_sg(sg, s, nents, i) {
		if (sg_dma_address(s) != DMA_MAPPING_ERROR)
			s->offset += sg_dma_address(s);
		if (sg_dma_len(s))
			s->length = sg_dma_len(s);
		sg_dma_address(s) = DMA_MAPPING_ERROR;
		sg_dma_len(s) = 0;
	}
}

/*
 * The DMA API client is passing in a scatterlist which could describe
 * any old buffer layout, but the IOMMU API requires everything to be
 * aligned to IOMMU pages. Hence the need for this complicated bit of
 * impedance-matching, to be able to hand off a suitably-aligned list,
 * but still preserve the original offsets and sizes for the caller.
 */
static int iommu_dma_map_sg(struct device *dev, struct scatterlist *sg,
		int nents, enum dma_data_direction dir, unsigned long attrs)
{
	struct iommu_domain *domain = iommu_get_dma_domain(dev);
	struct iommu_dma_cookie *cookie = domain->iova_cookie;
	struct iova_domain *iovad = &cookie->iovad;
	struct scatterlist *s, *prev = NULL;
	int prot = dma_info_to_prot(dir, dev_is_dma_coherent(dev), attrs);
	dma_addr_t iova;
	size_t iova_len = 0;
	unsigned long mask = dma_get_seg_boundary(dev);
	int i;

	if (!(attrs & DMA_ATTR_SKIP_CPU_SYNC))
		iommu_dma_sync_sg_for_device(dev, sg, nents, dir);

	/*
	 * Work out how much IOVA space we need, and align the segments to
	 * IOVA granules for the IOMMU driver to handle. With some clever
	 * trickery we can modify the list in-place, but reversibly, by
	 * stashing the unaligned parts in the as-yet-unused DMA fields.
	 */
	for_each_sg(sg, s, nents, i) {
		size_t s_iova_off = iova_offset(iovad, s->offset);
		size_t s_length = s->length;
		size_t pad_len = (mask - iova_len + 1) & mask;

		sg_dma_address(s) = s_iova_off;
		sg_dma_len(s) = s_length;
		s->offset -= s_iova_off;
		s_length = iova_align(iovad, s_length + s_iova_off);
		s->length = s_length;

		/*
		 * Due to the alignment of our single IOVA allocation, we can
		 * depend on these assumptions about the segment boundary mask:
		 * - If mask size >= IOVA size, then the IOVA range cannot
		 *   possibly fall across a boundary, so we don't care.
		 * - If mask size < IOVA size, then the IOVA range must start
		 *   exactly on a boundary, therefore we can lay things out
		 *   based purely on segment lengths without needing to know
		 *   the actual addresses beforehand.
		 * - The mask must be a power of 2, so pad_len == 0 if
		 *   iova_len == 0, thus we cannot dereference prev the first
		 *   time through here (i.e. before it has a meaningful value).
		 */
		if (pad_len && pad_len < s_length - 1) {
			prev->length += pad_len;
			iova_len += pad_len;
		}

		iova_len += s_length;
		prev = s;
	}

	iova = iommu_dma_alloc_iova(domain, iova_len, dma_get_mask(dev), dev);
	if (!iova)
		goto out_restore_sg;

	/*
	 * We'll leave any physical concatenation to the IOMMU driver's
	 * implementation - it knows better than we do.
	 */
	if (iommu_map_sg(domain, iova, sg, nents, prot) < iova_len)
		goto out_free_iova;

	return __finalise_sg(dev, sg, nents, iova);

out_free_iova:
	iommu_dma_free_iova(cookie, iova, iova_len);
out_restore_sg:
	__invalidate_sg(sg, nents);
	return 0;
}

static void iommu_dma_unmap_sg(struct device *dev, struct scatterlist *sg,
		int nents, enum dma_data_direction dir, unsigned long attrs)
{
	dma_addr_t start, end;
	struct scatterlist *tmp;
	int i;

<<<<<<< HEAD
	if (!(attrs & DMA_ATTR_SKIP_CPU_SYNC) == 0)
=======
	if (!(attrs & DMA_ATTR_SKIP_CPU_SYNC))
>>>>>>> e7672512
		iommu_dma_sync_sg_for_cpu(dev, sg, nents, dir);

	/*
	 * The scatterlist segments are mapped into a single
	 * contiguous IOVA allocation, so this is incredibly easy.
	 */
	start = sg_dma_address(sg);
	for_each_sg(sg_next(sg), tmp, nents - 1, i) {
		if (sg_dma_len(tmp) == 0)
			break;
		sg = tmp;
	}
	end = sg_dma_address(sg) + sg_dma_len(sg);
	__iommu_dma_unmap(dev, start, end - start);
}

static dma_addr_t iommu_dma_map_resource(struct device *dev, phys_addr_t phys,
		size_t size, enum dma_data_direction dir, unsigned long attrs)
{
	return __iommu_dma_map(dev, phys, size,
			dma_info_to_prot(dir, false, attrs) | IOMMU_MMIO);
}

static void iommu_dma_unmap_resource(struct device *dev, dma_addr_t handle,
		size_t size, enum dma_data_direction dir, unsigned long attrs)
{
	__iommu_dma_unmap(dev, handle, size);
}

static void __iommu_dma_free(struct device *dev, size_t size, void *cpu_addr)
{
	size_t alloc_size = PAGE_ALIGN(size);
	int count = alloc_size >> PAGE_SHIFT;
	struct page *page = NULL, **pages = NULL;

	/* Non-coherent atomic allocation? Easy */
	if (IS_ENABLED(CONFIG_DMA_DIRECT_REMAP) &&
	    dma_free_from_pool(cpu_addr, alloc_size))
		return;

	if (IS_ENABLED(CONFIG_DMA_REMAP) && is_vmalloc_addr(cpu_addr)) {
		/*
		 * If it the address is remapped, then it's either non-coherent
		 * or highmem CMA, or an iommu_dma_alloc_remap() construction.
		 */
		pages = __iommu_dma_get_pages(cpu_addr);
		if (!pages)
			page = vmalloc_to_page(cpu_addr);
		dma_common_free_remap(cpu_addr, alloc_size, VM_USERMAP);
	} else {
		/* Lowmem means a coherent atomic or CMA allocation */
		page = virt_to_page(cpu_addr);
	}

	if (pages)
		__iommu_dma_free_pages(pages, count);
	if (page && !dma_release_from_contiguous(dev, page, count))
		__free_pages(page, get_order(alloc_size));
}

static void iommu_dma_free(struct device *dev, size_t size, void *cpu_addr,
		dma_addr_t handle, unsigned long attrs)
{
	__iommu_dma_unmap(dev, handle, size);
	__iommu_dma_free(dev, size, cpu_addr);
}

static void *iommu_dma_alloc_pages(struct device *dev, size_t size,
		struct page **pagep, gfp_t gfp, unsigned long attrs)
{
	bool coherent = dev_is_dma_coherent(dev);
	size_t alloc_size = PAGE_ALIGN(size);
	struct page *page = NULL;
	void *cpu_addr;

	if (gfpflags_allow_blocking(gfp))
		page = dma_alloc_from_contiguous(dev, alloc_size >> PAGE_SHIFT,
						 get_order(alloc_size),
						 gfp & __GFP_NOWARN);
	if (!page)
		page = alloc_pages(gfp, get_order(alloc_size));
	if (!page)
		return NULL;

	if (IS_ENABLED(CONFIG_DMA_REMAP) && (!coherent || PageHighMem(page))) {
		pgprot_t prot = arch_dma_mmap_pgprot(dev, PAGE_KERNEL, attrs);

		cpu_addr = dma_common_contiguous_remap(page, alloc_size,
				VM_USERMAP, prot, __builtin_return_address(0));
		if (!cpu_addr)
			goto out_free_pages;

		if (!coherent)
			arch_dma_prep_coherent(page, size);
	} else {
		cpu_addr = page_address(page);
	}

	*pagep = page;
	memset(cpu_addr, 0, alloc_size);
	return cpu_addr;
out_free_pages:
	if (!dma_release_from_contiguous(dev, page, alloc_size >> PAGE_SHIFT))
		__free_pages(page, get_order(alloc_size));
	return NULL;
}

static void *iommu_dma_alloc(struct device *dev, size_t size,
		dma_addr_t *handle, gfp_t gfp, unsigned long attrs)
{
	bool coherent = dev_is_dma_coherent(dev);
	int ioprot = dma_info_to_prot(DMA_BIDIRECTIONAL, coherent, attrs);
	struct page *page = NULL;
	void *cpu_addr;

	gfp |= __GFP_ZERO;

	if (IS_ENABLED(CONFIG_DMA_REMAP) && gfpflags_allow_blocking(gfp) &&
	    !(attrs & DMA_ATTR_FORCE_CONTIGUOUS))
		return iommu_dma_alloc_remap(dev, size, handle, gfp, attrs);

	if (IS_ENABLED(CONFIG_DMA_DIRECT_REMAP) &&
	    !gfpflags_allow_blocking(gfp) && !coherent)
		cpu_addr = dma_alloc_from_pool(PAGE_ALIGN(size), &page, gfp);
	else
		cpu_addr = iommu_dma_alloc_pages(dev, size, &page, gfp, attrs);
	if (!cpu_addr)
		return NULL;

	*handle = __iommu_dma_map(dev, page_to_phys(page), size, ioprot);
	if (*handle == DMA_MAPPING_ERROR) {
		__iommu_dma_free(dev, size, cpu_addr);
		return NULL;
	}

	return cpu_addr;
}

static int iommu_dma_mmap(struct device *dev, struct vm_area_struct *vma,
		void *cpu_addr, dma_addr_t dma_addr, size_t size,
		unsigned long attrs)
{
	unsigned long nr_pages = PAGE_ALIGN(size) >> PAGE_SHIFT;
	unsigned long pfn, off = vma->vm_pgoff;
	int ret;

	vma->vm_page_prot = arch_dma_mmap_pgprot(dev, vma->vm_page_prot, attrs);

	if (dma_mmap_from_dev_coherent(dev, vma, cpu_addr, size, &ret))
		return ret;

	if (off >= nr_pages || vma_pages(vma) > nr_pages - off)
		return -ENXIO;

	if (IS_ENABLED(CONFIG_DMA_REMAP) && is_vmalloc_addr(cpu_addr)) {
		struct page **pages = __iommu_dma_get_pages(cpu_addr);

		if (pages)
			return __iommu_dma_mmap(pages, size, vma);
		pfn = vmalloc_to_pfn(cpu_addr);
	} else {
		pfn = page_to_pfn(virt_to_page(cpu_addr));
	}

	return remap_pfn_range(vma, vma->vm_start, pfn + off,
			       vma->vm_end - vma->vm_start,
			       vma->vm_page_prot);
}

static int iommu_dma_get_sgtable(struct device *dev, struct sg_table *sgt,
		void *cpu_addr, dma_addr_t dma_addr, size_t size,
		unsigned long attrs)
{
	struct page *page;
	int ret;

	if (IS_ENABLED(CONFIG_DMA_REMAP) && is_vmalloc_addr(cpu_addr)) {
		struct page **pages = __iommu_dma_get_pages(cpu_addr);

		if (pages) {
			return sg_alloc_table_from_pages(sgt, pages,
					PAGE_ALIGN(size) >> PAGE_SHIFT,
					0, size, GFP_KERNEL);
		}

		page = vmalloc_to_page(cpu_addr);
	} else {
		page = virt_to_page(cpu_addr);
	}

	ret = sg_alloc_table(sgt, 1, GFP_KERNEL);
	if (!ret)
		sg_set_page(sgt->sgl, page, PAGE_ALIGN(size), 0);
	return ret;
}

static const struct dma_map_ops iommu_dma_ops = {
	.alloc			= iommu_dma_alloc,
	.free			= iommu_dma_free,
	.mmap			= iommu_dma_mmap,
	.get_sgtable		= iommu_dma_get_sgtable,
	.map_page		= iommu_dma_map_page,
	.unmap_page		= iommu_dma_unmap_page,
	.map_sg			= iommu_dma_map_sg,
	.unmap_sg		= iommu_dma_unmap_sg,
	.sync_single_for_cpu	= iommu_dma_sync_single_for_cpu,
	.sync_single_for_device	= iommu_dma_sync_single_for_device,
	.sync_sg_for_cpu	= iommu_dma_sync_sg_for_cpu,
	.sync_sg_for_device	= iommu_dma_sync_sg_for_device,
	.map_resource		= iommu_dma_map_resource,
	.unmap_resource		= iommu_dma_unmap_resource,
};

/*
 * The IOMMU core code allocates the default DMA domain, which the underlying
 * IOMMU driver needs to support via the dma-iommu layer.
 */
void iommu_setup_dma_ops(struct device *dev, u64 dma_base, u64 size)
{
	struct iommu_domain *domain = iommu_get_domain_for_dev(dev);

	if (!domain)
		goto out_err;

	/*
	 * The IOMMU core code allocates the default DMA domain, which the
	 * underlying IOMMU driver needs to support via the dma-iommu layer.
	 */
	if (domain->type == IOMMU_DOMAIN_DMA) {
		if (iommu_dma_init_domain(domain, dma_base, size, dev))
			goto out_err;
		dev->dma_ops = &iommu_dma_ops;
	}

	return;
out_err:
	 pr_warn("Failed to set up IOMMU for device %s; retaining platform DMA ops\n",
		 dev_name(dev));
}

static struct iommu_dma_msi_page *iommu_dma_get_msi_page(struct device *dev,
		phys_addr_t msi_addr, struct iommu_domain *domain)
{
	struct iommu_dma_cookie *cookie = domain->iova_cookie;
	struct iommu_dma_msi_page *msi_page;
	dma_addr_t iova;
	int prot = IOMMU_WRITE | IOMMU_NOEXEC | IOMMU_MMIO;
	size_t size = cookie_msi_granule(cookie);

	msi_addr &= ~(phys_addr_t)(size - 1);
	list_for_each_entry(msi_page, &cookie->msi_page_list, list)
		if (msi_page->phys == msi_addr)
			return msi_page;

	msi_page = kzalloc(sizeof(*msi_page), GFP_ATOMIC);
	if (!msi_page)
		return NULL;

	iova = __iommu_dma_map(dev, msi_addr, size, prot);
	if (iova == DMA_MAPPING_ERROR)
		goto out_free_page;

	INIT_LIST_HEAD(&msi_page->list);
	msi_page->phys = msi_addr;
	msi_page->iova = iova;
	list_add(&msi_page->list, &cookie->msi_page_list);
	return msi_page;

out_free_page:
	kfree(msi_page);
	return NULL;
}

int iommu_dma_prepare_msi(struct msi_desc *desc, phys_addr_t msi_addr)
{
	struct device *dev = msi_desc_to_dev(desc);
	struct iommu_domain *domain = iommu_get_domain_for_dev(dev);
	struct iommu_dma_cookie *cookie;
	struct iommu_dma_msi_page *msi_page;
	unsigned long flags;

	if (!domain || !domain->iova_cookie) {
		desc->iommu_cookie = NULL;
		return 0;
	}

	cookie = domain->iova_cookie;

	/*
	 * We disable IRQs to rule out a possible inversion against
	 * irq_desc_lock if, say, someone tries to retarget the affinity
	 * of an MSI from within an IPI handler.
	 */
	spin_lock_irqsave(&cookie->msi_lock, flags);
	msi_page = iommu_dma_get_msi_page(dev, msi_addr, domain);
	spin_unlock_irqrestore(&cookie->msi_lock, flags);

	msi_desc_set_iommu_cookie(desc, msi_page);

	if (!msi_page)
		return -ENOMEM;
	return 0;
}

void iommu_dma_compose_msi_msg(struct msi_desc *desc,
			       struct msi_msg *msg)
{
	struct device *dev = msi_desc_to_dev(desc);
	const struct iommu_domain *domain = iommu_get_domain_for_dev(dev);
	const struct iommu_dma_msi_page *msi_page;

	msi_page = msi_desc_get_iommu_cookie(desc);

	if (!domain || !domain->iova_cookie || WARN_ON(!msi_page))
		return;

	msg->address_hi = upper_32_bits(msi_page->iova);
	msg->address_lo &= cookie_msi_granule(domain->iova_cookie) - 1;
	msg->address_lo += lower_32_bits(msi_page->iova);
}

static int iommu_dma_init(void)
{
	return iova_cache_get();
}
arch_initcall(iommu_dma_init);<|MERGE_RESOLUTION|>--- conflicted
+++ resolved
@@ -1,8 +1,4 @@
-<<<<<<< HEAD
-// SPDX-License-Identifier: GPL-2.0
-=======
 // SPDX-License-Identifier: GPL-2.0-only
->>>>>>> e7672512
 /*
  * A fairly generic DMA-API to IOMMU-API glue layer.
  *
@@ -898,11 +894,7 @@
 	struct scatterlist *tmp;
 	int i;
 
-<<<<<<< HEAD
-	if (!(attrs & DMA_ATTR_SKIP_CPU_SYNC) == 0)
-=======
 	if (!(attrs & DMA_ATTR_SKIP_CPU_SYNC))
->>>>>>> e7672512
 		iommu_dma_sync_sg_for_cpu(dev, sg, nents, dir);
 
 	/*
