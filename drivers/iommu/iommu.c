--- conflicted
+++ resolved
@@ -80,12 +80,8 @@
 	return !!(iommu_cmd_line & IOMMU_CMD_LINE_DMA_API);
 }
 
-<<<<<<< HEAD
-static int iommu_alloc_default_domain(struct device *dev);
-=======
 static int iommu_alloc_default_domain(struct iommu_group *group,
 				      struct device *dev);
->>>>>>> 431275af
 static struct iommu_domain *__iommu_domain_alloc(struct bus_type *bus,
 						 unsigned type);
 static int __iommu_attach_device(struct iommu_domain *domain,
@@ -201,12 +197,9 @@
 	struct iommu_group *group;
 	int ret;
 
-<<<<<<< HEAD
-=======
 	if (!ops)
 		return -ENODEV;
 
->>>>>>> 431275af
 	if (!dev_iommu_get(dev))
 		return -ENOMEM;
 
@@ -259,28 +252,17 @@
 	if (ret)
 		goto err_out;
 
-<<<<<<< HEAD
-=======
 	group = iommu_group_get(dev);
 	if (!group)
 		goto err_release;
 
->>>>>>> 431275af
 	/*
 	 * Try to allocate a default domain - needs support from the
 	 * IOMMU driver. There are still some drivers which don't
 	 * support default domains, so the return value is not yet
 	 * checked.
 	 */
-<<<<<<< HEAD
-	iommu_alloc_default_domain(dev);
-
-	group = iommu_group_get(dev);
-	if (!group)
-		goto err_release;
-=======
 	iommu_alloc_default_domain(group, dev);
->>>>>>> 431275af
 
 	if (group->default_domain)
 		ret = __iommu_attach_device(group->default_domain, dev);
@@ -1506,23 +1488,11 @@
 	return 0;
 }
 
-<<<<<<< HEAD
-static int iommu_alloc_default_domain(struct device *dev)
-{
-	struct iommu_group *group;
-	unsigned int type;
-
-	group = iommu_group_get(dev);
-	if (!group)
-		return -ENODEV;
-
-=======
 static int iommu_alloc_default_domain(struct iommu_group *group,
 				      struct device *dev)
 {
 	unsigned int type;
 
->>>>>>> 431275af
 	if (group->default_domain)
 		return 0;
 
@@ -1710,22 +1680,10 @@
 static int iommu_group_do_dma_attach(struct device *dev, void *data)
 {
 	struct iommu_domain *domain = data;
-<<<<<<< HEAD
-	const struct iommu_ops *ops;
-	int ret;
-
-	ret = __iommu_attach_device(domain, dev);
-
-	ops = domain->ops;
-
-	if (ret == 0 && ops->probe_finalize)
-		ops->probe_finalize(dev);
-=======
 	int ret = 0;
 
 	if (!iommu_is_attach_deferred(domain, dev))
 		ret = __iommu_attach_device(domain, dev);
->>>>>>> 431275af
 
 	return ret;
 }
@@ -1736,8 +1694,6 @@
 					  iommu_group_do_dma_attach);
 }
 
-<<<<<<< HEAD
-=======
 static int iommu_group_do_probe_finalize(struct device *dev, void *data)
 {
 	struct iommu_domain *domain = data;
@@ -1754,7 +1710,6 @@
 				   iommu_group_do_probe_finalize);
 }
 
->>>>>>> 431275af
 static int iommu_do_create_direct_mappings(struct device *dev, void *data)
 {
 	struct iommu_group *group = data;
@@ -1807,11 +1762,8 @@
 
 		if (ret)
 			break;
-<<<<<<< HEAD
-=======
 
 		__iommu_group_dma_finalize(group);
->>>>>>> 431275af
 	}
 
 	return ret;
@@ -2599,74 +2551,6 @@
 }
 EXPORT_SYMBOL_GPL(iommu_alloc_resv_region);
 
-<<<<<<< HEAD
-static int
-request_default_domain_for_dev(struct device *dev, unsigned long type)
-{
-	struct iommu_domain *domain;
-	struct iommu_group *group;
-	int ret;
-
-	/* Device must already be in a group before calling this function */
-	group = iommu_group_get(dev);
-	if (!group)
-		return -EINVAL;
-
-	mutex_lock(&group->mutex);
-
-	ret = 0;
-	if (group->default_domain && group->default_domain->type == type)
-		goto out;
-
-	/* Don't change mappings of existing devices */
-	ret = -EBUSY;
-	if (iommu_group_device_count(group) != 1)
-		goto out;
-
-	ret = -ENOMEM;
-	domain = __iommu_domain_alloc(dev->bus, type);
-	if (!domain)
-		goto out;
-
-	/* Attach the device to the domain */
-	ret = __iommu_attach_group(domain, group);
-	if (ret) {
-		iommu_domain_free(domain);
-		goto out;
-	}
-
-	/* Make the domain the default for this group */
-	if (group->default_domain)
-		iommu_domain_free(group->default_domain);
-	group->default_domain = domain;
-
-	iommu_create_device_direct_mappings(group, dev);
-
-	dev_info(dev, "Using iommu %s mapping\n",
-		 type == IOMMU_DOMAIN_DMA ? "dma" : "direct");
-
-	ret = 0;
-out:
-	mutex_unlock(&group->mutex);
-	iommu_group_put(group);
-
-	return ret;
-}
-
-/* Request that a device is direct mapped by the IOMMU */
-int iommu_request_dm_for_dev(struct device *dev)
-{
-	return request_default_domain_for_dev(dev, IOMMU_DOMAIN_IDENTITY);
-}
-
-/* Request that a device can't be direct mapped by the IOMMU */
-int iommu_request_dma_domain_for_dev(struct device *dev)
-{
-	return request_default_domain_for_dev(dev, IOMMU_DOMAIN_DMA);
-}
-
-=======
->>>>>>> 431275af
 void iommu_set_default_passthrough(bool cmd_line)
 {
 	if (cmd_line)
