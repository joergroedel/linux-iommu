--- conflicted
+++ resolved
@@ -903,16 +903,8 @@
 	.probe_device = ipmmu_probe_device,
 	.release_device = ipmmu_release_device,
 	.probe_finalize = ipmmu_probe_finalize,
-<<<<<<< HEAD
-#if defined(CONFIG_ARM) && !defined(CONFIG_IOMMU_DMA)
-	.device_group = generic_device_group,
-#else
-	.device_group = ipmmu_find_group,
-#endif
-=======
 	.device_group = IS_ENABLED(CONFIG_ARM) && !IS_ENABLED(CONFIG_IOMMU_DMA)
 			? generic_device_group : ipmmu_find_group,
->>>>>>> 431275af
 	.pgsize_bitmap = SZ_1G | SZ_2M | SZ_4K,
 	.of_xlate = ipmmu_of_xlate,
 };
