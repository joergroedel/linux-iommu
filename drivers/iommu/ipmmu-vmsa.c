--- conflicted
+++ resolved
@@ -487,10 +487,7 @@
 	 * TODO: Add support for coherent walk through CCI with DVM and remove
 	 * cache handling. For now, delegate it to the io-pgtable code.
 	 */
-<<<<<<< HEAD
-=======
 	domain->cfg.coherent_walk = false;
->>>>>>> 88c56872
 	domain->cfg.iommu_dev = domain->mmu->root->dev;
 
 	/*
