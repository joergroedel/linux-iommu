--- conflicted
+++ resolved
@@ -185,15 +185,12 @@
 struct amd_iommu **amd_iommu_rlookup_table;
 
 /*
-<<<<<<< HEAD
-=======
  * This table is used to find the irq remapping table for a given device id
  * quickly.
  */
 struct irq_remap_table **irq_lookup_table;
 
 /*
->>>>>>> 00948725
  * AMD IOMMU allows up to 2^16 different protection domains. This is a bitmap
  * to know which ones are already in use.
  */
