// SPDX-License-Identifier: GPL-2.0-only
/*
 * Copyright (C) 2007-2010 Advanced Micro Devices, Inc.
 * Author: Joerg Roedel <jroedel@suse.de>
 *         Leo Duran <leo.duran@amd.com>
 */

#define pr_fmt(fmt)     "AMD-Vi: " fmt
#define dev_fmt(fmt)    pr_fmt(fmt)

#include <linux/ratelimit.h>
#include <linux/pci.h>
#include <linux/acpi.h>
#include <linux/amba/bus.h>
#include <linux/platform_device.h>
#include <linux/pci-ats.h>
#include <linux/bitmap.h>
#include <linux/slab.h>
#include <linux/debugfs.h>
#include <linux/scatterlist.h>
#include <linux/dma-mapping.h>
#include <linux/dma-direct.h>
#include <linux/dma-iommu.h>
#include <linux/iommu-helper.h>
#include <linux/delay.h>
#include <linux/amd-iommu.h>
#include <linux/notifier.h>
#include <linux/export.h>
#include <linux/irq.h>
#include <linux/msi.h>
#include <linux/dma-contiguous.h>
#include <linux/irqdomain.h>
#include <linux/percpu.h>
#include <linux/iova.h>
#include <asm/irq_remapping.h>
#include <asm/io_apic.h>
#include <asm/apic.h>
#include <asm/hw_irq.h>
#include <asm/msidef.h>
#include <asm/proto.h>
#include <asm/iommu.h>
#include <asm/gart.h>
#include <asm/dma.h>

#include "amd_iommu.h"
#include "irq_remapping.h"

#define CMD_SET_TYPE(cmd, t) ((cmd)->data[1] |= ((t) << 28))

#define LOOP_TIMEOUT	100000

/* IO virtual address start page frame number */
#define IOVA_START_PFN		(1)
#define IOVA_PFN(addr)		((addr) >> PAGE_SHIFT)

/* Reserved IOVA ranges */
#define MSI_RANGE_START		(0xfee00000)
#define MSI_RANGE_END		(0xfeefffff)
#define HT_RANGE_START		(0xfd00000000ULL)
#define HT_RANGE_END		(0xffffffffffULL)

/*
 * This bitmap is used to advertise the page sizes our hardware support
 * to the IOMMU core, which will then use this information to split
 * physically contiguous memory regions it is mapping into page sizes
 * that we support.
 *
 * 512GB Pages are not supported due to a hardware bug
 */
#define AMD_IOMMU_PGSIZES	((~0xFFFUL) & ~(2ULL << 38))

#define DEFAULT_PGTABLE_LEVEL	PAGE_MODE_3_LEVEL

static DEFINE_SPINLOCK(pd_bitmap_lock);

/* List of all available dev_data structures */
static LLIST_HEAD(dev_data_list);

LIST_HEAD(ioapic_map);
LIST_HEAD(hpet_map);
LIST_HEAD(acpihid_map);

/*
 * Domain for untranslated devices - only allocated
 * if iommu=pt passed on kernel cmd line.
 */
const struct iommu_ops amd_iommu_ops;

static ATOMIC_NOTIFIER_HEAD(ppr_notifier);
int amd_iommu_max_glx_val = -1;

/*
 * general struct to manage commands send to an IOMMU
 */
struct iommu_cmd {
	u32 data[4];
};

struct kmem_cache *amd_iommu_irq_cache;

static void update_domain(struct protection_domain *domain);
static void detach_device(struct device *dev);
static void update_and_flush_device_table(struct protection_domain *domain,
					  struct domain_pgtable *pgtable);

/****************************************************************************
 *
 * Helper functions
 *
 ****************************************************************************/

static inline u16 get_pci_device_id(struct device *dev)
{
	struct pci_dev *pdev = to_pci_dev(dev);

	return pci_dev_id(pdev);
}

static inline int get_acpihid_device_id(struct device *dev,
					struct acpihid_map_entry **entry)
{
	struct acpi_device *adev = ACPI_COMPANION(dev);
	struct acpihid_map_entry *p;

	if (!adev)
		return -ENODEV;

	list_for_each_entry(p, &acpihid_map, list) {
		if (acpi_dev_hid_uid_match(adev, p->hid,
					   p->uid[0] ? p->uid : NULL)) {
			if (entry)
				*entry = p;
			return p->devid;
		}
	}
	return -EINVAL;
}

static inline int get_device_id(struct device *dev)
{
	int devid;

	if (dev_is_pci(dev))
		devid = get_pci_device_id(dev);
	else
		devid = get_acpihid_device_id(dev, NULL);

	return devid;
}

static struct protection_domain *to_pdomain(struct iommu_domain *dom)
{
	return container_of(dom, struct protection_domain, domain);
}

static void amd_iommu_domain_get_pgtable(struct protection_domain *domain,
					 struct domain_pgtable *pgtable)
{
	u64 pt_root = atomic64_read(&domain->pt_root);

	pgtable->root = (u64 *)(pt_root & PAGE_MASK);
	pgtable->mode = pt_root & 7; /* lowest 3 bits encode pgtable mode */
}

static u64 amd_iommu_domain_encode_pgtable(u64 *root, int mode)
{
	u64 pt_root;

	/* lowest 3 bits encode pgtable mode */
	pt_root = mode & 7;
	pt_root |= (u64)root;

	return pt_root;
}

static struct iommu_dev_data *alloc_dev_data(u16 devid)
{
	struct iommu_dev_data *dev_data;

	dev_data = kzalloc(sizeof(*dev_data), GFP_KERNEL);
	if (!dev_data)
		return NULL;

	spin_lock_init(&dev_data->lock);
	dev_data->devid = devid;
	ratelimit_default_init(&dev_data->rs);

	llist_add(&dev_data->dev_data_list, &dev_data_list);
	return dev_data;
}

static struct iommu_dev_data *search_dev_data(u16 devid)
{
	struct iommu_dev_data *dev_data;
	struct llist_node *node;

	if (llist_empty(&dev_data_list))
		return NULL;

	node = dev_data_list.first;
	llist_for_each_entry(dev_data, node, dev_data_list) {
		if (dev_data->devid == devid)
			return dev_data;
	}

	return NULL;
}

static int clone_alias(struct pci_dev *pdev, u16 alias, void *data)
{
	u16 devid = pci_dev_id(pdev);

	if (devid == alias)
		return 0;

	amd_iommu_rlookup_table[alias] =
		amd_iommu_rlookup_table[devid];
	memcpy(amd_iommu_dev_table[alias].data,
	       amd_iommu_dev_table[devid].data,
	       sizeof(amd_iommu_dev_table[alias].data));

	return 0;
}

static void clone_aliases(struct pci_dev *pdev)
{
	if (!pdev)
		return;

	/*
	 * The IVRS alias stored in the alias table may not be
	 * part of the PCI DMA aliases if it's bus differs
	 * from the original device.
	 */
	clone_alias(pdev, amd_iommu_alias_table[pci_dev_id(pdev)], NULL);

	pci_for_each_dma_alias(pdev, clone_alias, NULL);
}

static struct pci_dev *setup_aliases(struct device *dev)
{
	struct pci_dev *pdev = to_pci_dev(dev);
	u16 ivrs_alias;

	/* For ACPI HID devices, there are no aliases */
	if (!dev_is_pci(dev))
		return NULL;

	/*
	 * Add the IVRS alias to the pci aliases if it is on the same
	 * bus. The IVRS table may know about a quirk that we don't.
	 */
	ivrs_alias = amd_iommu_alias_table[pci_dev_id(pdev)];
	if (ivrs_alias != pci_dev_id(pdev) &&
	    PCI_BUS_NUM(ivrs_alias) == pdev->bus->number)
		pci_add_dma_alias(pdev, ivrs_alias & 0xff, 1);

	clone_aliases(pdev);

	return pdev;
}

static struct iommu_dev_data *find_dev_data(u16 devid)
{
	struct iommu_dev_data *dev_data;
	struct amd_iommu *iommu = amd_iommu_rlookup_table[devid];

	dev_data = search_dev_data(devid);

	if (dev_data == NULL) {
		dev_data = alloc_dev_data(devid);
		if (!dev_data)
			return NULL;

		if (translation_pre_enabled(iommu))
			dev_data->defer_attach = true;
	}

	return dev_data;
}

/*
* Find or create an IOMMU group for a acpihid device.
*/
static struct iommu_group *acpihid_device_group(struct device *dev)
{
	struct acpihid_map_entry *p, *entry = NULL;
	int devid;

	devid = get_acpihid_device_id(dev, &entry);
	if (devid < 0)
		return ERR_PTR(devid);

	list_for_each_entry(p, &acpihid_map, list) {
		if ((devid == p->devid) && p->group)
			entry->group = p->group;
	}

	if (!entry->group)
		entry->group = generic_device_group(dev);
	else
		iommu_group_ref_get(entry->group);

	return entry->group;
}

static bool pci_iommuv2_capable(struct pci_dev *pdev)
{
	static const int caps[] = {
		PCI_EXT_CAP_ID_PRI,
		PCI_EXT_CAP_ID_PASID,
	};
	int i, pos;

	if (!pci_ats_supported(pdev))
		return false;

	for (i = 0; i < 2; ++i) {
		pos = pci_find_ext_capability(pdev, caps[i]);
		if (pos == 0)
			return false;
	}

	return true;
}

static bool pdev_pri_erratum(struct pci_dev *pdev, u32 erratum)
{
	struct iommu_dev_data *dev_data;

	dev_data = dev_iommu_priv_get(&pdev->dev);

	return dev_data->errata & (1 << erratum) ? true : false;
}

/*
 * This function checks if the driver got a valid device from the caller to
 * avoid dereferencing invalid pointers.
 */
static bool check_device(struct device *dev)
{
	int devid;

	if (!dev)
		return false;

	devid = get_device_id(dev);
	if (devid < 0)
		return false;

	/* Out of our scope? */
	if (devid > amd_iommu_last_bdf)
		return false;

	if (amd_iommu_rlookup_table[devid] == NULL)
		return false;

	return true;
}

static int iommu_init_device(struct device *dev)
{
	struct iommu_dev_data *dev_data;
	int devid;

	if (dev_iommu_priv_get(dev))
		return 0;

	devid = get_device_id(dev);
	if (devid < 0)
		return devid;

	dev_data = find_dev_data(devid);
	if (!dev_data)
		return -ENOMEM;

	dev_data->pdev = setup_aliases(dev);

	/*
	 * By default we use passthrough mode for IOMMUv2 capable device.
	 * But if amd_iommu=force_isolation is set (e.g. to debug DMA to
	 * invalid address), we ignore the capability for the device so
	 * it'll be forced to go into translation mode.
	 */
	if ((iommu_default_passthrough() || !amd_iommu_force_isolation) &&
	    dev_is_pci(dev) && pci_iommuv2_capable(to_pci_dev(dev))) {
		struct amd_iommu *iommu;

		iommu = amd_iommu_rlookup_table[dev_data->devid];
		dev_data->iommu_v2 = iommu->is_iommu_v2;
	}

<<<<<<< HEAD
	dev->archdata.iommu = dev_data;
=======
	dev_iommu_priv_set(dev, dev_data);
>>>>>>> 431275af

	return 0;
}

static void iommu_ignore_device(struct device *dev)
{
	int devid;

	devid = get_device_id(dev);
	if (devid < 0)
		return;

	amd_iommu_rlookup_table[devid] = NULL;
	memset(&amd_iommu_dev_table[devid], 0, sizeof(struct dev_table_entry));

	setup_aliases(dev);
}

static void amd_iommu_uninit_device(struct device *dev)
{
	struct iommu_dev_data *dev_data;

	dev_data = dev_iommu_priv_get(dev);
	if (!dev_data)
		return;

	if (dev_data->domain)
		detach_device(dev);

<<<<<<< HEAD
=======
	dev_iommu_priv_set(dev, NULL);

>>>>>>> 431275af
	/*
	 * We keep dev_data around for unplugged devices and reuse it when the
	 * device is re-plugged - not doing so would introduce a ton of races.
	 */
}

/*
 * Helper function to get the first pte of a large mapping
 */
static u64 *first_pte_l7(u64 *pte, unsigned long *page_size,
			 unsigned long *count)
{
	unsigned long pte_mask, pg_size, cnt;
	u64 *fpte;

	pg_size  = PTE_PAGE_SIZE(*pte);
	cnt      = PAGE_SIZE_PTE_COUNT(pg_size);
	pte_mask = ~((cnt << 3) - 1);
	fpte     = (u64 *)(((unsigned long)pte) & pte_mask);

	if (page_size)
		*page_size = pg_size;

	if (count)
		*count = cnt;

	return fpte;
}

/****************************************************************************
 *
 * Interrupt handling functions
 *
 ****************************************************************************/

static void dump_dte_entry(u16 devid)
{
	int i;

	for (i = 0; i < 4; ++i)
		pr_err("DTE[%d]: %016llx\n", i,
			amd_iommu_dev_table[devid].data[i]);
}

static void dump_command(unsigned long phys_addr)
{
	struct iommu_cmd *cmd = iommu_phys_to_virt(phys_addr);
	int i;

	for (i = 0; i < 4; ++i)
		pr_err("CMD[%d]: %08x\n", i, cmd->data[i]);
}

static void amd_iommu_report_page_fault(u16 devid, u16 domain_id,
					u64 address, int flags)
{
	struct iommu_dev_data *dev_data = NULL;
	struct pci_dev *pdev;

	pdev = pci_get_domain_bus_and_slot(0, PCI_BUS_NUM(devid),
					   devid & 0xff);
	if (pdev)
		dev_data = dev_iommu_priv_get(&pdev->dev);

	if (dev_data && __ratelimit(&dev_data->rs)) {
		pci_err(pdev, "Event logged [IO_PAGE_FAULT domain=0x%04x address=0x%llx flags=0x%04x]\n",
			domain_id, address, flags);
	} else if (printk_ratelimit()) {
		pr_err("Event logged [IO_PAGE_FAULT device=%02x:%02x.%x domain=0x%04x address=0x%llx flags=0x%04x]\n",
			PCI_BUS_NUM(devid), PCI_SLOT(devid), PCI_FUNC(devid),
			domain_id, address, flags);
	}

	if (pdev)
		pci_dev_put(pdev);
}

static void iommu_print_event(struct amd_iommu *iommu, void *__evt)
{
	struct device *dev = iommu->iommu.dev;
	int type, devid, pasid, flags, tag;
	volatile u32 *event = __evt;
	int count = 0;
	u64 address;

retry:
	type    = (event[1] >> EVENT_TYPE_SHIFT)  & EVENT_TYPE_MASK;
	devid   = (event[0] >> EVENT_DEVID_SHIFT) & EVENT_DEVID_MASK;
	pasid   = (event[0] & EVENT_DOMID_MASK_HI) |
		  (event[1] & EVENT_DOMID_MASK_LO);
	flags   = (event[1] >> EVENT_FLAGS_SHIFT) & EVENT_FLAGS_MASK;
	address = (u64)(((u64)event[3]) << 32) | event[2];

	if (type == 0) {
		/* Did we hit the erratum? */
		if (++count == LOOP_TIMEOUT) {
			pr_err("No event written to event log\n");
			return;
		}
		udelay(1);
		goto retry;
	}

	if (type == EVENT_TYPE_IO_FAULT) {
		amd_iommu_report_page_fault(devid, pasid, address, flags);
		return;
	}

	switch (type) {
	case EVENT_TYPE_ILL_DEV:
		dev_err(dev, "Event logged [ILLEGAL_DEV_TABLE_ENTRY device=%02x:%02x.%x pasid=0x%05x address=0x%llx flags=0x%04x]\n",
			PCI_BUS_NUM(devid), PCI_SLOT(devid), PCI_FUNC(devid),
			pasid, address, flags);
		dump_dte_entry(devid);
		break;
	case EVENT_TYPE_DEV_TAB_ERR:
		dev_err(dev, "Event logged [DEV_TAB_HARDWARE_ERROR device=%02x:%02x.%x "
			"address=0x%llx flags=0x%04x]\n",
			PCI_BUS_NUM(devid), PCI_SLOT(devid), PCI_FUNC(devid),
			address, flags);
		break;
	case EVENT_TYPE_PAGE_TAB_ERR:
		dev_err(dev, "Event logged [PAGE_TAB_HARDWARE_ERROR device=%02x:%02x.%x pasid=0x%04x address=0x%llx flags=0x%04x]\n",
			PCI_BUS_NUM(devid), PCI_SLOT(devid), PCI_FUNC(devid),
			pasid, address, flags);
		break;
	case EVENT_TYPE_ILL_CMD:
		dev_err(dev, "Event logged [ILLEGAL_COMMAND_ERROR address=0x%llx]\n", address);
		dump_command(address);
		break;
	case EVENT_TYPE_CMD_HARD_ERR:
		dev_err(dev, "Event logged [COMMAND_HARDWARE_ERROR address=0x%llx flags=0x%04x]\n",
			address, flags);
		break;
	case EVENT_TYPE_IOTLB_INV_TO:
		dev_err(dev, "Event logged [IOTLB_INV_TIMEOUT device=%02x:%02x.%x address=0x%llx]\n",
			PCI_BUS_NUM(devid), PCI_SLOT(devid), PCI_FUNC(devid),
			address);
		break;
	case EVENT_TYPE_INV_DEV_REQ:
		dev_err(dev, "Event logged [INVALID_DEVICE_REQUEST device=%02x:%02x.%x pasid=0x%05x address=0x%llx flags=0x%04x]\n",
			PCI_BUS_NUM(devid), PCI_SLOT(devid), PCI_FUNC(devid),
			pasid, address, flags);
		break;
	case EVENT_TYPE_INV_PPR_REQ:
		pasid = PPR_PASID(*((u64 *)__evt));
		tag = event[1] & 0x03FF;
		dev_err(dev, "Event logged [INVALID_PPR_REQUEST device=%02x:%02x.%x pasid=0x%05x address=0x%llx flags=0x%04x tag=0x%03x]\n",
			PCI_BUS_NUM(devid), PCI_SLOT(devid), PCI_FUNC(devid),
			pasid, address, flags, tag);
		break;
	default:
		dev_err(dev, "Event logged [UNKNOWN event[0]=0x%08x event[1]=0x%08x event[2]=0x%08x event[3]=0x%08x\n",
			event[0], event[1], event[2], event[3]);
	}

	memset(__evt, 0, 4 * sizeof(u32));
}

static void iommu_poll_events(struct amd_iommu *iommu)
{
	u32 head, tail;

	head = readl(iommu->mmio_base + MMIO_EVT_HEAD_OFFSET);
	tail = readl(iommu->mmio_base + MMIO_EVT_TAIL_OFFSET);

	while (head != tail) {
		iommu_print_event(iommu, iommu->evt_buf + head);
		head = (head + EVENT_ENTRY_SIZE) % EVT_BUFFER_SIZE;
	}

	writel(head, iommu->mmio_base + MMIO_EVT_HEAD_OFFSET);
}

static void iommu_handle_ppr_entry(struct amd_iommu *iommu, u64 *raw)
{
	struct amd_iommu_fault fault;

	if (PPR_REQ_TYPE(raw[0]) != PPR_REQ_FAULT) {
		pr_err_ratelimited("Unknown PPR request received\n");
		return;
	}

	fault.address   = raw[1];
	fault.pasid     = PPR_PASID(raw[0]);
	fault.device_id = PPR_DEVID(raw[0]);
	fault.tag       = PPR_TAG(raw[0]);
	fault.flags     = PPR_FLAGS(raw[0]);

	atomic_notifier_call_chain(&ppr_notifier, 0, &fault);
}

static void iommu_poll_ppr_log(struct amd_iommu *iommu)
{
	u32 head, tail;

	if (iommu->ppr_log == NULL)
		return;

	head = readl(iommu->mmio_base + MMIO_PPR_HEAD_OFFSET);
	tail = readl(iommu->mmio_base + MMIO_PPR_TAIL_OFFSET);

	while (head != tail) {
		volatile u64 *raw;
		u64 entry[2];
		int i;

		raw = (u64 *)(iommu->ppr_log + head);

		/*
		 * Hardware bug: Interrupt may arrive before the entry is
		 * written to memory. If this happens we need to wait for the
		 * entry to arrive.
		 */
		for (i = 0; i < LOOP_TIMEOUT; ++i) {
			if (PPR_REQ_TYPE(raw[0]) != 0)
				break;
			udelay(1);
		}

		/* Avoid memcpy function-call overhead */
		entry[0] = raw[0];
		entry[1] = raw[1];

		/*
		 * To detect the hardware bug we need to clear the entry
		 * back to zero.
		 */
		raw[0] = raw[1] = 0UL;

		/* Update head pointer of hardware ring-buffer */
		head = (head + PPR_ENTRY_SIZE) % PPR_LOG_SIZE;
		writel(head, iommu->mmio_base + MMIO_PPR_HEAD_OFFSET);

		/* Handle PPR entry */
		iommu_handle_ppr_entry(iommu, entry);

		/* Refresh ring-buffer information */
		head = readl(iommu->mmio_base + MMIO_PPR_HEAD_OFFSET);
		tail = readl(iommu->mmio_base + MMIO_PPR_TAIL_OFFSET);
	}
}

#ifdef CONFIG_IRQ_REMAP
static int (*iommu_ga_log_notifier)(u32);

int amd_iommu_register_ga_log_notifier(int (*notifier)(u32))
{
	iommu_ga_log_notifier = notifier;

	return 0;
}
EXPORT_SYMBOL(amd_iommu_register_ga_log_notifier);

static void iommu_poll_ga_log(struct amd_iommu *iommu)
{
	u32 head, tail, cnt = 0;

	if (iommu->ga_log == NULL)
		return;

	head = readl(iommu->mmio_base + MMIO_GA_HEAD_OFFSET);
	tail = readl(iommu->mmio_base + MMIO_GA_TAIL_OFFSET);

	while (head != tail) {
		volatile u64 *raw;
		u64 log_entry;

		raw = (u64 *)(iommu->ga_log + head);
		cnt++;

		/* Avoid memcpy function-call overhead */
		log_entry = *raw;

		/* Update head pointer of hardware ring-buffer */
		head = (head + GA_ENTRY_SIZE) % GA_LOG_SIZE;
		writel(head, iommu->mmio_base + MMIO_GA_HEAD_OFFSET);

		/* Handle GA entry */
		switch (GA_REQ_TYPE(log_entry)) {
		case GA_GUEST_NR:
			if (!iommu_ga_log_notifier)
				break;

			pr_debug("%s: devid=%#x, ga_tag=%#x\n",
				 __func__, GA_DEVID(log_entry),
				 GA_TAG(log_entry));

			if (iommu_ga_log_notifier(GA_TAG(log_entry)) != 0)
				pr_err("GA log notifier failed.\n");
			break;
		default:
			break;
		}
	}
}
#endif /* CONFIG_IRQ_REMAP */

#define AMD_IOMMU_INT_MASK	\
	(MMIO_STATUS_EVT_INT_MASK | \
	 MMIO_STATUS_PPR_INT_MASK | \
	 MMIO_STATUS_GALOG_INT_MASK)

irqreturn_t amd_iommu_int_thread(int irq, void *data)
{
	struct amd_iommu *iommu = (struct amd_iommu *) data;
	u32 status = readl(iommu->mmio_base + MMIO_STATUS_OFFSET);

	while (status & AMD_IOMMU_INT_MASK) {
		/* Enable EVT and PPR and GA interrupts again */
		writel(AMD_IOMMU_INT_MASK,
			iommu->mmio_base + MMIO_STATUS_OFFSET);

		if (status & MMIO_STATUS_EVT_INT_MASK) {
			pr_devel("Processing IOMMU Event Log\n");
			iommu_poll_events(iommu);
		}

		if (status & MMIO_STATUS_PPR_INT_MASK) {
			pr_devel("Processing IOMMU PPR Log\n");
			iommu_poll_ppr_log(iommu);
		}

#ifdef CONFIG_IRQ_REMAP
		if (status & MMIO_STATUS_GALOG_INT_MASK) {
			pr_devel("Processing IOMMU GA Log\n");
			iommu_poll_ga_log(iommu);
		}
#endif

		/*
		 * Hardware bug: ERBT1312
		 * When re-enabling interrupt (by writing 1
		 * to clear the bit), the hardware might also try to set
		 * the interrupt bit in the event status register.
		 * In this scenario, the bit will be set, and disable
		 * subsequent interrupts.
		 *
		 * Workaround: The IOMMU driver should read back the
		 * status register and check if the interrupt bits are cleared.
		 * If not, driver will need to go through the interrupt handler
		 * again and re-clear the bits
		 */
		status = readl(iommu->mmio_base + MMIO_STATUS_OFFSET);
	}
	return IRQ_HANDLED;
}

irqreturn_t amd_iommu_int_handler(int irq, void *data)
{
	return IRQ_WAKE_THREAD;
}

/****************************************************************************
 *
 * IOMMU command queuing functions
 *
 ****************************************************************************/

static int wait_on_sem(volatile u64 *sem)
{
	int i = 0;

	while (*sem == 0 && i < LOOP_TIMEOUT) {
		udelay(1);
		i += 1;
	}

	if (i == LOOP_TIMEOUT) {
		pr_alert("Completion-Wait loop timed out\n");
		return -EIO;
	}

	return 0;
}

static void copy_cmd_to_buffer(struct amd_iommu *iommu,
			       struct iommu_cmd *cmd)
{
	u8 *target;
	u32 tail;

	/* Copy command to buffer */
	tail = iommu->cmd_buf_tail;
	target = iommu->cmd_buf + tail;
	memcpy(target, cmd, sizeof(*cmd));

	tail = (tail + sizeof(*cmd)) % CMD_BUFFER_SIZE;
	iommu->cmd_buf_tail = tail;

	/* Tell the IOMMU about it */
	writel(tail, iommu->mmio_base + MMIO_CMD_TAIL_OFFSET);
}

static void build_completion_wait(struct iommu_cmd *cmd, u64 address)
{
	u64 paddr = iommu_virt_to_phys((void *)address);

	WARN_ON(address & 0x7ULL);

	memset(cmd, 0, sizeof(*cmd));
	cmd->data[0] = lower_32_bits(paddr) | CMD_COMPL_WAIT_STORE_MASK;
	cmd->data[1] = upper_32_bits(paddr);
	cmd->data[2] = 1;
	CMD_SET_TYPE(cmd, CMD_COMPL_WAIT);
}

static void build_inv_dte(struct iommu_cmd *cmd, u16 devid)
{
	memset(cmd, 0, sizeof(*cmd));
	cmd->data[0] = devid;
	CMD_SET_TYPE(cmd, CMD_INV_DEV_ENTRY);
}

static void build_inv_iommu_pages(struct iommu_cmd *cmd, u64 address,
				  size_t size, u16 domid, int pde)
{
	u64 pages;
	bool s;

	pages = iommu_num_pages(address, size, PAGE_SIZE);
	s     = false;

	if (pages > 1) {
		/*
		 * If we have to flush more than one page, flush all
		 * TLB entries for this domain
		 */
		address = CMD_INV_IOMMU_ALL_PAGES_ADDRESS;
		s = true;
	}

	address &= PAGE_MASK;

	memset(cmd, 0, sizeof(*cmd));
	cmd->data[1] |= domid;
	cmd->data[2]  = lower_32_bits(address);
	cmd->data[3]  = upper_32_bits(address);
	CMD_SET_TYPE(cmd, CMD_INV_IOMMU_PAGES);
	if (s) /* size bit - we flush more than one 4kb page */
		cmd->data[2] |= CMD_INV_IOMMU_PAGES_SIZE_MASK;
	if (pde) /* PDE bit - we want to flush everything, not only the PTEs */
		cmd->data[2] |= CMD_INV_IOMMU_PAGES_PDE_MASK;
}

static void build_inv_iotlb_pages(struct iommu_cmd *cmd, u16 devid, int qdep,
				  u64 address, size_t size)
{
	u64 pages;
	bool s;

	pages = iommu_num_pages(address, size, PAGE_SIZE);
	s     = false;

	if (pages > 1) {
		/*
		 * If we have to flush more than one page, flush all
		 * TLB entries for this domain
		 */
		address = CMD_INV_IOMMU_ALL_PAGES_ADDRESS;
		s = true;
	}

	address &= PAGE_MASK;

	memset(cmd, 0, sizeof(*cmd));
	cmd->data[0]  = devid;
	cmd->data[0] |= (qdep & 0xff) << 24;
	cmd->data[1]  = devid;
	cmd->data[2]  = lower_32_bits(address);
	cmd->data[3]  = upper_32_bits(address);
	CMD_SET_TYPE(cmd, CMD_INV_IOTLB_PAGES);
	if (s)
		cmd->data[2] |= CMD_INV_IOMMU_PAGES_SIZE_MASK;
}

static void build_inv_iommu_pasid(struct iommu_cmd *cmd, u16 domid, int pasid,
				  u64 address, bool size)
{
	memset(cmd, 0, sizeof(*cmd));

	address &= ~(0xfffULL);

	cmd->data[0]  = pasid;
	cmd->data[1]  = domid;
	cmd->data[2]  = lower_32_bits(address);
	cmd->data[3]  = upper_32_bits(address);
	cmd->data[2] |= CMD_INV_IOMMU_PAGES_PDE_MASK;
	cmd->data[2] |= CMD_INV_IOMMU_PAGES_GN_MASK;
	if (size)
		cmd->data[2] |= CMD_INV_IOMMU_PAGES_SIZE_MASK;
	CMD_SET_TYPE(cmd, CMD_INV_IOMMU_PAGES);
}

static void build_inv_iotlb_pasid(struct iommu_cmd *cmd, u16 devid, int pasid,
				  int qdep, u64 address, bool size)
{
	memset(cmd, 0, sizeof(*cmd));

	address &= ~(0xfffULL);

	cmd->data[0]  = devid;
	cmd->data[0] |= ((pasid >> 8) & 0xff) << 16;
	cmd->data[0] |= (qdep  & 0xff) << 24;
	cmd->data[1]  = devid;
	cmd->data[1] |= (pasid & 0xff) << 16;
	cmd->data[2]  = lower_32_bits(address);
	cmd->data[2] |= CMD_INV_IOMMU_PAGES_GN_MASK;
	cmd->data[3]  = upper_32_bits(address);
	if (size)
		cmd->data[2] |= CMD_INV_IOMMU_PAGES_SIZE_MASK;
	CMD_SET_TYPE(cmd, CMD_INV_IOTLB_PAGES);
}

static void build_complete_ppr(struct iommu_cmd *cmd, u16 devid, int pasid,
			       int status, int tag, bool gn)
{
	memset(cmd, 0, sizeof(*cmd));

	cmd->data[0]  = devid;
	if (gn) {
		cmd->data[1]  = pasid;
		cmd->data[2]  = CMD_INV_IOMMU_PAGES_GN_MASK;
	}
	cmd->data[3]  = tag & 0x1ff;
	cmd->data[3] |= (status & PPR_STATUS_MASK) << PPR_STATUS_SHIFT;

	CMD_SET_TYPE(cmd, CMD_COMPLETE_PPR);
}

static void build_inv_all(struct iommu_cmd *cmd)
{
	memset(cmd, 0, sizeof(*cmd));
	CMD_SET_TYPE(cmd, CMD_INV_ALL);
}

static void build_inv_irt(struct iommu_cmd *cmd, u16 devid)
{
	memset(cmd, 0, sizeof(*cmd));
	cmd->data[0] = devid;
	CMD_SET_TYPE(cmd, CMD_INV_IRT);
}

/*
 * Writes the command to the IOMMUs command buffer and informs the
 * hardware about the new command.
 */
static int __iommu_queue_command_sync(struct amd_iommu *iommu,
				      struct iommu_cmd *cmd,
				      bool sync)
{
	unsigned int count = 0;
	u32 left, next_tail;

	next_tail = (iommu->cmd_buf_tail + sizeof(*cmd)) % CMD_BUFFER_SIZE;
again:
	left      = (iommu->cmd_buf_head - next_tail) % CMD_BUFFER_SIZE;

	if (left <= 0x20) {
		/* Skip udelay() the first time around */
		if (count++) {
			if (count == LOOP_TIMEOUT) {
				pr_err("Command buffer timeout\n");
				return -EIO;
			}

			udelay(1);
		}

		/* Update head and recheck remaining space */
		iommu->cmd_buf_head = readl(iommu->mmio_base +
					    MMIO_CMD_HEAD_OFFSET);

		goto again;
	}

	copy_cmd_to_buffer(iommu, cmd);

	/* Do we need to make sure all commands are processed? */
	iommu->need_sync = sync;

	return 0;
}

static int iommu_queue_command_sync(struct amd_iommu *iommu,
				    struct iommu_cmd *cmd,
				    bool sync)
{
	unsigned long flags;
	int ret;

	raw_spin_lock_irqsave(&iommu->lock, flags);
	ret = __iommu_queue_command_sync(iommu, cmd, sync);
	raw_spin_unlock_irqrestore(&iommu->lock, flags);

	return ret;
}

static int iommu_queue_command(struct amd_iommu *iommu, struct iommu_cmd *cmd)
{
	return iommu_queue_command_sync(iommu, cmd, true);
}

/*
 * This function queues a completion wait command into the command
 * buffer of an IOMMU
 */
static int iommu_completion_wait(struct amd_iommu *iommu)
{
	struct iommu_cmd cmd;
	unsigned long flags;
	int ret;

	if (!iommu->need_sync)
		return 0;


	build_completion_wait(&cmd, (u64)&iommu->cmd_sem);

	raw_spin_lock_irqsave(&iommu->lock, flags);

	iommu->cmd_sem = 0;

	ret = __iommu_queue_command_sync(iommu, &cmd, false);
	if (ret)
		goto out_unlock;

	ret = wait_on_sem(&iommu->cmd_sem);

out_unlock:
	raw_spin_unlock_irqrestore(&iommu->lock, flags);

	return ret;
}

static int iommu_flush_dte(struct amd_iommu *iommu, u16 devid)
{
	struct iommu_cmd cmd;

	build_inv_dte(&cmd, devid);

	return iommu_queue_command(iommu, &cmd);
}

static void amd_iommu_flush_dte_all(struct amd_iommu *iommu)
{
	u32 devid;

	for (devid = 0; devid <= 0xffff; ++devid)
		iommu_flush_dte(iommu, devid);

	iommu_completion_wait(iommu);
}

/*
 * This function uses heavy locking and may disable irqs for some time. But
 * this is no issue because it is only called during resume.
 */
static void amd_iommu_flush_tlb_all(struct amd_iommu *iommu)
{
	u32 dom_id;

	for (dom_id = 0; dom_id <= 0xffff; ++dom_id) {
		struct iommu_cmd cmd;
		build_inv_iommu_pages(&cmd, 0, CMD_INV_IOMMU_ALL_PAGES_ADDRESS,
				      dom_id, 1);
		iommu_queue_command(iommu, &cmd);
	}

	iommu_completion_wait(iommu);
}

static void amd_iommu_flush_tlb_domid(struct amd_iommu *iommu, u32 dom_id)
{
	struct iommu_cmd cmd;

	build_inv_iommu_pages(&cmd, 0, CMD_INV_IOMMU_ALL_PAGES_ADDRESS,
			      dom_id, 1);
	iommu_queue_command(iommu, &cmd);

	iommu_completion_wait(iommu);
}

static void amd_iommu_flush_all(struct amd_iommu *iommu)
{
	struct iommu_cmd cmd;

	build_inv_all(&cmd);

	iommu_queue_command(iommu, &cmd);
	iommu_completion_wait(iommu);
}

static void iommu_flush_irt(struct amd_iommu *iommu, u16 devid)
{
	struct iommu_cmd cmd;

	build_inv_irt(&cmd, devid);

	iommu_queue_command(iommu, &cmd);
}

static void amd_iommu_flush_irt_all(struct amd_iommu *iommu)
{
	u32 devid;

	for (devid = 0; devid <= MAX_DEV_TABLE_ENTRIES; devid++)
		iommu_flush_irt(iommu, devid);

	iommu_completion_wait(iommu);
}

void iommu_flush_all_caches(struct amd_iommu *iommu)
{
	if (iommu_feature(iommu, FEATURE_IA)) {
		amd_iommu_flush_all(iommu);
	} else {
		amd_iommu_flush_dte_all(iommu);
		amd_iommu_flush_irt_all(iommu);
		amd_iommu_flush_tlb_all(iommu);
	}
}

/*
 * Command send function for flushing on-device TLB
 */
static int device_flush_iotlb(struct iommu_dev_data *dev_data,
			      u64 address, size_t size)
{
	struct amd_iommu *iommu;
	struct iommu_cmd cmd;
	int qdep;

	qdep     = dev_data->ats.qdep;
	iommu    = amd_iommu_rlookup_table[dev_data->devid];

	build_inv_iotlb_pages(&cmd, dev_data->devid, qdep, address, size);

	return iommu_queue_command(iommu, &cmd);
}

static int device_flush_dte_alias(struct pci_dev *pdev, u16 alias, void *data)
{
	struct amd_iommu *iommu = data;

	return iommu_flush_dte(iommu, alias);
}

/*
 * Command send function for invalidating a device table entry
 */
static int device_flush_dte(struct iommu_dev_data *dev_data)
{
	struct amd_iommu *iommu;
	u16 alias;
	int ret;

	iommu = amd_iommu_rlookup_table[dev_data->devid];

	if (dev_data->pdev)
		ret = pci_for_each_dma_alias(dev_data->pdev,
					     device_flush_dte_alias, iommu);
	else
		ret = iommu_flush_dte(iommu, dev_data->devid);
	if (ret)
		return ret;

	alias = amd_iommu_alias_table[dev_data->devid];
	if (alias != dev_data->devid) {
		ret = iommu_flush_dte(iommu, alias);
		if (ret)
			return ret;
	}

	if (dev_data->ats.enabled)
		ret = device_flush_iotlb(dev_data, 0, ~0UL);

	return ret;
}

/*
 * TLB invalidation function which is called from the mapping functions.
 * It invalidates a single PTE if the range to flush is within a single
 * page. Otherwise it flushes the whole TLB of the IOMMU.
 */
static void __domain_flush_pages(struct protection_domain *domain,
				 u64 address, size_t size, int pde)
{
	struct iommu_dev_data *dev_data;
	struct iommu_cmd cmd;
	int ret = 0, i;

	build_inv_iommu_pages(&cmd, address, size, domain->id, pde);

	for (i = 0; i < amd_iommu_get_num_iommus(); ++i) {
		if (!domain->dev_iommu[i])
			continue;

		/*
		 * Devices of this domain are behind this IOMMU
		 * We need a TLB flush
		 */
		ret |= iommu_queue_command(amd_iommus[i], &cmd);
	}

	list_for_each_entry(dev_data, &domain->dev_list, list) {

		if (!dev_data->ats.enabled)
			continue;

		ret |= device_flush_iotlb(dev_data, address, size);
	}

	WARN_ON(ret);
}

static void domain_flush_pages(struct protection_domain *domain,
			       u64 address, size_t size)
{
	__domain_flush_pages(domain, address, size, 0);
}

/* Flush the whole IO/TLB for a given protection domain - including PDE */
static void domain_flush_tlb_pde(struct protection_domain *domain)
{
	__domain_flush_pages(domain, 0, CMD_INV_IOMMU_ALL_PAGES_ADDRESS, 1);
}

static void domain_flush_complete(struct protection_domain *domain)
{
	int i;

	for (i = 0; i < amd_iommu_get_num_iommus(); ++i) {
		if (domain && !domain->dev_iommu[i])
			continue;

		/*
		 * Devices of this domain are behind this IOMMU
		 * We need to wait for completion of all commands.
		 */
		iommu_completion_wait(amd_iommus[i]);
	}
}

/* Flush the not present cache if it exists */
static void domain_flush_np_cache(struct protection_domain *domain,
		dma_addr_t iova, size_t size)
{
	if (unlikely(amd_iommu_np_cache)) {
		unsigned long flags;

		spin_lock_irqsave(&domain->lock, flags);
		domain_flush_pages(domain, iova, size);
		domain_flush_complete(domain);
		spin_unlock_irqrestore(&domain->lock, flags);
	}
}


/*
 * This function flushes the DTEs for all devices in domain
 */
static void domain_flush_devices(struct protection_domain *domain)
{
	struct iommu_dev_data *dev_data;

	list_for_each_entry(dev_data, &domain->dev_list, list)
		device_flush_dte(dev_data);
}

/****************************************************************************
 *
 * The functions below are used the create the page table mappings for
 * unity mapped regions.
 *
 ****************************************************************************/

static void free_page_list(struct page *freelist)
{
	while (freelist != NULL) {
		unsigned long p = (unsigned long)page_address(freelist);
		freelist = freelist->freelist;
		free_page(p);
	}
}

static struct page *free_pt_page(unsigned long pt, struct page *freelist)
{
	struct page *p = virt_to_page((void *)pt);

	p->freelist = freelist;

	return p;
}

#define DEFINE_FREE_PT_FN(LVL, FN)						\
static struct page *free_pt_##LVL (unsigned long __pt, struct page *freelist)	\
{										\
	unsigned long p;							\
	u64 *pt;								\
	int i;									\
										\
	pt = (u64 *)__pt;							\
										\
	for (i = 0; i < 512; ++i) {						\
		/* PTE present? */						\
		if (!IOMMU_PTE_PRESENT(pt[i]))					\
			continue;						\
										\
		/* Large PTE? */						\
		if (PM_PTE_LEVEL(pt[i]) == 0 ||					\
		    PM_PTE_LEVEL(pt[i]) == 7)					\
			continue;						\
										\
		p = (unsigned long)IOMMU_PTE_PAGE(pt[i]);			\
		freelist = FN(p, freelist);					\
	}									\
										\
	return free_pt_page((unsigned long)pt, freelist);			\
}

DEFINE_FREE_PT_FN(l2, free_pt_page)
DEFINE_FREE_PT_FN(l3, free_pt_l2)
DEFINE_FREE_PT_FN(l4, free_pt_l3)
DEFINE_FREE_PT_FN(l5, free_pt_l4)
DEFINE_FREE_PT_FN(l6, free_pt_l5)

static struct page *free_sub_pt(unsigned long root, int mode,
				struct page *freelist)
{
	switch (mode) {
	case PAGE_MODE_NONE:
	case PAGE_MODE_7_LEVEL:
		break;
	case PAGE_MODE_1_LEVEL:
		freelist = free_pt_page(root, freelist);
		break;
	case PAGE_MODE_2_LEVEL:
		freelist = free_pt_l2(root, freelist);
		break;
	case PAGE_MODE_3_LEVEL:
		freelist = free_pt_l3(root, freelist);
		break;
	case PAGE_MODE_4_LEVEL:
		freelist = free_pt_l4(root, freelist);
		break;
	case PAGE_MODE_5_LEVEL:
		freelist = free_pt_l5(root, freelist);
		break;
	case PAGE_MODE_6_LEVEL:
		freelist = free_pt_l6(root, freelist);
		break;
	default:
		BUG();
	}

	return freelist;
}

static void free_pagetable(struct domain_pgtable *pgtable)
{
	struct page *freelist = NULL;
	unsigned long root;

	if (pgtable->mode == PAGE_MODE_NONE)
		return;

	BUG_ON(pgtable->mode < PAGE_MODE_NONE ||
	       pgtable->mode > PAGE_MODE_6_LEVEL);

	root = (unsigned long)pgtable->root;
	freelist = free_sub_pt(root, pgtable->mode, freelist);

	free_page_list(freelist);
}

/*
 * This function is used to add another level to an IO page table. Adding
 * another level increases the size of the address space by 9 bits to a size up
 * to 64 bits.
 */
static bool increase_address_space(struct protection_domain *domain,
				   unsigned long address,
				   gfp_t gfp)
{
	struct domain_pgtable pgtable;
	unsigned long flags;
	bool ret = true;
	u64 *pte, root;

	spin_lock_irqsave(&domain->lock, flags);

	amd_iommu_domain_get_pgtable(domain, &pgtable);

	if (address <= PM_LEVEL_SIZE(pgtable.mode))
		goto out;

	ret = false;
	if (WARN_ON_ONCE(pgtable.mode == PAGE_MODE_6_LEVEL))
		goto out;

	pte = (void *)get_zeroed_page(gfp);
	if (!pte)
		goto out;

	*pte = PM_LEVEL_PDE(pgtable.mode, iommu_virt_to_phys(pgtable.root));

	pgtable.root  = pte;
	pgtable.mode += 1;
	update_and_flush_device_table(domain, &pgtable);
	domain_flush_complete(domain);

	/*
	 * Device Table needs to be updated and flushed before the new root can
	 * be published.
	 */
	root = amd_iommu_domain_encode_pgtable(pte, pgtable.mode);
	atomic64_set(&domain->pt_root, root);

	ret = true;

out:
	spin_unlock_irqrestore(&domain->lock, flags);

	return ret;
}

static u64 *alloc_pte(struct protection_domain *domain,
		      unsigned long address,
		      unsigned long page_size,
		      u64 **pte_page,
		      gfp_t gfp,
		      bool *updated)
{
	struct domain_pgtable pgtable;
	int level, end_lvl;
	u64 *pte, *page;

	BUG_ON(!is_power_of_2(page_size));

	amd_iommu_domain_get_pgtable(domain, &pgtable);

	while (address > PM_LEVEL_SIZE(pgtable.mode)) {
		/*
		 * Return an error if there is no memory to update the
		 * page-table.
		 */
		if (!increase_address_space(domain, address, gfp))
			return NULL;

		/* Read new values to check if update was successful */
		amd_iommu_domain_get_pgtable(domain, &pgtable);
	}


	level   = pgtable.mode - 1;
	pte     = &pgtable.root[PM_LEVEL_INDEX(level, address)];
	address = PAGE_SIZE_ALIGN(address, page_size);
	end_lvl = PAGE_SIZE_LEVEL(page_size);

	while (level > end_lvl) {
		u64 __pte, __npte;
		int pte_level;

		__pte     = *pte;
		pte_level = PM_PTE_LEVEL(__pte);

		/*
		 * If we replace a series of large PTEs, we need
		 * to tear down all of them.
		 */
		if (IOMMU_PTE_PRESENT(__pte) &&
		    pte_level == PAGE_MODE_7_LEVEL) {
			unsigned long count, i;
			u64 *lpte;

			lpte = first_pte_l7(pte, NULL, &count);

			/*
			 * Unmap the replicated PTEs that still match the
			 * original large mapping
			 */
			for (i = 0; i < count; ++i)
				cmpxchg64(&lpte[i], __pte, 0ULL);

			*updated = true;
			continue;
		}

		if (!IOMMU_PTE_PRESENT(__pte) ||
		    pte_level == PAGE_MODE_NONE) {
			page = (u64 *)get_zeroed_page(gfp);

			if (!page)
				return NULL;

			__npte = PM_LEVEL_PDE(level, iommu_virt_to_phys(page));

			/* pte could have been changed somewhere. */
			if (cmpxchg64(pte, __pte, __npte) != __pte)
				free_page((unsigned long)page);
			else if (IOMMU_PTE_PRESENT(__pte))
				*updated = true;

			continue;
		}

		/* No level skipping support yet */
		if (pte_level != level)
			return NULL;

		level -= 1;

		pte = IOMMU_PTE_PAGE(__pte);

		if (pte_page && level == end_lvl)
			*pte_page = pte;

		pte = &pte[PM_LEVEL_INDEX(level, address)];
	}

	return pte;
}

/*
 * This function checks if there is a PTE for a given dma address. If
 * there is one, it returns the pointer to it.
 */
static u64 *fetch_pte(struct protection_domain *domain,
		      unsigned long address,
		      unsigned long *page_size)
{
	struct domain_pgtable pgtable;
	int level;
	u64 *pte;

	*page_size = 0;

	amd_iommu_domain_get_pgtable(domain, &pgtable);

	if (address > PM_LEVEL_SIZE(pgtable.mode))
		return NULL;

	level	   =  pgtable.mode - 1;
	pte	   = &pgtable.root[PM_LEVEL_INDEX(level, address)];
	*page_size =  PTE_LEVEL_PAGE_SIZE(level);

	while (level > 0) {

		/* Not Present */
		if (!IOMMU_PTE_PRESENT(*pte))
			return NULL;

		/* Large PTE */
		if (PM_PTE_LEVEL(*pte) == 7 ||
		    PM_PTE_LEVEL(*pte) == 0)
			break;

		/* No level skipping support yet */
		if (PM_PTE_LEVEL(*pte) != level)
			return NULL;

		level -= 1;

		/* Walk to the next level */
		pte	   = IOMMU_PTE_PAGE(*pte);
		pte	   = &pte[PM_LEVEL_INDEX(level, address)];
		*page_size = PTE_LEVEL_PAGE_SIZE(level);
	}

	/*
	 * If we have a series of large PTEs, make
	 * sure to return a pointer to the first one.
	 */
	if (PM_PTE_LEVEL(*pte) == PAGE_MODE_7_LEVEL)
		pte = first_pte_l7(pte, page_size, NULL);

	return pte;
}

static struct page *free_clear_pte(u64 *pte, u64 pteval, struct page *freelist)
{
	unsigned long pt;
	int mode;

	while (cmpxchg64(pte, pteval, 0) != pteval) {
		pr_warn("AMD-Vi: IOMMU pte changed since we read it\n");
		pteval = *pte;
	}

	if (!IOMMU_PTE_PRESENT(pteval))
		return freelist;

	pt   = (unsigned long)IOMMU_PTE_PAGE(pteval);
	mode = IOMMU_PTE_MODE(pteval);

	return free_sub_pt(pt, mode, freelist);
}

/*
 * Generic mapping functions. It maps a physical address into a DMA
 * address space. It allocates the page table pages if necessary.
 * In the future it can be extended to a generic mapping function
 * supporting all features of AMD IOMMU page tables like level skipping
 * and full 64 bit address spaces.
 */
static int iommu_map_page(struct protection_domain *dom,
			  unsigned long bus_addr,
			  unsigned long phys_addr,
			  unsigned long page_size,
			  int prot,
			  gfp_t gfp)
{
	struct page *freelist = NULL;
	bool updated = false;
	u64 __pte, *pte;
	int ret, i, count;

	BUG_ON(!IS_ALIGNED(bus_addr, page_size));
	BUG_ON(!IS_ALIGNED(phys_addr, page_size));

	ret = -EINVAL;
	if (!(prot & IOMMU_PROT_MASK))
		goto out;

	count = PAGE_SIZE_PTE_COUNT(page_size);
	pte   = alloc_pte(dom, bus_addr, page_size, NULL, gfp, &updated);

	ret = -ENOMEM;
	if (!pte)
		goto out;

	for (i = 0; i < count; ++i)
		freelist = free_clear_pte(&pte[i], pte[i], freelist);

	if (freelist != NULL)
		updated = true;

	if (count > 1) {
		__pte = PAGE_SIZE_PTE(__sme_set(phys_addr), page_size);
		__pte |= PM_LEVEL_ENC(7) | IOMMU_PTE_PR | IOMMU_PTE_FC;
	} else
		__pte = __sme_set(phys_addr) | IOMMU_PTE_PR | IOMMU_PTE_FC;

	if (prot & IOMMU_PROT_IR)
		__pte |= IOMMU_PTE_IR;
	if (prot & IOMMU_PROT_IW)
		__pte |= IOMMU_PTE_IW;

	for (i = 0; i < count; ++i)
		pte[i] = __pte;

	ret = 0;

out:
	if (updated) {
		unsigned long flags;

		spin_lock_irqsave(&dom->lock, flags);
		/*
		 * Flush domain TLB(s) and wait for completion. Any Device-Table
		 * Updates and flushing already happened in
		 * increase_address_space().
		 */
		domain_flush_tlb_pde(dom);
		domain_flush_complete(dom);
		spin_unlock_irqrestore(&dom->lock, flags);
	}

	/* Everything flushed out, free pages now */
	free_page_list(freelist);

	return ret;
}

static unsigned long iommu_unmap_page(struct protection_domain *dom,
				      unsigned long bus_addr,
				      unsigned long page_size)
{
	unsigned long long unmapped;
	unsigned long unmap_size;
	u64 *pte;

	BUG_ON(!is_power_of_2(page_size));

	unmapped = 0;

	while (unmapped < page_size) {

		pte = fetch_pte(dom, bus_addr, &unmap_size);

		if (pte) {
			int i, count;

			count = PAGE_SIZE_PTE_COUNT(unmap_size);
			for (i = 0; i < count; i++)
				pte[i] = 0ULL;
		}

		bus_addr  = (bus_addr & ~(unmap_size - 1)) + unmap_size;
		unmapped += unmap_size;
	}

	BUG_ON(unmapped && !is_power_of_2(unmapped));

	return unmapped;
}

/****************************************************************************
 *
 * The next functions belong to the domain allocation. A domain is
 * allocated for every IOMMU as the default domain. If device isolation
 * is enabled, every device get its own domain. The most important thing
 * about domains is the page table mapping the DMA address space they
 * contain.
 *
 ****************************************************************************/

static u16 domain_id_alloc(void)
{
	int id;

	spin_lock(&pd_bitmap_lock);
	id = find_first_zero_bit(amd_iommu_pd_alloc_bitmap, MAX_DOMAIN_ID);
	BUG_ON(id == 0);
	if (id > 0 && id < MAX_DOMAIN_ID)
		__set_bit(id, amd_iommu_pd_alloc_bitmap);
	else
		id = 0;
	spin_unlock(&pd_bitmap_lock);

	return id;
}

static void domain_id_free(int id)
{
	spin_lock(&pd_bitmap_lock);
	if (id > 0 && id < MAX_DOMAIN_ID)
		__clear_bit(id, amd_iommu_pd_alloc_bitmap);
	spin_unlock(&pd_bitmap_lock);
}

static void free_gcr3_tbl_level1(u64 *tbl)
{
	u64 *ptr;
	int i;

	for (i = 0; i < 512; ++i) {
		if (!(tbl[i] & GCR3_VALID))
			continue;

		ptr = iommu_phys_to_virt(tbl[i] & PAGE_MASK);

		free_page((unsigned long)ptr);
	}
}

static void free_gcr3_tbl_level2(u64 *tbl)
{
	u64 *ptr;
	int i;

	for (i = 0; i < 512; ++i) {
		if (!(tbl[i] & GCR3_VALID))
			continue;

		ptr = iommu_phys_to_virt(tbl[i] & PAGE_MASK);

		free_gcr3_tbl_level1(ptr);
	}
}

static void free_gcr3_table(struct protection_domain *domain)
{
	if (domain->glx == 2)
		free_gcr3_tbl_level2(domain->gcr3_tbl);
	else if (domain->glx == 1)
		free_gcr3_tbl_level1(domain->gcr3_tbl);
	else
		BUG_ON(domain->glx != 0);

	free_page((unsigned long)domain->gcr3_tbl);
}

static void set_dte_entry(u16 devid, struct protection_domain *domain,
			  struct domain_pgtable *pgtable,
			  bool ats, bool ppr)
{
	u64 pte_root = 0;
	u64 flags = 0;
	u32 old_domid;

	if (pgtable->mode != PAGE_MODE_NONE)
		pte_root = iommu_virt_to_phys(pgtable->root);

	pte_root |= (pgtable->mode & DEV_ENTRY_MODE_MASK)
		    << DEV_ENTRY_MODE_SHIFT;
	pte_root |= DTE_FLAG_IR | DTE_FLAG_IW | DTE_FLAG_V | DTE_FLAG_TV;

	flags = amd_iommu_dev_table[devid].data[1];

	if (ats)
		flags |= DTE_FLAG_IOTLB;

	if (ppr) {
		struct amd_iommu *iommu = amd_iommu_rlookup_table[devid];

		if (iommu_feature(iommu, FEATURE_EPHSUP))
			pte_root |= 1ULL << DEV_ENTRY_PPR;
	}

	if (domain->flags & PD_IOMMUV2_MASK) {
		u64 gcr3 = iommu_virt_to_phys(domain->gcr3_tbl);
		u64 glx  = domain->glx;
		u64 tmp;

		pte_root |= DTE_FLAG_GV;
		pte_root |= (glx & DTE_GLX_MASK) << DTE_GLX_SHIFT;

		/* First mask out possible old values for GCR3 table */
		tmp = DTE_GCR3_VAL_B(~0ULL) << DTE_GCR3_SHIFT_B;
		flags    &= ~tmp;

		tmp = DTE_GCR3_VAL_C(~0ULL) << DTE_GCR3_SHIFT_C;
		flags    &= ~tmp;

		/* Encode GCR3 table into DTE */
		tmp = DTE_GCR3_VAL_A(gcr3) << DTE_GCR3_SHIFT_A;
		pte_root |= tmp;

		tmp = DTE_GCR3_VAL_B(gcr3) << DTE_GCR3_SHIFT_B;
		flags    |= tmp;

		tmp = DTE_GCR3_VAL_C(gcr3) << DTE_GCR3_SHIFT_C;
		flags    |= tmp;
	}

	flags &= ~DEV_DOMID_MASK;
	flags |= domain->id;

	old_domid = amd_iommu_dev_table[devid].data[1] & DEV_DOMID_MASK;
	amd_iommu_dev_table[devid].data[1]  = flags;
	amd_iommu_dev_table[devid].data[0]  = pte_root;

	/*
	 * A kdump kernel might be replacing a domain ID that was copied from
	 * the previous kernel--if so, it needs to flush the translation cache
	 * entries for the old domain ID that is being overwritten
	 */
	if (old_domid) {
		struct amd_iommu *iommu = amd_iommu_rlookup_table[devid];

		amd_iommu_flush_tlb_domid(iommu, old_domid);
	}
}

static void clear_dte_entry(u16 devid)
{
	/* remove entry from the device table seen by the hardware */
	amd_iommu_dev_table[devid].data[0]  = DTE_FLAG_V | DTE_FLAG_TV;
	amd_iommu_dev_table[devid].data[1] &= DTE_FLAG_MASK;

	amd_iommu_apply_erratum_63(devid);
}

static void do_attach(struct iommu_dev_data *dev_data,
		      struct protection_domain *domain)
{
	struct domain_pgtable pgtable;
	struct amd_iommu *iommu;
	bool ats;

	iommu = amd_iommu_rlookup_table[dev_data->devid];
	ats   = dev_data->ats.enabled;

	/* Update data structures */
	dev_data->domain = domain;
	list_add(&dev_data->list, &domain->dev_list);

	/* Do reference counting */
	domain->dev_iommu[iommu->index] += 1;
	domain->dev_cnt                 += 1;

	/* Update device table */
	amd_iommu_domain_get_pgtable(domain, &pgtable);
	set_dte_entry(dev_data->devid, domain, &pgtable,
		      ats, dev_data->iommu_v2);
	clone_aliases(dev_data->pdev);

	device_flush_dte(dev_data);
}

static void do_detach(struct iommu_dev_data *dev_data)
{
	struct protection_domain *domain = dev_data->domain;
	struct amd_iommu *iommu;

	iommu = amd_iommu_rlookup_table[dev_data->devid];

	/* Update data structures */
	dev_data->domain = NULL;
	list_del(&dev_data->list);
	clear_dte_entry(dev_data->devid);
	clone_aliases(dev_data->pdev);

	/* Flush the DTE entry */
	device_flush_dte(dev_data);

	/* Flush IOTLB */
	domain_flush_tlb_pde(domain);

	/* Wait for the flushes to finish */
	domain_flush_complete(domain);

	/* decrease reference counters - needs to happen after the flushes */
	domain->dev_iommu[iommu->index] -= 1;
	domain->dev_cnt                 -= 1;
}

static void pdev_iommuv2_disable(struct pci_dev *pdev)
{
	pci_disable_ats(pdev);
	pci_disable_pri(pdev);
	pci_disable_pasid(pdev);
}

/* FIXME: Change generic reset-function to do the same */
static int pri_reset_while_enabled(struct pci_dev *pdev)
{
	u16 control;
	int pos;

	pos = pci_find_ext_capability(pdev, PCI_EXT_CAP_ID_PRI);
	if (!pos)
		return -EINVAL;

	pci_read_config_word(pdev, pos + PCI_PRI_CTRL, &control);
	control |= PCI_PRI_CTRL_RESET;
	pci_write_config_word(pdev, pos + PCI_PRI_CTRL, control);

	return 0;
}

static int pdev_iommuv2_enable(struct pci_dev *pdev)
{
	bool reset_enable;
	int reqs, ret;

	/* FIXME: Hardcode number of outstanding requests for now */
	reqs = 32;
	if (pdev_pri_erratum(pdev, AMD_PRI_DEV_ERRATUM_LIMIT_REQ_ONE))
		reqs = 1;
	reset_enable = pdev_pri_erratum(pdev, AMD_PRI_DEV_ERRATUM_ENABLE_RESET);

	/* Only allow access to user-accessible pages */
	ret = pci_enable_pasid(pdev, 0);
	if (ret)
		goto out_err;

	/* First reset the PRI state of the device */
	ret = pci_reset_pri(pdev);
	if (ret)
		goto out_err;

	/* Enable PRI */
	ret = pci_enable_pri(pdev, reqs);
	if (ret)
		goto out_err;

	if (reset_enable) {
		ret = pri_reset_while_enabled(pdev);
		if (ret)
			goto out_err;
	}

	ret = pci_enable_ats(pdev, PAGE_SHIFT);
	if (ret)
		goto out_err;

	return 0;

out_err:
	pci_disable_pri(pdev);
	pci_disable_pasid(pdev);

	return ret;
}

/*
 * If a device is not yet associated with a domain, this function makes the
 * device visible in the domain
 */
static int attach_device(struct device *dev,
			 struct protection_domain *domain)
{
	struct iommu_dev_data *dev_data;
	struct pci_dev *pdev;
	unsigned long flags;
	int ret;

	spin_lock_irqsave(&domain->lock, flags);

	dev_data = dev_iommu_priv_get(dev);

	spin_lock(&dev_data->lock);

	ret = -EBUSY;
	if (dev_data->domain != NULL)
		goto out;

	if (!dev_is_pci(dev))
		goto skip_ats_check;

	pdev = to_pci_dev(dev);
	if (domain->flags & PD_IOMMUV2_MASK) {
		struct iommu_domain *def_domain = iommu_get_dma_domain(dev);

		ret = -EINVAL;
		if (def_domain->type != IOMMU_DOMAIN_IDENTITY)
			goto out;

		if (dev_data->iommu_v2) {
			if (pdev_iommuv2_enable(pdev) != 0)
				goto out;

			dev_data->ats.enabled = true;
			dev_data->ats.qdep    = pci_ats_queue_depth(pdev);
			dev_data->pri_tlp     = pci_prg_resp_pasid_required(pdev);
		}
	} else if (amd_iommu_iotlb_sup &&
		   pci_enable_ats(pdev, PAGE_SHIFT) == 0) {
		dev_data->ats.enabled = true;
		dev_data->ats.qdep    = pci_ats_queue_depth(pdev);
	}

skip_ats_check:
	ret = 0;

	do_attach(dev_data, domain);

	/*
	 * We might boot into a crash-kernel here. The crashed kernel
	 * left the caches in the IOMMU dirty. So we have to flush
	 * here to evict all dirty stuff.
	 */
	domain_flush_tlb_pde(domain);

	domain_flush_complete(domain);

out:
	spin_unlock(&dev_data->lock);

	spin_unlock_irqrestore(&domain->lock, flags);

	return ret;
}

/*
 * Removes a device from a protection domain (with devtable_lock held)
 */
static void detach_device(struct device *dev)
{
	struct protection_domain *domain;
	struct iommu_dev_data *dev_data;
	unsigned long flags;

	dev_data = dev_iommu_priv_get(dev);
	domain   = dev_data->domain;

	spin_lock_irqsave(&domain->lock, flags);

	spin_lock(&dev_data->lock);

	/*
	 * First check if the device is still attached. It might already
	 * be detached from its domain because the generic
	 * iommu_detach_group code detached it and we try again here in
	 * our alias handling.
	 */
	if (WARN_ON(!dev_data->domain))
		goto out;

	do_detach(dev_data);

	if (!dev_is_pci(dev))
		goto out;

	if (domain->flags & PD_IOMMUV2_MASK && dev_data->iommu_v2)
		pdev_iommuv2_disable(to_pci_dev(dev));
	else if (dev_data->ats.enabled)
		pci_disable_ats(to_pci_dev(dev));

	dev_data->ats.enabled = false;

out:
	spin_unlock(&dev_data->lock);

	spin_unlock_irqrestore(&domain->lock, flags);
}

static struct iommu_device *amd_iommu_probe_device(struct device *dev)
{
	struct iommu_device *iommu_dev;
	struct amd_iommu *iommu;
	int ret, devid;

	if (!check_device(dev))
		return ERR_PTR(-ENODEV);

	devid = get_device_id(dev);
	if (devid < 0)
		return ERR_PTR(devid);

	iommu = amd_iommu_rlookup_table[devid];

<<<<<<< HEAD
	if (get_dev_data(dev))
=======
	if (dev_iommu_priv_get(dev))
>>>>>>> 431275af
		return &iommu->iommu;

	ret = iommu_init_device(dev);
	if (ret) {
		if (ret != -ENOTSUPP)
			dev_err(dev, "Failed to initialize - trying to proceed anyway\n");
		iommu_dev = ERR_PTR(ret);
		iommu_ignore_device(dev);
	} else {
		iommu_dev = &iommu->iommu;
	}

	iommu_completion_wait(iommu);

	return iommu_dev;
}

static void amd_iommu_probe_finalize(struct device *dev)
{
	struct iommu_domain *domain;

	/* Domains are initialized for this device - have a look what we ended up with */
	domain = iommu_get_domain_for_dev(dev);
	if (domain->type == IOMMU_DOMAIN_DMA)
		iommu_setup_dma_ops(dev, IOVA_START_PFN << PAGE_SHIFT, 0);
}

static void amd_iommu_release_device(struct device *dev)
{
	int devid = get_device_id(dev);
	struct amd_iommu *iommu;

	if (!check_device(dev))
		return;

	iommu = amd_iommu_rlookup_table[devid];

	amd_iommu_uninit_device(dev);
	iommu_completion_wait(iommu);
}

static struct iommu_group *amd_iommu_device_group(struct device *dev)
{
	if (dev_is_pci(dev))
		return pci_device_group(dev);

	return acpihid_device_group(dev);
}

static int amd_iommu_domain_get_attr(struct iommu_domain *domain,
		enum iommu_attr attr, void *data)
{
	switch (domain->type) {
	case IOMMU_DOMAIN_UNMANAGED:
		return -ENODEV;
	case IOMMU_DOMAIN_DMA:
		switch (attr) {
		case DOMAIN_ATTR_DMA_USE_FLUSH_QUEUE:
			*(int *)data = !amd_iommu_unmap_flush;
			return 0;
		default:
			return -ENODEV;
		}
		break;
	default:
		return -EINVAL;
	}
}

/*****************************************************************************
 *
 * The next functions belong to the dma_ops mapping/unmapping code.
 *
 *****************************************************************************/

static void update_device_table(struct protection_domain *domain,
				struct domain_pgtable *pgtable)
{
	struct iommu_dev_data *dev_data;

	list_for_each_entry(dev_data, &domain->dev_list, list) {
		set_dte_entry(dev_data->devid, domain, pgtable,
			      dev_data->ats.enabled, dev_data->iommu_v2);
		clone_aliases(dev_data->pdev);
	}
}

static void update_and_flush_device_table(struct protection_domain *domain,
					  struct domain_pgtable *pgtable)
{
	update_device_table(domain, pgtable);
	domain_flush_devices(domain);
}

static void update_domain(struct protection_domain *domain)
{
	struct domain_pgtable pgtable;

	/* Update device table */
	amd_iommu_domain_get_pgtable(domain, &pgtable);
	update_and_flush_device_table(domain, &pgtable);

	/* Flush domain TLB(s) and wait for completion */
	domain_flush_tlb_pde(domain);
	domain_flush_complete(domain);
}

int __init amd_iommu_init_api(void)
{
	int ret, err = 0;

	ret = iova_cache_get();
	if (ret)
		return ret;

	err = bus_set_iommu(&pci_bus_type, &amd_iommu_ops);
	if (err)
		return err;
#ifdef CONFIG_ARM_AMBA
	err = bus_set_iommu(&amba_bustype, &amd_iommu_ops);
	if (err)
		return err;
#endif
	err = bus_set_iommu(&platform_bus_type, &amd_iommu_ops);
	if (err)
		return err;

	return 0;
}

int __init amd_iommu_init_dma_ops(void)
{
	swiotlb        = (iommu_default_passthrough() || sme_me_mask) ? 1 : 0;

	if (amd_iommu_unmap_flush)
		pr_info("IO/TLB flush on unmap enabled\n");
	else
		pr_info("Lazy IO/TLB flushing enabled\n");

	return 0;

}

/*****************************************************************************
 *
 * The following functions belong to the exported interface of AMD IOMMU
 *
 * This interface allows access to lower level functions of the IOMMU
 * like protection domain handling and assignement of devices to domains
 * which is not possible with the dma_ops interface.
 *
 *****************************************************************************/

static void cleanup_domain(struct protection_domain *domain)
{
	struct iommu_dev_data *entry;
	unsigned long flags;

	spin_lock_irqsave(&domain->lock, flags);

	while (!list_empty(&domain->dev_list)) {
		entry = list_first_entry(&domain->dev_list,
					 struct iommu_dev_data, list);
		BUG_ON(!entry->domain);
		do_detach(entry);
	}

	spin_unlock_irqrestore(&domain->lock, flags);
}

static void protection_domain_free(struct protection_domain *domain)
{
	struct domain_pgtable pgtable;

	if (!domain)
		return;

	if (domain->id)
		domain_id_free(domain->id);

	amd_iommu_domain_get_pgtable(domain, &pgtable);
	atomic64_set(&domain->pt_root, 0);
	free_pagetable(&pgtable);

	kfree(domain);
}

static int protection_domain_init(struct protection_domain *domain, int mode)
{
	u64 *pt_root = NULL, root;

	BUG_ON(mode < PAGE_MODE_NONE || mode > PAGE_MODE_6_LEVEL);

	spin_lock_init(&domain->lock);
	domain->id = domain_id_alloc();
	if (!domain->id)
		return -ENOMEM;
	INIT_LIST_HEAD(&domain->dev_list);

	if (mode != PAGE_MODE_NONE) {
		pt_root = (void *)get_zeroed_page(GFP_KERNEL);
		if (!pt_root)
			return -ENOMEM;
	}

	root = amd_iommu_domain_encode_pgtable(pt_root, mode);
	atomic64_set(&domain->pt_root, root);

	return 0;
}

static struct protection_domain *protection_domain_alloc(int mode)
{
	struct protection_domain *domain;

	domain = kzalloc(sizeof(*domain), GFP_KERNEL);
	if (!domain)
		return NULL;

	if (protection_domain_init(domain, mode))
		goto out_err;

	return domain;

out_err:
	kfree(domain);

	return NULL;
}

static struct iommu_domain *amd_iommu_domain_alloc(unsigned type)
{
	struct protection_domain *domain;
	int mode = DEFAULT_PGTABLE_LEVEL;

	if (type == IOMMU_DOMAIN_IDENTITY)
		mode = PAGE_MODE_NONE;

	domain = protection_domain_alloc(mode);
	if (!domain)
		return NULL;

	domain->domain.geometry.aperture_start = 0;
	domain->domain.geometry.aperture_end   = ~0ULL;
	domain->domain.geometry.force_aperture = true;

	if (type == IOMMU_DOMAIN_DMA &&
	    iommu_get_dma_cookie(&domain->domain) == -ENOMEM)
		goto free_domain;

	return &domain->domain;

free_domain:
	protection_domain_free(domain);

	return NULL;
}

static void amd_iommu_domain_free(struct iommu_domain *dom)
{
	struct protection_domain *domain;

	domain = to_pdomain(dom);

	if (domain->dev_cnt > 0)
		cleanup_domain(domain);

	BUG_ON(domain->dev_cnt != 0);

	if (!dom)
		return;

	if (dom->type == IOMMU_DOMAIN_DMA)
		iommu_put_dma_cookie(&domain->domain);

	if (domain->flags & PD_IOMMUV2_MASK)
		free_gcr3_table(domain);

	protection_domain_free(domain);
}

static void amd_iommu_detach_device(struct iommu_domain *dom,
				    struct device *dev)
{
	struct iommu_dev_data *dev_data = dev_iommu_priv_get(dev);
	struct amd_iommu *iommu;
	int devid;

	if (!check_device(dev))
		return;

	devid = get_device_id(dev);
	if (devid < 0)
		return;

	if (dev_data->domain != NULL)
		detach_device(dev);

	iommu = amd_iommu_rlookup_table[devid];
	if (!iommu)
		return;

#ifdef CONFIG_IRQ_REMAP
	if (AMD_IOMMU_GUEST_IR_VAPIC(amd_iommu_guest_ir) &&
	    (dom->type == IOMMU_DOMAIN_UNMANAGED))
		dev_data->use_vapic = 0;
#endif

	iommu_completion_wait(iommu);
}

static int amd_iommu_attach_device(struct iommu_domain *dom,
				   struct device *dev)
{
	struct protection_domain *domain = to_pdomain(dom);
	struct iommu_dev_data *dev_data;
	struct amd_iommu *iommu;
	int ret;

	if (!check_device(dev))
		return -EINVAL;

	dev_data = dev_iommu_priv_get(dev);
	dev_data->defer_attach = false;

	iommu = amd_iommu_rlookup_table[dev_data->devid];
	if (!iommu)
		return -EINVAL;

	if (dev_data->domain)
		detach_device(dev);

	ret = attach_device(dev, domain);

#ifdef CONFIG_IRQ_REMAP
	if (AMD_IOMMU_GUEST_IR_VAPIC(amd_iommu_guest_ir)) {
		if (dom->type == IOMMU_DOMAIN_UNMANAGED)
			dev_data->use_vapic = 1;
		else
			dev_data->use_vapic = 0;
	}
#endif

	iommu_completion_wait(iommu);

	return ret;
}

static int amd_iommu_map(struct iommu_domain *dom, unsigned long iova,
			 phys_addr_t paddr, size_t page_size, int iommu_prot,
			 gfp_t gfp)
{
	struct protection_domain *domain = to_pdomain(dom);
	struct domain_pgtable pgtable;
	int prot = 0;
	int ret;

	amd_iommu_domain_get_pgtable(domain, &pgtable);
	if (pgtable.mode == PAGE_MODE_NONE)
		return -EINVAL;

	if (iommu_prot & IOMMU_READ)
		prot |= IOMMU_PROT_IR;
	if (iommu_prot & IOMMU_WRITE)
		prot |= IOMMU_PROT_IW;

	ret = iommu_map_page(domain, iova, paddr, page_size, prot, gfp);

	domain_flush_np_cache(domain, iova, page_size);

	return ret;
}

static size_t amd_iommu_unmap(struct iommu_domain *dom, unsigned long iova,
			      size_t page_size,
			      struct iommu_iotlb_gather *gather)
{
	struct protection_domain *domain = to_pdomain(dom);
	struct domain_pgtable pgtable;

	amd_iommu_domain_get_pgtable(domain, &pgtable);
	if (pgtable.mode == PAGE_MODE_NONE)
		return 0;

	return iommu_unmap_page(domain, iova, page_size);
}

static phys_addr_t amd_iommu_iova_to_phys(struct iommu_domain *dom,
					  dma_addr_t iova)
{
	struct protection_domain *domain = to_pdomain(dom);
	unsigned long offset_mask, pte_pgsize;
	struct domain_pgtable pgtable;
	u64 *pte, __pte;

	amd_iommu_domain_get_pgtable(domain, &pgtable);
	if (pgtable.mode == PAGE_MODE_NONE)
		return iova;

	pte = fetch_pte(domain, iova, &pte_pgsize);

	if (!pte || !IOMMU_PTE_PRESENT(*pte))
		return 0;

	offset_mask = pte_pgsize - 1;
	__pte	    = __sme_clr(*pte & PM_ADDR_MASK);

	return (__pte & ~offset_mask) | (iova & offset_mask);
}

static bool amd_iommu_capable(enum iommu_cap cap)
{
	switch (cap) {
	case IOMMU_CAP_CACHE_COHERENCY:
		return true;
	case IOMMU_CAP_INTR_REMAP:
		return (irq_remapping_enabled == 1);
	case IOMMU_CAP_NOEXEC:
		return false;
	default:
		break;
	}

	return false;
}

static void amd_iommu_get_resv_regions(struct device *dev,
				       struct list_head *head)
{
	struct iommu_resv_region *region;
	struct unity_map_entry *entry;
	int devid;

	devid = get_device_id(dev);
	if (devid < 0)
		return;

	list_for_each_entry(entry, &amd_iommu_unity_map, list) {
		int type, prot = 0;
		size_t length;

		if (devid < entry->devid_start || devid > entry->devid_end)
			continue;

		type   = IOMMU_RESV_DIRECT;
		length = entry->address_end - entry->address_start;
		if (entry->prot & IOMMU_PROT_IR)
			prot |= IOMMU_READ;
		if (entry->prot & IOMMU_PROT_IW)
			prot |= IOMMU_WRITE;
		if (entry->prot & IOMMU_UNITY_MAP_FLAG_EXCL_RANGE)
			/* Exclusion range */
			type = IOMMU_RESV_RESERVED;

		region = iommu_alloc_resv_region(entry->address_start,
						 length, prot, type);
		if (!region) {
			dev_err(dev, "Out of memory allocating dm-regions\n");
			return;
		}
		list_add_tail(&region->list, head);
	}

	region = iommu_alloc_resv_region(MSI_RANGE_START,
					 MSI_RANGE_END - MSI_RANGE_START + 1,
					 0, IOMMU_RESV_MSI);
	if (!region)
		return;
	list_add_tail(&region->list, head);

	region = iommu_alloc_resv_region(HT_RANGE_START,
					 HT_RANGE_END - HT_RANGE_START + 1,
					 0, IOMMU_RESV_RESERVED);
	if (!region)
		return;
	list_add_tail(&region->list, head);
}

bool amd_iommu_is_attach_deferred(struct iommu_domain *domain,
				  struct device *dev)
{
	struct iommu_dev_data *dev_data = dev_iommu_priv_get(dev);

	return dev_data->defer_attach;
}
EXPORT_SYMBOL_GPL(amd_iommu_is_attach_deferred);

static void amd_iommu_flush_iotlb_all(struct iommu_domain *domain)
{
	struct protection_domain *dom = to_pdomain(domain);
	unsigned long flags;

	spin_lock_irqsave(&dom->lock, flags);
	domain_flush_tlb_pde(dom);
	domain_flush_complete(dom);
	spin_unlock_irqrestore(&dom->lock, flags);
}

static void amd_iommu_iotlb_sync(struct iommu_domain *domain,
				 struct iommu_iotlb_gather *gather)
{
	amd_iommu_flush_iotlb_all(domain);
}

static int amd_iommu_def_domain_type(struct device *dev)
{
	struct iommu_dev_data *dev_data;

<<<<<<< HEAD
	dev_data = get_dev_data(dev);
=======
	dev_data = dev_iommu_priv_get(dev);
>>>>>>> 431275af
	if (!dev_data)
		return 0;

	if (dev_data->iommu_v2)
		return IOMMU_DOMAIN_IDENTITY;

	return 0;
}

const struct iommu_ops amd_iommu_ops = {
	.capable = amd_iommu_capable,
	.domain_alloc = amd_iommu_domain_alloc,
	.domain_free  = amd_iommu_domain_free,
	.attach_dev = amd_iommu_attach_device,
	.detach_dev = amd_iommu_detach_device,
	.map = amd_iommu_map,
	.unmap = amd_iommu_unmap,
	.iova_to_phys = amd_iommu_iova_to_phys,
	.probe_device = amd_iommu_probe_device,
	.release_device = amd_iommu_release_device,
	.probe_finalize = amd_iommu_probe_finalize,
	.device_group = amd_iommu_device_group,
	.domain_get_attr = amd_iommu_domain_get_attr,
	.get_resv_regions = amd_iommu_get_resv_regions,
	.put_resv_regions = generic_iommu_put_resv_regions,
	.is_attach_deferred = amd_iommu_is_attach_deferred,
	.pgsize_bitmap	= AMD_IOMMU_PGSIZES,
	.flush_iotlb_all = amd_iommu_flush_iotlb_all,
	.iotlb_sync = amd_iommu_iotlb_sync,
	.def_domain_type = amd_iommu_def_domain_type,
};

/*****************************************************************************
 *
 * The next functions do a basic initialization of IOMMU for pass through
 * mode
 *
 * In passthrough mode the IOMMU is initialized and enabled but not used for
 * DMA-API translation.
 *
 *****************************************************************************/

/* IOMMUv2 specific functions */
int amd_iommu_register_ppr_notifier(struct notifier_block *nb)
{
	return atomic_notifier_chain_register(&ppr_notifier, nb);
}
EXPORT_SYMBOL(amd_iommu_register_ppr_notifier);

int amd_iommu_unregister_ppr_notifier(struct notifier_block *nb)
{
	return atomic_notifier_chain_unregister(&ppr_notifier, nb);
}
EXPORT_SYMBOL(amd_iommu_unregister_ppr_notifier);

void amd_iommu_domain_direct_map(struct iommu_domain *dom)
{
	struct protection_domain *domain = to_pdomain(dom);
	struct domain_pgtable pgtable;
	unsigned long flags;

	spin_lock_irqsave(&domain->lock, flags);

	/* First save pgtable configuration*/
	amd_iommu_domain_get_pgtable(domain, &pgtable);

	/* Update data structure */
	atomic64_set(&domain->pt_root, 0);

	/* Make changes visible to IOMMUs */
	update_domain(domain);

	/* Page-table is not visible to IOMMU anymore, so free it */
	free_pagetable(&pgtable);

	spin_unlock_irqrestore(&domain->lock, flags);
}
EXPORT_SYMBOL(amd_iommu_domain_direct_map);

int amd_iommu_domain_enable_v2(struct iommu_domain *dom, int pasids)
{
	struct protection_domain *domain = to_pdomain(dom);
	unsigned long flags;
	int levels, ret;

	if (pasids <= 0 || pasids > (PASID_MASK + 1))
		return -EINVAL;

	/* Number of GCR3 table levels required */
	for (levels = 0; (pasids - 1) & ~0x1ff; pasids >>= 9)
		levels += 1;

	if (levels > amd_iommu_max_glx_val)
		return -EINVAL;

	spin_lock_irqsave(&domain->lock, flags);

	/*
	 * Save us all sanity checks whether devices already in the
	 * domain support IOMMUv2. Just force that the domain has no
	 * devices attached when it is switched into IOMMUv2 mode.
	 */
	ret = -EBUSY;
	if (domain->dev_cnt > 0 || domain->flags & PD_IOMMUV2_MASK)
		goto out;

	ret = -ENOMEM;
	domain->gcr3_tbl = (void *)get_zeroed_page(GFP_ATOMIC);
	if (domain->gcr3_tbl == NULL)
		goto out;

	domain->glx      = levels;
	domain->flags   |= PD_IOMMUV2_MASK;

	update_domain(domain);

	ret = 0;

out:
	spin_unlock_irqrestore(&domain->lock, flags);

	return ret;
}
EXPORT_SYMBOL(amd_iommu_domain_enable_v2);

static int __flush_pasid(struct protection_domain *domain, int pasid,
			 u64 address, bool size)
{
	struct iommu_dev_data *dev_data;
	struct iommu_cmd cmd;
	int i, ret;

	if (!(domain->flags & PD_IOMMUV2_MASK))
		return -EINVAL;

	build_inv_iommu_pasid(&cmd, domain->id, pasid, address, size);

	/*
	 * IOMMU TLB needs to be flushed before Device TLB to
	 * prevent device TLB refill from IOMMU TLB
	 */
	for (i = 0; i < amd_iommu_get_num_iommus(); ++i) {
		if (domain->dev_iommu[i] == 0)
			continue;

		ret = iommu_queue_command(amd_iommus[i], &cmd);
		if (ret != 0)
			goto out;
	}

	/* Wait until IOMMU TLB flushes are complete */
	domain_flush_complete(domain);

	/* Now flush device TLBs */
	list_for_each_entry(dev_data, &domain->dev_list, list) {
		struct amd_iommu *iommu;
		int qdep;

		/*
		   There might be non-IOMMUv2 capable devices in an IOMMUv2
		 * domain.
		 */
		if (!dev_data->ats.enabled)
			continue;

		qdep  = dev_data->ats.qdep;
		iommu = amd_iommu_rlookup_table[dev_data->devid];

		build_inv_iotlb_pasid(&cmd, dev_data->devid, pasid,
				      qdep, address, size);

		ret = iommu_queue_command(iommu, &cmd);
		if (ret != 0)
			goto out;
	}

	/* Wait until all device TLBs are flushed */
	domain_flush_complete(domain);

	ret = 0;

out:

	return ret;
}

static int __amd_iommu_flush_page(struct protection_domain *domain, int pasid,
				  u64 address)
{
	return __flush_pasid(domain, pasid, address, false);
}

int amd_iommu_flush_page(struct iommu_domain *dom, int pasid,
			 u64 address)
{
	struct protection_domain *domain = to_pdomain(dom);
	unsigned long flags;
	int ret;

	spin_lock_irqsave(&domain->lock, flags);
	ret = __amd_iommu_flush_page(domain, pasid, address);
	spin_unlock_irqrestore(&domain->lock, flags);

	return ret;
}
EXPORT_SYMBOL(amd_iommu_flush_page);

static int __amd_iommu_flush_tlb(struct protection_domain *domain, int pasid)
{
	return __flush_pasid(domain, pasid, CMD_INV_IOMMU_ALL_PAGES_ADDRESS,
			     true);
}

int amd_iommu_flush_tlb(struct iommu_domain *dom, int pasid)
{
	struct protection_domain *domain = to_pdomain(dom);
	unsigned long flags;
	int ret;

	spin_lock_irqsave(&domain->lock, flags);
	ret = __amd_iommu_flush_tlb(domain, pasid);
	spin_unlock_irqrestore(&domain->lock, flags);

	return ret;
}
EXPORT_SYMBOL(amd_iommu_flush_tlb);

static u64 *__get_gcr3_pte(u64 *root, int level, int pasid, bool alloc)
{
	int index;
	u64 *pte;

	while (true) {

		index = (pasid >> (9 * level)) & 0x1ff;
		pte   = &root[index];

		if (level == 0)
			break;

		if (!(*pte & GCR3_VALID)) {
			if (!alloc)
				return NULL;

			root = (void *)get_zeroed_page(GFP_ATOMIC);
			if (root == NULL)
				return NULL;

			*pte = iommu_virt_to_phys(root) | GCR3_VALID;
		}

		root = iommu_phys_to_virt(*pte & PAGE_MASK);

		level -= 1;
	}

	return pte;
}

static int __set_gcr3(struct protection_domain *domain, int pasid,
		      unsigned long cr3)
{
	struct domain_pgtable pgtable;
	u64 *pte;

	amd_iommu_domain_get_pgtable(domain, &pgtable);
	if (pgtable.mode != PAGE_MODE_NONE)
		return -EINVAL;

	pte = __get_gcr3_pte(domain->gcr3_tbl, domain->glx, pasid, true);
	if (pte == NULL)
		return -ENOMEM;

	*pte = (cr3 & PAGE_MASK) | GCR3_VALID;

	return __amd_iommu_flush_tlb(domain, pasid);
}

static int __clear_gcr3(struct protection_domain *domain, int pasid)
{
	struct domain_pgtable pgtable;
	u64 *pte;

	amd_iommu_domain_get_pgtable(domain, &pgtable);
	if (pgtable.mode != PAGE_MODE_NONE)
		return -EINVAL;

	pte = __get_gcr3_pte(domain->gcr3_tbl, domain->glx, pasid, false);
	if (pte == NULL)
		return 0;

	*pte = 0;

	return __amd_iommu_flush_tlb(domain, pasid);
}

int amd_iommu_domain_set_gcr3(struct iommu_domain *dom, int pasid,
			      unsigned long cr3)
{
	struct protection_domain *domain = to_pdomain(dom);
	unsigned long flags;
	int ret;

	spin_lock_irqsave(&domain->lock, flags);
	ret = __set_gcr3(domain, pasid, cr3);
	spin_unlock_irqrestore(&domain->lock, flags);

	return ret;
}
EXPORT_SYMBOL(amd_iommu_domain_set_gcr3);

int amd_iommu_domain_clear_gcr3(struct iommu_domain *dom, int pasid)
{
	struct protection_domain *domain = to_pdomain(dom);
	unsigned long flags;
	int ret;

	spin_lock_irqsave(&domain->lock, flags);
	ret = __clear_gcr3(domain, pasid);
	spin_unlock_irqrestore(&domain->lock, flags);

	return ret;
}
EXPORT_SYMBOL(amd_iommu_domain_clear_gcr3);

int amd_iommu_complete_ppr(struct pci_dev *pdev, int pasid,
			   int status, int tag)
{
	struct iommu_dev_data *dev_data;
	struct amd_iommu *iommu;
	struct iommu_cmd cmd;

	dev_data = dev_iommu_priv_get(&pdev->dev);
	iommu    = amd_iommu_rlookup_table[dev_data->devid];

	build_complete_ppr(&cmd, dev_data->devid, pasid, status,
			   tag, dev_data->pri_tlp);

	return iommu_queue_command(iommu, &cmd);
}
EXPORT_SYMBOL(amd_iommu_complete_ppr);

struct iommu_domain *amd_iommu_get_v2_domain(struct pci_dev *pdev)
{
	struct protection_domain *pdomain;
	struct iommu_dev_data *dev_data;
	struct device *dev = &pdev->dev;
	struct iommu_domain *io_domain;

	if (!check_device(dev))
		return NULL;

	dev_data  = dev_iommu_priv_get(&pdev->dev);
	pdomain   = dev_data->domain;
	io_domain = iommu_get_domain_for_dev(dev);

	if (pdomain == NULL && dev_data->defer_attach) {
		dev_data->defer_attach = false;
		pdomain = to_pdomain(io_domain);
		attach_device(dev, pdomain);
	}

	if (pdomain == NULL)
		return NULL;

	if (io_domain->type != IOMMU_DOMAIN_DMA)
		return NULL;

	/* Only return IOMMUv2 domains */
	if (!(pdomain->flags & PD_IOMMUV2_MASK))
		return NULL;

	return &pdomain->domain;
}
EXPORT_SYMBOL(amd_iommu_get_v2_domain);

void amd_iommu_enable_device_erratum(struct pci_dev *pdev, u32 erratum)
{
	struct iommu_dev_data *dev_data;

	if (!amd_iommu_v2_supported())
		return;

	dev_data = dev_iommu_priv_get(&pdev->dev);
	dev_data->errata |= (1 << erratum);
}
EXPORT_SYMBOL(amd_iommu_enable_device_erratum);

int amd_iommu_device_info(struct pci_dev *pdev,
                          struct amd_iommu_device_info *info)
{
	int max_pasids;
	int pos;

	if (pdev == NULL || info == NULL)
		return -EINVAL;

	if (!amd_iommu_v2_supported())
		return -EINVAL;

	memset(info, 0, sizeof(*info));

	if (pci_ats_supported(pdev))
		info->flags |= AMD_IOMMU_DEVICE_FLAG_ATS_SUP;

	pos = pci_find_ext_capability(pdev, PCI_EXT_CAP_ID_PRI);
	if (pos)
		info->flags |= AMD_IOMMU_DEVICE_FLAG_PRI_SUP;

	pos = pci_find_ext_capability(pdev, PCI_EXT_CAP_ID_PASID);
	if (pos) {
		int features;

		max_pasids = 1 << (9 * (amd_iommu_max_glx_val + 1));
		max_pasids = min(max_pasids, (1 << 20));

		info->flags |= AMD_IOMMU_DEVICE_FLAG_PASID_SUP;
		info->max_pasids = min(pci_max_pasids(pdev), max_pasids);

		features = pci_pasid_features(pdev);
		if (features & PCI_PASID_CAP_EXEC)
			info->flags |= AMD_IOMMU_DEVICE_FLAG_EXEC_SUP;
		if (features & PCI_PASID_CAP_PRIV)
			info->flags |= AMD_IOMMU_DEVICE_FLAG_PRIV_SUP;
	}

	return 0;
}
EXPORT_SYMBOL(amd_iommu_device_info);

#ifdef CONFIG_IRQ_REMAP

/*****************************************************************************
 *
 * Interrupt Remapping Implementation
 *
 *****************************************************************************/

static struct irq_chip amd_ir_chip;
static DEFINE_SPINLOCK(iommu_table_lock);

static void set_dte_irq_entry(u16 devid, struct irq_remap_table *table)
{
	u64 dte;

	dte	= amd_iommu_dev_table[devid].data[2];
	dte	&= ~DTE_IRQ_PHYS_ADDR_MASK;
	dte	|= iommu_virt_to_phys(table->table);
	dte	|= DTE_IRQ_REMAP_INTCTL;
	dte	|= DTE_IRQ_TABLE_LEN;
	dte	|= DTE_IRQ_REMAP_ENABLE;

	amd_iommu_dev_table[devid].data[2] = dte;
}

static struct irq_remap_table *get_irq_table(u16 devid)
{
	struct irq_remap_table *table;

	if (WARN_ONCE(!amd_iommu_rlookup_table[devid],
		      "%s: no iommu for devid %x\n", __func__, devid))
		return NULL;

	table = irq_lookup_table[devid];
	if (WARN_ONCE(!table, "%s: no table for devid %x\n", __func__, devid))
		return NULL;

	return table;
}

static struct irq_remap_table *__alloc_irq_table(void)
{
	struct irq_remap_table *table;

	table = kzalloc(sizeof(*table), GFP_KERNEL);
	if (!table)
		return NULL;

	table->table = kmem_cache_alloc(amd_iommu_irq_cache, GFP_KERNEL);
	if (!table->table) {
		kfree(table);
		return NULL;
	}
	raw_spin_lock_init(&table->lock);

	if (!AMD_IOMMU_GUEST_IR_GA(amd_iommu_guest_ir))
		memset(table->table, 0,
		       MAX_IRQS_PER_TABLE * sizeof(u32));
	else
		memset(table->table, 0,
		       (MAX_IRQS_PER_TABLE * (sizeof(u64) * 2)));
	return table;
}

static void set_remap_table_entry(struct amd_iommu *iommu, u16 devid,
				  struct irq_remap_table *table)
{
	irq_lookup_table[devid] = table;
	set_dte_irq_entry(devid, table);
	iommu_flush_dte(iommu, devid);
}

static int set_remap_table_entry_alias(struct pci_dev *pdev, u16 alias,
				       void *data)
{
	struct irq_remap_table *table = data;

	irq_lookup_table[alias] = table;
	set_dte_irq_entry(alias, table);

	iommu_flush_dte(amd_iommu_rlookup_table[alias], alias);

	return 0;
}

static struct irq_remap_table *alloc_irq_table(u16 devid, struct pci_dev *pdev)
{
	struct irq_remap_table *table = NULL;
	struct irq_remap_table *new_table = NULL;
	struct amd_iommu *iommu;
	unsigned long flags;
	u16 alias;

	spin_lock_irqsave(&iommu_table_lock, flags);

	iommu = amd_iommu_rlookup_table[devid];
	if (!iommu)
		goto out_unlock;

	table = irq_lookup_table[devid];
	if (table)
		goto out_unlock;

	alias = amd_iommu_alias_table[devid];
	table = irq_lookup_table[alias];
	if (table) {
		set_remap_table_entry(iommu, devid, table);
		goto out_wait;
	}
	spin_unlock_irqrestore(&iommu_table_lock, flags);

	/* Nothing there yet, allocate new irq remapping table */
	new_table = __alloc_irq_table();
	if (!new_table)
		return NULL;

	spin_lock_irqsave(&iommu_table_lock, flags);

	table = irq_lookup_table[devid];
	if (table)
		goto out_unlock;

	table = irq_lookup_table[alias];
	if (table) {
		set_remap_table_entry(iommu, devid, table);
		goto out_wait;
	}

	table = new_table;
	new_table = NULL;

	if (pdev)
		pci_for_each_dma_alias(pdev, set_remap_table_entry_alias,
				       table);
	else
		set_remap_table_entry(iommu, devid, table);

	if (devid != alias)
		set_remap_table_entry(iommu, alias, table);

out_wait:
	iommu_completion_wait(iommu);

out_unlock:
	spin_unlock_irqrestore(&iommu_table_lock, flags);

	if (new_table) {
		kmem_cache_free(amd_iommu_irq_cache, new_table->table);
		kfree(new_table);
	}
	return table;
}

static int alloc_irq_index(u16 devid, int count, bool align,
			   struct pci_dev *pdev)
{
	struct irq_remap_table *table;
	int index, c, alignment = 1;
	unsigned long flags;
	struct amd_iommu *iommu = amd_iommu_rlookup_table[devid];

	if (!iommu)
		return -ENODEV;

	table = alloc_irq_table(devid, pdev);
	if (!table)
		return -ENODEV;

	if (align)
		alignment = roundup_pow_of_two(count);

	raw_spin_lock_irqsave(&table->lock, flags);

	/* Scan table for free entries */
	for (index = ALIGN(table->min_index, alignment), c = 0;
	     index < MAX_IRQS_PER_TABLE;) {
		if (!iommu->irte_ops->is_allocated(table, index)) {
			c += 1;
		} else {
			c     = 0;
			index = ALIGN(index + 1, alignment);
			continue;
		}

		if (c == count)	{
			for (; c != 0; --c)
				iommu->irte_ops->set_allocated(table, index - c + 1);

			index -= count - 1;
			goto out;
		}

		index++;
	}

	index = -ENOSPC;

out:
	raw_spin_unlock_irqrestore(&table->lock, flags);

	return index;
}

static int modify_irte_ga(u16 devid, int index, struct irte_ga *irte,
			  struct amd_ir_data *data)
{
	struct irq_remap_table *table;
	struct amd_iommu *iommu;
	unsigned long flags;
	struct irte_ga *entry;

	iommu = amd_iommu_rlookup_table[devid];
	if (iommu == NULL)
		return -EINVAL;

	table = get_irq_table(devid);
	if (!table)
		return -ENOMEM;

	raw_spin_lock_irqsave(&table->lock, flags);

	entry = (struct irte_ga *)table->table;
	entry = &entry[index];
	entry->lo.fields_remap.valid = 0;
	entry->hi.val = irte->hi.val;
	entry->lo.val = irte->lo.val;
	entry->lo.fields_remap.valid = 1;
	if (data)
		data->ref = entry;

	raw_spin_unlock_irqrestore(&table->lock, flags);

	iommu_flush_irt(iommu, devid);
	iommu_completion_wait(iommu);

	return 0;
}

static int modify_irte(u16 devid, int index, union irte *irte)
{
	struct irq_remap_table *table;
	struct amd_iommu *iommu;
	unsigned long flags;

	iommu = amd_iommu_rlookup_table[devid];
	if (iommu == NULL)
		return -EINVAL;

	table = get_irq_table(devid);
	if (!table)
		return -ENOMEM;

	raw_spin_lock_irqsave(&table->lock, flags);
	table->table[index] = irte->val;
	raw_spin_unlock_irqrestore(&table->lock, flags);

	iommu_flush_irt(iommu, devid);
	iommu_completion_wait(iommu);

	return 0;
}

static void free_irte(u16 devid, int index)
{
	struct irq_remap_table *table;
	struct amd_iommu *iommu;
	unsigned long flags;

	iommu = amd_iommu_rlookup_table[devid];
	if (iommu == NULL)
		return;

	table = get_irq_table(devid);
	if (!table)
		return;

	raw_spin_lock_irqsave(&table->lock, flags);
	iommu->irte_ops->clear_allocated(table, index);
	raw_spin_unlock_irqrestore(&table->lock, flags);

	iommu_flush_irt(iommu, devid);
	iommu_completion_wait(iommu);
}

static void irte_prepare(void *entry,
			 u32 delivery_mode, u32 dest_mode,
			 u8 vector, u32 dest_apicid, int devid)
{
	union irte *irte = (union irte *) entry;

	irte->val                = 0;
	irte->fields.vector      = vector;
	irte->fields.int_type    = delivery_mode;
	irte->fields.destination = dest_apicid;
	irte->fields.dm          = dest_mode;
	irte->fields.valid       = 1;
}

static void irte_ga_prepare(void *entry,
			    u32 delivery_mode, u32 dest_mode,
			    u8 vector, u32 dest_apicid, int devid)
{
	struct irte_ga *irte = (struct irte_ga *) entry;

	irte->lo.val                      = 0;
	irte->hi.val                      = 0;
	irte->lo.fields_remap.int_type    = delivery_mode;
	irte->lo.fields_remap.dm          = dest_mode;
	irte->hi.fields.vector            = vector;
	irte->lo.fields_remap.destination = APICID_TO_IRTE_DEST_LO(dest_apicid);
	irte->hi.fields.destination       = APICID_TO_IRTE_DEST_HI(dest_apicid);
	irte->lo.fields_remap.valid       = 1;
}

static void irte_activate(void *entry, u16 devid, u16 index)
{
	union irte *irte = (union irte *) entry;

	irte->fields.valid = 1;
	modify_irte(devid, index, irte);
}

static void irte_ga_activate(void *entry, u16 devid, u16 index)
{
	struct irte_ga *irte = (struct irte_ga *) entry;

	irte->lo.fields_remap.valid = 1;
	modify_irte_ga(devid, index, irte, NULL);
}

static void irte_deactivate(void *entry, u16 devid, u16 index)
{
	union irte *irte = (union irte *) entry;

	irte->fields.valid = 0;
	modify_irte(devid, index, irte);
}

static void irte_ga_deactivate(void *entry, u16 devid, u16 index)
{
	struct irte_ga *irte = (struct irte_ga *) entry;

	irte->lo.fields_remap.valid = 0;
	modify_irte_ga(devid, index, irte, NULL);
}

static void irte_set_affinity(void *entry, u16 devid, u16 index,
			      u8 vector, u32 dest_apicid)
{
	union irte *irte = (union irte *) entry;

	irte->fields.vector = vector;
	irte->fields.destination = dest_apicid;
	modify_irte(devid, index, irte);
}

static void irte_ga_set_affinity(void *entry, u16 devid, u16 index,
				 u8 vector, u32 dest_apicid)
{
	struct irte_ga *irte = (struct irte_ga *) entry;

	if (!irte->lo.fields_remap.guest_mode) {
		irte->hi.fields.vector = vector;
		irte->lo.fields_remap.destination =
					APICID_TO_IRTE_DEST_LO(dest_apicid);
		irte->hi.fields.destination =
					APICID_TO_IRTE_DEST_HI(dest_apicid);
		modify_irte_ga(devid, index, irte, NULL);
	}
}

#define IRTE_ALLOCATED (~1U)
static void irte_set_allocated(struct irq_remap_table *table, int index)
{
	table->table[index] = IRTE_ALLOCATED;
}

static void irte_ga_set_allocated(struct irq_remap_table *table, int index)
{
	struct irte_ga *ptr = (struct irte_ga *)table->table;
	struct irte_ga *irte = &ptr[index];

	memset(&irte->lo.val, 0, sizeof(u64));
	memset(&irte->hi.val, 0, sizeof(u64));
	irte->hi.fields.vector = 0xff;
}

static bool irte_is_allocated(struct irq_remap_table *table, int index)
{
	union irte *ptr = (union irte *)table->table;
	union irte *irte = &ptr[index];

	return irte->val != 0;
}

static bool irte_ga_is_allocated(struct irq_remap_table *table, int index)
{
	struct irte_ga *ptr = (struct irte_ga *)table->table;
	struct irte_ga *irte = &ptr[index];

	return irte->hi.fields.vector != 0;
}

static void irte_clear_allocated(struct irq_remap_table *table, int index)
{
	table->table[index] = 0;
}

static void irte_ga_clear_allocated(struct irq_remap_table *table, int index)
{
	struct irte_ga *ptr = (struct irte_ga *)table->table;
	struct irte_ga *irte = &ptr[index];

	memset(&irte->lo.val, 0, sizeof(u64));
	memset(&irte->hi.val, 0, sizeof(u64));
}

static int get_devid(struct irq_alloc_info *info)
{
	int devid = -1;

	switch (info->type) {
	case X86_IRQ_ALLOC_TYPE_IOAPIC:
		devid     = get_ioapic_devid(info->ioapic_id);
		break;
	case X86_IRQ_ALLOC_TYPE_HPET:
		devid     = get_hpet_devid(info->hpet_id);
		break;
	case X86_IRQ_ALLOC_TYPE_MSI:
	case X86_IRQ_ALLOC_TYPE_MSIX:
		devid = get_device_id(&info->msi_dev->dev);
		break;
	default:
		BUG_ON(1);
		break;
	}

	return devid;
}

static struct irq_domain *get_ir_irq_domain(struct irq_alloc_info *info)
{
	struct amd_iommu *iommu;
	int devid;

	if (!info)
		return NULL;

	devid = get_devid(info);
	if (devid >= 0) {
		iommu = amd_iommu_rlookup_table[devid];
		if (iommu)
			return iommu->ir_domain;
	}

	return NULL;
}

static struct irq_domain *get_irq_domain(struct irq_alloc_info *info)
{
	struct amd_iommu *iommu;
	int devid;

	if (!info)
		return NULL;

	switch (info->type) {
	case X86_IRQ_ALLOC_TYPE_MSI:
	case X86_IRQ_ALLOC_TYPE_MSIX:
		devid = get_device_id(&info->msi_dev->dev);
		if (devid < 0)
			return NULL;

		iommu = amd_iommu_rlookup_table[devid];
		if (iommu)
			return iommu->msi_domain;
		break;
	default:
		break;
	}

	return NULL;
}

struct irq_remap_ops amd_iommu_irq_ops = {
	.prepare		= amd_iommu_prepare,
	.enable			= amd_iommu_enable,
	.disable		= amd_iommu_disable,
	.reenable		= amd_iommu_reenable,
	.enable_faulting	= amd_iommu_enable_faulting,
	.get_ir_irq_domain	= get_ir_irq_domain,
	.get_irq_domain		= get_irq_domain,
};

static void irq_remapping_prepare_irte(struct amd_ir_data *data,
				       struct irq_cfg *irq_cfg,
				       struct irq_alloc_info *info,
				       int devid, int index, int sub_handle)
{
	struct irq_2_irte *irte_info = &data->irq_2_irte;
	struct msi_msg *msg = &data->msi_entry;
	struct IO_APIC_route_entry *entry;
	struct amd_iommu *iommu = amd_iommu_rlookup_table[devid];

	if (!iommu)
		return;

	data->irq_2_irte.devid = devid;
	data->irq_2_irte.index = index + sub_handle;
	iommu->irte_ops->prepare(data->entry, apic->irq_delivery_mode,
				 apic->irq_dest_mode, irq_cfg->vector,
				 irq_cfg->dest_apicid, devid);

	switch (info->type) {
	case X86_IRQ_ALLOC_TYPE_IOAPIC:
		/* Setup IOAPIC entry */
		entry = info->ioapic_entry;
		info->ioapic_entry = NULL;
		memset(entry, 0, sizeof(*entry));
		entry->vector        = index;
		entry->mask          = 0;
		entry->trigger       = info->ioapic_trigger;
		entry->polarity      = info->ioapic_polarity;
		/* Mask level triggered irqs. */
		if (info->ioapic_trigger)
			entry->mask = 1;
		break;

	case X86_IRQ_ALLOC_TYPE_HPET:
	case X86_IRQ_ALLOC_TYPE_MSI:
	case X86_IRQ_ALLOC_TYPE_MSIX:
		msg->address_hi = MSI_ADDR_BASE_HI;
		msg->address_lo = MSI_ADDR_BASE_LO;
		msg->data = irte_info->index;
		break;

	default:
		BUG_ON(1);
		break;
	}
}

struct amd_irte_ops irte_32_ops = {
	.prepare = irte_prepare,
	.activate = irte_activate,
	.deactivate = irte_deactivate,
	.set_affinity = irte_set_affinity,
	.set_allocated = irte_set_allocated,
	.is_allocated = irte_is_allocated,
	.clear_allocated = irte_clear_allocated,
};

struct amd_irte_ops irte_128_ops = {
	.prepare = irte_ga_prepare,
	.activate = irte_ga_activate,
	.deactivate = irte_ga_deactivate,
	.set_affinity = irte_ga_set_affinity,
	.set_allocated = irte_ga_set_allocated,
	.is_allocated = irte_ga_is_allocated,
	.clear_allocated = irte_ga_clear_allocated,
};

static int irq_remapping_alloc(struct irq_domain *domain, unsigned int virq,
			       unsigned int nr_irqs, void *arg)
{
	struct irq_alloc_info *info = arg;
	struct irq_data *irq_data;
	struct amd_ir_data *data = NULL;
	struct irq_cfg *cfg;
	int i, ret, devid;
	int index;

	if (!info)
		return -EINVAL;
	if (nr_irqs > 1 && info->type != X86_IRQ_ALLOC_TYPE_MSI &&
	    info->type != X86_IRQ_ALLOC_TYPE_MSIX)
		return -EINVAL;

	/*
	 * With IRQ remapping enabled, don't need contiguous CPU vectors
	 * to support multiple MSI interrupts.
	 */
	if (info->type == X86_IRQ_ALLOC_TYPE_MSI)
		info->flags &= ~X86_IRQ_ALLOC_CONTIGUOUS_VECTORS;

	devid = get_devid(info);
	if (devid < 0)
		return -EINVAL;

	ret = irq_domain_alloc_irqs_parent(domain, virq, nr_irqs, arg);
	if (ret < 0)
		return ret;

	if (info->type == X86_IRQ_ALLOC_TYPE_IOAPIC) {
		struct irq_remap_table *table;
		struct amd_iommu *iommu;

		table = alloc_irq_table(devid, NULL);
		if (table) {
			if (!table->min_index) {
				/*
				 * Keep the first 32 indexes free for IOAPIC
				 * interrupts.
				 */
				table->min_index = 32;
				iommu = amd_iommu_rlookup_table[devid];
				for (i = 0; i < 32; ++i)
					iommu->irte_ops->set_allocated(table, i);
			}
			WARN_ON(table->min_index != 32);
			index = info->ioapic_pin;
		} else {
			index = -ENOMEM;
		}
	} else if (info->type == X86_IRQ_ALLOC_TYPE_MSI ||
		   info->type == X86_IRQ_ALLOC_TYPE_MSIX) {
		bool align = (info->type == X86_IRQ_ALLOC_TYPE_MSI);

		index = alloc_irq_index(devid, nr_irqs, align, info->msi_dev);
	} else {
		index = alloc_irq_index(devid, nr_irqs, false, NULL);
	}

	if (index < 0) {
		pr_warn("Failed to allocate IRTE\n");
		ret = index;
		goto out_free_parent;
	}

	for (i = 0; i < nr_irqs; i++) {
		irq_data = irq_domain_get_irq_data(domain, virq + i);
		cfg = irqd_cfg(irq_data);
		if (!irq_data || !cfg) {
			ret = -EINVAL;
			goto out_free_data;
		}

		ret = -ENOMEM;
		data = kzalloc(sizeof(*data), GFP_KERNEL);
		if (!data)
			goto out_free_data;

		if (!AMD_IOMMU_GUEST_IR_GA(amd_iommu_guest_ir))
			data->entry = kzalloc(sizeof(union irte), GFP_KERNEL);
		else
			data->entry = kzalloc(sizeof(struct irte_ga),
						     GFP_KERNEL);
		if (!data->entry) {
			kfree(data);
			goto out_free_data;
		}

		irq_data->hwirq = (devid << 16) + i;
		irq_data->chip_data = data;
		irq_data->chip = &amd_ir_chip;
		irq_remapping_prepare_irte(data, cfg, info, devid, index, i);
		irq_set_status_flags(virq + i, IRQ_MOVE_PCNTXT);
	}

	return 0;

out_free_data:
	for (i--; i >= 0; i--) {
		irq_data = irq_domain_get_irq_data(domain, virq + i);
		if (irq_data)
			kfree(irq_data->chip_data);
	}
	for (i = 0; i < nr_irqs; i++)
		free_irte(devid, index + i);
out_free_parent:
	irq_domain_free_irqs_common(domain, virq, nr_irqs);
	return ret;
}

static void irq_remapping_free(struct irq_domain *domain, unsigned int virq,
			       unsigned int nr_irqs)
{
	struct irq_2_irte *irte_info;
	struct irq_data *irq_data;
	struct amd_ir_data *data;
	int i;

	for (i = 0; i < nr_irqs; i++) {
		irq_data = irq_domain_get_irq_data(domain, virq  + i);
		if (irq_data && irq_data->chip_data) {
			data = irq_data->chip_data;
			irte_info = &data->irq_2_irte;
			free_irte(irte_info->devid, irte_info->index);
			kfree(data->entry);
			kfree(data);
		}
	}
	irq_domain_free_irqs_common(domain, virq, nr_irqs);
}

static void amd_ir_update_irte(struct irq_data *irqd, struct amd_iommu *iommu,
			       struct amd_ir_data *ir_data,
			       struct irq_2_irte *irte_info,
			       struct irq_cfg *cfg);

static int irq_remapping_activate(struct irq_domain *domain,
				  struct irq_data *irq_data, bool reserve)
{
	struct amd_ir_data *data = irq_data->chip_data;
	struct irq_2_irte *irte_info = &data->irq_2_irte;
	struct amd_iommu *iommu = amd_iommu_rlookup_table[irte_info->devid];
	struct irq_cfg *cfg = irqd_cfg(irq_data);

	if (!iommu)
		return 0;

	iommu->irte_ops->activate(data->entry, irte_info->devid,
				  irte_info->index);
	amd_ir_update_irte(irq_data, iommu, data, irte_info, cfg);
	return 0;
}

static void irq_remapping_deactivate(struct irq_domain *domain,
				     struct irq_data *irq_data)
{
	struct amd_ir_data *data = irq_data->chip_data;
	struct irq_2_irte *irte_info = &data->irq_2_irte;
	struct amd_iommu *iommu = amd_iommu_rlookup_table[irte_info->devid];

	if (iommu)
		iommu->irte_ops->deactivate(data->entry, irte_info->devid,
					    irte_info->index);
}

static const struct irq_domain_ops amd_ir_domain_ops = {
	.alloc = irq_remapping_alloc,
	.free = irq_remapping_free,
	.activate = irq_remapping_activate,
	.deactivate = irq_remapping_deactivate,
};

int amd_iommu_activate_guest_mode(void *data)
{
	struct amd_ir_data *ir_data = (struct amd_ir_data *)data;
	struct irte_ga *entry = (struct irte_ga *) ir_data->entry;

	if (!AMD_IOMMU_GUEST_IR_VAPIC(amd_iommu_guest_ir) ||
	    !entry || entry->lo.fields_vapic.guest_mode)
		return 0;

	entry->lo.val = 0;
	entry->hi.val = 0;

	entry->lo.fields_vapic.guest_mode  = 1;
	entry->lo.fields_vapic.ga_log_intr = 1;
	entry->hi.fields.ga_root_ptr       = ir_data->ga_root_ptr;
	entry->hi.fields.vector            = ir_data->ga_vector;
	entry->lo.fields_vapic.ga_tag      = ir_data->ga_tag;

	return modify_irte_ga(ir_data->irq_2_irte.devid,
			      ir_data->irq_2_irte.index, entry, ir_data);
}
EXPORT_SYMBOL(amd_iommu_activate_guest_mode);

int amd_iommu_deactivate_guest_mode(void *data)
{
	struct amd_ir_data *ir_data = (struct amd_ir_data *)data;
	struct irte_ga *entry = (struct irte_ga *) ir_data->entry;
	struct irq_cfg *cfg = ir_data->cfg;

	if (!AMD_IOMMU_GUEST_IR_VAPIC(amd_iommu_guest_ir) ||
	    !entry || !entry->lo.fields_vapic.guest_mode)
		return 0;

	entry->lo.val = 0;
	entry->hi.val = 0;

	entry->lo.fields_remap.dm          = apic->irq_dest_mode;
	entry->lo.fields_remap.int_type    = apic->irq_delivery_mode;
	entry->hi.fields.vector            = cfg->vector;
	entry->lo.fields_remap.destination =
				APICID_TO_IRTE_DEST_LO(cfg->dest_apicid);
	entry->hi.fields.destination =
				APICID_TO_IRTE_DEST_HI(cfg->dest_apicid);

	return modify_irte_ga(ir_data->irq_2_irte.devid,
			      ir_data->irq_2_irte.index, entry, ir_data);
}
EXPORT_SYMBOL(amd_iommu_deactivate_guest_mode);

static int amd_ir_set_vcpu_affinity(struct irq_data *data, void *vcpu_info)
{
	int ret;
	struct amd_iommu *iommu;
	struct amd_iommu_pi_data *pi_data = vcpu_info;
	struct vcpu_data *vcpu_pi_info = pi_data->vcpu_data;
	struct amd_ir_data *ir_data = data->chip_data;
	struct irq_2_irte *irte_info = &ir_data->irq_2_irte;
	struct iommu_dev_data *dev_data = search_dev_data(irte_info->devid);

	/* Note:
	 * This device has never been set up for guest mode.
	 * we should not modify the IRTE
	 */
	if (!dev_data || !dev_data->use_vapic)
		return 0;

	ir_data->cfg = irqd_cfg(data);
	pi_data->ir_data = ir_data;

	/* Note:
	 * SVM tries to set up for VAPIC mode, but we are in
	 * legacy mode. So, we force legacy mode instead.
	 */
	if (!AMD_IOMMU_GUEST_IR_VAPIC(amd_iommu_guest_ir)) {
		pr_debug("%s: Fall back to using intr legacy remap\n",
			 __func__);
		pi_data->is_guest_mode = false;
	}

	iommu = amd_iommu_rlookup_table[irte_info->devid];
	if (iommu == NULL)
		return -EINVAL;

	pi_data->prev_ga_tag = ir_data->cached_ga_tag;
	if (pi_data->is_guest_mode) {
		ir_data->ga_root_ptr = (pi_data->base >> 12);
		ir_data->ga_vector = vcpu_pi_info->vector;
		ir_data->ga_tag = pi_data->ga_tag;
		ret = amd_iommu_activate_guest_mode(ir_data);
		if (!ret)
			ir_data->cached_ga_tag = pi_data->ga_tag;
	} else {
		ret = amd_iommu_deactivate_guest_mode(ir_data);

		/*
		 * This communicates the ga_tag back to the caller
		 * so that it can do all the necessary clean up.
		 */
		if (!ret)
			ir_data->cached_ga_tag = 0;
	}

	return ret;
}


static void amd_ir_update_irte(struct irq_data *irqd, struct amd_iommu *iommu,
			       struct amd_ir_data *ir_data,
			       struct irq_2_irte *irte_info,
			       struct irq_cfg *cfg)
{

	/*
	 * Atomically updates the IRTE with the new destination, vector
	 * and flushes the interrupt entry cache.
	 */
	iommu->irte_ops->set_affinity(ir_data->entry, irte_info->devid,
				      irte_info->index, cfg->vector,
				      cfg->dest_apicid);
}

static int amd_ir_set_affinity(struct irq_data *data,
			       const struct cpumask *mask, bool force)
{
	struct amd_ir_data *ir_data = data->chip_data;
	struct irq_2_irte *irte_info = &ir_data->irq_2_irte;
	struct irq_cfg *cfg = irqd_cfg(data);
	struct irq_data *parent = data->parent_data;
	struct amd_iommu *iommu = amd_iommu_rlookup_table[irte_info->devid];
	int ret;

	if (!iommu)
		return -ENODEV;

	ret = parent->chip->irq_set_affinity(parent, mask, force);
	if (ret < 0 || ret == IRQ_SET_MASK_OK_DONE)
		return ret;

	amd_ir_update_irte(data, iommu, ir_data, irte_info, cfg);
	/*
	 * After this point, all the interrupts will start arriving
	 * at the new destination. So, time to cleanup the previous
	 * vector allocation.
	 */
	send_cleanup_vector(cfg);

	return IRQ_SET_MASK_OK_DONE;
}

static void ir_compose_msi_msg(struct irq_data *irq_data, struct msi_msg *msg)
{
	struct amd_ir_data *ir_data = irq_data->chip_data;

	*msg = ir_data->msi_entry;
}

static struct irq_chip amd_ir_chip = {
	.name			= "AMD-IR",
	.irq_ack		= apic_ack_irq,
	.irq_set_affinity	= amd_ir_set_affinity,
	.irq_set_vcpu_affinity	= amd_ir_set_vcpu_affinity,
	.irq_compose_msi_msg	= ir_compose_msi_msg,
};

int amd_iommu_create_irq_domain(struct amd_iommu *iommu)
{
	struct fwnode_handle *fn;

	fn = irq_domain_alloc_named_id_fwnode("AMD-IR", iommu->index);
	if (!fn)
		return -ENOMEM;
	iommu->ir_domain = irq_domain_create_tree(fn, &amd_ir_domain_ops, iommu);
	irq_domain_free_fwnode(fn);
	if (!iommu->ir_domain)
		return -ENOMEM;

	iommu->ir_domain->parent = arch_get_ir_parent_domain();
	iommu->msi_domain = arch_create_remap_msi_irq_domain(iommu->ir_domain,
							     "AMD-IR-MSI",
							     iommu->index);
	return 0;
}

int amd_iommu_update_ga(int cpu, bool is_run, void *data)
{
	unsigned long flags;
	struct amd_iommu *iommu;
	struct irq_remap_table *table;
	struct amd_ir_data *ir_data = (struct amd_ir_data *)data;
	int devid = ir_data->irq_2_irte.devid;
	struct irte_ga *entry = (struct irte_ga *) ir_data->entry;
	struct irte_ga *ref = (struct irte_ga *) ir_data->ref;

	if (!AMD_IOMMU_GUEST_IR_VAPIC(amd_iommu_guest_ir) ||
	    !ref || !entry || !entry->lo.fields_vapic.guest_mode)
		return 0;

	iommu = amd_iommu_rlookup_table[devid];
	if (!iommu)
		return -ENODEV;

	table = get_irq_table(devid);
	if (!table)
		return -ENODEV;

	raw_spin_lock_irqsave(&table->lock, flags);

	if (ref->lo.fields_vapic.guest_mode) {
		if (cpu >= 0) {
			ref->lo.fields_vapic.destination =
						APICID_TO_IRTE_DEST_LO(cpu);
			ref->hi.fields.destination =
						APICID_TO_IRTE_DEST_HI(cpu);
		}
		ref->lo.fields_vapic.is_run = is_run;
		barrier();
	}

	raw_spin_unlock_irqrestore(&table->lock, flags);

	iommu_flush_irt(iommu, devid);
	iommu_completion_wait(iommu);
	return 0;
}
EXPORT_SYMBOL(amd_iommu_update_ga);
#endif<|MERGE_RESOLUTION|>--- conflicted
+++ resolved
@@ -390,11 +390,7 @@
 		dev_data->iommu_v2 = iommu->is_iommu_v2;
 	}
 
-<<<<<<< HEAD
-	dev->archdata.iommu = dev_data;
-=======
 	dev_iommu_priv_set(dev, dev_data);
->>>>>>> 431275af
 
 	return 0;
 }
@@ -424,11 +420,8 @@
 	if (dev_data->domain)
 		detach_device(dev);
 
-<<<<<<< HEAD
-=======
 	dev_iommu_priv_set(dev, NULL);
 
->>>>>>> 431275af
 	/*
 	 * We keep dev_data around for unplugged devices and reuse it when the
 	 * device is re-plugged - not doing so would introduce a ton of races.
@@ -2144,11 +2137,7 @@
 
 	iommu = amd_iommu_rlookup_table[devid];
 
-<<<<<<< HEAD
-	if (get_dev_data(dev))
-=======
 	if (dev_iommu_priv_get(dev))
->>>>>>> 431275af
 		return &iommu->iommu;
 
 	ret = iommu_init_device(dev);
@@ -2657,11 +2646,7 @@
 {
 	struct iommu_dev_data *dev_data;
 
-<<<<<<< HEAD
-	dev_data = get_dev_data(dev);
-=======
 	dev_data = dev_iommu_priv_get(dev);
->>>>>>> 431275af
 	if (!dev_data)
 		return 0;
 
