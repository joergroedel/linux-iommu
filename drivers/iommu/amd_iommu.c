/*
 * Copyright (C) 2007-2010 Advanced Micro Devices, Inc.
 * Author: Joerg Roedel <joerg.roedel@amd.com>
 *         Leo Duran <leo.duran@amd.com>
 *
 * This program is free software; you can redistribute it and/or modify it
 * under the terms of the GNU General Public License version 2 as published
 * by the Free Software Foundation.
 *
 * This program is distributed in the hope that it will be useful,
 * but WITHOUT ANY WARRANTY; without even the implied warranty of
 * MERCHANTABILITY or FITNESS FOR A PARTICULAR PURPOSE.  See the
 * GNU General Public License for more details.
 *
 * You should have received a copy of the GNU General Public License
 * along with this program; if not, write to the Free Software
 * Foundation, Inc., 59 Temple Place, Suite 330, Boston, MA  02111-1307 USA
 */

#include <linux/ratelimit.h>
#include <linux/pci.h>
#include <linux/pci-ats.h>
#include <linux/bitmap.h>
#include <linux/slab.h>
#include <linux/debugfs.h>
#include <linux/scatterlist.h>
#include <linux/dma-mapping.h>
#include <linux/iommu-helper.h>
#include <linux/iommu.h>
#include <linux/delay.h>
#include <linux/amd-iommu.h>
#include <linux/notifier.h>
#include <linux/export.h>
#include <asm/msidef.h>
#include <asm/proto.h>
#include <asm/iommu.h>
#include <asm/gart.h>
#include <asm/dma.h>

#include "amd_iommu_proto.h"
#include "amd_iommu_types.h"

#define CMD_SET_TYPE(cmd, t) ((cmd)->data[1] |= ((t) << 28))

#define LOOP_TIMEOUT	100000

/*
 * This bitmap is used to advertise the page sizes our hardware support
 * to the IOMMU core, which will then use this information to split
 * physically contiguous memory regions it is mapping into page sizes
 * that we support.
 *
 * Traditionally the IOMMU core just handed us the mappings directly,
 * after making sure the size is an order of a 4KiB page and that the
 * mapping has natural alignment.
 *
 * To retain this behavior, we currently advertise that we support
 * all page sizes that are an order of 4KiB.
 *
 * If at some point we'd like to utilize the IOMMU core's new behavior,
 * we could change this to advertise the real page sizes we support.
 */
#define AMD_IOMMU_PGSIZES	(~0xFFFUL)

static DEFINE_RWLOCK(amd_iommu_devtable_lock);

/* A list of preallocated protection domains */
static LIST_HEAD(iommu_pd_list);
static DEFINE_SPINLOCK(iommu_pd_list_lock);

/* List of all available dev_data structures */
static LIST_HEAD(dev_data_list);
static DEFINE_SPINLOCK(dev_data_list_lock);

/*
 * Domain for untranslated devices - only allocated
 * if iommu=pt passed on kernel cmd line.
 */
static struct protection_domain *pt_domain;

static struct iommu_ops amd_iommu_ops;

static ATOMIC_NOTIFIER_HEAD(ppr_notifier);
int amd_iommu_max_glx_val = -1;

/*
 * general struct to manage commands send to an IOMMU
 */
struct iommu_cmd {
	u32 data[4];
};

static void update_domain(struct protection_domain *domain);
static int __init alloc_passthrough_domain(void);

/****************************************************************************
 *
 * Helper functions
 *
 ****************************************************************************/

static struct iommu_dev_data *alloc_dev_data(u16 devid)
{
	struct iommu_dev_data *dev_data;
	unsigned long flags;

	dev_data = kzalloc(sizeof(*dev_data), GFP_KERNEL);
	if (!dev_data)
		return NULL;

	dev_data->devid = devid;
	atomic_set(&dev_data->bind, 0);

	spin_lock_irqsave(&dev_data_list_lock, flags);
	list_add_tail(&dev_data->dev_data_list, &dev_data_list);
	spin_unlock_irqrestore(&dev_data_list_lock, flags);

	return dev_data;
}

static void free_dev_data(struct iommu_dev_data *dev_data)
{
	unsigned long flags;

	spin_lock_irqsave(&dev_data_list_lock, flags);
	list_del(&dev_data->dev_data_list);
	spin_unlock_irqrestore(&dev_data_list_lock, flags);

	kfree(dev_data);
}

static struct iommu_dev_data *search_dev_data(u16 devid)
{
	struct iommu_dev_data *dev_data;
	unsigned long flags;

	spin_lock_irqsave(&dev_data_list_lock, flags);
	list_for_each_entry(dev_data, &dev_data_list, dev_data_list) {
		if (dev_data->devid == devid)
			goto out_unlock;
	}

	dev_data = NULL;

out_unlock:
	spin_unlock_irqrestore(&dev_data_list_lock, flags);

	return dev_data;
}

static struct iommu_dev_data *find_dev_data(u16 devid)
{
	struct iommu_dev_data *dev_data;

	dev_data = search_dev_data(devid);

	if (dev_data == NULL)
		dev_data = alloc_dev_data(devid);

	return dev_data;
}

static inline u16 get_device_id(struct device *dev)
{
	struct pci_dev *pdev = to_pci_dev(dev);

	return calc_devid(pdev->bus->number, pdev->devfn);
}

static struct iommu_dev_data *get_dev_data(struct device *dev)
{
	return dev->archdata.iommu;
}

static bool pci_iommuv2_capable(struct pci_dev *pdev)
{
	static const int caps[] = {
		PCI_EXT_CAP_ID_ATS,
		PCI_PRI_CAP,
		PCI_PASID_CAP,
	};
	int i, pos;

	for (i = 0; i < 3; ++i) {
		pos = pci_find_ext_capability(pdev, caps[i]);
		if (pos == 0)
			return false;
	}

	return true;
}

static bool pdev_pri_erratum(struct pci_dev *pdev, u32 erratum)
{
	struct iommu_dev_data *dev_data;

	dev_data = get_dev_data(&pdev->dev);

	return dev_data->errata & (1 << erratum) ? true : false;
}

/*
 * In this function the list of preallocated protection domains is traversed to
 * find the domain for a specific device
 */
static struct dma_ops_domain *find_protection_domain(u16 devid)
{
	struct dma_ops_domain *entry, *ret = NULL;
	unsigned long flags;
	u16 alias = amd_iommu_alias_table[devid];

	if (list_empty(&iommu_pd_list))
		return NULL;

	spin_lock_irqsave(&iommu_pd_list_lock, flags);

	list_for_each_entry(entry, &iommu_pd_list, list) {
		if (entry->target_dev == devid ||
		    entry->target_dev == alias) {
			ret = entry;
			break;
		}
	}

	spin_unlock_irqrestore(&iommu_pd_list_lock, flags);

	return ret;
}

/*
 * This function checks if the driver got a valid device from the caller to
 * avoid dereferencing invalid pointers.
 */
static bool check_device(struct device *dev)
{
	u16 devid;

	if (!dev || !dev->dma_mask)
		return false;

	/* No device or no PCI device */
	if (dev->bus != &pci_bus_type)
		return false;

	devid = get_device_id(dev);

	/* Out of our scope? */
	if (devid > amd_iommu_last_bdf)
		return false;

	if (amd_iommu_rlookup_table[devid] == NULL)
		return false;

	return true;
}

static int iommu_init_device(struct device *dev)
{
	struct pci_dev *pdev = to_pci_dev(dev);
	struct iommu_dev_data *dev_data;
	u16 alias;

	if (dev->archdata.iommu)
		return 0;

	dev_data = find_dev_data(get_device_id(dev));
	if (!dev_data)
		return -ENOMEM;

	alias = amd_iommu_alias_table[dev_data->devid];
	if (alias != dev_data->devid) {
		struct iommu_dev_data *alias_data;

		alias_data = find_dev_data(alias);
		if (alias_data == NULL) {
			pr_err("AMD-Vi: Warning: Unhandled device %s\n",
					dev_name(dev));
			free_dev_data(dev_data);
			return -ENOTSUPP;
		}
		dev_data->alias_data = alias_data;
	}

	if (pci_iommuv2_capable(pdev)) {
		struct amd_iommu *iommu;

		iommu              = amd_iommu_rlookup_table[dev_data->devid];
		dev_data->iommu_v2 = iommu->is_iommu_v2;
	}

	dev->archdata.iommu = dev_data;

	return 0;
}

static void iommu_ignore_device(struct device *dev)
{
	u16 devid, alias;

	devid = get_device_id(dev);
	alias = amd_iommu_alias_table[devid];

	memset(&amd_iommu_dev_table[devid], 0, sizeof(struct dev_table_entry));
	memset(&amd_iommu_dev_table[alias], 0, sizeof(struct dev_table_entry));

	amd_iommu_rlookup_table[devid] = NULL;
	amd_iommu_rlookup_table[alias] = NULL;
}

static void iommu_uninit_device(struct device *dev)
{
	/*
	 * Nothing to do here - we keep dev_data around for unplugged devices
	 * and reuse it when the device is re-plugged - not doing so would
	 * introduce a ton of races.
	 */
}

void __init amd_iommu_uninit_devices(void)
{
	struct iommu_dev_data *dev_data, *n;
	struct pci_dev *pdev = NULL;

	for_each_pci_dev(pdev) {

		if (!check_device(&pdev->dev))
			continue;

		iommu_uninit_device(&pdev->dev);
	}

	/* Free all of our dev_data structures */
	list_for_each_entry_safe(dev_data, n, &dev_data_list, dev_data_list)
		free_dev_data(dev_data);
}

int __init amd_iommu_init_devices(void)
{
	struct pci_dev *pdev = NULL;
	int ret = 0;

	for_each_pci_dev(pdev) {

		if (!check_device(&pdev->dev))
			continue;

		ret = iommu_init_device(&pdev->dev);
		if (ret == -ENOTSUPP)
			iommu_ignore_device(&pdev->dev);
		else if (ret)
			goto out_free;
	}

	return 0;

out_free:

	amd_iommu_uninit_devices();

	return ret;
}
#ifdef CONFIG_AMD_IOMMU_STATS

/*
 * Initialization code for statistics collection
 */

DECLARE_STATS_COUNTER(compl_wait);
DECLARE_STATS_COUNTER(cnt_map_single);
DECLARE_STATS_COUNTER(cnt_unmap_single);
DECLARE_STATS_COUNTER(cnt_map_sg);
DECLARE_STATS_COUNTER(cnt_unmap_sg);
DECLARE_STATS_COUNTER(cnt_alloc_coherent);
DECLARE_STATS_COUNTER(cnt_free_coherent);
DECLARE_STATS_COUNTER(cross_page);
DECLARE_STATS_COUNTER(domain_flush_single);
DECLARE_STATS_COUNTER(domain_flush_all);
DECLARE_STATS_COUNTER(alloced_io_mem);
DECLARE_STATS_COUNTER(total_map_requests);
DECLARE_STATS_COUNTER(complete_ppr);
DECLARE_STATS_COUNTER(invalidate_iotlb);
DECLARE_STATS_COUNTER(invalidate_iotlb_all);
DECLARE_STATS_COUNTER(pri_requests);


static struct dentry *stats_dir;
static struct dentry *de_fflush;

static void amd_iommu_stats_add(struct __iommu_counter *cnt)
{
	if (stats_dir == NULL)
		return;

	cnt->dent = debugfs_create_u64(cnt->name, 0444, stats_dir,
				       &cnt->value);
}

static void amd_iommu_stats_init(void)
{
	stats_dir = debugfs_create_dir("amd-iommu", NULL);
	if (stats_dir == NULL)
		return;

	de_fflush  = debugfs_create_bool("fullflush", 0444, stats_dir,
					 (u32 *)&amd_iommu_unmap_flush);

	amd_iommu_stats_add(&compl_wait);
	amd_iommu_stats_add(&cnt_map_single);
	amd_iommu_stats_add(&cnt_unmap_single);
	amd_iommu_stats_add(&cnt_map_sg);
	amd_iommu_stats_add(&cnt_unmap_sg);
	amd_iommu_stats_add(&cnt_alloc_coherent);
	amd_iommu_stats_add(&cnt_free_coherent);
	amd_iommu_stats_add(&cross_page);
	amd_iommu_stats_add(&domain_flush_single);
	amd_iommu_stats_add(&domain_flush_all);
	amd_iommu_stats_add(&alloced_io_mem);
	amd_iommu_stats_add(&total_map_requests);
	amd_iommu_stats_add(&complete_ppr);
	amd_iommu_stats_add(&invalidate_iotlb);
	amd_iommu_stats_add(&invalidate_iotlb_all);
	amd_iommu_stats_add(&pri_requests);
}

#endif

/****************************************************************************
 *
 * Interrupt handling functions
 *
 ****************************************************************************/

static void dump_dte_entry(u16 devid)
{
	int i;

	for (i = 0; i < 4; ++i)
		pr_err("AMD-Vi: DTE[%d]: %016llx\n", i,
			amd_iommu_dev_table[devid].data[i]);
}

static void dump_command(unsigned long phys_addr)
{
	struct iommu_cmd *cmd = phys_to_virt(phys_addr);
	int i;

	for (i = 0; i < 4; ++i)
		pr_err("AMD-Vi: CMD[%d]: %08x\n", i, cmd->data[i]);
}

static void iommu_print_event(struct amd_iommu *iommu, void *__evt)
{
	u32 *event = __evt;
	int type  = (event[1] >> EVENT_TYPE_SHIFT)  & EVENT_TYPE_MASK;
	int devid = (event[0] >> EVENT_DEVID_SHIFT) & EVENT_DEVID_MASK;
	int domid = (event[1] >> EVENT_DOMID_SHIFT) & EVENT_DOMID_MASK;
	int flags = (event[1] >> EVENT_FLAGS_SHIFT) & EVENT_FLAGS_MASK;
	u64 address = (u64)(((u64)event[3]) << 32) | event[2];

	printk(KERN_ERR "AMD-Vi: Event logged [");

	switch (type) {
	case EVENT_TYPE_ILL_DEV:
		printk("ILLEGAL_DEV_TABLE_ENTRY device=%02x:%02x.%x "
		       "address=0x%016llx flags=0x%04x]\n",
		       PCI_BUS(devid), PCI_SLOT(devid), PCI_FUNC(devid),
		       address, flags);
		dump_dte_entry(devid);
		break;
	case EVENT_TYPE_IO_FAULT:
		printk("IO_PAGE_FAULT device=%02x:%02x.%x "
		       "domain=0x%04x address=0x%016llx flags=0x%04x]\n",
		       PCI_BUS(devid), PCI_SLOT(devid), PCI_FUNC(devid),
		       domid, address, flags);
		break;
	case EVENT_TYPE_DEV_TAB_ERR:
		printk("DEV_TAB_HARDWARE_ERROR device=%02x:%02x.%x "
		       "address=0x%016llx flags=0x%04x]\n",
		       PCI_BUS(devid), PCI_SLOT(devid), PCI_FUNC(devid),
		       address, flags);
		break;
	case EVENT_TYPE_PAGE_TAB_ERR:
		printk("PAGE_TAB_HARDWARE_ERROR device=%02x:%02x.%x "
		       "domain=0x%04x address=0x%016llx flags=0x%04x]\n",
		       PCI_BUS(devid), PCI_SLOT(devid), PCI_FUNC(devid),
		       domid, address, flags);
		break;
	case EVENT_TYPE_ILL_CMD:
		printk("ILLEGAL_COMMAND_ERROR address=0x%016llx]\n", address);
		dump_command(address);
		break;
	case EVENT_TYPE_CMD_HARD_ERR:
		printk("COMMAND_HARDWARE_ERROR address=0x%016llx "
		       "flags=0x%04x]\n", address, flags);
		break;
	case EVENT_TYPE_IOTLB_INV_TO:
		printk("IOTLB_INV_TIMEOUT device=%02x:%02x.%x "
		       "address=0x%016llx]\n",
		       PCI_BUS(devid), PCI_SLOT(devid), PCI_FUNC(devid),
		       address);
		break;
	case EVENT_TYPE_INV_DEV_REQ:
		printk("INVALID_DEVICE_REQUEST device=%02x:%02x.%x "
		       "address=0x%016llx flags=0x%04x]\n",
		       PCI_BUS(devid), PCI_SLOT(devid), PCI_FUNC(devid),
		       address, flags);
		break;
	default:
		printk(KERN_ERR "UNKNOWN type=0x%02x]\n", type);
	}
}

static void iommu_poll_events(struct amd_iommu *iommu)
{
	u32 head, tail;
	unsigned long flags;

	spin_lock_irqsave(&iommu->lock, flags);

	head = readl(iommu->mmio_base + MMIO_EVT_HEAD_OFFSET);
	tail = readl(iommu->mmio_base + MMIO_EVT_TAIL_OFFSET);

	while (head != tail) {
		iommu_print_event(iommu, iommu->evt_buf + head);
		head = (head + EVENT_ENTRY_SIZE) % iommu->evt_buf_size;
	}

	writel(head, iommu->mmio_base + MMIO_EVT_HEAD_OFFSET);

	spin_unlock_irqrestore(&iommu->lock, flags);
}

static void iommu_handle_ppr_entry(struct amd_iommu *iommu, u32 head)
{
	struct amd_iommu_fault fault;
	volatile u64 *raw;
	int i;

	INC_STATS_COUNTER(pri_requests);

	raw = (u64 *)(iommu->ppr_log + head);

	/*
	 * Hardware bug: Interrupt may arrive before the entry is written to
	 * memory. If this happens we need to wait for the entry to arrive.
	 */
	for (i = 0; i < LOOP_TIMEOUT; ++i) {
		if (PPR_REQ_TYPE(raw[0]) != 0)
			break;
		udelay(1);
	}

	if (PPR_REQ_TYPE(raw[0]) != PPR_REQ_FAULT) {
		pr_err_ratelimited("AMD-Vi: Unknown PPR request received\n");
		return;
	}

	fault.address   = raw[1];
	fault.pasid     = PPR_PASID(raw[0]);
	fault.device_id = PPR_DEVID(raw[0]);
	fault.tag       = PPR_TAG(raw[0]);
	fault.flags     = PPR_FLAGS(raw[0]);

	/*
	 * To detect the hardware bug we need to clear the entry
	 * to back to zero.
	 */
	raw[0] = raw[1] = 0;

	atomic_notifier_call_chain(&ppr_notifier, 0, &fault);
}

static void iommu_poll_ppr_log(struct amd_iommu *iommu)
{
	unsigned long flags;
	u32 head, tail;

	if (iommu->ppr_log == NULL)
		return;

	spin_lock_irqsave(&iommu->lock, flags);

	head = readl(iommu->mmio_base + MMIO_PPR_HEAD_OFFSET);
	tail = readl(iommu->mmio_base + MMIO_PPR_TAIL_OFFSET);

	while (head != tail) {

		/* Handle PPR entry */
		iommu_handle_ppr_entry(iommu, head);

		/* Update and refresh ring-buffer state*/
		head = (head + PPR_ENTRY_SIZE) % PPR_LOG_SIZE;
		writel(head, iommu->mmio_base + MMIO_PPR_HEAD_OFFSET);
		tail = readl(iommu->mmio_base + MMIO_PPR_TAIL_OFFSET);
	}

	/* enable ppr interrupts again */
	writel(MMIO_STATUS_PPR_INT_MASK, iommu->mmio_base + MMIO_STATUS_OFFSET);

	spin_unlock_irqrestore(&iommu->lock, flags);
}

irqreturn_t amd_iommu_int_thread(int irq, void *data)
{
	struct amd_iommu *iommu;

	for_each_iommu(iommu) {
		iommu_poll_events(iommu);
		iommu_poll_ppr_log(iommu);
	}

	return IRQ_HANDLED;
}

irqreturn_t amd_iommu_int_handler(int irq, void *data)
{
	return IRQ_WAKE_THREAD;
}

/****************************************************************************
 *
 * IOMMU command queuing functions
 *
 ****************************************************************************/

static int wait_on_sem(volatile u64 *sem)
{
	int i = 0;

	while (*sem == 0 && i < LOOP_TIMEOUT) {
		udelay(1);
		i += 1;
	}

	if (i == LOOP_TIMEOUT) {
		pr_alert("AMD-Vi: Completion-Wait loop timed out\n");
		return -EIO;
	}

	return 0;
}

static void copy_cmd_to_buffer(struct amd_iommu *iommu,
			       struct iommu_cmd *cmd,
			       u32 tail)
{
	u8 *target;

	target = iommu->cmd_buf + tail;
	tail   = (tail + sizeof(*cmd)) % iommu->cmd_buf_size;

	/* Copy command to buffer */
	memcpy(target, cmd, sizeof(*cmd));

	/* Tell the IOMMU about it */
	writel(tail, iommu->mmio_base + MMIO_CMD_TAIL_OFFSET);
}

static void build_completion_wait(struct iommu_cmd *cmd, u64 address)
{
	WARN_ON(address & 0x7ULL);

	memset(cmd, 0, sizeof(*cmd));
	cmd->data[0] = lower_32_bits(__pa(address)) | CMD_COMPL_WAIT_STORE_MASK;
	cmd->data[1] = upper_32_bits(__pa(address));
	cmd->data[2] = 1;
	CMD_SET_TYPE(cmd, CMD_COMPL_WAIT);
}

static void build_inv_dte(struct iommu_cmd *cmd, u16 devid)
{
	memset(cmd, 0, sizeof(*cmd));
	cmd->data[0] = devid;
	CMD_SET_TYPE(cmd, CMD_INV_DEV_ENTRY);
}

static void build_inv_iommu_pages(struct iommu_cmd *cmd, u64 address,
				  size_t size, u16 domid, int pde)
{
	u64 pages;
	int s;

	pages = iommu_num_pages(address, size, PAGE_SIZE);
	s     = 0;

	if (pages > 1) {
		/*
		 * If we have to flush more than one page, flush all
		 * TLB entries for this domain
		 */
		address = CMD_INV_IOMMU_ALL_PAGES_ADDRESS;
		s = 1;
	}

	address &= PAGE_MASK;

	memset(cmd, 0, sizeof(*cmd));
	cmd->data[1] |= domid;
	cmd->data[2]  = lower_32_bits(address);
	cmd->data[3]  = upper_32_bits(address);
	CMD_SET_TYPE(cmd, CMD_INV_IOMMU_PAGES);
	if (s) /* size bit - we flush more than one 4kb page */
		cmd->data[2] |= CMD_INV_IOMMU_PAGES_SIZE_MASK;
	if (pde) /* PDE bit - we wan't flush everything not only the PTEs */
		cmd->data[2] |= CMD_INV_IOMMU_PAGES_PDE_MASK;
}

static void build_inv_iotlb_pages(struct iommu_cmd *cmd, u16 devid, int qdep,
				  u64 address, size_t size)
{
	u64 pages;
	int s;

	pages = iommu_num_pages(address, size, PAGE_SIZE);
	s     = 0;

	if (pages > 1) {
		/*
		 * If we have to flush more than one page, flush all
		 * TLB entries for this domain
		 */
		address = CMD_INV_IOMMU_ALL_PAGES_ADDRESS;
		s = 1;
	}

	address &= PAGE_MASK;

	memset(cmd, 0, sizeof(*cmd));
	cmd->data[0]  = devid;
	cmd->data[0] |= (qdep & 0xff) << 24;
	cmd->data[1]  = devid;
	cmd->data[2]  = lower_32_bits(address);
	cmd->data[3]  = upper_32_bits(address);
	CMD_SET_TYPE(cmd, CMD_INV_IOTLB_PAGES);
	if (s)
		cmd->data[2] |= CMD_INV_IOMMU_PAGES_SIZE_MASK;
}

static void build_inv_iommu_pasid(struct iommu_cmd *cmd, u16 domid, int pasid,
				  u64 address, bool size)
{
	memset(cmd, 0, sizeof(*cmd));

	address &= ~(0xfffULL);

	cmd->data[0]  = pasid & PASID_MASK;
	cmd->data[1]  = domid;
	cmd->data[2]  = lower_32_bits(address);
	cmd->data[3]  = upper_32_bits(address);
	cmd->data[2] |= CMD_INV_IOMMU_PAGES_PDE_MASK;
	cmd->data[2] |= CMD_INV_IOMMU_PAGES_GN_MASK;
	if (size)
		cmd->data[2] |= CMD_INV_IOMMU_PAGES_SIZE_MASK;
	CMD_SET_TYPE(cmd, CMD_INV_IOMMU_PAGES);
}

static void build_inv_iotlb_pasid(struct iommu_cmd *cmd, u16 devid, int pasid,
				  int qdep, u64 address, bool size)
{
	memset(cmd, 0, sizeof(*cmd));

	address &= ~(0xfffULL);

	cmd->data[0]  = devid;
	cmd->data[0] |= (pasid & 0xff) << 16;
	cmd->data[0] |= (qdep  & 0xff) << 24;
	cmd->data[1]  = devid;
	cmd->data[1] |= ((pasid >> 8) & 0xfff) << 16;
	cmd->data[2]  = lower_32_bits(address);
	cmd->data[2] |= CMD_INV_IOMMU_PAGES_GN_MASK;
	cmd->data[3]  = upper_32_bits(address);
	if (size)
		cmd->data[2] |= CMD_INV_IOMMU_PAGES_SIZE_MASK;
	CMD_SET_TYPE(cmd, CMD_INV_IOTLB_PAGES);
}

static void build_complete_ppr(struct iommu_cmd *cmd, u16 devid, int pasid,
			       int status, int tag, bool gn)
{
	memset(cmd, 0, sizeof(*cmd));

	cmd->data[0]  = devid;
	if (gn) {
		cmd->data[1]  = pasid & PASID_MASK;
		cmd->data[2]  = CMD_INV_IOMMU_PAGES_GN_MASK;
	}
	cmd->data[3]  = tag & 0x1ff;
	cmd->data[3] |= (status & PPR_STATUS_MASK) << PPR_STATUS_SHIFT;

	CMD_SET_TYPE(cmd, CMD_COMPLETE_PPR);
}

static void build_inv_all(struct iommu_cmd *cmd)
{
	memset(cmd, 0, sizeof(*cmd));
	CMD_SET_TYPE(cmd, CMD_INV_ALL);
}

/*
 * Writes the command to the IOMMUs command buffer and informs the
 * hardware about the new command.
 */
static int iommu_queue_command_sync(struct amd_iommu *iommu,
				    struct iommu_cmd *cmd,
				    bool sync)
{
	u32 left, tail, head, next_tail;
	unsigned long flags;

	WARN_ON(iommu->cmd_buf_size & CMD_BUFFER_UNINITIALIZED);

again:
	spin_lock_irqsave(&iommu->lock, flags);

	head      = readl(iommu->mmio_base + MMIO_CMD_HEAD_OFFSET);
	tail      = readl(iommu->mmio_base + MMIO_CMD_TAIL_OFFSET);
	next_tail = (tail + sizeof(*cmd)) % iommu->cmd_buf_size;
	left      = (head - next_tail) % iommu->cmd_buf_size;

	if (left <= 2) {
		struct iommu_cmd sync_cmd;
		volatile u64 sem = 0;
		int ret;

		build_completion_wait(&sync_cmd, (u64)&sem);
		copy_cmd_to_buffer(iommu, &sync_cmd, tail);

		spin_unlock_irqrestore(&iommu->lock, flags);

		if ((ret = wait_on_sem(&sem)) != 0)
			return ret;

		goto again;
	}

	copy_cmd_to_buffer(iommu, cmd, tail);

	/* We need to sync now to make sure all commands are processed */
	iommu->need_sync = sync;

	spin_unlock_irqrestore(&iommu->lock, flags);

	return 0;
}

static int iommu_queue_command(struct amd_iommu *iommu, struct iommu_cmd *cmd)
{
	return iommu_queue_command_sync(iommu, cmd, true);
}

/*
 * This function queues a completion wait command into the command
 * buffer of an IOMMU
 */
static int iommu_completion_wait(struct amd_iommu *iommu)
{
	struct iommu_cmd cmd;
	volatile u64 sem = 0;
	int ret;

	if (!iommu->need_sync)
		return 0;

	build_completion_wait(&cmd, (u64)&sem);

	ret = iommu_queue_command_sync(iommu, &cmd, false);
	if (ret)
		return ret;

	return wait_on_sem(&sem);
}

static int iommu_flush_dte(struct amd_iommu *iommu, u16 devid)
{
	struct iommu_cmd cmd;

	build_inv_dte(&cmd, devid);

	return iommu_queue_command(iommu, &cmd);
}

static void iommu_flush_dte_all(struct amd_iommu *iommu)
{
	u32 devid;

	for (devid = 0; devid <= 0xffff; ++devid)
		iommu_flush_dte(iommu, devid);

	iommu_completion_wait(iommu);
}

/*
 * This function uses heavy locking and may disable irqs for some time. But
 * this is no issue because it is only called during resume.
 */
static void iommu_flush_tlb_all(struct amd_iommu *iommu)
{
	u32 dom_id;

	for (dom_id = 0; dom_id <= 0xffff; ++dom_id) {
		struct iommu_cmd cmd;
		build_inv_iommu_pages(&cmd, 0, CMD_INV_IOMMU_ALL_PAGES_ADDRESS,
				      dom_id, 1);
		iommu_queue_command(iommu, &cmd);
	}

	iommu_completion_wait(iommu);
}

static void iommu_flush_all(struct amd_iommu *iommu)
{
	struct iommu_cmd cmd;

	build_inv_all(&cmd);

	iommu_queue_command(iommu, &cmd);
	iommu_completion_wait(iommu);
}

void iommu_flush_all_caches(struct amd_iommu *iommu)
{
	if (iommu_feature(iommu, FEATURE_IA)) {
		iommu_flush_all(iommu);
	} else {
		iommu_flush_dte_all(iommu);
		iommu_flush_tlb_all(iommu);
	}
}

/*
 * Command send function for flushing on-device TLB
 */
static int device_flush_iotlb(struct iommu_dev_data *dev_data,
			      u64 address, size_t size)
{
	struct amd_iommu *iommu;
	struct iommu_cmd cmd;
	int qdep;

	qdep     = dev_data->ats.qdep;
	iommu    = amd_iommu_rlookup_table[dev_data->devid];

	build_inv_iotlb_pages(&cmd, dev_data->devid, qdep, address, size);

	return iommu_queue_command(iommu, &cmd);
}

/*
 * Command send function for invalidating a device table entry
 */
static int device_flush_dte(struct iommu_dev_data *dev_data)
{
	struct amd_iommu *iommu;
	int ret;

	iommu = amd_iommu_rlookup_table[dev_data->devid];

	ret = iommu_flush_dte(iommu, dev_data->devid);
	if (ret)
		return ret;

	if (dev_data->ats.enabled)
		ret = device_flush_iotlb(dev_data, 0, ~0UL);

	return ret;
}

/*
 * TLB invalidation function which is called from the mapping functions.
 * It invalidates a single PTE if the range to flush is within a single
 * page. Otherwise it flushes the whole TLB of the IOMMU.
 */
static void __domain_flush_pages(struct protection_domain *domain,
				 u64 address, size_t size, int pde)
{
	struct iommu_dev_data *dev_data;
	struct iommu_cmd cmd;
	int ret = 0, i;

	build_inv_iommu_pages(&cmd, address, size, domain->id, pde);

	for (i = 0; i < amd_iommus_present; ++i) {
		if (!domain->dev_iommu[i])
			continue;

		/*
		 * Devices of this domain are behind this IOMMU
		 * We need a TLB flush
		 */
		ret |= iommu_queue_command(amd_iommus[i], &cmd);
	}

	list_for_each_entry(dev_data, &domain->dev_list, list) {

		if (!dev_data->ats.enabled)
			continue;

		ret |= device_flush_iotlb(dev_data, address, size);
	}

	WARN_ON(ret);
}

static void domain_flush_pages(struct protection_domain *domain,
			       u64 address, size_t size)
{
	__domain_flush_pages(domain, address, size, 0);
}

/* Flush the whole IO/TLB for a given protection domain */
static void domain_flush_tlb(struct protection_domain *domain)
{
	__domain_flush_pages(domain, 0, CMD_INV_IOMMU_ALL_PAGES_ADDRESS, 0);
}

/* Flush the whole IO/TLB for a given protection domain - including PDE */
static void domain_flush_tlb_pde(struct protection_domain *domain)
{
	__domain_flush_pages(domain, 0, CMD_INV_IOMMU_ALL_PAGES_ADDRESS, 1);
}

static void domain_flush_complete(struct protection_domain *domain)
{
	int i;

	for (i = 0; i < amd_iommus_present; ++i) {
		if (!domain->dev_iommu[i])
			continue;

		/*
		 * Devices of this domain are behind this IOMMU
		 * We need to wait for completion of all commands.
		 */
		iommu_completion_wait(amd_iommus[i]);
	}
}


/*
 * This function flushes the DTEs for all devices in domain
 */
static void domain_flush_devices(struct protection_domain *domain)
{
	struct iommu_dev_data *dev_data;

	list_for_each_entry(dev_data, &domain->dev_list, list)
		device_flush_dte(dev_data);
}

/****************************************************************************
 *
 * The functions below are used the create the page table mappings for
 * unity mapped regions.
 *
 ****************************************************************************/

/*
 * This function is used to add another level to an IO page table. Adding
 * another level increases the size of the address space by 9 bits to a size up
 * to 64 bits.
 */
static bool increase_address_space(struct protection_domain *domain,
				   gfp_t gfp)
{
	u64 *pte;

	if (domain->mode == PAGE_MODE_6_LEVEL)
		/* address space already 64 bit large */
		return false;

	pte = (void *)get_zeroed_page(gfp);
	if (!pte)
		return false;

	*pte             = PM_LEVEL_PDE(domain->mode,
					virt_to_phys(domain->pt_root));
	domain->pt_root  = pte;
	domain->mode    += 1;
	domain->updated  = true;

	return true;
}

static u64 *alloc_pte(struct protection_domain *domain,
		      unsigned long address,
		      unsigned long page_size,
		      u64 **pte_page,
		      gfp_t gfp)
{
	int level, end_lvl;
	u64 *pte, *page;

	BUG_ON(!is_power_of_2(page_size));

	while (address > PM_LEVEL_SIZE(domain->mode))
		increase_address_space(domain, gfp);

	level   = domain->mode - 1;
	pte     = &domain->pt_root[PM_LEVEL_INDEX(level, address)];
	address = PAGE_SIZE_ALIGN(address, page_size);
	end_lvl = PAGE_SIZE_LEVEL(page_size);

	while (level > end_lvl) {
		if (!IOMMU_PTE_PRESENT(*pte)) {
			page = (u64 *)get_zeroed_page(gfp);
			if (!page)
				return NULL;
			*pte = PM_LEVEL_PDE(level, virt_to_phys(page));
		}

		/* No level skipping support yet */
		if (PM_PTE_LEVEL(*pte) != level)
			return NULL;

		level -= 1;

		pte = IOMMU_PTE_PAGE(*pte);

		if (pte_page && level == end_lvl)
			*pte_page = pte;

		pte = &pte[PM_LEVEL_INDEX(level, address)];
	}

	return pte;
}

/*
 * This function checks if there is a PTE for a given dma address. If
 * there is one, it returns the pointer to it.
 */
static u64 *fetch_pte(struct protection_domain *domain, unsigned long address)
{
	int level;
	u64 *pte;

	if (address > PM_LEVEL_SIZE(domain->mode))
		return NULL;

	level   =  domain->mode - 1;
	pte     = &domain->pt_root[PM_LEVEL_INDEX(level, address)];

	while (level > 0) {

		/* Not Present */
		if (!IOMMU_PTE_PRESENT(*pte))
			return NULL;

		/* Large PTE */
		if (PM_PTE_LEVEL(*pte) == 0x07) {
			unsigned long pte_mask, __pte;

			/*
			 * If we have a series of large PTEs, make
			 * sure to return a pointer to the first one.
			 */
			pte_mask = PTE_PAGE_SIZE(*pte);
			pte_mask = ~((PAGE_SIZE_PTE_COUNT(pte_mask) << 3) - 1);
			__pte    = ((unsigned long)pte) & pte_mask;

			return (u64 *)__pte;
		}

		/* No level skipping support yet */
		if (PM_PTE_LEVEL(*pte) != level)
			return NULL;

		level -= 1;

		/* Walk to the next level */
		pte = IOMMU_PTE_PAGE(*pte);
		pte = &pte[PM_LEVEL_INDEX(level, address)];
	}

	return pte;
}

/*
 * Generic mapping functions. It maps a physical address into a DMA
 * address space. It allocates the page table pages if necessary.
 * In the future it can be extended to a generic mapping function
 * supporting all features of AMD IOMMU page tables like level skipping
 * and full 64 bit address spaces.
 */
static int iommu_map_page(struct protection_domain *dom,
			  unsigned long bus_addr,
			  unsigned long phys_addr,
			  int prot,
			  unsigned long page_size)
{
	u64 __pte, *pte;
	int i, count;

	if (!(prot & IOMMU_PROT_MASK))
		return -EINVAL;

	bus_addr  = PAGE_ALIGN(bus_addr);
	phys_addr = PAGE_ALIGN(phys_addr);
	count     = PAGE_SIZE_PTE_COUNT(page_size);
	pte       = alloc_pte(dom, bus_addr, page_size, NULL, GFP_KERNEL);

	for (i = 0; i < count; ++i)
		if (IOMMU_PTE_PRESENT(pte[i]))
			return -EBUSY;

	if (page_size > PAGE_SIZE) {
		__pte = PAGE_SIZE_PTE(phys_addr, page_size);
		__pte |= PM_LEVEL_ENC(7) | IOMMU_PTE_P | IOMMU_PTE_FC;
	} else
		__pte = phys_addr | IOMMU_PTE_P | IOMMU_PTE_FC;

	if (prot & IOMMU_PROT_IR)
		__pte |= IOMMU_PTE_IR;
	if (prot & IOMMU_PROT_IW)
		__pte |= IOMMU_PTE_IW;

	for (i = 0; i < count; ++i)
		pte[i] = __pte;

	update_domain(dom);

	return 0;
}

static unsigned long iommu_unmap_page(struct protection_domain *dom,
				      unsigned long bus_addr,
				      unsigned long page_size)
{
	unsigned long long unmap_size, unmapped;
	u64 *pte;

	BUG_ON(!is_power_of_2(page_size));

	unmapped = 0;

	while (unmapped < page_size) {

		pte = fetch_pte(dom, bus_addr);

		if (!pte) {
			/*
			 * No PTE for this address
			 * move forward in 4kb steps
			 */
			unmap_size = PAGE_SIZE;
		} else if (PM_PTE_LEVEL(*pte) == 0) {
			/* 4kb PTE found for this address */
			unmap_size = PAGE_SIZE;
			*pte       = 0ULL;
		} else {
			int count, i;

			/* Large PTE found which maps this address */
			unmap_size = PTE_PAGE_SIZE(*pte);
			count      = PAGE_SIZE_PTE_COUNT(unmap_size);
			for (i = 0; i < count; i++)
				pte[i] = 0ULL;
		}

		bus_addr  = (bus_addr & ~(unmap_size - 1)) + unmap_size;
		unmapped += unmap_size;
	}

	BUG_ON(!is_power_of_2(unmapped));

	return unmapped;
}

/*
 * This function checks if a specific unity mapping entry is needed for
 * this specific IOMMU.
 */
static int iommu_for_unity_map(struct amd_iommu *iommu,
			       struct unity_map_entry *entry)
{
	u16 bdf, i;

	for (i = entry->devid_start; i <= entry->devid_end; ++i) {
		bdf = amd_iommu_alias_table[i];
		if (amd_iommu_rlookup_table[bdf] == iommu)
			return 1;
	}

	return 0;
}

/*
 * This function actually applies the mapping to the page table of the
 * dma_ops domain.
 */
static int dma_ops_unity_map(struct dma_ops_domain *dma_dom,
			     struct unity_map_entry *e)
{
	u64 addr;
	int ret;

	for (addr = e->address_start; addr < e->address_end;
	     addr += PAGE_SIZE) {
		ret = iommu_map_page(&dma_dom->domain, addr, addr, e->prot,
				     PAGE_SIZE);
		if (ret)
			return ret;
		/*
		 * if unity mapping is in aperture range mark the page
		 * as allocated in the aperture
		 */
		if (addr < dma_dom->aperture_size)
			__set_bit(addr >> PAGE_SHIFT,
				  dma_dom->aperture[0]->bitmap);
	}

	return 0;
}

/*
 * Init the unity mappings for a specific IOMMU in the system
 *
 * Basically iterates over all unity mapping entries and applies them to
 * the default domain DMA of that IOMMU if necessary.
 */
static int iommu_init_unity_mappings(struct amd_iommu *iommu)
{
	struct unity_map_entry *entry;
	int ret;

	list_for_each_entry(entry, &amd_iommu_unity_map, list) {
		if (!iommu_for_unity_map(iommu, entry))
			continue;
		ret = dma_ops_unity_map(iommu->default_dom, entry);
		if (ret)
			return ret;
	}

	return 0;
}

/*
 * Inits the unity mappings required for a specific device
 */
static int init_unity_mappings_for_device(struct dma_ops_domain *dma_dom,
					  u16 devid)
{
	struct unity_map_entry *e;
	int ret;

	list_for_each_entry(e, &amd_iommu_unity_map, list) {
		if (!(devid >= e->devid_start && devid <= e->devid_end))
			continue;
		ret = dma_ops_unity_map(dma_dom, e);
		if (ret)
			return ret;
	}

	return 0;
}

/****************************************************************************
 *
 * The next functions belong to the address allocator for the dma_ops
 * interface functions. They work like the allocators in the other IOMMU
 * drivers. Its basically a bitmap which marks the allocated pages in
 * the aperture. Maybe it could be enhanced in the future to a more
 * efficient allocator.
 *
 ****************************************************************************/

/*
 * The address allocator core functions.
 *
 * called with domain->lock held
 */

/*
 * Used to reserve address ranges in the aperture (e.g. for exclusion
 * ranges.
 */
static void dma_ops_reserve_addresses(struct dma_ops_domain *dom,
				      unsigned long start_page,
				      unsigned int pages)
{
	unsigned int i, last_page = dom->aperture_size >> PAGE_SHIFT;

	if (start_page + pages > last_page)
		pages = last_page - start_page;

	for (i = start_page; i < start_page + pages; ++i) {
		int index = i / APERTURE_RANGE_PAGES;
		int page  = i % APERTURE_RANGE_PAGES;
		__set_bit(page, dom->aperture[index]->bitmap);
	}
}

/*
 * This function is used to add a new aperture range to an existing
 * aperture in case of dma_ops domain allocation or address allocation
 * failure.
 */
static int alloc_new_range(struct dma_ops_domain *dma_dom,
			   bool populate, gfp_t gfp)
{
	int index = dma_dom->aperture_size >> APERTURE_RANGE_SHIFT;
	struct amd_iommu *iommu;
	unsigned long i, old_size;

#ifdef CONFIG_IOMMU_STRESS
	populate = false;
#endif

	if (index >= APERTURE_MAX_RANGES)
		return -ENOMEM;

	dma_dom->aperture[index] = kzalloc(sizeof(struct aperture_range), gfp);
	if (!dma_dom->aperture[index])
		return -ENOMEM;

	dma_dom->aperture[index]->bitmap = (void *)get_zeroed_page(gfp);
	if (!dma_dom->aperture[index]->bitmap)
		goto out_free;

	dma_dom->aperture[index]->offset = dma_dom->aperture_size;

	if (populate) {
		unsigned long address = dma_dom->aperture_size;
		int i, num_ptes = APERTURE_RANGE_PAGES / 512;
		u64 *pte, *pte_page;

		for (i = 0; i < num_ptes; ++i) {
			pte = alloc_pte(&dma_dom->domain, address, PAGE_SIZE,
					&pte_page, gfp);
			if (!pte)
				goto out_free;

			dma_dom->aperture[index]->pte_pages[i] = pte_page;

			address += APERTURE_RANGE_SIZE / 64;
		}
	}

	old_size                = dma_dom->aperture_size;
	dma_dom->aperture_size += APERTURE_RANGE_SIZE;

	/* Reserve address range used for MSI messages */
	if (old_size < MSI_ADDR_BASE_LO &&
	    dma_dom->aperture_size > MSI_ADDR_BASE_LO) {
		unsigned long spage;
		int pages;

		pages = iommu_num_pages(MSI_ADDR_BASE_LO, 0x10000, PAGE_SIZE);
		spage = MSI_ADDR_BASE_LO >> PAGE_SHIFT;

		dma_ops_reserve_addresses(dma_dom, spage, pages);
	}

	/* Initialize the exclusion range if necessary */
	for_each_iommu(iommu) {
		if (iommu->exclusion_start &&
		    iommu->exclusion_start >= dma_dom->aperture[index]->offset
		    && iommu->exclusion_start < dma_dom->aperture_size) {
			unsigned long startpage;
			int pages = iommu_num_pages(iommu->exclusion_start,
						    iommu->exclusion_length,
						    PAGE_SIZE);
			startpage = iommu->exclusion_start >> PAGE_SHIFT;
			dma_ops_reserve_addresses(dma_dom, startpage, pages);
		}
	}

	/*
	 * Check for areas already mapped as present in the new aperture
	 * range and mark those pages as reserved in the allocator. Such
	 * mappings may already exist as a result of requested unity
	 * mappings for devices.
	 */
	for (i = dma_dom->aperture[index]->offset;
	     i < dma_dom->aperture_size;
	     i += PAGE_SIZE) {
		u64 *pte = fetch_pte(&dma_dom->domain, i);
		if (!pte || !IOMMU_PTE_PRESENT(*pte))
			continue;

		dma_ops_reserve_addresses(dma_dom, i >> PAGE_SHIFT, 1);
	}

	update_domain(&dma_dom->domain);

	return 0;

out_free:
	update_domain(&dma_dom->domain);

	free_page((unsigned long)dma_dom->aperture[index]->bitmap);

	kfree(dma_dom->aperture[index]);
	dma_dom->aperture[index] = NULL;

	return -ENOMEM;
}

static unsigned long dma_ops_area_alloc(struct device *dev,
					struct dma_ops_domain *dom,
					unsigned int pages,
					unsigned long align_mask,
					u64 dma_mask,
					unsigned long start)
{
	unsigned long next_bit = dom->next_address % APERTURE_RANGE_SIZE;
	int max_index = dom->aperture_size >> APERTURE_RANGE_SHIFT;
	int i = start >> APERTURE_RANGE_SHIFT;
	unsigned long boundary_size;
	unsigned long address = -1;
	unsigned long limit;

	next_bit >>= PAGE_SHIFT;

	boundary_size = ALIGN(dma_get_seg_boundary(dev) + 1,
			PAGE_SIZE) >> PAGE_SHIFT;

	for (;i < max_index; ++i) {
		unsigned long offset = dom->aperture[i]->offset >> PAGE_SHIFT;

		if (dom->aperture[i]->offset >= dma_mask)
			break;

		limit = iommu_device_max_index(APERTURE_RANGE_PAGES, offset,
					       dma_mask >> PAGE_SHIFT);

		address = iommu_area_alloc(dom->aperture[i]->bitmap,
					   limit, next_bit, pages, 0,
					    boundary_size, align_mask);
		if (address != -1) {
			address = dom->aperture[i]->offset +
				  (address << PAGE_SHIFT);
			dom->next_address = address + (pages << PAGE_SHIFT);
			break;
		}

		next_bit = 0;
	}

	return address;
}

static unsigned long dma_ops_alloc_addresses(struct device *dev,
					     struct dma_ops_domain *dom,
					     unsigned int pages,
					     unsigned long align_mask,
					     u64 dma_mask)
{
	unsigned long address;

#ifdef CONFIG_IOMMU_STRESS
	dom->next_address = 0;
	dom->need_flush = true;
#endif

	address = dma_ops_area_alloc(dev, dom, pages, align_mask,
				     dma_mask, dom->next_address);

	if (address == -1) {
		dom->next_address = 0;
		address = dma_ops_area_alloc(dev, dom, pages, align_mask,
					     dma_mask, 0);
		dom->need_flush = true;
	}

	if (unlikely(address == -1))
		address = DMA_ERROR_CODE;

	WARN_ON((address + (PAGE_SIZE*pages)) > dom->aperture_size);

	return address;
}

/*
 * The address free function.
 *
 * called with domain->lock held
 */
static void dma_ops_free_addresses(struct dma_ops_domain *dom,
				   unsigned long address,
				   unsigned int pages)
{
	unsigned i = address >> APERTURE_RANGE_SHIFT;
	struct aperture_range *range = dom->aperture[i];

	BUG_ON(i >= APERTURE_MAX_RANGES || range == NULL);

#ifdef CONFIG_IOMMU_STRESS
	if (i < 4)
		return;
#endif

	if (address >= dom->next_address)
		dom->need_flush = true;

	address = (address % APERTURE_RANGE_SIZE) >> PAGE_SHIFT;

	bitmap_clear(range->bitmap, address, pages);

}

/****************************************************************************
 *
 * The next functions belong to the domain allocation. A domain is
 * allocated for every IOMMU as the default domain. If device isolation
 * is enabled, every device get its own domain. The most important thing
 * about domains is the page table mapping the DMA address space they
 * contain.
 *
 ****************************************************************************/

/*
 * This function adds a protection domain to the global protection domain list
 */
static void add_domain_to_list(struct protection_domain *domain)
{
	unsigned long flags;

	spin_lock_irqsave(&amd_iommu_pd_lock, flags);
	list_add(&domain->list, &amd_iommu_pd_list);
	spin_unlock_irqrestore(&amd_iommu_pd_lock, flags);
}

/*
 * This function removes a protection domain to the global
 * protection domain list
 */
static void del_domain_from_list(struct protection_domain *domain)
{
	unsigned long flags;

	spin_lock_irqsave(&amd_iommu_pd_lock, flags);
	list_del(&domain->list);
	spin_unlock_irqrestore(&amd_iommu_pd_lock, flags);
}

static u16 domain_id_alloc(void)
{
	unsigned long flags;
	int id;

	write_lock_irqsave(&amd_iommu_devtable_lock, flags);
	id = find_first_zero_bit(amd_iommu_pd_alloc_bitmap, MAX_DOMAIN_ID);
	BUG_ON(id == 0);
	if (id > 0 && id < MAX_DOMAIN_ID)
		__set_bit(id, amd_iommu_pd_alloc_bitmap);
	else
		id = 0;
	write_unlock_irqrestore(&amd_iommu_devtable_lock, flags);

	return id;
}

static void domain_id_free(int id)
{
	unsigned long flags;

	write_lock_irqsave(&amd_iommu_devtable_lock, flags);
	if (id > 0 && id < MAX_DOMAIN_ID)
		__clear_bit(id, amd_iommu_pd_alloc_bitmap);
	write_unlock_irqrestore(&amd_iommu_devtable_lock, flags);
}

static void free_pagetable(struct protection_domain *domain)
{
	int i, j;
	u64 *p1, *p2, *p3;

	p1 = domain->pt_root;

	if (!p1)
		return;

	for (i = 0; i < 512; ++i) {
		if (!IOMMU_PTE_PRESENT(p1[i]))
			continue;

		p2 = IOMMU_PTE_PAGE(p1[i]);
		for (j = 0; j < 512; ++j) {
			if (!IOMMU_PTE_PRESENT(p2[j]))
				continue;
			p3 = IOMMU_PTE_PAGE(p2[j]);
			free_page((unsigned long)p3);
		}

		free_page((unsigned long)p2);
	}

	free_page((unsigned long)p1);

	domain->pt_root = NULL;
}

static void free_gcr3_tbl_level1(u64 *tbl)
{
	u64 *ptr;
	int i;

	for (i = 0; i < 512; ++i) {
		if (!(tbl[i] & GCR3_VALID))
			continue;

		ptr = __va(tbl[i] & PAGE_MASK);

		free_page((unsigned long)ptr);
	}
}

static void free_gcr3_tbl_level2(u64 *tbl)
{
	u64 *ptr;
	int i;

	for (i = 0; i < 512; ++i) {
		if (!(tbl[i] & GCR3_VALID))
			continue;

		ptr = __va(tbl[i] & PAGE_MASK);

		free_gcr3_tbl_level1(ptr);
	}
}

static void free_gcr3_table(struct protection_domain *domain)
{
	if (domain->glx == 2)
		free_gcr3_tbl_level2(domain->gcr3_tbl);
	else if (domain->glx == 1)
		free_gcr3_tbl_level1(domain->gcr3_tbl);
	else if (domain->glx != 0)
		BUG();

	free_page((unsigned long)domain->gcr3_tbl);
}

/*
 * Free a domain, only used if something went wrong in the
 * allocation path and we need to free an already allocated page table
 */
static void dma_ops_domain_free(struct dma_ops_domain *dom)
{
	int i;

	if (!dom)
		return;

	del_domain_from_list(&dom->domain);

	free_pagetable(&dom->domain);

	for (i = 0; i < APERTURE_MAX_RANGES; ++i) {
		if (!dom->aperture[i])
			continue;
		free_page((unsigned long)dom->aperture[i]->bitmap);
		kfree(dom->aperture[i]);
	}

	kfree(dom);
}

/*
 * Allocates a new protection domain usable for the dma_ops functions.
 * It also initializes the page table and the address allocator data
 * structures required for the dma_ops interface
 */
static struct dma_ops_domain *dma_ops_domain_alloc(void)
{
	struct dma_ops_domain *dma_dom;

	dma_dom = kzalloc(sizeof(struct dma_ops_domain), GFP_KERNEL);
	if (!dma_dom)
		return NULL;

	spin_lock_init(&dma_dom->domain.lock);

	dma_dom->domain.id = domain_id_alloc();
	if (dma_dom->domain.id == 0)
		goto free_dma_dom;
	INIT_LIST_HEAD(&dma_dom->domain.dev_list);
	dma_dom->domain.mode = PAGE_MODE_2_LEVEL;
	dma_dom->domain.pt_root = (void *)get_zeroed_page(GFP_KERNEL);
	dma_dom->domain.flags = PD_DMA_OPS_MASK;
	dma_dom->domain.priv = dma_dom;
	if (!dma_dom->domain.pt_root)
		goto free_dma_dom;

	dma_dom->need_flush = false;
	dma_dom->target_dev = 0xffff;

	add_domain_to_list(&dma_dom->domain);

	if (alloc_new_range(dma_dom, true, GFP_KERNEL))
		goto free_dma_dom;

	/*
	 * mark the first page as allocated so we never return 0 as
	 * a valid dma-address. So we can use 0 as error value
	 */
	dma_dom->aperture[0]->bitmap[0] = 1;
	dma_dom->next_address = 0;


	return dma_dom;

free_dma_dom:
	dma_ops_domain_free(dma_dom);

	return NULL;
}

/*
 * little helper function to check whether a given protection domain is a
 * dma_ops domain
 */
static bool dma_ops_domain(struct protection_domain *domain)
{
	return domain->flags & PD_DMA_OPS_MASK;
}

static void set_dte_entry(u16 devid, struct protection_domain *domain, bool ats)
{
	u64 pte_root = 0;
	u64 flags = 0;

	if (domain->mode != PAGE_MODE_NONE)
		pte_root = virt_to_phys(domain->pt_root);

	pte_root |= (domain->mode & DEV_ENTRY_MODE_MASK)
		    << DEV_ENTRY_MODE_SHIFT;
	pte_root |= IOMMU_PTE_IR | IOMMU_PTE_IW | IOMMU_PTE_P | IOMMU_PTE_TV;

	flags = amd_iommu_dev_table[devid].data[1];

	if (ats)
		flags |= DTE_FLAG_IOTLB;

	if (domain->flags & PD_IOMMUV2_MASK) {
		u64 gcr3 = __pa(domain->gcr3_tbl);
		u64 glx  = domain->glx;
		u64 tmp;

		pte_root |= DTE_FLAG_GV;
		pte_root |= (glx & DTE_GLX_MASK) << DTE_GLX_SHIFT;

		/* First mask out possible old values for GCR3 table */
		tmp = DTE_GCR3_VAL_B(~0ULL) << DTE_GCR3_SHIFT_B;
		flags    &= ~tmp;

		tmp = DTE_GCR3_VAL_C(~0ULL) << DTE_GCR3_SHIFT_C;
		flags    &= ~tmp;

		/* Encode GCR3 table into DTE */
		tmp = DTE_GCR3_VAL_A(gcr3) << DTE_GCR3_SHIFT_A;
		pte_root |= tmp;

		tmp = DTE_GCR3_VAL_B(gcr3) << DTE_GCR3_SHIFT_B;
		flags    |= tmp;

		tmp = DTE_GCR3_VAL_C(gcr3) << DTE_GCR3_SHIFT_C;
		flags    |= tmp;
	}

	flags &= ~(0xffffUL);
	flags |= domain->id;

	amd_iommu_dev_table[devid].data[1]  = flags;
	amd_iommu_dev_table[devid].data[0]  = pte_root;
}

static void clear_dte_entry(u16 devid)
{
	/* remove entry from the device table seen by the hardware */
	amd_iommu_dev_table[devid].data[0] = IOMMU_PTE_P | IOMMU_PTE_TV;
	amd_iommu_dev_table[devid].data[1] = 0;

	amd_iommu_apply_erratum_63(devid);
}

static void do_attach(struct iommu_dev_data *dev_data,
		      struct protection_domain *domain)
{
	struct amd_iommu *iommu;
	bool ats;

	iommu = amd_iommu_rlookup_table[dev_data->devid];
	ats   = dev_data->ats.enabled;

	/* Update data structures */
	dev_data->domain = domain;
	list_add(&dev_data->list, &domain->dev_list);
	set_dte_entry(dev_data->devid, domain, ats);

	/* Do reference counting */
	domain->dev_iommu[iommu->index] += 1;
	domain->dev_cnt                 += 1;

	/* Flush the DTE entry */
	device_flush_dte(dev_data);
}

static void do_detach(struct iommu_dev_data *dev_data)
{
	struct amd_iommu *iommu;

	iommu = amd_iommu_rlookup_table[dev_data->devid];

	/* decrease reference counters */
	dev_data->domain->dev_iommu[iommu->index] -= 1;
	dev_data->domain->dev_cnt                 -= 1;

	/* Update data structures */
	dev_data->domain = NULL;
	list_del(&dev_data->list);
	clear_dte_entry(dev_data->devid);

	/* Flush the DTE entry */
	device_flush_dte(dev_data);
}

/*
 * If a device is not yet associated with a domain, this function does
 * assigns it visible for the hardware
 */
static int __attach_device(struct iommu_dev_data *dev_data,
			   struct protection_domain *domain)
{
	int ret;

	/* lock domain */
	spin_lock(&domain->lock);

	if (dev_data->alias_data != NULL) {
		struct iommu_dev_data *alias_data = dev_data->alias_data;

		/* Some sanity checks */
		ret = -EBUSY;
		if (alias_data->domain != NULL &&
				alias_data->domain != domain)
			goto out_unlock;

		if (dev_data->domain != NULL &&
				dev_data->domain != domain)
			goto out_unlock;

		/* Do real assignment */
		if (alias_data->domain == NULL)
			do_attach(alias_data, domain);

		atomic_inc(&alias_data->bind);
	}

	if (dev_data->domain == NULL)
		do_attach(dev_data, domain);

	atomic_inc(&dev_data->bind);

	ret = 0;

out_unlock:

	/* ready */
	spin_unlock(&domain->lock);

	return ret;
}


static void pdev_iommuv2_disable(struct pci_dev *pdev)
{
	pci_disable_ats(pdev);
	pci_disable_pri(pdev);
	pci_disable_pasid(pdev);
}

/* FIXME: Change generic reset-function to do the same */
static int pri_reset_while_enabled(struct pci_dev *pdev)
{
	u16 control;
	int pos;

	pos = pci_find_ext_capability(pdev, PCI_PRI_CAP);
	if (!pos)
		return -EINVAL;

	pci_read_config_word(pdev, pos + PCI_PRI_CONTROL_OFF, &control);
	control |= PCI_PRI_RESET;
	pci_write_config_word(pdev, pos + PCI_PRI_CONTROL_OFF, control);

	return 0;
}

static int pdev_iommuv2_enable(struct pci_dev *pdev)
{
	bool reset_enable;
	int reqs, ret;

	/* FIXME: Hardcode number of outstanding requests for now */
	reqs = 32;
	if (pdev_pri_erratum(pdev, AMD_PRI_DEV_ERRATUM_LIMIT_REQ_ONE))
		reqs = 1;
	reset_enable = pdev_pri_erratum(pdev, AMD_PRI_DEV_ERRATUM_ENABLE_RESET);

	/* Only allow access to user-accessible pages */
	ret = pci_enable_pasid(pdev, 0);
	if (ret)
		goto out_err;

	/* First reset the PRI state of the device */
	ret = pci_reset_pri(pdev);
	if (ret)
		goto out_err;

	/* Enable PRI */
	ret = pci_enable_pri(pdev, reqs);
	if (ret)
		goto out_err;

	if (reset_enable) {
		ret = pri_reset_while_enabled(pdev);
		if (ret)
			goto out_err;
	}

	ret = pci_enable_ats(pdev, PAGE_SHIFT);
	if (ret)
		goto out_err;

	return 0;

out_err:
	pci_disable_pri(pdev);
	pci_disable_pasid(pdev);

	return ret;
}

/* FIXME: Move this to PCI code */
#define PCI_PRI_TLP_OFF		(1 << 2)

bool pci_pri_tlp_required(struct pci_dev *pdev)
{
	u16 control;
	int pos;

	pos = pci_find_ext_capability(pdev, PCI_PRI_CAP);
	if (!pos)
		return false;

	pci_read_config_word(pdev, pos + PCI_PRI_CONTROL_OFF, &control);

	return (control & PCI_PRI_TLP_OFF) ? true : false;
}

/*
 * If a device is not yet associated with a domain, this function does
 * assigns it visible for the hardware
 */
static int attach_device(struct device *dev,
			 struct protection_domain *domain)
{
	struct pci_dev *pdev = to_pci_dev(dev);
	struct iommu_dev_data *dev_data;
	unsigned long flags;
	int ret;

	dev_data = get_dev_data(dev);

	if (domain->flags & PD_IOMMUV2_MASK) {
		if (!dev_data->iommu_v2 || !dev_data->passthrough)
			return -EINVAL;

		if (pdev_iommuv2_enable(pdev) != 0)
			return -EINVAL;

		dev_data->ats.enabled = true;
		dev_data->ats.qdep    = pci_ats_queue_depth(pdev);
		dev_data->pri_tlp     = pci_pri_tlp_required(pdev);
	} else if (amd_iommu_iotlb_sup &&
		   pci_enable_ats(pdev, PAGE_SHIFT) == 0) {
		dev_data->ats.enabled = true;
		dev_data->ats.qdep    = pci_ats_queue_depth(pdev);
	}

	write_lock_irqsave(&amd_iommu_devtable_lock, flags);
	ret = __attach_device(dev_data, domain);
	write_unlock_irqrestore(&amd_iommu_devtable_lock, flags);

	/*
	 * We might boot into a crash-kernel here. The crashed kernel
	 * left the caches in the IOMMU dirty. So we have to flush
	 * here to evict all dirty stuff.
	 */
	domain_flush_tlb_pde(domain);

	return ret;
}

/*
 * Removes a device from a protection domain (unlocked)
 */
static void __detach_device(struct iommu_dev_data *dev_data)
{
	struct protection_domain *domain;
	unsigned long flags;

	BUG_ON(!dev_data->domain);

	domain = dev_data->domain;

	spin_lock_irqsave(&domain->lock, flags);

	if (dev_data->alias_data != NULL) {
		struct iommu_dev_data *alias_data = dev_data->alias_data;

		if (atomic_dec_and_test(&alias_data->bind))
			do_detach(alias_data);
	}

	if (atomic_dec_and_test(&dev_data->bind))
		do_detach(dev_data);

	spin_unlock_irqrestore(&domain->lock, flags);

	/*
	 * If we run in passthrough mode the device must be assigned to the
	 * passthrough domain if it is detached from any other domain.
	 * Make sure we can deassign from the pt_domain itself.
	 */
	if (dev_data->passthrough &&
	    (dev_data->domain == NULL && domain != pt_domain))
		__attach_device(dev_data, pt_domain);
}

/*
 * Removes a device from a protection domain (with devtable_lock held)
 */
static void detach_device(struct device *dev)
{
	struct protection_domain *domain;
	struct iommu_dev_data *dev_data;
	unsigned long flags;

	dev_data = get_dev_data(dev);
	domain   = dev_data->domain;

	/* lock device table */
	write_lock_irqsave(&amd_iommu_devtable_lock, flags);
	__detach_device(dev_data);
	write_unlock_irqrestore(&amd_iommu_devtable_lock, flags);

	if (domain->flags & PD_IOMMUV2_MASK)
		pdev_iommuv2_disable(to_pci_dev(dev));
	else if (dev_data->ats.enabled)
		pci_disable_ats(to_pci_dev(dev));

	dev_data->ats.enabled = false;
}

/*
 * Find out the protection domain structure for a given PCI device. This
 * will give us the pointer to the page table root for example.
 */
static struct protection_domain *domain_for_device(struct device *dev)
{
	struct iommu_dev_data *dev_data;
	struct protection_domain *dom = NULL;
	unsigned long flags;

	dev_data   = get_dev_data(dev);

	if (dev_data->domain)
		return dev_data->domain;

	if (dev_data->alias_data != NULL) {
		struct iommu_dev_data *alias_data = dev_data->alias_data;

		read_lock_irqsave(&amd_iommu_devtable_lock, flags);
		if (alias_data->domain != NULL) {
			__attach_device(dev_data, alias_data->domain);
			dom = alias_data->domain;
		}
		read_unlock_irqrestore(&amd_iommu_devtable_lock, flags);
	}

	return dom;
}

static int device_change_notifier(struct notifier_block *nb,
				  unsigned long action, void *data)
{
	struct dma_ops_domain *dma_domain;
	struct protection_domain *domain;
	struct iommu_dev_data *dev_data;
	struct device *dev = data;
	struct amd_iommu *iommu;
	unsigned long flags;
	u16 devid;

	if (!check_device(dev))
		return 0;

	devid    = get_device_id(dev);
	iommu    = amd_iommu_rlookup_table[devid];
	dev_data = get_dev_data(dev);

	switch (action) {
	case BUS_NOTIFY_UNBOUND_DRIVER:

		domain = domain_for_device(dev);

		if (!domain)
			goto out;
		if (dev_data->passthrough)
			break;
		detach_device(dev);
		break;
	case BUS_NOTIFY_ADD_DEVICE:

		iommu_init_device(dev);

		domain = domain_for_device(dev);

		/* allocate a protection domain if a device is added */
		dma_domain = find_protection_domain(devid);
		if (dma_domain)
			goto out;
		dma_domain = dma_ops_domain_alloc();
		if (!dma_domain)
			goto out;
		dma_domain->target_dev = devid;

		spin_lock_irqsave(&iommu_pd_list_lock, flags);
		list_add_tail(&dma_domain->list, &iommu_pd_list);
		spin_unlock_irqrestore(&iommu_pd_list_lock, flags);

		break;
	case BUS_NOTIFY_DEL_DEVICE:

		iommu_uninit_device(dev);

	default:
		goto out;
	}

	iommu_completion_wait(iommu);

out:
	return 0;
}

static struct notifier_block device_nb = {
	.notifier_call = device_change_notifier,
};

void amd_iommu_init_notifier(void)
{
	bus_register_notifier(&pci_bus_type, &device_nb);
}

/*****************************************************************************
 *
 * The next functions belong to the dma_ops mapping/unmapping code.
 *
 *****************************************************************************/

/*
 * In the dma_ops path we only have the struct device. This function
 * finds the corresponding IOMMU, the protection domain and the
 * requestor id for a given device.
 * If the device is not yet associated with a domain this is also done
 * in this function.
 */
static struct protection_domain *get_domain(struct device *dev)
{
	struct protection_domain *domain;
	struct dma_ops_domain *dma_dom;
	u16 devid = get_device_id(dev);

	if (!check_device(dev))
		return ERR_PTR(-EINVAL);

	domain = domain_for_device(dev);
	if (domain != NULL && !dma_ops_domain(domain))
		return ERR_PTR(-EBUSY);

	if (domain != NULL)
		return domain;

	/* Device not bount yet - bind it */
	dma_dom = find_protection_domain(devid);
	if (!dma_dom)
		dma_dom = amd_iommu_rlookup_table[devid]->default_dom;
	attach_device(dev, &dma_dom->domain);
	DUMP_printk("Using protection domain %d for device %s\n",
		    dma_dom->domain.id, dev_name(dev));

	return &dma_dom->domain;
}

static void update_device_table(struct protection_domain *domain)
{
	struct iommu_dev_data *dev_data;

	list_for_each_entry(dev_data, &domain->dev_list, list)
		set_dte_entry(dev_data->devid, domain, dev_data->ats.enabled);
}

static void update_domain(struct protection_domain *domain)
{
	if (!domain->updated)
		return;

	update_device_table(domain);

	domain_flush_devices(domain);
	domain_flush_tlb_pde(domain);

	domain->updated = false;
}

/*
 * This function fetches the PTE for a given address in the aperture
 */
static u64* dma_ops_get_pte(struct dma_ops_domain *dom,
			    unsigned long address)
{
	struct aperture_range *aperture;
	u64 *pte, *pte_page;

	aperture = dom->aperture[APERTURE_RANGE_INDEX(address)];
	if (!aperture)
		return NULL;

	pte = aperture->pte_pages[APERTURE_PAGE_INDEX(address)];
	if (!pte) {
		pte = alloc_pte(&dom->domain, address, PAGE_SIZE, &pte_page,
				GFP_ATOMIC);
		aperture->pte_pages[APERTURE_PAGE_INDEX(address)] = pte_page;
	} else
		pte += PM_LEVEL_INDEX(0, address);

	update_domain(&dom->domain);

	return pte;
}

/*
 * This is the generic map function. It maps one 4kb page at paddr to
 * the given address in the DMA address space for the domain.
 */
static dma_addr_t dma_ops_domain_map(struct dma_ops_domain *dom,
				     unsigned long address,
				     phys_addr_t paddr,
				     int direction)
{
	u64 *pte, __pte;

	WARN_ON(address > dom->aperture_size);

	paddr &= PAGE_MASK;

	pte  = dma_ops_get_pte(dom, address);
	if (!pte)
		return DMA_ERROR_CODE;

	__pte = paddr | IOMMU_PTE_P | IOMMU_PTE_FC;

	if (direction == DMA_TO_DEVICE)
		__pte |= IOMMU_PTE_IR;
	else if (direction == DMA_FROM_DEVICE)
		__pte |= IOMMU_PTE_IW;
	else if (direction == DMA_BIDIRECTIONAL)
		__pte |= IOMMU_PTE_IR | IOMMU_PTE_IW;

	WARN_ON(*pte);

	*pte = __pte;

	return (dma_addr_t)address;
}

/*
 * The generic unmapping function for on page in the DMA address space.
 */
static void dma_ops_domain_unmap(struct dma_ops_domain *dom,
				 unsigned long address)
{
	struct aperture_range *aperture;
	u64 *pte;

	if (address >= dom->aperture_size)
		return;

	aperture = dom->aperture[APERTURE_RANGE_INDEX(address)];
	if (!aperture)
		return;

	pte  = aperture->pte_pages[APERTURE_PAGE_INDEX(address)];
	if (!pte)
		return;

	pte += PM_LEVEL_INDEX(0, address);

	WARN_ON(!*pte);

	*pte = 0ULL;
}

/*
 * This function contains common code for mapping of a physically
 * contiguous memory region into DMA address space. It is used by all
 * mapping functions provided with this IOMMU driver.
 * Must be called with the domain lock held.
 */
static dma_addr_t __map_single(struct device *dev,
			       struct dma_ops_domain *dma_dom,
			       phys_addr_t paddr,
			       size_t size,
			       int dir,
			       bool align,
			       u64 dma_mask)
{
	dma_addr_t offset = paddr & ~PAGE_MASK;
	dma_addr_t address, start, ret;
	unsigned int pages;
	unsigned long align_mask = 0;
	int i;

	pages = iommu_num_pages(paddr, size, PAGE_SIZE);
	paddr &= PAGE_MASK;

	INC_STATS_COUNTER(total_map_requests);

	if (pages > 1)
		INC_STATS_COUNTER(cross_page);

	if (align)
		align_mask = (1UL << get_order(size)) - 1;

retry:
	address = dma_ops_alloc_addresses(dev, dma_dom, pages, align_mask,
					  dma_mask);
	if (unlikely(address == DMA_ERROR_CODE)) {
		/*
		 * setting next_address here will let the address
		 * allocator only scan the new allocated range in the
		 * first run. This is a small optimization.
		 */
		dma_dom->next_address = dma_dom->aperture_size;

		if (alloc_new_range(dma_dom, false, GFP_ATOMIC))
			goto out;

		/*
		 * aperture was successfully enlarged by 128 MB, try
		 * allocation again
		 */
		goto retry;
	}

	start = address;
	for (i = 0; i < pages; ++i) {
		ret = dma_ops_domain_map(dma_dom, start, paddr, dir);
		if (ret == DMA_ERROR_CODE)
			goto out_unmap;

		paddr += PAGE_SIZE;
		start += PAGE_SIZE;
	}
	address += offset;

	ADD_STATS_COUNTER(alloced_io_mem, size);

	if (unlikely(dma_dom->need_flush && !amd_iommu_unmap_flush)) {
		domain_flush_tlb(&dma_dom->domain);
		dma_dom->need_flush = false;
	} else if (unlikely(amd_iommu_np_cache))
		domain_flush_pages(&dma_dom->domain, address, size);

out:
	return address;

out_unmap:

	for (--i; i >= 0; --i) {
		start -= PAGE_SIZE;
		dma_ops_domain_unmap(dma_dom, start);
	}

	dma_ops_free_addresses(dma_dom, address, pages);

	return DMA_ERROR_CODE;
}

/*
 * Does the reverse of the __map_single function. Must be called with
 * the domain lock held too
 */
static void __unmap_single(struct dma_ops_domain *dma_dom,
			   dma_addr_t dma_addr,
			   size_t size,
			   int dir)
{
	dma_addr_t flush_addr;
	dma_addr_t i, start;
	unsigned int pages;

	if ((dma_addr == DMA_ERROR_CODE) ||
	    (dma_addr + size > dma_dom->aperture_size))
		return;

	flush_addr = dma_addr;
	pages = iommu_num_pages(dma_addr, size, PAGE_SIZE);
	dma_addr &= PAGE_MASK;
	start = dma_addr;

	for (i = 0; i < pages; ++i) {
		dma_ops_domain_unmap(dma_dom, start);
		start += PAGE_SIZE;
	}

	SUB_STATS_COUNTER(alloced_io_mem, size);

	dma_ops_free_addresses(dma_dom, dma_addr, pages);

	if (amd_iommu_unmap_flush || dma_dom->need_flush) {
		domain_flush_pages(&dma_dom->domain, flush_addr, size);
		dma_dom->need_flush = false;
	}
}

/*
 * The exported map_single function for dma_ops.
 */
static dma_addr_t map_page(struct device *dev, struct page *page,
			   unsigned long offset, size_t size,
			   enum dma_data_direction dir,
			   struct dma_attrs *attrs)
{
	unsigned long flags;
	struct protection_domain *domain;
	dma_addr_t addr;
	u64 dma_mask;
	phys_addr_t paddr = page_to_phys(page) + offset;

	INC_STATS_COUNTER(cnt_map_single);

	domain = get_domain(dev);
	if (PTR_ERR(domain) == -EINVAL)
		return (dma_addr_t)paddr;
	else if (IS_ERR(domain))
		return DMA_ERROR_CODE;

	dma_mask = *dev->dma_mask;

	spin_lock_irqsave(&domain->lock, flags);

	addr = __map_single(dev, domain->priv, paddr, size, dir, false,
			    dma_mask);
	if (addr == DMA_ERROR_CODE)
		goto out;

	domain_flush_complete(domain);

out:
	spin_unlock_irqrestore(&domain->lock, flags);

	return addr;
}

/*
 * The exported unmap_single function for dma_ops.
 */
static void unmap_page(struct device *dev, dma_addr_t dma_addr, size_t size,
		       enum dma_data_direction dir, struct dma_attrs *attrs)
{
	unsigned long flags;
	struct protection_domain *domain;

	INC_STATS_COUNTER(cnt_unmap_single);

	domain = get_domain(dev);
	if (IS_ERR(domain))
		return;

	spin_lock_irqsave(&domain->lock, flags);

	__unmap_single(domain->priv, dma_addr, size, dir);

	domain_flush_complete(domain);

	spin_unlock_irqrestore(&domain->lock, flags);
}

/*
 * This is a special map_sg function which is used if we should map a
 * device which is not handled by an AMD IOMMU in the system.
 */
static int map_sg_no_iommu(struct device *dev, struct scatterlist *sglist,
			   int nelems, int dir)
{
	struct scatterlist *s;
	int i;

	for_each_sg(sglist, s, nelems, i) {
		s->dma_address = (dma_addr_t)sg_phys(s);
		s->dma_length  = s->length;
	}

	return nelems;
}

/*
 * The exported map_sg function for dma_ops (handles scatter-gather
 * lists).
 */
static int map_sg(struct device *dev, struct scatterlist *sglist,
		  int nelems, enum dma_data_direction dir,
		  struct dma_attrs *attrs)
{
	unsigned long flags;
	struct protection_domain *domain;
	int i;
	struct scatterlist *s;
	phys_addr_t paddr;
	int mapped_elems = 0;
	u64 dma_mask;

	INC_STATS_COUNTER(cnt_map_sg);

	domain = get_domain(dev);
	if (PTR_ERR(domain) == -EINVAL)
		return map_sg_no_iommu(dev, sglist, nelems, dir);
	else if (IS_ERR(domain))
		return 0;

	dma_mask = *dev->dma_mask;

	spin_lock_irqsave(&domain->lock, flags);

	for_each_sg(sglist, s, nelems, i) {
		paddr = sg_phys(s);

		s->dma_address = __map_single(dev, domain->priv,
					      paddr, s->length, dir, false,
					      dma_mask);

		if (s->dma_address) {
			s->dma_length = s->length;
			mapped_elems++;
		} else
			goto unmap;
	}

	domain_flush_complete(domain);

out:
	spin_unlock_irqrestore(&domain->lock, flags);

	return mapped_elems;
unmap:
	for_each_sg(sglist, s, mapped_elems, i) {
		if (s->dma_address)
			__unmap_single(domain->priv, s->dma_address,
				       s->dma_length, dir);
		s->dma_address = s->dma_length = 0;
	}

	mapped_elems = 0;

	goto out;
}

/*
 * The exported map_sg function for dma_ops (handles scatter-gather
 * lists).
 */
static void unmap_sg(struct device *dev, struct scatterlist *sglist,
		     int nelems, enum dma_data_direction dir,
		     struct dma_attrs *attrs)
{
	unsigned long flags;
	struct protection_domain *domain;
	struct scatterlist *s;
	int i;

	INC_STATS_COUNTER(cnt_unmap_sg);

	domain = get_domain(dev);
	if (IS_ERR(domain))
		return;

	spin_lock_irqsave(&domain->lock, flags);

	for_each_sg(sglist, s, nelems, i) {
		__unmap_single(domain->priv, s->dma_address,
			       s->dma_length, dir);
		s->dma_address = s->dma_length = 0;
	}

	domain_flush_complete(domain);

	spin_unlock_irqrestore(&domain->lock, flags);
}

/*
 * The exported alloc_coherent function for dma_ops.
 */
static void *alloc_coherent(struct device *dev, size_t size,
			    dma_addr_t *dma_addr, gfp_t flag)
{
	unsigned long flags;
	void *virt_addr;
	struct protection_domain *domain;
	phys_addr_t paddr;
	u64 dma_mask = dev->coherent_dma_mask;

	INC_STATS_COUNTER(cnt_alloc_coherent);

	domain = get_domain(dev);
	if (PTR_ERR(domain) == -EINVAL) {
		virt_addr = (void *)__get_free_pages(flag, get_order(size));
		*dma_addr = __pa(virt_addr);
		return virt_addr;
	} else if (IS_ERR(domain))
		return NULL;

	dma_mask  = dev->coherent_dma_mask;
	flag     &= ~(__GFP_DMA | __GFP_HIGHMEM | __GFP_DMA32);
	flag     |= __GFP_ZERO;

	virt_addr = (void *)__get_free_pages(flag, get_order(size));
	if (!virt_addr)
		return NULL;

	paddr = virt_to_phys(virt_addr);

	if (!dma_mask)
		dma_mask = *dev->dma_mask;

	spin_lock_irqsave(&domain->lock, flags);

	*dma_addr = __map_single(dev, domain->priv, paddr,
				 size, DMA_BIDIRECTIONAL, true, dma_mask);

	if (*dma_addr == DMA_ERROR_CODE) {
		spin_unlock_irqrestore(&domain->lock, flags);
		goto out_free;
	}

	domain_flush_complete(domain);

	spin_unlock_irqrestore(&domain->lock, flags);

	return virt_addr;

out_free:

	free_pages((unsigned long)virt_addr, get_order(size));

	return NULL;
}

/*
 * The exported free_coherent function for dma_ops.
 */
static void free_coherent(struct device *dev, size_t size,
			  void *virt_addr, dma_addr_t dma_addr)
{
	unsigned long flags;
	struct protection_domain *domain;

	INC_STATS_COUNTER(cnt_free_coherent);

	domain = get_domain(dev);
	if (IS_ERR(domain))
		goto free_mem;

	spin_lock_irqsave(&domain->lock, flags);

	__unmap_single(domain->priv, dma_addr, size, DMA_BIDIRECTIONAL);

	domain_flush_complete(domain);

	spin_unlock_irqrestore(&domain->lock, flags);

free_mem:
	free_pages((unsigned long)virt_addr, get_order(size));
}

/*
 * This function is called by the DMA layer to find out if we can handle a
 * particular device. It is part of the dma_ops.
 */
static int amd_iommu_dma_supported(struct device *dev, u64 mask)
{
	return check_device(dev);
}

/*
 * The function for pre-allocating protection domains.
 *
 * If the driver core informs the DMA layer if a driver grabs a device
 * we don't need to preallocate the protection domains anymore.
 * For now we have to.
 */
static void prealloc_protection_domains(void)
{
	struct iommu_dev_data *dev_data;
	struct dma_ops_domain *dma_dom;
	struct pci_dev *dev = NULL;
	u16 devid;

	for_each_pci_dev(dev) {

		/* Do we handle this device? */
		if (!check_device(&dev->dev))
			continue;

		dev_data = get_dev_data(&dev->dev);
		if (!amd_iommu_force_isolation && dev_data->iommu_v2) {
			/* Make sure passthrough domain is allocated */
			alloc_passthrough_domain();
			dev_data->passthrough = true;
			attach_device(&dev->dev, pt_domain);
			pr_info("AMD-Vi: Using passthough domain for device %s\n",
				dev_name(&dev->dev));
		}

		/* Is there already any domain for it? */
		if (domain_for_device(&dev->dev))
			continue;

		devid = get_device_id(&dev->dev);

		dma_dom = dma_ops_domain_alloc();
		if (!dma_dom)
			continue;
		init_unity_mappings_for_device(dma_dom, devid);
		dma_dom->target_dev = devid;

		attach_device(&dev->dev, &dma_dom->domain);

		list_add_tail(&dma_dom->list, &iommu_pd_list);
	}
}

static struct dma_map_ops amd_iommu_dma_ops = {
	.alloc_coherent = alloc_coherent,
	.free_coherent = free_coherent,
	.map_page = map_page,
	.unmap_page = unmap_page,
	.map_sg = map_sg,
	.unmap_sg = unmap_sg,
	.dma_supported = amd_iommu_dma_supported,
};

static unsigned device_dma_ops_init(void)
{
	struct iommu_dev_data *dev_data;
	struct pci_dev *pdev = NULL;
	unsigned unhandled = 0;

	for_each_pci_dev(pdev) {
		if (!check_device(&pdev->dev)) {
			unhandled += 1;
			continue;
		}

		dev_data = get_dev_data(&pdev->dev);

		if (!dev_data->passthrough)
			pdev->dev.archdata.dma_ops = &amd_iommu_dma_ops;
		else
			pdev->dev.archdata.dma_ops = &nommu_dma_ops;
	}

	return unhandled;
}

/*
 * The function which clues the AMD IOMMU driver into dma_ops.
 */

void __init amd_iommu_init_api(void)
{
	bus_set_iommu(&pci_bus_type, &amd_iommu_ops);
}

int __init amd_iommu_init_dma_ops(void)
{
	struct amd_iommu *iommu;
	int ret, unhandled;

	/*
	 * first allocate a default protection domain for every IOMMU we
	 * found in the system. Devices not assigned to any other
	 * protection domain will be assigned to the default one.
	 */
	for_each_iommu(iommu) {
		iommu->default_dom = dma_ops_domain_alloc();
		if (iommu->default_dom == NULL)
			return -ENOMEM;
		iommu->default_dom->domain.flags |= PD_DEFAULT_MASK;
		ret = iommu_init_unity_mappings(iommu);
		if (ret)
			goto free_domains;
	}

	/*
	 * Pre-allocate the protection domains for each device.
	 */
	prealloc_protection_domains();

	iommu_detected = 1;
	swiotlb = 0;

	/* Make the driver finally visible to the drivers */
	unhandled = device_dma_ops_init();
	if (unhandled && max_pfn > MAX_DMA32_PFN) {
		/* There are unhandled devices - initialize swiotlb for them */
		swiotlb = 1;
	}

	amd_iommu_stats_init();

	return 0;

free_domains:

	for_each_iommu(iommu) {
		if (iommu->default_dom)
			dma_ops_domain_free(iommu->default_dom);
	}

	return ret;
}

/*****************************************************************************
 *
 * The following functions belong to the exported interface of AMD IOMMU
 *
 * This interface allows access to lower level functions of the IOMMU
 * like protection domain handling and assignement of devices to domains
 * which is not possible with the dma_ops interface.
 *
 *****************************************************************************/

static void cleanup_domain(struct protection_domain *domain)
{
	struct iommu_dev_data *dev_data, *next;
	unsigned long flags;

	write_lock_irqsave(&amd_iommu_devtable_lock, flags);

	list_for_each_entry_safe(dev_data, next, &domain->dev_list, list) {
		__detach_device(dev_data);
		atomic_set(&dev_data->bind, 0);
	}

	write_unlock_irqrestore(&amd_iommu_devtable_lock, flags);
}

static void protection_domain_free(struct protection_domain *domain)
{
	if (!domain)
		return;

	del_domain_from_list(domain);

	if (domain->id)
		domain_id_free(domain->id);

	kfree(domain);
}

static struct protection_domain *protection_domain_alloc(void)
{
	struct protection_domain *domain;

	domain = kzalloc(sizeof(*domain), GFP_KERNEL);
	if (!domain)
		return NULL;

	spin_lock_init(&domain->lock);
	mutex_init(&domain->api_lock);
	domain->id = domain_id_alloc();
	if (!domain->id)
		goto out_err;
	INIT_LIST_HEAD(&domain->dev_list);

	add_domain_to_list(domain);

	return domain;

out_err:
	kfree(domain);

	return NULL;
}

static int __init alloc_passthrough_domain(void)
{
	if (pt_domain != NULL)
		return 0;

	/* allocate passthrough domain */
	pt_domain = protection_domain_alloc();
	if (!pt_domain)
		return -ENOMEM;

	pt_domain->mode = PAGE_MODE_NONE;

	return 0;
}
static int amd_iommu_domain_init(struct iommu_domain *dom)
{
	struct protection_domain *domain;

	domain = protection_domain_alloc();
	if (!domain)
		goto out_free;

	domain->mode    = PAGE_MODE_3_LEVEL;
	domain->pt_root = (void *)get_zeroed_page(GFP_KERNEL);
	if (!domain->pt_root)
		goto out_free;

	domain->iommu_domain = dom;

	dom->priv = domain;

	return 0;

out_free:
	protection_domain_free(domain);

	return -ENOMEM;
}

static void amd_iommu_domain_destroy(struct iommu_domain *dom)
{
	struct protection_domain *domain = dom->priv;

	if (!domain)
		return;

	if (domain->dev_cnt > 0)
		cleanup_domain(domain);

	BUG_ON(domain->dev_cnt != 0);

	if (domain->mode != PAGE_MODE_NONE)
		free_pagetable(domain);

	if (domain->flags & PD_IOMMUV2_MASK)
		free_gcr3_table(domain);

	protection_domain_free(domain);

	dom->priv = NULL;
}

static void amd_iommu_detach_device(struct iommu_domain *dom,
				    struct device *dev)
{
	struct iommu_dev_data *dev_data = dev->archdata.iommu;
	struct amd_iommu *iommu;
	u16 devid;

	if (!check_device(dev))
		return;

	devid = get_device_id(dev);

	if (dev_data->domain != NULL)
		detach_device(dev);

	iommu = amd_iommu_rlookup_table[devid];
	if (!iommu)
		return;

	iommu_completion_wait(iommu);
}

static int amd_iommu_attach_device(struct iommu_domain *dom,
				   struct device *dev)
{
	struct protection_domain *domain = dom->priv;
	struct iommu_dev_data *dev_data;
	struct amd_iommu *iommu;
	int ret;

	if (!check_device(dev))
		return -EINVAL;

	dev_data = dev->archdata.iommu;

	iommu = amd_iommu_rlookup_table[dev_data->devid];
	if (!iommu)
		return -EINVAL;

	if (dev_data->domain)
		detach_device(dev);

	ret = attach_device(dev, domain);

	iommu_completion_wait(iommu);

	return ret;
}

static int amd_iommu_map(struct iommu_domain *dom, unsigned long iova,
			 phys_addr_t paddr, size_t page_size, int iommu_prot)
{
	struct protection_domain *domain = dom->priv;
	int prot = 0;
	int ret;

	if (domain->mode == PAGE_MODE_NONE)
		return -EINVAL;

	if (iommu_prot & IOMMU_READ)
		prot |= IOMMU_PROT_IR;
	if (iommu_prot & IOMMU_WRITE)
		prot |= IOMMU_PROT_IW;

	mutex_lock(&domain->api_lock);
	ret = iommu_map_page(domain, iova, paddr, prot, page_size);
	mutex_unlock(&domain->api_lock);

	return ret;
}

static size_t amd_iommu_unmap(struct iommu_domain *dom, unsigned long iova,
			   size_t page_size)
{
	struct protection_domain *domain = dom->priv;
	size_t unmap_size;
<<<<<<< HEAD
=======

	if (domain->mode == PAGE_MODE_NONE)
		return -EINVAL;
>>>>>>> a5bd9d11

	mutex_lock(&domain->api_lock);
	unmap_size = iommu_unmap_page(domain, iova, page_size);
	mutex_unlock(&domain->api_lock);

	domain_flush_tlb_pde(domain);

	return unmap_size;
}

static phys_addr_t amd_iommu_iova_to_phys(struct iommu_domain *dom,
					  unsigned long iova)
{
	struct protection_domain *domain = dom->priv;
	unsigned long offset_mask;
	phys_addr_t paddr;
	u64 *pte, __pte;

	if (domain->mode == PAGE_MODE_NONE)
		return iova;

	pte = fetch_pte(domain, iova);

	if (!pte || !IOMMU_PTE_PRESENT(*pte))
		return 0;

	if (PM_PTE_LEVEL(*pte) == 0)
		offset_mask = PAGE_SIZE - 1;
	else
		offset_mask = PTE_PAGE_SIZE(*pte) - 1;

	__pte = *pte & PM_ADDR_MASK;
	paddr = (__pte & ~offset_mask) | (iova & offset_mask);

	return paddr;
}

static int amd_iommu_domain_has_cap(struct iommu_domain *domain,
				    unsigned long cap)
{
	switch (cap) {
	case IOMMU_CAP_CACHE_COHERENCY:
		return 1;
	}

	return 0;
}

static int amd_iommu_device_group(struct device *dev, unsigned int *groupid)
{
	struct iommu_dev_data *dev_data = dev->archdata.iommu;
	struct pci_dev *pdev = to_pci_dev(dev);
	u16 devid;

	if (!dev_data)
		return -ENODEV;

	if (pdev->is_virtfn || !iommu_group_mf)
		devid = dev_data->devid;
	else
		devid = calc_devid(pdev->bus->number,
				   PCI_DEVFN(PCI_SLOT(pdev->devfn), 0));

	*groupid = amd_iommu_alias_table[devid];

	return 0;
}

static struct iommu_ops amd_iommu_ops = {
	.domain_init = amd_iommu_domain_init,
	.domain_destroy = amd_iommu_domain_destroy,
	.attach_dev = amd_iommu_attach_device,
	.detach_dev = amd_iommu_detach_device,
	.map = amd_iommu_map,
	.unmap = amd_iommu_unmap,
	.iova_to_phys = amd_iommu_iova_to_phys,
	.domain_has_cap = amd_iommu_domain_has_cap,
	.device_group = amd_iommu_device_group,
	.pgsize_bitmap	= AMD_IOMMU_PGSIZES,
};

/*****************************************************************************
 *
 * The next functions do a basic initialization of IOMMU for pass through
 * mode
 *
 * In passthrough mode the IOMMU is initialized and enabled but not used for
 * DMA-API translation.
 *
 *****************************************************************************/

int __init amd_iommu_init_passthrough(void)
{
	struct iommu_dev_data *dev_data;
	struct pci_dev *dev = NULL;
	struct amd_iommu *iommu;
	u16 devid;
	int ret;

	ret = alloc_passthrough_domain();
	if (ret)
		return ret;

	for_each_pci_dev(dev) {
		if (!check_device(&dev->dev))
			continue;

		dev_data = get_dev_data(&dev->dev);
		dev_data->passthrough = true;

		devid = get_device_id(&dev->dev);

		iommu = amd_iommu_rlookup_table[devid];
		if (!iommu)
			continue;

		attach_device(&dev->dev, pt_domain);
	}

	pr_info("AMD-Vi: Initialized for Passthrough Mode\n");

	return 0;
}

/* IOMMUv2 specific functions */
int amd_iommu_register_ppr_notifier(struct notifier_block *nb)
{
	return atomic_notifier_chain_register(&ppr_notifier, nb);
}
EXPORT_SYMBOL(amd_iommu_register_ppr_notifier);

int amd_iommu_unregister_ppr_notifier(struct notifier_block *nb)
{
	return atomic_notifier_chain_unregister(&ppr_notifier, nb);
}
EXPORT_SYMBOL(amd_iommu_unregister_ppr_notifier);

void amd_iommu_domain_direct_map(struct iommu_domain *dom)
{
	struct protection_domain *domain = dom->priv;
	unsigned long flags;

	spin_lock_irqsave(&domain->lock, flags);

	/* Update data structure */
	domain->mode    = PAGE_MODE_NONE;
	domain->updated = true;

	/* Make changes visible to IOMMUs */
	update_domain(domain);

	/* Page-table is not visible to IOMMU anymore, so free it */
	free_pagetable(domain);

	spin_unlock_irqrestore(&domain->lock, flags);
}
EXPORT_SYMBOL(amd_iommu_domain_direct_map);

int amd_iommu_domain_enable_v2(struct iommu_domain *dom, int pasids)
{
	struct protection_domain *domain = dom->priv;
	unsigned long flags;
	int levels, ret;

	if (pasids <= 0 || pasids > (PASID_MASK + 1))
		return -EINVAL;

	/* Number of GCR3 table levels required */
	for (levels = 0; (pasids - 1) & ~0x1ff; pasids >>= 9)
		levels += 1;

	if (levels > amd_iommu_max_glx_val)
		return -EINVAL;

	spin_lock_irqsave(&domain->lock, flags);

	/*
	 * Save us all sanity checks whether devices already in the
	 * domain support IOMMUv2. Just force that the domain has no
	 * devices attached when it is switched into IOMMUv2 mode.
	 */
	ret = -EBUSY;
	if (domain->dev_cnt > 0 || domain->flags & PD_IOMMUV2_MASK)
		goto out;

	ret = -ENOMEM;
	domain->gcr3_tbl = (void *)get_zeroed_page(GFP_ATOMIC);
	if (domain->gcr3_tbl == NULL)
		goto out;

	domain->glx      = levels;
	domain->flags   |= PD_IOMMUV2_MASK;
	domain->updated  = true;

	update_domain(domain);

	ret = 0;

out:
	spin_unlock_irqrestore(&domain->lock, flags);

	return ret;
}
EXPORT_SYMBOL(amd_iommu_domain_enable_v2);

static int __flush_pasid(struct protection_domain *domain, int pasid,
			 u64 address, bool size)
{
	struct iommu_dev_data *dev_data;
	struct iommu_cmd cmd;
	int i, ret;

	if (!(domain->flags & PD_IOMMUV2_MASK))
		return -EINVAL;

	build_inv_iommu_pasid(&cmd, domain->id, pasid, address, size);

	/*
	 * IOMMU TLB needs to be flushed before Device TLB to
	 * prevent device TLB refill from IOMMU TLB
	 */
	for (i = 0; i < amd_iommus_present; ++i) {
		if (domain->dev_iommu[i] == 0)
			continue;

		ret = iommu_queue_command(amd_iommus[i], &cmd);
		if (ret != 0)
			goto out;
	}

	/* Wait until IOMMU TLB flushes are complete */
	domain_flush_complete(domain);

	/* Now flush device TLBs */
	list_for_each_entry(dev_data, &domain->dev_list, list) {
		struct amd_iommu *iommu;
		int qdep;

		BUG_ON(!dev_data->ats.enabled);

		qdep  = dev_data->ats.qdep;
		iommu = amd_iommu_rlookup_table[dev_data->devid];

		build_inv_iotlb_pasid(&cmd, dev_data->devid, pasid,
				      qdep, address, size);

		ret = iommu_queue_command(iommu, &cmd);
		if (ret != 0)
			goto out;
	}

	/* Wait until all device TLBs are flushed */
	domain_flush_complete(domain);

	ret = 0;

out:

	return ret;
}

static int __amd_iommu_flush_page(struct protection_domain *domain, int pasid,
				  u64 address)
{
	INC_STATS_COUNTER(invalidate_iotlb);

	return __flush_pasid(domain, pasid, address, false);
}

int amd_iommu_flush_page(struct iommu_domain *dom, int pasid,
			 u64 address)
{
	struct protection_domain *domain = dom->priv;
	unsigned long flags;
	int ret;

	spin_lock_irqsave(&domain->lock, flags);
	ret = __amd_iommu_flush_page(domain, pasid, address);
	spin_unlock_irqrestore(&domain->lock, flags);

	return ret;
}
EXPORT_SYMBOL(amd_iommu_flush_page);

static int __amd_iommu_flush_tlb(struct protection_domain *domain, int pasid)
{
	INC_STATS_COUNTER(invalidate_iotlb_all);

	return __flush_pasid(domain, pasid, CMD_INV_IOMMU_ALL_PAGES_ADDRESS,
			     true);
}

int amd_iommu_flush_tlb(struct iommu_domain *dom, int pasid)
{
	struct protection_domain *domain = dom->priv;
	unsigned long flags;
	int ret;

	spin_lock_irqsave(&domain->lock, flags);
	ret = __amd_iommu_flush_tlb(domain, pasid);
	spin_unlock_irqrestore(&domain->lock, flags);

	return ret;
}
EXPORT_SYMBOL(amd_iommu_flush_tlb);

static u64 *__get_gcr3_pte(u64 *root, int level, int pasid, bool alloc)
{
	int index;
	u64 *pte;

	while (true) {

		index = (pasid >> (9 * level)) & 0x1ff;
		pte   = &root[index];

		if (level == 0)
			break;

		if (!(*pte & GCR3_VALID)) {
			if (!alloc)
				return NULL;

			root = (void *)get_zeroed_page(GFP_ATOMIC);
			if (root == NULL)
				return NULL;

			*pte = __pa(root) | GCR3_VALID;
		}

		root = __va(*pte & PAGE_MASK);

		level -= 1;
	}

	return pte;
}

static int __set_gcr3(struct protection_domain *domain, int pasid,
		      unsigned long cr3)
{
	u64 *pte;

	if (domain->mode != PAGE_MODE_NONE)
		return -EINVAL;

	pte = __get_gcr3_pte(domain->gcr3_tbl, domain->glx, pasid, true);
	if (pte == NULL)
		return -ENOMEM;

	*pte = (cr3 & PAGE_MASK) | GCR3_VALID;

	return __amd_iommu_flush_tlb(domain, pasid);
}

static int __clear_gcr3(struct protection_domain *domain, int pasid)
{
	u64 *pte;

	if (domain->mode != PAGE_MODE_NONE)
		return -EINVAL;

	pte = __get_gcr3_pte(domain->gcr3_tbl, domain->glx, pasid, false);
	if (pte == NULL)
		return 0;

	*pte = 0;

	return __amd_iommu_flush_tlb(domain, pasid);
}

int amd_iommu_domain_set_gcr3(struct iommu_domain *dom, int pasid,
			      unsigned long cr3)
{
	struct protection_domain *domain = dom->priv;
	unsigned long flags;
	int ret;

	spin_lock_irqsave(&domain->lock, flags);
	ret = __set_gcr3(domain, pasid, cr3);
	spin_unlock_irqrestore(&domain->lock, flags);

	return ret;
}
EXPORT_SYMBOL(amd_iommu_domain_set_gcr3);

int amd_iommu_domain_clear_gcr3(struct iommu_domain *dom, int pasid)
{
	struct protection_domain *domain = dom->priv;
	unsigned long flags;
	int ret;

	spin_lock_irqsave(&domain->lock, flags);
	ret = __clear_gcr3(domain, pasid);
	spin_unlock_irqrestore(&domain->lock, flags);

	return ret;
}
EXPORT_SYMBOL(amd_iommu_domain_clear_gcr3);

int amd_iommu_complete_ppr(struct pci_dev *pdev, int pasid,
			   int status, int tag)
{
	struct iommu_dev_data *dev_data;
	struct amd_iommu *iommu;
	struct iommu_cmd cmd;

	INC_STATS_COUNTER(complete_ppr);

	dev_data = get_dev_data(&pdev->dev);
	iommu    = amd_iommu_rlookup_table[dev_data->devid];

	build_complete_ppr(&cmd, dev_data->devid, pasid, status,
			   tag, dev_data->pri_tlp);

	return iommu_queue_command(iommu, &cmd);
}
EXPORT_SYMBOL(amd_iommu_complete_ppr);

struct iommu_domain *amd_iommu_get_v2_domain(struct pci_dev *pdev)
{
	struct protection_domain *domain;

	domain = get_domain(&pdev->dev);
	if (IS_ERR(domain))
		return NULL;

	/* Only return IOMMUv2 domains */
	if (!(domain->flags & PD_IOMMUV2_MASK))
		return NULL;

	return domain->iommu_domain;
}
EXPORT_SYMBOL(amd_iommu_get_v2_domain);

void amd_iommu_enable_device_erratum(struct pci_dev *pdev, u32 erratum)
{
	struct iommu_dev_data *dev_data;

	if (!amd_iommu_v2_supported())
		return;

	dev_data = get_dev_data(&pdev->dev);
	dev_data->errata |= (1 << erratum);
}
EXPORT_SYMBOL(amd_iommu_enable_device_erratum);<|MERGE_RESOLUTION|>--- conflicted
+++ resolved
@@ -3137,12 +3137,9 @@
 {
 	struct protection_domain *domain = dom->priv;
 	size_t unmap_size;
-<<<<<<< HEAD
-=======
 
 	if (domain->mode == PAGE_MODE_NONE)
 		return -EINVAL;
->>>>>>> a5bd9d11
 
 	mutex_lock(&domain->api_lock);
 	unmap_size = iommu_unmap_page(domain, iova, page_size);
