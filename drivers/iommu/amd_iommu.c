--- conflicted
+++ resolved
@@ -629,11 +629,7 @@
 		pasid = ((event[0] >> 16) & 0xFFFF)
 			| ((event[1] << 6) & 0xF0000);
 		tag = event[1] & 0x03FF;
-<<<<<<< HEAD
-		dev_err(dev, "INVALID_PPR_REQUEST device=%02x:%02x.%x pasid=0x%05x address=0x%016llx flags=0x%04x tag=0x%03x]\n",
-=======
-		dev_err(dev, "Event logged [INVALID_PPR_REQUEST device=%02x:%02x.%x pasid=0x%05x address=0x%llx flags=0x%04x]\n",
->>>>>>> 03ebe48e
+		dev_err(dev, "Event logged [INVALID_PPR_REQUEST device=%02x:%02x.%x pasid=0x%05x address=0x%llx flags=0x%04x tag=0x%03x]\n",
 			PCI_BUS_NUM(devid), PCI_SLOT(devid), PCI_FUNC(devid),
 			pasid, address, flags, tag);
 		break;
