--- conflicted
+++ resolved
@@ -379,13 +379,6 @@
 			return -ENOTSUPP;
 		}
 		dev_data->alias_data = alias_data;
-<<<<<<< HEAD
-
-		/* Add device to the alias_list */
-		list_add(&dev_data->alias_list, &alias_data->alias_list);
-	}
-=======
->>>>>>> 4badea29
 
 		/* Add device to the alias_list */
 		list_add(&dev_data->alias_list, &alias_data->alias_list);
@@ -2165,15 +2158,9 @@
 
 	if (head->alias_data != NULL)
 		head = head->alias_data;
-<<<<<<< HEAD
 
 	/* Now we have the root of the alias group, if any */
 
-=======
-
-	/* Now we have the root of the alias group, if any */
-
->>>>>>> 4badea29
 	ret = -EBUSY;
 	if (head->domain != NULL)
 		goto out_unlock;
