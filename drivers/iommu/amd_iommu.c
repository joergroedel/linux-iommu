// SPDX-License-Identifier: GPL-2.0-only
/*
 * Copyright (C) 2007-2010 Advanced Micro Devices, Inc.
 * Author: Joerg Roedel <jroedel@suse.de>
 *         Leo Duran <leo.duran@amd.com>
 */

#define pr_fmt(fmt)     "AMD-Vi: " fmt
#define dev_fmt(fmt)    pr_fmt(fmt)

#include <linux/ratelimit.h>
#include <linux/pci.h>
#include <linux/acpi.h>
#include <linux/amba/bus.h>
#include <linux/platform_device.h>
#include <linux/pci-ats.h>
#include <linux/bitmap.h>
#include <linux/slab.h>
#include <linux/debugfs.h>
#include <linux/scatterlist.h>
#include <linux/dma-mapping.h>
#include <linux/dma-direct.h>
#include <linux/dma-iommu.h>
#include <linux/iommu-helper.h>
#include <linux/iommu.h>
#include <linux/delay.h>
#include <linux/amd-iommu.h>
#include <linux/notifier.h>
#include <linux/export.h>
#include <linux/irq.h>
#include <linux/msi.h>
#include <linux/dma-contiguous.h>
#include <linux/irqdomain.h>
#include <linux/percpu.h>
#include <linux/iova.h>
#include <asm/irq_remapping.h>
#include <asm/io_apic.h>
#include <asm/apic.h>
#include <asm/hw_irq.h>
#include <asm/msidef.h>
#include <asm/proto.h>
#include <asm/iommu.h>
#include <asm/gart.h>
#include <asm/dma.h>

#include "amd_iommu_proto.h"
#include "amd_iommu_types.h"
#include "irq_remapping.h"

#define CMD_SET_TYPE(cmd, t) ((cmd)->data[1] |= ((t) << 28))

#define LOOP_TIMEOUT	100000

/* IO virtual address start page frame number */
#define IOVA_START_PFN		(1)
#define IOVA_PFN(addr)		((addr) >> PAGE_SHIFT)

/* Reserved IOVA ranges */
#define MSI_RANGE_START		(0xfee00000)
#define MSI_RANGE_END		(0xfeefffff)
#define HT_RANGE_START		(0xfd00000000ULL)
#define HT_RANGE_END		(0xffffffffffULL)

/*
 * This bitmap is used to advertise the page sizes our hardware support
 * to the IOMMU core, which will then use this information to split
 * physically contiguous memory regions it is mapping into page sizes
 * that we support.
 *
 * 512GB Pages are not supported due to a hardware bug
 */
#define AMD_IOMMU_PGSIZES	((~0xFFFUL) & ~(2ULL << 38))

static DEFINE_SPINLOCK(pd_bitmap_lock);

/* List of all available dev_data structures */
static LLIST_HEAD(dev_data_list);

LIST_HEAD(ioapic_map);
LIST_HEAD(hpet_map);
LIST_HEAD(acpihid_map);

/*
 * Domain for untranslated devices - only allocated
 * if iommu=pt passed on kernel cmd line.
 */
const struct iommu_ops amd_iommu_ops;

static ATOMIC_NOTIFIER_HEAD(ppr_notifier);
int amd_iommu_max_glx_val = -1;

/*
 * general struct to manage commands send to an IOMMU
 */
struct iommu_cmd {
	u32 data[4];
};

struct kmem_cache *amd_iommu_irq_cache;

static void update_domain(struct protection_domain *domain);
static int protection_domain_init(struct protection_domain *domain);
static void detach_device(struct device *dev);

/****************************************************************************
 *
 * Helper functions
 *
 ****************************************************************************/

static inline u16 get_pci_device_id(struct device *dev)
{
	struct pci_dev *pdev = to_pci_dev(dev);

	return pci_dev_id(pdev);
}

static inline int get_acpihid_device_id(struct device *dev,
					struct acpihid_map_entry **entry)
{
	struct acpi_device *adev = ACPI_COMPANION(dev);
	struct acpihid_map_entry *p;

	if (!adev)
		return -ENODEV;

	list_for_each_entry(p, &acpihid_map, list) {
		if (acpi_dev_hid_uid_match(adev, p->hid, p->uid)) {
			if (entry)
				*entry = p;
			return p->devid;
		}
	}
	return -EINVAL;
}

static inline int get_device_id(struct device *dev)
{
	int devid;

	if (dev_is_pci(dev))
		devid = get_pci_device_id(dev);
	else
		devid = get_acpihid_device_id(dev, NULL);

	return devid;
}

static struct protection_domain *to_pdomain(struct iommu_domain *dom)
{
	return container_of(dom, struct protection_domain, domain);
}

static struct iommu_dev_data *alloc_dev_data(u16 devid)
{
	struct iommu_dev_data *dev_data;

	dev_data = kzalloc(sizeof(*dev_data), GFP_KERNEL);
	if (!dev_data)
		return NULL;

	spin_lock_init(&dev_data->lock);
	dev_data->devid = devid;
	ratelimit_default_init(&dev_data->rs);

	llist_add(&dev_data->dev_data_list, &dev_data_list);
	return dev_data;
}

static struct iommu_dev_data *search_dev_data(u16 devid)
{
	struct iommu_dev_data *dev_data;
	struct llist_node *node;

	if (llist_empty(&dev_data_list))
		return NULL;

	node = dev_data_list.first;
	llist_for_each_entry(dev_data, node, dev_data_list) {
		if (dev_data->devid == devid)
			return dev_data;
	}

	return NULL;
}

static int clone_alias(struct pci_dev *pdev, u16 alias, void *data)
{
	u16 devid = pci_dev_id(pdev);

	if (devid == alias)
		return 0;

	amd_iommu_rlookup_table[alias] =
		amd_iommu_rlookup_table[devid];
	memcpy(amd_iommu_dev_table[alias].data,
	       amd_iommu_dev_table[devid].data,
	       sizeof(amd_iommu_dev_table[alias].data));

	return 0;
}

static void clone_aliases(struct pci_dev *pdev)
{
	if (!pdev)
		return;

	/*
	 * The IVRS alias stored in the alias table may not be
	 * part of the PCI DMA aliases if it's bus differs
	 * from the original device.
	 */
	clone_alias(pdev, amd_iommu_alias_table[pci_dev_id(pdev)], NULL);

	pci_for_each_dma_alias(pdev, clone_alias, NULL);
}

static struct pci_dev *setup_aliases(struct device *dev)
{
	struct pci_dev *pdev = to_pci_dev(dev);
	u16 ivrs_alias;

	/* For ACPI HID devices, there are no aliases */
	if (!dev_is_pci(dev))
		return NULL;

	/*
	 * Add the IVRS alias to the pci aliases if it is on the same
	 * bus. The IVRS table may know about a quirk that we don't.
	 */
	ivrs_alias = amd_iommu_alias_table[pci_dev_id(pdev)];
	if (ivrs_alias != pci_dev_id(pdev) &&
	    PCI_BUS_NUM(ivrs_alias) == pdev->bus->number) {
		pci_add_dma_alias(pdev, ivrs_alias & 0xff);
		pci_info(pdev, "Added PCI DMA alias %02x.%d\n",
			PCI_SLOT(ivrs_alias), PCI_FUNC(ivrs_alias));
	}

	clone_aliases(pdev);

	return pdev;
}

static struct iommu_dev_data *find_dev_data(u16 devid)
{
	struct iommu_dev_data *dev_data;
	struct amd_iommu *iommu = amd_iommu_rlookup_table[devid];

	dev_data = search_dev_data(devid);

	if (dev_data == NULL) {
		dev_data = alloc_dev_data(devid);
		if (!dev_data)
			return NULL;

		if (translation_pre_enabled(iommu))
			dev_data->defer_attach = true;
	}

	return dev_data;
}

struct iommu_dev_data *get_dev_data(struct device *dev)
{
	return dev->archdata.iommu;
}
EXPORT_SYMBOL(get_dev_data);

/*
* Find or create an IOMMU group for a acpihid device.
*/
static struct iommu_group *acpihid_device_group(struct device *dev)
{
	struct acpihid_map_entry *p, *entry = NULL;
	int devid;

	devid = get_acpihid_device_id(dev, &entry);
	if (devid < 0)
		return ERR_PTR(devid);

	list_for_each_entry(p, &acpihid_map, list) {
		if ((devid == p->devid) && p->group)
			entry->group = p->group;
	}

	if (!entry->group)
		entry->group = generic_device_group(dev);
	else
		iommu_group_ref_get(entry->group);

	return entry->group;
}

static bool pci_iommuv2_capable(struct pci_dev *pdev)
{
	static const int caps[] = {
		PCI_EXT_CAP_ID_ATS,
		PCI_EXT_CAP_ID_PRI,
		PCI_EXT_CAP_ID_PASID,
	};
	int i, pos;

	if (pci_ats_disabled())
		return false;

	for (i = 0; i < 3; ++i) {
		pos = pci_find_ext_capability(pdev, caps[i]);
		if (pos == 0)
			return false;
	}

	return true;
}

static bool pdev_pri_erratum(struct pci_dev *pdev, u32 erratum)
{
	struct iommu_dev_data *dev_data;

	dev_data = get_dev_data(&pdev->dev);

	return dev_data->errata & (1 << erratum) ? true : false;
}

/*
 * This function checks if the driver got a valid device from the caller to
 * avoid dereferencing invalid pointers.
 */
static bool check_device(struct device *dev)
{
	int devid;

	if (!dev || !dev->dma_mask)
		return false;

	devid = get_device_id(dev);
	if (devid < 0)
		return false;

	/* Out of our scope? */
	if (devid > amd_iommu_last_bdf)
		return false;

	if (amd_iommu_rlookup_table[devid] == NULL)
		return false;

	return true;
}

static void init_iommu_group(struct device *dev)
{
	struct iommu_group *group;

	group = iommu_group_get_for_dev(dev);
	if (IS_ERR(group))
		return;

	iommu_group_put(group);
}

static int iommu_init_device(struct device *dev)
{
	struct iommu_dev_data *dev_data;
	struct amd_iommu *iommu;
	int devid;

	if (dev->archdata.iommu)
		return 0;

	devid = get_device_id(dev);
	if (devid < 0)
		return devid;

	iommu = amd_iommu_rlookup_table[devid];

	dev_data = find_dev_data(devid);
	if (!dev_data)
		return -ENOMEM;

	dev_data->pdev = setup_aliases(dev);

	/*
	 * By default we use passthrough mode for IOMMUv2 capable device.
	 * But if amd_iommu=force_isolation is set (e.g. to debug DMA to
	 * invalid address), we ignore the capability for the device so
	 * it'll be forced to go into translation mode.
	 */
	if ((iommu_default_passthrough() || !amd_iommu_force_isolation) &&
	    dev_is_pci(dev) && pci_iommuv2_capable(to_pci_dev(dev))) {
		struct amd_iommu *iommu;

		iommu = amd_iommu_rlookup_table[dev_data->devid];
		dev_data->iommu_v2 = iommu->is_iommu_v2;
	}

	dev->archdata.iommu = dev_data;

	iommu_device_link(&iommu->iommu, dev);

	return 0;
}

static void iommu_ignore_device(struct device *dev)
{
	int devid;

	devid = get_device_id(dev);
	if (devid < 0)
		return;

	amd_iommu_rlookup_table[devid] = NULL;
	memset(&amd_iommu_dev_table[devid], 0, sizeof(struct dev_table_entry));

	setup_aliases(dev);
}

static void iommu_uninit_device(struct device *dev)
{
	struct iommu_dev_data *dev_data;
	struct amd_iommu *iommu;
	int devid;

	devid = get_device_id(dev);
	if (devid < 0)
		return;

	iommu = amd_iommu_rlookup_table[devid];

	dev_data = search_dev_data(devid);
	if (!dev_data)
		return;

	if (dev_data->domain)
		detach_device(dev);

	iommu_device_unlink(&iommu->iommu, dev);

	iommu_group_remove_device(dev);

	/* Remove dma-ops */
	dev->dma_ops = NULL;

	/*
	 * We keep dev_data around for unplugged devices and reuse it when the
	 * device is re-plugged - not doing so would introduce a ton of races.
	 */
}

/*
 * Helper function to get the first pte of a large mapping
 */
static u64 *first_pte_l7(u64 *pte, unsigned long *page_size,
			 unsigned long *count)
{
	unsigned long pte_mask, pg_size, cnt;
	u64 *fpte;

	pg_size  = PTE_PAGE_SIZE(*pte);
	cnt      = PAGE_SIZE_PTE_COUNT(pg_size);
	pte_mask = ~((cnt << 3) - 1);
	fpte     = (u64 *)(((unsigned long)pte) & pte_mask);

	if (page_size)
		*page_size = pg_size;

	if (count)
		*count = cnt;

	return fpte;
}

/****************************************************************************
 *
 * Interrupt handling functions
 *
 ****************************************************************************/

static void dump_dte_entry(u16 devid)
{
	int i;

	for (i = 0; i < 4; ++i)
		pr_err("DTE[%d]: %016llx\n", i,
			amd_iommu_dev_table[devid].data[i]);
}

static void dump_command(unsigned long phys_addr)
{
	struct iommu_cmd *cmd = iommu_phys_to_virt(phys_addr);
	int i;

	for (i = 0; i < 4; ++i)
		pr_err("CMD[%d]: %08x\n", i, cmd->data[i]);
}

static void amd_iommu_report_page_fault(u16 devid, u16 domain_id,
					u64 address, int flags)
{
	struct iommu_dev_data *dev_data = NULL;
	struct pci_dev *pdev;

	pdev = pci_get_domain_bus_and_slot(0, PCI_BUS_NUM(devid),
					   devid & 0xff);
	if (pdev)
		dev_data = get_dev_data(&pdev->dev);

	if (dev_data && __ratelimit(&dev_data->rs)) {
		pci_err(pdev, "Event logged [IO_PAGE_FAULT domain=0x%04x address=0x%llx flags=0x%04x]\n",
			domain_id, address, flags);
	} else if (printk_ratelimit()) {
		pr_err("Event logged [IO_PAGE_FAULT device=%02x:%02x.%x domain=0x%04x address=0x%llx flags=0x%04x]\n",
			PCI_BUS_NUM(devid), PCI_SLOT(devid), PCI_FUNC(devid),
			domain_id, address, flags);
	}

	if (pdev)
		pci_dev_put(pdev);
}

static void iommu_print_event(struct amd_iommu *iommu, void *__evt)
{
	struct device *dev = iommu->iommu.dev;
	int type, devid, pasid, flags, tag;
	volatile u32 *event = __evt;
	int count = 0;
	u64 address;

retry:
	type    = (event[1] >> EVENT_TYPE_SHIFT)  & EVENT_TYPE_MASK;
	devid   = (event[0] >> EVENT_DEVID_SHIFT) & EVENT_DEVID_MASK;
	pasid   = (event[0] & EVENT_DOMID_MASK_HI) |
		  (event[1] & EVENT_DOMID_MASK_LO);
	flags   = (event[1] >> EVENT_FLAGS_SHIFT) & EVENT_FLAGS_MASK;
	address = (u64)(((u64)event[3]) << 32) | event[2];

	if (type == 0) {
		/* Did we hit the erratum? */
		if (++count == LOOP_TIMEOUT) {
			pr_err("No event written to event log\n");
			return;
		}
		udelay(1);
		goto retry;
	}

	if (type == EVENT_TYPE_IO_FAULT) {
		amd_iommu_report_page_fault(devid, pasid, address, flags);
		return;
	}

	switch (type) {
	case EVENT_TYPE_ILL_DEV:
		dev_err(dev, "Event logged [ILLEGAL_DEV_TABLE_ENTRY device=%02x:%02x.%x pasid=0x%05x address=0x%llx flags=0x%04x]\n",
			PCI_BUS_NUM(devid), PCI_SLOT(devid), PCI_FUNC(devid),
			pasid, address, flags);
		dump_dte_entry(devid);
		break;
	case EVENT_TYPE_DEV_TAB_ERR:
		dev_err(dev, "Event logged [DEV_TAB_HARDWARE_ERROR device=%02x:%02x.%x "
			"address=0x%llx flags=0x%04x]\n",
			PCI_BUS_NUM(devid), PCI_SLOT(devid), PCI_FUNC(devid),
			address, flags);
		break;
	case EVENT_TYPE_PAGE_TAB_ERR:
		dev_err(dev, "Event logged [PAGE_TAB_HARDWARE_ERROR device=%02x:%02x.%x pasid=0x%04x address=0x%llx flags=0x%04x]\n",
			PCI_BUS_NUM(devid), PCI_SLOT(devid), PCI_FUNC(devid),
			pasid, address, flags);
		break;
	case EVENT_TYPE_ILL_CMD:
		dev_err(dev, "Event logged [ILLEGAL_COMMAND_ERROR address=0x%llx]\n", address);
		dump_command(address);
		break;
	case EVENT_TYPE_CMD_HARD_ERR:
		dev_err(dev, "Event logged [COMMAND_HARDWARE_ERROR address=0x%llx flags=0x%04x]\n",
			address, flags);
		break;
	case EVENT_TYPE_IOTLB_INV_TO:
		dev_err(dev, "Event logged [IOTLB_INV_TIMEOUT device=%02x:%02x.%x address=0x%llx]\n",
			PCI_BUS_NUM(devid), PCI_SLOT(devid), PCI_FUNC(devid),
			address);
		break;
	case EVENT_TYPE_INV_DEV_REQ:
		dev_err(dev, "Event logged [INVALID_DEVICE_REQUEST device=%02x:%02x.%x pasid=0x%05x address=0x%llx flags=0x%04x]\n",
			PCI_BUS_NUM(devid), PCI_SLOT(devid), PCI_FUNC(devid),
			pasid, address, flags);
		break;
	case EVENT_TYPE_INV_PPR_REQ:
		pasid = PPR_PASID(*((u64 *)__evt));
		tag = event[1] & 0x03FF;
		dev_err(dev, "Event logged [INVALID_PPR_REQUEST device=%02x:%02x.%x pasid=0x%05x address=0x%llx flags=0x%04x tag=0x%03x]\n",
			PCI_BUS_NUM(devid), PCI_SLOT(devid), PCI_FUNC(devid),
			pasid, address, flags, tag);
		break;
	default:
		dev_err(dev, "Event logged [UNKNOWN event[0]=0x%08x event[1]=0x%08x event[2]=0x%08x event[3]=0x%08x\n",
			event[0], event[1], event[2], event[3]);
	}

	memset(__evt, 0, 4 * sizeof(u32));
}

static void iommu_poll_events(struct amd_iommu *iommu)
{
	u32 head, tail;

	head = readl(iommu->mmio_base + MMIO_EVT_HEAD_OFFSET);
	tail = readl(iommu->mmio_base + MMIO_EVT_TAIL_OFFSET);

	while (head != tail) {
		iommu_print_event(iommu, iommu->evt_buf + head);
		head = (head + EVENT_ENTRY_SIZE) % EVT_BUFFER_SIZE;
	}

	writel(head, iommu->mmio_base + MMIO_EVT_HEAD_OFFSET);
}

static void iommu_handle_ppr_entry(struct amd_iommu *iommu, u64 *raw)
{
	struct amd_iommu_fault fault;

	if (PPR_REQ_TYPE(raw[0]) != PPR_REQ_FAULT) {
		pr_err_ratelimited("Unknown PPR request received\n");
		return;
	}

	fault.address   = raw[1];
	fault.pasid     = PPR_PASID(raw[0]);
	fault.device_id = PPR_DEVID(raw[0]);
	fault.tag       = PPR_TAG(raw[0]);
	fault.flags     = PPR_FLAGS(raw[0]);

	atomic_notifier_call_chain(&ppr_notifier, 0, &fault);
}

static void iommu_poll_ppr_log(struct amd_iommu *iommu)
{
	u32 head, tail;

	if (iommu->ppr_log == NULL)
		return;

	head = readl(iommu->mmio_base + MMIO_PPR_HEAD_OFFSET);
	tail = readl(iommu->mmio_base + MMIO_PPR_TAIL_OFFSET);

	while (head != tail) {
		volatile u64 *raw;
		u64 entry[2];
		int i;

		raw = (u64 *)(iommu->ppr_log + head);

		/*
		 * Hardware bug: Interrupt may arrive before the entry is
		 * written to memory. If this happens we need to wait for the
		 * entry to arrive.
		 */
		for (i = 0; i < LOOP_TIMEOUT; ++i) {
			if (PPR_REQ_TYPE(raw[0]) != 0)
				break;
			udelay(1);
		}

		/* Avoid memcpy function-call overhead */
		entry[0] = raw[0];
		entry[1] = raw[1];

		/*
		 * To detect the hardware bug we need to clear the entry
		 * back to zero.
		 */
		raw[0] = raw[1] = 0UL;

		/* Update head pointer of hardware ring-buffer */
		head = (head + PPR_ENTRY_SIZE) % PPR_LOG_SIZE;
		writel(head, iommu->mmio_base + MMIO_PPR_HEAD_OFFSET);

		/* Handle PPR entry */
		iommu_handle_ppr_entry(iommu, entry);

		/* Refresh ring-buffer information */
		head = readl(iommu->mmio_base + MMIO_PPR_HEAD_OFFSET);
		tail = readl(iommu->mmio_base + MMIO_PPR_TAIL_OFFSET);
	}
}

#ifdef CONFIG_IRQ_REMAP
static int (*iommu_ga_log_notifier)(u32);

int amd_iommu_register_ga_log_notifier(int (*notifier)(u32))
{
	iommu_ga_log_notifier = notifier;

	return 0;
}
EXPORT_SYMBOL(amd_iommu_register_ga_log_notifier);

static void iommu_poll_ga_log(struct amd_iommu *iommu)
{
	u32 head, tail, cnt = 0;

	if (iommu->ga_log == NULL)
		return;

	head = readl(iommu->mmio_base + MMIO_GA_HEAD_OFFSET);
	tail = readl(iommu->mmio_base + MMIO_GA_TAIL_OFFSET);

	while (head != tail) {
		volatile u64 *raw;
		u64 log_entry;

		raw = (u64 *)(iommu->ga_log + head);
		cnt++;

		/* Avoid memcpy function-call overhead */
		log_entry = *raw;

		/* Update head pointer of hardware ring-buffer */
		head = (head + GA_ENTRY_SIZE) % GA_LOG_SIZE;
		writel(head, iommu->mmio_base + MMIO_GA_HEAD_OFFSET);

		/* Handle GA entry */
		switch (GA_REQ_TYPE(log_entry)) {
		case GA_GUEST_NR:
			if (!iommu_ga_log_notifier)
				break;

			pr_debug("%s: devid=%#x, ga_tag=%#x\n",
				 __func__, GA_DEVID(log_entry),
				 GA_TAG(log_entry));

			if (iommu_ga_log_notifier(GA_TAG(log_entry)) != 0)
				pr_err("GA log notifier failed.\n");
			break;
		default:
			break;
		}
	}
}
#endif /* CONFIG_IRQ_REMAP */

#define AMD_IOMMU_INT_MASK	\
	(MMIO_STATUS_EVT_INT_MASK | \
	 MMIO_STATUS_PPR_INT_MASK | \
	 MMIO_STATUS_GALOG_INT_MASK)

irqreturn_t amd_iommu_int_thread(int irq, void *data)
{
	struct amd_iommu *iommu = (struct amd_iommu *) data;
	u32 status = readl(iommu->mmio_base + MMIO_STATUS_OFFSET);

	while (status & AMD_IOMMU_INT_MASK) {
		/* Enable EVT and PPR and GA interrupts again */
		writel(AMD_IOMMU_INT_MASK,
			iommu->mmio_base + MMIO_STATUS_OFFSET);

		if (status & MMIO_STATUS_EVT_INT_MASK) {
			pr_devel("Processing IOMMU Event Log\n");
			iommu_poll_events(iommu);
		}

		if (status & MMIO_STATUS_PPR_INT_MASK) {
			pr_devel("Processing IOMMU PPR Log\n");
			iommu_poll_ppr_log(iommu);
		}

#ifdef CONFIG_IRQ_REMAP
		if (status & MMIO_STATUS_GALOG_INT_MASK) {
			pr_devel("Processing IOMMU GA Log\n");
			iommu_poll_ga_log(iommu);
		}
#endif

		/*
		 * Hardware bug: ERBT1312
		 * When re-enabling interrupt (by writing 1
		 * to clear the bit), the hardware might also try to set
		 * the interrupt bit in the event status register.
		 * In this scenario, the bit will be set, and disable
		 * subsequent interrupts.
		 *
		 * Workaround: The IOMMU driver should read back the
		 * status register and check if the interrupt bits are cleared.
		 * If not, driver will need to go through the interrupt handler
		 * again and re-clear the bits
		 */
		status = readl(iommu->mmio_base + MMIO_STATUS_OFFSET);
	}
	return IRQ_HANDLED;
}

irqreturn_t amd_iommu_int_handler(int irq, void *data)
{
	return IRQ_WAKE_THREAD;
}

/****************************************************************************
 *
 * IOMMU command queuing functions
 *
 ****************************************************************************/

static int wait_on_sem(volatile u64 *sem)
{
	int i = 0;

	while (*sem == 0 && i < LOOP_TIMEOUT) {
		udelay(1);
		i += 1;
	}

	if (i == LOOP_TIMEOUT) {
		pr_alert("Completion-Wait loop timed out\n");
		return -EIO;
	}

	return 0;
}

static void copy_cmd_to_buffer(struct amd_iommu *iommu,
			       struct iommu_cmd *cmd)
{
	u8 *target;
	u32 tail;

	/* Copy command to buffer */
	tail = iommu->cmd_buf_tail;
	target = iommu->cmd_buf + tail;
	memcpy(target, cmd, sizeof(*cmd));

	tail = (tail + sizeof(*cmd)) % CMD_BUFFER_SIZE;
	iommu->cmd_buf_tail = tail;

	/* Tell the IOMMU about it */
	writel(tail, iommu->mmio_base + MMIO_CMD_TAIL_OFFSET);
}

static void build_completion_wait(struct iommu_cmd *cmd, u64 address)
{
	u64 paddr = iommu_virt_to_phys((void *)address);

	WARN_ON(address & 0x7ULL);

	memset(cmd, 0, sizeof(*cmd));
	cmd->data[0] = lower_32_bits(paddr) | CMD_COMPL_WAIT_STORE_MASK;
	cmd->data[1] = upper_32_bits(paddr);
	cmd->data[2] = 1;
	CMD_SET_TYPE(cmd, CMD_COMPL_WAIT);
}

static void build_inv_dte(struct iommu_cmd *cmd, u16 devid)
{
	memset(cmd, 0, sizeof(*cmd));
	cmd->data[0] = devid;
	CMD_SET_TYPE(cmd, CMD_INV_DEV_ENTRY);
}

static void build_inv_iommu_pages(struct iommu_cmd *cmd, u64 address,
				  size_t size, u16 domid, int pde)
{
	u64 pages;
	bool s;

	pages = iommu_num_pages(address, size, PAGE_SIZE);
	s     = false;

	if (pages > 1) {
		/*
		 * If we have to flush more than one page, flush all
		 * TLB entries for this domain
		 */
		address = CMD_INV_IOMMU_ALL_PAGES_ADDRESS;
		s = true;
	}

	address &= PAGE_MASK;

	memset(cmd, 0, sizeof(*cmd));
	cmd->data[1] |= domid;
	cmd->data[2]  = lower_32_bits(address);
	cmd->data[3]  = upper_32_bits(address);
	CMD_SET_TYPE(cmd, CMD_INV_IOMMU_PAGES);
	if (s) /* size bit - we flush more than one 4kb page */
		cmd->data[2] |= CMD_INV_IOMMU_PAGES_SIZE_MASK;
	if (pde) /* PDE bit - we want to flush everything, not only the PTEs */
		cmd->data[2] |= CMD_INV_IOMMU_PAGES_PDE_MASK;
}

static void build_inv_iotlb_pages(struct iommu_cmd *cmd, u16 devid, int qdep,
				  u64 address, size_t size)
{
	u64 pages;
	bool s;

	pages = iommu_num_pages(address, size, PAGE_SIZE);
	s     = false;

	if (pages > 1) {
		/*
		 * If we have to flush more than one page, flush all
		 * TLB entries for this domain
		 */
		address = CMD_INV_IOMMU_ALL_PAGES_ADDRESS;
		s = true;
	}

	address &= PAGE_MASK;

	memset(cmd, 0, sizeof(*cmd));
	cmd->data[0]  = devid;
	cmd->data[0] |= (qdep & 0xff) << 24;
	cmd->data[1]  = devid;
	cmd->data[2]  = lower_32_bits(address);
	cmd->data[3]  = upper_32_bits(address);
	CMD_SET_TYPE(cmd, CMD_INV_IOTLB_PAGES);
	if (s)
		cmd->data[2] |= CMD_INV_IOMMU_PAGES_SIZE_MASK;
}

static void build_inv_iommu_pasid(struct iommu_cmd *cmd, u16 domid, int pasid,
				  u64 address, bool size)
{
	memset(cmd, 0, sizeof(*cmd));

	address &= ~(0xfffULL);

	cmd->data[0]  = pasid;
	cmd->data[1]  = domid;
	cmd->data[2]  = lower_32_bits(address);
	cmd->data[3]  = upper_32_bits(address);
	cmd->data[2] |= CMD_INV_IOMMU_PAGES_PDE_MASK;
	cmd->data[2] |= CMD_INV_IOMMU_PAGES_GN_MASK;
	if (size)
		cmd->data[2] |= CMD_INV_IOMMU_PAGES_SIZE_MASK;
	CMD_SET_TYPE(cmd, CMD_INV_IOMMU_PAGES);
}

static void build_inv_iotlb_pasid(struct iommu_cmd *cmd, u16 devid, int pasid,
				  int qdep, u64 address, bool size)
{
	memset(cmd, 0, sizeof(*cmd));

	address &= ~(0xfffULL);

	cmd->data[0]  = devid;
	cmd->data[0] |= ((pasid >> 8) & 0xff) << 16;
	cmd->data[0] |= (qdep  & 0xff) << 24;
	cmd->data[1]  = devid;
	cmd->data[1] |= (pasid & 0xff) << 16;
	cmd->data[2]  = lower_32_bits(address);
	cmd->data[2] |= CMD_INV_IOMMU_PAGES_GN_MASK;
	cmd->data[3]  = upper_32_bits(address);
	if (size)
		cmd->data[2] |= CMD_INV_IOMMU_PAGES_SIZE_MASK;
	CMD_SET_TYPE(cmd, CMD_INV_IOTLB_PAGES);
}

static void build_complete_ppr(struct iommu_cmd *cmd, u16 devid, int pasid,
			       int status, int tag, bool gn)
{
	memset(cmd, 0, sizeof(*cmd));

	cmd->data[0]  = devid;
	if (gn) {
		cmd->data[1]  = pasid;
		cmd->data[2]  = CMD_INV_IOMMU_PAGES_GN_MASK;
	}
	cmd->data[3]  = tag & 0x1ff;
	cmd->data[3] |= (status & PPR_STATUS_MASK) << PPR_STATUS_SHIFT;

	CMD_SET_TYPE(cmd, CMD_COMPLETE_PPR);
}

static void build_inv_all(struct iommu_cmd *cmd)
{
	memset(cmd, 0, sizeof(*cmd));
	CMD_SET_TYPE(cmd, CMD_INV_ALL);
}

static void build_inv_irt(struct iommu_cmd *cmd, u16 devid)
{
	memset(cmd, 0, sizeof(*cmd));
	cmd->data[0] = devid;
	CMD_SET_TYPE(cmd, CMD_INV_IRT);
}

/*
 * Writes the command to the IOMMUs command buffer and informs the
 * hardware about the new command.
 */
static int __iommu_queue_command_sync(struct amd_iommu *iommu,
				      struct iommu_cmd *cmd,
				      bool sync)
{
	unsigned int count = 0;
	u32 left, next_tail;

	next_tail = (iommu->cmd_buf_tail + sizeof(*cmd)) % CMD_BUFFER_SIZE;
again:
	left      = (iommu->cmd_buf_head - next_tail) % CMD_BUFFER_SIZE;

	if (left <= 0x20) {
		/* Skip udelay() the first time around */
		if (count++) {
			if (count == LOOP_TIMEOUT) {
				pr_err("Command buffer timeout\n");
				return -EIO;
			}

			udelay(1);
		}

		/* Update head and recheck remaining space */
		iommu->cmd_buf_head = readl(iommu->mmio_base +
					    MMIO_CMD_HEAD_OFFSET);

		goto again;
	}

	copy_cmd_to_buffer(iommu, cmd);

	/* Do we need to make sure all commands are processed? */
	iommu->need_sync = sync;

	return 0;
}

static int iommu_queue_command_sync(struct amd_iommu *iommu,
				    struct iommu_cmd *cmd,
				    bool sync)
{
	unsigned long flags;
	int ret;

	raw_spin_lock_irqsave(&iommu->lock, flags);
	ret = __iommu_queue_command_sync(iommu, cmd, sync);
	raw_spin_unlock_irqrestore(&iommu->lock, flags);

	return ret;
}

static int iommu_queue_command(struct amd_iommu *iommu, struct iommu_cmd *cmd)
{
	return iommu_queue_command_sync(iommu, cmd, true);
}

/*
 * This function queues a completion wait command into the command
 * buffer of an IOMMU
 */
static int iommu_completion_wait(struct amd_iommu *iommu)
{
	struct iommu_cmd cmd;
	unsigned long flags;
	int ret;

	if (!iommu->need_sync)
		return 0;


	build_completion_wait(&cmd, (u64)&iommu->cmd_sem);

	raw_spin_lock_irqsave(&iommu->lock, flags);

	iommu->cmd_sem = 0;

	ret = __iommu_queue_command_sync(iommu, &cmd, false);
	if (ret)
		goto out_unlock;

	ret = wait_on_sem(&iommu->cmd_sem);

out_unlock:
	raw_spin_unlock_irqrestore(&iommu->lock, flags);

	return ret;
}

static int iommu_flush_dte(struct amd_iommu *iommu, u16 devid)
{
	struct iommu_cmd cmd;

	build_inv_dte(&cmd, devid);

	return iommu_queue_command(iommu, &cmd);
}

static void amd_iommu_flush_dte_all(struct amd_iommu *iommu)
{
	u32 devid;

	for (devid = 0; devid <= 0xffff; ++devid)
		iommu_flush_dte(iommu, devid);

	iommu_completion_wait(iommu);
}

/*
 * This function uses heavy locking and may disable irqs for some time. But
 * this is no issue because it is only called during resume.
 */
static void amd_iommu_flush_tlb_all(struct amd_iommu *iommu)
{
	u32 dom_id;

	for (dom_id = 0; dom_id <= 0xffff; ++dom_id) {
		struct iommu_cmd cmd;
		build_inv_iommu_pages(&cmd, 0, CMD_INV_IOMMU_ALL_PAGES_ADDRESS,
				      dom_id, 1);
		iommu_queue_command(iommu, &cmd);
	}

	iommu_completion_wait(iommu);
}

static void amd_iommu_flush_tlb_domid(struct amd_iommu *iommu, u32 dom_id)
{
	struct iommu_cmd cmd;

	build_inv_iommu_pages(&cmd, 0, CMD_INV_IOMMU_ALL_PAGES_ADDRESS,
			      dom_id, 1);
	iommu_queue_command(iommu, &cmd);

	iommu_completion_wait(iommu);
}

static void amd_iommu_flush_all(struct amd_iommu *iommu)
{
	struct iommu_cmd cmd;

	build_inv_all(&cmd);

	iommu_queue_command(iommu, &cmd);
	iommu_completion_wait(iommu);
}

static void iommu_flush_irt(struct amd_iommu *iommu, u16 devid)
{
	struct iommu_cmd cmd;

	build_inv_irt(&cmd, devid);

	iommu_queue_command(iommu, &cmd);
}

static void amd_iommu_flush_irt_all(struct amd_iommu *iommu)
{
	u32 devid;

	for (devid = 0; devid <= MAX_DEV_TABLE_ENTRIES; devid++)
		iommu_flush_irt(iommu, devid);

	iommu_completion_wait(iommu);
}

void iommu_flush_all_caches(struct amd_iommu *iommu)
{
	if (iommu_feature(iommu, FEATURE_IA)) {
		amd_iommu_flush_all(iommu);
	} else {
		amd_iommu_flush_dte_all(iommu);
		amd_iommu_flush_irt_all(iommu);
		amd_iommu_flush_tlb_all(iommu);
	}
}

/*
 * Command send function for flushing on-device TLB
 */
static int device_flush_iotlb(struct iommu_dev_data *dev_data,
			      u64 address, size_t size)
{
	struct amd_iommu *iommu;
	struct iommu_cmd cmd;
	int qdep;

	qdep     = dev_data->ats.qdep;
	iommu    = amd_iommu_rlookup_table[dev_data->devid];

	build_inv_iotlb_pages(&cmd, dev_data->devid, qdep, address, size);

	return iommu_queue_command(iommu, &cmd);
}

static int device_flush_dte_alias(struct pci_dev *pdev, u16 alias, void *data)
{
	struct amd_iommu *iommu = data;

	return iommu_flush_dte(iommu, alias);
}

/*
 * Command send function for invalidating a device table entry
 */
static int device_flush_dte(struct iommu_dev_data *dev_data)
{
	struct amd_iommu *iommu;
	u16 alias;
	int ret;

	iommu = amd_iommu_rlookup_table[dev_data->devid];

	if (dev_data->pdev)
		ret = pci_for_each_dma_alias(dev_data->pdev,
					     device_flush_dte_alias, iommu);
	else
		ret = iommu_flush_dte(iommu, dev_data->devid);
	if (ret)
		return ret;

	alias = amd_iommu_alias_table[dev_data->devid];
	if (alias != dev_data->devid) {
		ret = iommu_flush_dte(iommu, alias);
		if (ret)
			return ret;
	}

	if (dev_data->ats.enabled)
		ret = device_flush_iotlb(dev_data, 0, ~0UL);

	return ret;
}

/*
 * TLB invalidation function which is called from the mapping functions.
 * It invalidates a single PTE if the range to flush is within a single
 * page. Otherwise it flushes the whole TLB of the IOMMU.
 */
static void __domain_flush_pages(struct protection_domain *domain,
				 u64 address, size_t size, int pde)
{
	struct iommu_dev_data *dev_data;
	struct iommu_cmd cmd;
	int ret = 0, i;

	build_inv_iommu_pages(&cmd, address, size, domain->id, pde);

	for (i = 0; i < amd_iommu_get_num_iommus(); ++i) {
		if (!domain->dev_iommu[i])
			continue;

		/*
		 * Devices of this domain are behind this IOMMU
		 * We need a TLB flush
		 */
		ret |= iommu_queue_command(amd_iommus[i], &cmd);
	}

	list_for_each_entry(dev_data, &domain->dev_list, list) {

		if (!dev_data->ats.enabled)
			continue;

		ret |= device_flush_iotlb(dev_data, address, size);
	}

	WARN_ON(ret);
}

static void domain_flush_pages(struct protection_domain *domain,
			       u64 address, size_t size)
{
	__domain_flush_pages(domain, address, size, 0);
}

/* Flush the whole IO/TLB for a given protection domain - including PDE */
static void domain_flush_tlb_pde(struct protection_domain *domain)
{
	__domain_flush_pages(domain, 0, CMD_INV_IOMMU_ALL_PAGES_ADDRESS, 1);
}

static void domain_flush_complete(struct protection_domain *domain)
{
	int i;

	for (i = 0; i < amd_iommu_get_num_iommus(); ++i) {
		if (domain && !domain->dev_iommu[i])
			continue;

		/*
		 * Devices of this domain are behind this IOMMU
		 * We need to wait for completion of all commands.
		 */
		iommu_completion_wait(amd_iommus[i]);
	}
}

/* Flush the not present cache if it exists */
static void domain_flush_np_cache(struct protection_domain *domain,
		dma_addr_t iova, size_t size)
{
	if (unlikely(amd_iommu_np_cache)) {
		unsigned long flags;

		spin_lock_irqsave(&domain->lock, flags);
		domain_flush_pages(domain, iova, size);
		domain_flush_complete(domain);
		spin_unlock_irqrestore(&domain->lock, flags);
	}
}


/*
 * This function flushes the DTEs for all devices in domain
 */
static void domain_flush_devices(struct protection_domain *domain)
{
	struct iommu_dev_data *dev_data;

	list_for_each_entry(dev_data, &domain->dev_list, list)
		device_flush_dte(dev_data);
}

/****************************************************************************
 *
 * The functions below are used the create the page table mappings for
 * unity mapped regions.
 *
 ****************************************************************************/

static void free_page_list(struct page *freelist)
{
	while (freelist != NULL) {
		unsigned long p = (unsigned long)page_address(freelist);
		freelist = freelist->freelist;
		free_page(p);
	}
}

static struct page *free_pt_page(unsigned long pt, struct page *freelist)
{
	struct page *p = virt_to_page((void *)pt);

	p->freelist = freelist;

	return p;
}

#define DEFINE_FREE_PT_FN(LVL, FN)						\
static struct page *free_pt_##LVL (unsigned long __pt, struct page *freelist)	\
{										\
	unsigned long p;							\
	u64 *pt;								\
	int i;									\
										\
	pt = (u64 *)__pt;							\
										\
	for (i = 0; i < 512; ++i) {						\
		/* PTE present? */						\
		if (!IOMMU_PTE_PRESENT(pt[i]))					\
			continue;						\
										\
		/* Large PTE? */						\
		if (PM_PTE_LEVEL(pt[i]) == 0 ||					\
		    PM_PTE_LEVEL(pt[i]) == 7)					\
			continue;						\
										\
		p = (unsigned long)IOMMU_PTE_PAGE(pt[i]);			\
		freelist = FN(p, freelist);					\
	}									\
										\
	return free_pt_page((unsigned long)pt, freelist);			\
}

DEFINE_FREE_PT_FN(l2, free_pt_page)
DEFINE_FREE_PT_FN(l3, free_pt_l2)
DEFINE_FREE_PT_FN(l4, free_pt_l3)
DEFINE_FREE_PT_FN(l5, free_pt_l4)
DEFINE_FREE_PT_FN(l6, free_pt_l5)

static struct page *free_sub_pt(unsigned long root, int mode,
				struct page *freelist)
{
	switch (mode) {
	case PAGE_MODE_NONE:
	case PAGE_MODE_7_LEVEL:
		break;
	case PAGE_MODE_1_LEVEL:
		freelist = free_pt_page(root, freelist);
		break;
	case PAGE_MODE_2_LEVEL:
		freelist = free_pt_l2(root, freelist);
		break;
	case PAGE_MODE_3_LEVEL:
		freelist = free_pt_l3(root, freelist);
		break;
	case PAGE_MODE_4_LEVEL:
		freelist = free_pt_l4(root, freelist);
		break;
	case PAGE_MODE_5_LEVEL:
		freelist = free_pt_l5(root, freelist);
		break;
	case PAGE_MODE_6_LEVEL:
		freelist = free_pt_l6(root, freelist);
		break;
	default:
		BUG();
	}

	return freelist;
}

static void free_pagetable(struct protection_domain *domain)
{
	unsigned long root = (unsigned long)domain->pt_root;
	struct page *freelist = NULL;

	BUG_ON(domain->mode < PAGE_MODE_NONE ||
	       domain->mode > PAGE_MODE_6_LEVEL);

	freelist = free_sub_pt(root, domain->mode, freelist);

	free_page_list(freelist);
}

/*
 * This function is used to add another level to an IO page table. Adding
 * another level increases the size of the address space by 9 bits to a size up
 * to 64 bits.
 */
static bool increase_address_space(struct protection_domain *domain,
				   unsigned long address,
				   gfp_t gfp)
{
	unsigned long flags;
	bool ret = false;
	u64 *pte;

	spin_lock_irqsave(&domain->lock, flags);

	if (address <= PM_LEVEL_SIZE(domain->mode) ||
	    WARN_ON_ONCE(domain->mode == PAGE_MODE_6_LEVEL))
		goto out;

	pte = (void *)get_zeroed_page(gfp);
	if (!pte)
		goto out;

	*pte             = PM_LEVEL_PDE(domain->mode,
					iommu_virt_to_phys(domain->pt_root));
	domain->pt_root  = pte;
	domain->mode    += 1;

	ret = true;

out:
	spin_unlock_irqrestore(&domain->lock, flags);

	return ret;
}

static u64 *alloc_pte(struct protection_domain *domain,
		      unsigned long address,
		      unsigned long page_size,
		      u64 **pte_page,
		      gfp_t gfp,
		      bool *updated)
{
	int level, end_lvl;
	u64 *pte, *page;

	BUG_ON(!is_power_of_2(page_size));

	while (address > PM_LEVEL_SIZE(domain->mode))
		*updated = increase_address_space(domain, address, gfp) || *updated;

	level   = domain->mode - 1;
	pte     = &domain->pt_root[PM_LEVEL_INDEX(level, address)];
	address = PAGE_SIZE_ALIGN(address, page_size);
	end_lvl = PAGE_SIZE_LEVEL(page_size);

	while (level > end_lvl) {
		u64 __pte, __npte;
		int pte_level;

		__pte     = *pte;
		pte_level = PM_PTE_LEVEL(__pte);

		/*
		 * If we replace a series of large PTEs, we need
		 * to tear down all of them.
		 */
		if (IOMMU_PTE_PRESENT(__pte) &&
		    pte_level == PAGE_MODE_7_LEVEL) {
			unsigned long count, i;
			u64 *lpte;

			lpte = first_pte_l7(pte, NULL, &count);

			/*
			 * Unmap the replicated PTEs that still match the
			 * original large mapping
			 */
			for (i = 0; i < count; ++i)
				cmpxchg64(&lpte[i], __pte, 0ULL);

			*updated = true;
			continue;
		}

		if (!IOMMU_PTE_PRESENT(__pte) ||
		    pte_level == PAGE_MODE_NONE) {
			page = (u64 *)get_zeroed_page(gfp);

			if (!page)
				return NULL;

			__npte = PM_LEVEL_PDE(level, iommu_virt_to_phys(page));

			/* pte could have been changed somewhere. */
			if (cmpxchg64(pte, __pte, __npte) != __pte)
				free_page((unsigned long)page);
			else if (IOMMU_PTE_PRESENT(__pte))
				*updated = true;

			continue;
		}

		/* No level skipping support yet */
		if (pte_level != level)
			return NULL;

		level -= 1;

		pte = IOMMU_PTE_PAGE(__pte);

		if (pte_page && level == end_lvl)
			*pte_page = pte;

		pte = &pte[PM_LEVEL_INDEX(level, address)];
	}

	return pte;
}

/*
 * This function checks if there is a PTE for a given dma address. If
 * there is one, it returns the pointer to it.
 */
static u64 *fetch_pte(struct protection_domain *domain,
		      unsigned long address,
		      unsigned long *page_size)
{
	int level;
	u64 *pte;

	*page_size = 0;

	if (address > PM_LEVEL_SIZE(domain->mode))
		return NULL;

	level	   =  domain->mode - 1;
	pte	   = &domain->pt_root[PM_LEVEL_INDEX(level, address)];
	*page_size =  PTE_LEVEL_PAGE_SIZE(level);

	while (level > 0) {

		/* Not Present */
		if (!IOMMU_PTE_PRESENT(*pte))
			return NULL;

		/* Large PTE */
		if (PM_PTE_LEVEL(*pte) == 7 ||
		    PM_PTE_LEVEL(*pte) == 0)
			break;

		/* No level skipping support yet */
		if (PM_PTE_LEVEL(*pte) != level)
			return NULL;

		level -= 1;

		/* Walk to the next level */
		pte	   = IOMMU_PTE_PAGE(*pte);
		pte	   = &pte[PM_LEVEL_INDEX(level, address)];
		*page_size = PTE_LEVEL_PAGE_SIZE(level);
	}

	/*
	 * If we have a series of large PTEs, make
	 * sure to return a pointer to the first one.
	 */
	if (PM_PTE_LEVEL(*pte) == PAGE_MODE_7_LEVEL)
		pte = first_pte_l7(pte, page_size, NULL);

	return pte;
}

static struct page *free_clear_pte(u64 *pte, u64 pteval, struct page *freelist)
{
	unsigned long pt;
	int mode;

	while (cmpxchg64(pte, pteval, 0) != pteval) {
		pr_warn("AMD-Vi: IOMMU pte changed since we read it\n");
		pteval = *pte;
	}

	if (!IOMMU_PTE_PRESENT(pteval))
		return freelist;

	pt   = (unsigned long)IOMMU_PTE_PAGE(pteval);
	mode = IOMMU_PTE_MODE(pteval);

	return free_sub_pt(pt, mode, freelist);
}

/*
 * Generic mapping functions. It maps a physical address into a DMA
 * address space. It allocates the page table pages if necessary.
 * In the future it can be extended to a generic mapping function
 * supporting all features of AMD IOMMU page tables like level skipping
 * and full 64 bit address spaces.
 */
static int iommu_map_page(struct protection_domain *dom,
			  unsigned long bus_addr,
			  unsigned long phys_addr,
			  unsigned long page_size,
			  int prot,
			  gfp_t gfp)
{
	struct page *freelist = NULL;
	bool updated = false;
	u64 __pte, *pte;
	int ret, i, count;

	BUG_ON(!IS_ALIGNED(bus_addr, page_size));
	BUG_ON(!IS_ALIGNED(phys_addr, page_size));

	ret = -EINVAL;
	if (!(prot & IOMMU_PROT_MASK))
		goto out;

	count = PAGE_SIZE_PTE_COUNT(page_size);
	pte   = alloc_pte(dom, bus_addr, page_size, NULL, gfp, &updated);

	ret = -ENOMEM;
	if (!pte)
		goto out;

	for (i = 0; i < count; ++i)
		freelist = free_clear_pte(&pte[i], pte[i], freelist);

	if (freelist != NULL)
		updated = true;

	if (count > 1) {
		__pte = PAGE_SIZE_PTE(__sme_set(phys_addr), page_size);
		__pte |= PM_LEVEL_ENC(7) | IOMMU_PTE_PR | IOMMU_PTE_FC;
	} else
		__pte = __sme_set(phys_addr) | IOMMU_PTE_PR | IOMMU_PTE_FC;

	if (prot & IOMMU_PROT_IR)
		__pte |= IOMMU_PTE_IR;
	if (prot & IOMMU_PROT_IW)
		__pte |= IOMMU_PTE_IW;

	for (i = 0; i < count; ++i)
		pte[i] = __pte;

	ret = 0;

out:
	if (updated) {
		unsigned long flags;

		spin_lock_irqsave(&dom->lock, flags);
		update_domain(dom);
		spin_unlock_irqrestore(&dom->lock, flags);
	}

	/* Everything flushed out, free pages now */
	free_page_list(freelist);

	return ret;
}

static unsigned long iommu_unmap_page(struct protection_domain *dom,
				      unsigned long bus_addr,
				      unsigned long page_size)
{
	unsigned long long unmapped;
	unsigned long unmap_size;
	u64 *pte;

	BUG_ON(!is_power_of_2(page_size));

	unmapped = 0;

	while (unmapped < page_size) {

		pte = fetch_pte(dom, bus_addr, &unmap_size);

		if (pte) {
			int i, count;

			count = PAGE_SIZE_PTE_COUNT(unmap_size);
			for (i = 0; i < count; i++)
				pte[i] = 0ULL;
		}

		bus_addr  = (bus_addr & ~(unmap_size - 1)) + unmap_size;
		unmapped += unmap_size;
	}

	BUG_ON(unmapped && !is_power_of_2(unmapped));

	return unmapped;
}

/****************************************************************************
 *
 * The next functions belong to the domain allocation. A domain is
 * allocated for every IOMMU as the default domain. If device isolation
 * is enabled, every device get its own domain. The most important thing
 * about domains is the page table mapping the DMA address space they
 * contain.
 *
 ****************************************************************************/

static u16 domain_id_alloc(void)
{
	int id;

	spin_lock(&pd_bitmap_lock);
	id = find_first_zero_bit(amd_iommu_pd_alloc_bitmap, MAX_DOMAIN_ID);
	BUG_ON(id == 0);
	if (id > 0 && id < MAX_DOMAIN_ID)
		__set_bit(id, amd_iommu_pd_alloc_bitmap);
	else
		id = 0;
	spin_unlock(&pd_bitmap_lock);

	return id;
}

static void domain_id_free(int id)
{
	spin_lock(&pd_bitmap_lock);
	if (id > 0 && id < MAX_DOMAIN_ID)
		__clear_bit(id, amd_iommu_pd_alloc_bitmap);
	spin_unlock(&pd_bitmap_lock);
}

static void free_gcr3_tbl_level1(u64 *tbl)
{
	u64 *ptr;
	int i;

	for (i = 0; i < 512; ++i) {
		if (!(tbl[i] & GCR3_VALID))
			continue;

		ptr = iommu_phys_to_virt(tbl[i] & PAGE_MASK);

		free_page((unsigned long)ptr);
	}
}

static void free_gcr3_tbl_level2(u64 *tbl)
{
	u64 *ptr;
	int i;

	for (i = 0; i < 512; ++i) {
		if (!(tbl[i] & GCR3_VALID))
			continue;

		ptr = iommu_phys_to_virt(tbl[i] & PAGE_MASK);

		free_gcr3_tbl_level1(ptr);
	}
}

static void free_gcr3_table(struct protection_domain *domain)
{
	if (domain->glx == 2)
		free_gcr3_tbl_level2(domain->gcr3_tbl);
	else if (domain->glx == 1)
		free_gcr3_tbl_level1(domain->gcr3_tbl);
	else
		BUG_ON(domain->glx != 0);

	free_page((unsigned long)domain->gcr3_tbl);
}

/*
 * Free a domain, only used if something went wrong in the
 * allocation path and we need to free an already allocated page table
 */
static void dma_ops_domain_free(struct protection_domain *domain)
{
	if (!domain)
		return;

	iommu_put_dma_cookie(&domain->domain);

	free_pagetable(domain);

	if (domain->id)
		domain_id_free(domain->id);

	kfree(domain);
}

/*
 * Allocates a new protection domain usable for the dma_ops functions.
 * It also initializes the page table and the address allocator data
 * structures required for the dma_ops interface
 */
static struct protection_domain *dma_ops_domain_alloc(void)
{
	struct protection_domain *domain;

	domain = kzalloc(sizeof(struct protection_domain), GFP_KERNEL);
	if (!domain)
		return NULL;

	if (protection_domain_init(domain))
		goto free_domain;

	domain->mode = PAGE_MODE_3_LEVEL;
	domain->pt_root = (void *)get_zeroed_page(GFP_KERNEL);
	domain->flags = PD_DMA_OPS_MASK;
	if (!domain->pt_root)
		goto free_domain;

	if (iommu_get_dma_cookie(&domain->domain) == -ENOMEM)
		goto free_domain;

	return domain;

free_domain:
	dma_ops_domain_free(domain);

	return NULL;
}

/*
 * little helper function to check whether a given protection domain is a
 * dma_ops domain
 */
static bool dma_ops_domain(struct protection_domain *domain)
{
	return domain->flags & PD_DMA_OPS_MASK;
}

static void set_dte_entry(u16 devid, struct protection_domain *domain,
			  bool ats, bool ppr)
{
	u64 pte_root = 0;
	u64 flags = 0;
	u32 old_domid;

	if (domain->mode != PAGE_MODE_NONE)
		pte_root = iommu_virt_to_phys(domain->pt_root);

	pte_root |= (domain->mode & DEV_ENTRY_MODE_MASK)
		    << DEV_ENTRY_MODE_SHIFT;
	pte_root |= DTE_FLAG_IR | DTE_FLAG_IW | DTE_FLAG_V | DTE_FLAG_TV;

	flags = amd_iommu_dev_table[devid].data[1];

	if (ats)
		flags |= DTE_FLAG_IOTLB;

	if (ppr) {
		struct amd_iommu *iommu = amd_iommu_rlookup_table[devid];

		if (iommu_feature(iommu, FEATURE_EPHSUP))
			pte_root |= 1ULL << DEV_ENTRY_PPR;
	}

	if (domain->flags & PD_IOMMUV2_MASK) {
		u64 gcr3 = iommu_virt_to_phys(domain->gcr3_tbl);
		u64 glx  = domain->glx;
		u64 tmp;

		pte_root |= DTE_FLAG_GV;
		pte_root |= (glx & DTE_GLX_MASK) << DTE_GLX_SHIFT;

		/* First mask out possible old values for GCR3 table */
		tmp = DTE_GCR3_VAL_B(~0ULL) << DTE_GCR3_SHIFT_B;
		flags    &= ~tmp;

		tmp = DTE_GCR3_VAL_C(~0ULL) << DTE_GCR3_SHIFT_C;
		flags    &= ~tmp;

		/* Encode GCR3 table into DTE */
		tmp = DTE_GCR3_VAL_A(gcr3) << DTE_GCR3_SHIFT_A;
		pte_root |= tmp;

		tmp = DTE_GCR3_VAL_B(gcr3) << DTE_GCR3_SHIFT_B;
		flags    |= tmp;

		tmp = DTE_GCR3_VAL_C(gcr3) << DTE_GCR3_SHIFT_C;
		flags    |= tmp;
	}

	flags &= ~DEV_DOMID_MASK;
	flags |= domain->id;

	old_domid = amd_iommu_dev_table[devid].data[1] & DEV_DOMID_MASK;
	amd_iommu_dev_table[devid].data[1]  = flags;
	amd_iommu_dev_table[devid].data[0]  = pte_root;

	/*
	 * A kdump kernel might be replacing a domain ID that was copied from
	 * the previous kernel--if so, it needs to flush the translation cache
	 * entries for the old domain ID that is being overwritten
	 */
	if (old_domid) {
		struct amd_iommu *iommu = amd_iommu_rlookup_table[devid];

		amd_iommu_flush_tlb_domid(iommu, old_domid);
	}
}

static void clear_dte_entry(u16 devid)
{
	/* remove entry from the device table seen by the hardware */
	amd_iommu_dev_table[devid].data[0]  = DTE_FLAG_V | DTE_FLAG_TV;
	amd_iommu_dev_table[devid].data[1] &= DTE_FLAG_MASK;

	amd_iommu_apply_erratum_63(devid);
}

static void do_attach(struct iommu_dev_data *dev_data,
		      struct protection_domain *domain)
{
	struct amd_iommu *iommu;
	bool ats;

	iommu = amd_iommu_rlookup_table[dev_data->devid];
	ats   = dev_data->ats.enabled;

	/* Update data structures */
	dev_data->domain = domain;
	list_add(&dev_data->list, &domain->dev_list);

	/* Do reference counting */
	domain->dev_iommu[iommu->index] += 1;
	domain->dev_cnt                 += 1;

	/* Update device table */
	set_dte_entry(dev_data->devid, domain, ats, dev_data->iommu_v2);
	clone_aliases(dev_data->pdev);

	device_flush_dte(dev_data);
}

static void do_detach(struct iommu_dev_data *dev_data)
{
	struct protection_domain *domain = dev_data->domain;
	struct amd_iommu *iommu;

	iommu = amd_iommu_rlookup_table[dev_data->devid];

	/* Update data structures */
	dev_data->domain = NULL;
	list_del(&dev_data->list);
	clear_dte_entry(dev_data->devid);
	clone_aliases(dev_data->pdev);

	/* Flush the DTE entry */
	device_flush_dte(dev_data);

	/* Flush IOTLB */
	domain_flush_tlb_pde(domain);

	/* Wait for the flushes to finish */
	domain_flush_complete(domain);

	/* decrease reference counters - needs to happen after the flushes */
	domain->dev_iommu[iommu->index] -= 1;
	domain->dev_cnt                 -= 1;
}

static void pdev_iommuv2_disable(struct pci_dev *pdev)
{
	pci_disable_ats(pdev);
	pci_disable_pri(pdev);
	pci_disable_pasid(pdev);
}

/* FIXME: Change generic reset-function to do the same */
static int pri_reset_while_enabled(struct pci_dev *pdev)
{
	u16 control;
	int pos;

	pos = pci_find_ext_capability(pdev, PCI_EXT_CAP_ID_PRI);
	if (!pos)
		return -EINVAL;

	pci_read_config_word(pdev, pos + PCI_PRI_CTRL, &control);
	control |= PCI_PRI_CTRL_RESET;
	pci_write_config_word(pdev, pos + PCI_PRI_CTRL, control);

	return 0;
}

static int pdev_iommuv2_enable(struct pci_dev *pdev)
{
	bool reset_enable;
	int reqs, ret;

	/* FIXME: Hardcode number of outstanding requests for now */
	reqs = 32;
	if (pdev_pri_erratum(pdev, AMD_PRI_DEV_ERRATUM_LIMIT_REQ_ONE))
		reqs = 1;
	reset_enable = pdev_pri_erratum(pdev, AMD_PRI_DEV_ERRATUM_ENABLE_RESET);

	/* Only allow access to user-accessible pages */
	ret = pci_enable_pasid(pdev, 0);
	if (ret)
		goto out_err;

	/* First reset the PRI state of the device */
	ret = pci_reset_pri(pdev);
	if (ret)
		goto out_err;

	/* Enable PRI */
	ret = pci_enable_pri(pdev, reqs);
	if (ret)
		goto out_err;

	if (reset_enable) {
		ret = pri_reset_while_enabled(pdev);
		if (ret)
			goto out_err;
	}

	ret = pci_enable_ats(pdev, PAGE_SHIFT);
	if (ret)
		goto out_err;

	return 0;

out_err:
	pci_disable_pri(pdev);
	pci_disable_pasid(pdev);

	return ret;
}

/*
 * If a device is not yet associated with a domain, this function makes the
 * device visible in the domain
 */
static int attach_device(struct device *dev,
			 struct protection_domain *domain)
{
	struct pci_dev *pdev;
	struct iommu_dev_data *dev_data;
	unsigned long flags;
	int ret;

	spin_lock_irqsave(&domain->lock, flags);

	dev_data = get_dev_data(dev);

	spin_lock(&dev_data->lock);

	ret = -EBUSY;
	if (dev_data->domain != NULL)
		goto out;

	if (!dev_is_pci(dev))
		goto skip_ats_check;

	pdev = to_pci_dev(dev);
	if (domain->flags & PD_IOMMUV2_MASK) {
		ret = -EINVAL;
		if (!dev_data->passthrough)
			goto out;

		if (dev_data->iommu_v2) {
			if (pdev_iommuv2_enable(pdev) != 0)
				goto out;

			dev_data->ats.enabled = true;
			dev_data->ats.qdep    = pci_ats_queue_depth(pdev);
			dev_data->pri_tlp     = pci_prg_resp_pasid_required(pdev);
		}
	} else if (amd_iommu_iotlb_sup &&
		   pci_enable_ats(pdev, PAGE_SHIFT) == 0) {
		dev_data->ats.enabled = true;
		dev_data->ats.qdep    = pci_ats_queue_depth(pdev);
	}

skip_ats_check:
	ret = 0;

	do_attach(dev_data, domain);

	/*
	 * We might boot into a crash-kernel here. The crashed kernel
	 * left the caches in the IOMMU dirty. So we have to flush
	 * here to evict all dirty stuff.
	 */
	domain_flush_tlb_pde(domain);

	domain_flush_complete(domain);

out:
	spin_unlock(&dev_data->lock);

	spin_unlock_irqrestore(&domain->lock, flags);

	return ret;
}

/*
 * Removes a device from a protection domain (with devtable_lock held)
 */
static void detach_device(struct device *dev)
{
	struct protection_domain *domain;
	struct iommu_dev_data *dev_data;
	unsigned long flags;

	dev_data = get_dev_data(dev);
	domain   = dev_data->domain;

	spin_lock_irqsave(&domain->lock, flags);

	spin_lock(&dev_data->lock);

	/*
	 * First check if the device is still attached. It might already
	 * be detached from its domain because the generic
	 * iommu_detach_group code detached it and we try again here in
	 * our alias handling.
	 */
	if (WARN_ON(!dev_data->domain))
		goto out;

	do_detach(dev_data);

	if (!dev_is_pci(dev))
		goto out;

	if (domain->flags & PD_IOMMUV2_MASK && dev_data->iommu_v2)
		pdev_iommuv2_disable(to_pci_dev(dev));
	else if (dev_data->ats.enabled)
		pci_disable_ats(to_pci_dev(dev));

	dev_data->ats.enabled = false;

out:
	spin_unlock(&dev_data->lock);

	spin_unlock_irqrestore(&domain->lock, flags);
}

static int amd_iommu_add_device(struct device *dev)
{
	struct iommu_dev_data *dev_data;
	struct iommu_domain *domain;
	struct amd_iommu *iommu;
	int ret, devid;

	if (!check_device(dev) || get_dev_data(dev))
		return 0;

	devid = get_device_id(dev);
	if (devid < 0)
		return devid;

	iommu = amd_iommu_rlookup_table[devid];

	ret = iommu_init_device(dev);
	if (ret) {
		if (ret != -ENOTSUPP)
			dev_err(dev, "Failed to initialize - trying to proceed anyway\n");

		iommu_ignore_device(dev);
		dev->dma_ops = NULL;
		goto out;
	}
	init_iommu_group(dev);

	dev_data = get_dev_data(dev);

	BUG_ON(!dev_data);

	if (dev_data->iommu_v2)
		iommu_request_dm_for_dev(dev);

	/* Domains are initialized for this device - have a look what we ended up with */
	domain = iommu_get_domain_for_dev(dev);
	if (domain->type == IOMMU_DOMAIN_IDENTITY)
		dev_data->passthrough = true;
	else if (domain->type == IOMMU_DOMAIN_DMA)
		iommu_setup_dma_ops(dev, IOVA_START_PFN << PAGE_SHIFT, 0);

out:
	iommu_completion_wait(iommu);

	return 0;
}

static void amd_iommu_remove_device(struct device *dev)
{
	struct amd_iommu *iommu;
	int devid;

	if (!check_device(dev))
		return;

	devid = get_device_id(dev);
	if (devid < 0)
		return;

	iommu = amd_iommu_rlookup_table[devid];

	iommu_uninit_device(dev);
	iommu_completion_wait(iommu);
}

static struct iommu_group *amd_iommu_device_group(struct device *dev)
{
	if (dev_is_pci(dev))
		return pci_device_group(dev);

	return acpihid_device_group(dev);
}

static int amd_iommu_domain_get_attr(struct iommu_domain *domain,
		enum iommu_attr attr, void *data)
{
	switch (domain->type) {
	case IOMMU_DOMAIN_UNMANAGED:
		return -ENODEV;
	case IOMMU_DOMAIN_DMA:
		switch (attr) {
		case DOMAIN_ATTR_DMA_USE_FLUSH_QUEUE:
			*(int *)data = !amd_iommu_unmap_flush;
			return 0;
		default:
			return -ENODEV;
		}
		break;
	default:
		return -EINVAL;
	}
}

/*****************************************************************************
 *
 * The next functions belong to the dma_ops mapping/unmapping code.
 *
 *****************************************************************************/

static void update_device_table(struct protection_domain *domain)
{
	struct iommu_dev_data *dev_data;

	list_for_each_entry(dev_data, &domain->dev_list, list) {
		set_dte_entry(dev_data->devid, domain, dev_data->ats.enabled,
			      dev_data->iommu_v2);
		clone_aliases(dev_data->pdev);
	}
}

static void update_domain(struct protection_domain *domain)
{
	update_device_table(domain);

	domain_flush_devices(domain);
	domain_flush_tlb_pde(domain);
}

int __init amd_iommu_init_api(void)
{
	int ret, err = 0;

	ret = iova_cache_get();
	if (ret)
		return ret;

	err = bus_set_iommu(&pci_bus_type, &amd_iommu_ops);
	if (err)
		return err;
#ifdef CONFIG_ARM_AMBA
	err = bus_set_iommu(&amba_bustype, &amd_iommu_ops);
	if (err)
		return err;
#endif
	err = bus_set_iommu(&platform_bus_type, &amd_iommu_ops);
	if (err)
		return err;

	return 0;
}

int __init amd_iommu_init_dma_ops(void)
{
	swiotlb        = (iommu_default_passthrough() || sme_me_mask) ? 1 : 0;
	iommu_detected = 1;

	if (amd_iommu_unmap_flush)
		pr_info("IO/TLB flush on unmap enabled\n");
	else
		pr_info("Lazy IO/TLB flushing enabled\n");

	return 0;

}

/*****************************************************************************
 *
 * The following functions belong to the exported interface of AMD IOMMU
 *
 * This interface allows access to lower level functions of the IOMMU
 * like protection domain handling and assignement of devices to domains
 * which is not possible with the dma_ops interface.
 *
 *****************************************************************************/

static void cleanup_domain(struct protection_domain *domain)
{
	struct iommu_dev_data *entry;
	unsigned long flags;

	spin_lock_irqsave(&domain->lock, flags);

	while (!list_empty(&domain->dev_list)) {
		entry = list_first_entry(&domain->dev_list,
					 struct iommu_dev_data, list);
		BUG_ON(!entry->domain);
		do_detach(entry);
	}

	spin_unlock_irqrestore(&domain->lock, flags);
}

static void protection_domain_free(struct protection_domain *domain)
{
	if (!domain)
		return;

	if (domain->id)
		domain_id_free(domain->id);

	kfree(domain);
}

static int protection_domain_init(struct protection_domain *domain)
{
	spin_lock_init(&domain->lock);
	domain->id = domain_id_alloc();
	if (!domain->id)
		return -ENOMEM;
	INIT_LIST_HEAD(&domain->dev_list);

	return 0;
}

static struct protection_domain *protection_domain_alloc(void)
{
	struct protection_domain *domain;

	domain = kzalloc(sizeof(*domain), GFP_KERNEL);
	if (!domain)
		return NULL;

	if (protection_domain_init(domain))
		goto out_err;

	return domain;

out_err:
	kfree(domain);

	return NULL;
}

static struct iommu_domain *amd_iommu_domain_alloc(unsigned type)
{
	struct protection_domain *pdomain;

	switch (type) {
	case IOMMU_DOMAIN_UNMANAGED:
		pdomain = protection_domain_alloc();
		if (!pdomain)
			return NULL;

		pdomain->mode    = PAGE_MODE_3_LEVEL;
		pdomain->pt_root = (void *)get_zeroed_page(GFP_KERNEL);
		if (!pdomain->pt_root) {
			protection_domain_free(pdomain);
			return NULL;
		}

		pdomain->domain.geometry.aperture_start = 0;
		pdomain->domain.geometry.aperture_end   = ~0ULL;
		pdomain->domain.geometry.force_aperture = true;

		break;
	case IOMMU_DOMAIN_DMA:
		pdomain = dma_ops_domain_alloc();
		if (!pdomain) {
			pr_err("Failed to allocate\n");
			return NULL;
		}
		break;
	case IOMMU_DOMAIN_IDENTITY:
		pdomain = protection_domain_alloc();
		if (!pdomain)
			return NULL;

		pdomain->mode = PAGE_MODE_NONE;
		break;
	default:
		return NULL;
	}

	return &pdomain->domain;
}

static void amd_iommu_domain_free(struct iommu_domain *dom)
{
	struct protection_domain *domain;

	domain = to_pdomain(dom);

	if (domain->dev_cnt > 0)
		cleanup_domain(domain);

	BUG_ON(domain->dev_cnt != 0);

	if (!dom)
		return;

	switch (dom->type) {
	case IOMMU_DOMAIN_DMA:
		/* Now release the domain */
		dma_ops_domain_free(domain);
		break;
	default:
		if (domain->mode != PAGE_MODE_NONE)
			free_pagetable(domain);

		if (domain->flags & PD_IOMMUV2_MASK)
			free_gcr3_table(domain);

		protection_domain_free(domain);
		break;
	}
}

static void amd_iommu_detach_device(struct iommu_domain *dom,
				    struct device *dev)
{
	struct iommu_dev_data *dev_data = dev->archdata.iommu;
	struct amd_iommu *iommu;
	int devid;

	if (!check_device(dev))
		return;

	devid = get_device_id(dev);
	if (devid < 0)
		return;

	if (dev_data->domain != NULL)
		detach_device(dev);

	iommu = amd_iommu_rlookup_table[devid];
	if (!iommu)
		return;

#ifdef CONFIG_IRQ_REMAP
	if (AMD_IOMMU_GUEST_IR_VAPIC(amd_iommu_guest_ir) &&
	    (dom->type == IOMMU_DOMAIN_UNMANAGED))
		dev_data->use_vapic = 0;
#endif

	iommu_completion_wait(iommu);
}

static int amd_iommu_attach_device(struct iommu_domain *dom,
				   struct device *dev)
{
	struct protection_domain *domain = to_pdomain(dom);
	struct iommu_dev_data *dev_data;
	struct amd_iommu *iommu;
	int ret;

	if (!check_device(dev))
		return -EINVAL;

	dev_data = dev->archdata.iommu;
	dev_data->defer_attach = false;

	iommu = amd_iommu_rlookup_table[dev_data->devid];
	if (!iommu)
		return -EINVAL;

	if (dev_data->domain)
		detach_device(dev);

	ret = attach_device(dev, domain);

#ifdef CONFIG_IRQ_REMAP
	if (AMD_IOMMU_GUEST_IR_VAPIC(amd_iommu_guest_ir)) {
		if (dom->type == IOMMU_DOMAIN_UNMANAGED)
			dev_data->use_vapic = 1;
		else
			dev_data->use_vapic = 0;
	}
#endif

	iommu_completion_wait(iommu);

	return ret;
}

static int amd_iommu_map(struct iommu_domain *dom, unsigned long iova,
			 phys_addr_t paddr, size_t page_size, int iommu_prot,
			 gfp_t gfp)
{
	struct protection_domain *domain = to_pdomain(dom);
	int prot = 0;
	int ret;

	if (domain->mode == PAGE_MODE_NONE)
		return -EINVAL;

	if (iommu_prot & IOMMU_READ)
		prot |= IOMMU_PROT_IR;
	if (iommu_prot & IOMMU_WRITE)
		prot |= IOMMU_PROT_IW;

	ret = iommu_map_page(domain, iova, paddr, page_size, prot, gfp);

	domain_flush_np_cache(domain, iova, page_size);

	return ret;
}

static size_t amd_iommu_unmap(struct iommu_domain *dom, unsigned long iova,
			      size_t page_size,
			      struct iommu_iotlb_gather *gather)
{
	struct protection_domain *domain = to_pdomain(dom);

	if (domain->mode == PAGE_MODE_NONE)
		return 0;

	return iommu_unmap_page(domain, iova, page_size);
}

static phys_addr_t amd_iommu_iova_to_phys(struct iommu_domain *dom,
					  dma_addr_t iova)
{
	struct protection_domain *domain = to_pdomain(dom);
	unsigned long offset_mask, pte_pgsize;
	u64 *pte, __pte;

	if (domain->mode == PAGE_MODE_NONE)
		return iova;

	pte = fetch_pte(domain, iova, &pte_pgsize);

	if (!pte || !IOMMU_PTE_PRESENT(*pte))
		return 0;

	offset_mask = pte_pgsize - 1;
	__pte	    = __sme_clr(*pte & PM_ADDR_MASK);

	return (__pte & ~offset_mask) | (iova & offset_mask);
}

static bool amd_iommu_capable(enum iommu_cap cap)
{
	switch (cap) {
	case IOMMU_CAP_CACHE_COHERENCY:
		return true;
	case IOMMU_CAP_INTR_REMAP:
		return (irq_remapping_enabled == 1);
	case IOMMU_CAP_NOEXEC:
		return false;
	default:
		break;
	}

	return false;
}

static void amd_iommu_get_resv_regions(struct device *dev,
				       struct list_head *head)
{
	struct iommu_resv_region *region;
	struct unity_map_entry *entry;
	int devid;

	devid = get_device_id(dev);
	if (devid < 0)
		return;

	list_for_each_entry(entry, &amd_iommu_unity_map, list) {
		int type, prot = 0;
		size_t length;

		if (devid < entry->devid_start || devid > entry->devid_end)
			continue;

		type   = IOMMU_RESV_DIRECT;
		length = entry->address_end - entry->address_start;
		if (entry->prot & IOMMU_PROT_IR)
			prot |= IOMMU_READ;
		if (entry->prot & IOMMU_PROT_IW)
			prot |= IOMMU_WRITE;
		if (entry->prot & IOMMU_UNITY_MAP_FLAG_EXCL_RANGE)
			/* Exclusion range */
			type = IOMMU_RESV_RESERVED;

		region = iommu_alloc_resv_region(entry->address_start,
						 length, prot, type);
		if (!region) {
			dev_err(dev, "Out of memory allocating dm-regions\n");
			return;
		}
		list_add_tail(&region->list, head);
	}

	region = iommu_alloc_resv_region(MSI_RANGE_START,
					 MSI_RANGE_END - MSI_RANGE_START + 1,
					 0, IOMMU_RESV_MSI);
	if (!region)
		return;
	list_add_tail(&region->list, head);

	region = iommu_alloc_resv_region(HT_RANGE_START,
					 HT_RANGE_END - HT_RANGE_START + 1,
					 0, IOMMU_RESV_RESERVED);
	if (!region)
		return;
	list_add_tail(&region->list, head);
}

static void amd_iommu_put_resv_regions(struct device *dev,
				     struct list_head *head)
{
	struct iommu_resv_region *entry, *next;

	list_for_each_entry_safe(entry, next, head, list)
		kfree(entry);
}

static bool amd_iommu_is_attach_deferred(struct iommu_domain *domain,
					 struct device *dev)
{
	struct iommu_dev_data *dev_data = dev->archdata.iommu;
	return dev_data->defer_attach;
}

static void amd_iommu_flush_iotlb_all(struct iommu_domain *domain)
{
	struct protection_domain *dom = to_pdomain(domain);
	unsigned long flags;

	spin_lock_irqsave(&dom->lock, flags);
	domain_flush_tlb_pde(dom);
	domain_flush_complete(dom);
	spin_unlock_irqrestore(&dom->lock, flags);
}

static void amd_iommu_iotlb_sync(struct iommu_domain *domain,
				 struct iommu_iotlb_gather *gather)
{
	amd_iommu_flush_iotlb_all(domain);
}

const struct iommu_ops amd_iommu_ops = {
	.capable = amd_iommu_capable,
	.domain_alloc = amd_iommu_domain_alloc,
	.domain_free  = amd_iommu_domain_free,
	.attach_dev = amd_iommu_attach_device,
	.detach_dev = amd_iommu_detach_device,
	.map = amd_iommu_map,
	.unmap = amd_iommu_unmap,
	.iova_to_phys = amd_iommu_iova_to_phys,
	.add_device = amd_iommu_add_device,
	.remove_device = amd_iommu_remove_device,
	.device_group = amd_iommu_device_group,
	.domain_get_attr = amd_iommu_domain_get_attr,
	.get_resv_regions = amd_iommu_get_resv_regions,
	.put_resv_regions = amd_iommu_put_resv_regions,
	.is_attach_deferred = amd_iommu_is_attach_deferred,
	.pgsize_bitmap	= AMD_IOMMU_PGSIZES,
	.flush_iotlb_all = amd_iommu_flush_iotlb_all,
	.iotlb_sync = amd_iommu_iotlb_sync,
};

/*****************************************************************************
 *
 * The next functions do a basic initialization of IOMMU for pass through
 * mode
 *
 * In passthrough mode the IOMMU is initialized and enabled but not used for
 * DMA-API translation.
 *
 *****************************************************************************/

/* IOMMUv2 specific functions */
int amd_iommu_register_ppr_notifier(struct notifier_block *nb)
{
	return atomic_notifier_chain_register(&ppr_notifier, nb);
}
EXPORT_SYMBOL(amd_iommu_register_ppr_notifier);

int amd_iommu_unregister_ppr_notifier(struct notifier_block *nb)
{
	return atomic_notifier_chain_unregister(&ppr_notifier, nb);
}
EXPORT_SYMBOL(amd_iommu_unregister_ppr_notifier);

void amd_iommu_domain_direct_map(struct iommu_domain *dom)
{
	struct protection_domain *domain = to_pdomain(dom);
	unsigned long flags;

	spin_lock_irqsave(&domain->lock, flags);

	/* Update data structure */
	domain->mode    = PAGE_MODE_NONE;

	/* Make changes visible to IOMMUs */
	update_domain(domain);

	/* Page-table is not visible to IOMMU anymore, so free it */
	free_pagetable(domain);

	spin_unlock_irqrestore(&domain->lock, flags);
}
EXPORT_SYMBOL(amd_iommu_domain_direct_map);

int amd_iommu_domain_enable_v2(struct iommu_domain *dom, int pasids)
{
	struct protection_domain *domain = to_pdomain(dom);
	unsigned long flags;
	int levels, ret;

	if (pasids <= 0 || pasids > (PASID_MASK + 1))
		return -EINVAL;

	/* Number of GCR3 table levels required */
	for (levels = 0; (pasids - 1) & ~0x1ff; pasids >>= 9)
		levels += 1;

	if (levels > amd_iommu_max_glx_val)
		return -EINVAL;

	spin_lock_irqsave(&domain->lock, flags);

	/*
	 * Save us all sanity checks whether devices already in the
	 * domain support IOMMUv2. Just force that the domain has no
	 * devices attached when it is switched into IOMMUv2 mode.
	 */
	ret = -EBUSY;
	if (domain->dev_cnt > 0 || domain->flags & PD_IOMMUV2_MASK)
		goto out;

	ret = -ENOMEM;
	domain->gcr3_tbl = (void *)get_zeroed_page(GFP_ATOMIC);
	if (domain->gcr3_tbl == NULL)
		goto out;

	domain->glx      = levels;
	domain->flags   |= PD_IOMMUV2_MASK;

	update_domain(domain);

	ret = 0;

out:
	spin_unlock_irqrestore(&domain->lock, flags);

	return ret;
}
EXPORT_SYMBOL(amd_iommu_domain_enable_v2);

static int __flush_pasid(struct protection_domain *domain, int pasid,
			 u64 address, bool size)
{
	struct iommu_dev_data *dev_data;
	struct iommu_cmd cmd;
	int i, ret;

	if (!(domain->flags & PD_IOMMUV2_MASK))
		return -EINVAL;

	build_inv_iommu_pasid(&cmd, domain->id, pasid, address, size);

	/*
	 * IOMMU TLB needs to be flushed before Device TLB to
	 * prevent device TLB refill from IOMMU TLB
	 */
	for (i = 0; i < amd_iommu_get_num_iommus(); ++i) {
		if (domain->dev_iommu[i] == 0)
			continue;

		ret = iommu_queue_command(amd_iommus[i], &cmd);
		if (ret != 0)
			goto out;
	}

	/* Wait until IOMMU TLB flushes are complete */
	domain_flush_complete(domain);

	/* Now flush device TLBs */
	list_for_each_entry(dev_data, &domain->dev_list, list) {
		struct amd_iommu *iommu;
		int qdep;

		/*
		   There might be non-IOMMUv2 capable devices in an IOMMUv2
		 * domain.
		 */
		if (!dev_data->ats.enabled)
			continue;

		qdep  = dev_data->ats.qdep;
		iommu = amd_iommu_rlookup_table[dev_data->devid];

		build_inv_iotlb_pasid(&cmd, dev_data->devid, pasid,
				      qdep, address, size);

		ret = iommu_queue_command(iommu, &cmd);
		if (ret != 0)
			goto out;
	}

	/* Wait until all device TLBs are flushed */
	domain_flush_complete(domain);

	ret = 0;

out:

	return ret;
}

static int __amd_iommu_flush_page(struct protection_domain *domain, int pasid,
				  u64 address)
{
	return __flush_pasid(domain, pasid, address, false);
}

int amd_iommu_flush_page(struct iommu_domain *dom, int pasid,
			 u64 address)
{
	struct protection_domain *domain = to_pdomain(dom);
	unsigned long flags;
	int ret;

	spin_lock_irqsave(&domain->lock, flags);
	ret = __amd_iommu_flush_page(domain, pasid, address);
	spin_unlock_irqrestore(&domain->lock, flags);

	return ret;
}
EXPORT_SYMBOL(amd_iommu_flush_page);

static int __amd_iommu_flush_tlb(struct protection_domain *domain, int pasid)
{
	return __flush_pasid(domain, pasid, CMD_INV_IOMMU_ALL_PAGES_ADDRESS,
			     true);
}

int amd_iommu_flush_tlb(struct iommu_domain *dom, int pasid)
{
	struct protection_domain *domain = to_pdomain(dom);
	unsigned long flags;
	int ret;

	spin_lock_irqsave(&domain->lock, flags);
	ret = __amd_iommu_flush_tlb(domain, pasid);
	spin_unlock_irqrestore(&domain->lock, flags);

	return ret;
}
EXPORT_SYMBOL(amd_iommu_flush_tlb);

static u64 *__get_gcr3_pte(u64 *root, int level, int pasid, bool alloc)
{
	int index;
	u64 *pte;

	while (true) {

		index = (pasid >> (9 * level)) & 0x1ff;
		pte   = &root[index];

		if (level == 0)
			break;

		if (!(*pte & GCR3_VALID)) {
			if (!alloc)
				return NULL;

			root = (void *)get_zeroed_page(GFP_ATOMIC);
			if (root == NULL)
				return NULL;

			*pte = iommu_virt_to_phys(root) | GCR3_VALID;
		}

		root = iommu_phys_to_virt(*pte & PAGE_MASK);

		level -= 1;
	}

	return pte;
}

static int __set_gcr3(struct protection_domain *domain, int pasid,
		      unsigned long cr3)
{
	u64 *pte;

	if (domain->mode != PAGE_MODE_NONE)
		return -EINVAL;

	pte = __get_gcr3_pte(domain->gcr3_tbl, domain->glx, pasid, true);
	if (pte == NULL)
		return -ENOMEM;

	*pte = (cr3 & PAGE_MASK) | GCR3_VALID;

	return __amd_iommu_flush_tlb(domain, pasid);
}

static int __clear_gcr3(struct protection_domain *domain, int pasid)
{
	u64 *pte;

	if (domain->mode != PAGE_MODE_NONE)
		return -EINVAL;

	pte = __get_gcr3_pte(domain->gcr3_tbl, domain->glx, pasid, false);
	if (pte == NULL)
		return 0;

	*pte = 0;

	return __amd_iommu_flush_tlb(domain, pasid);
}

int amd_iommu_domain_set_gcr3(struct iommu_domain *dom, int pasid,
			      unsigned long cr3)
{
	struct protection_domain *domain = to_pdomain(dom);
	unsigned long flags;
	int ret;

	spin_lock_irqsave(&domain->lock, flags);
	ret = __set_gcr3(domain, pasid, cr3);
	spin_unlock_irqrestore(&domain->lock, flags);

	return ret;
}
EXPORT_SYMBOL(amd_iommu_domain_set_gcr3);

int amd_iommu_domain_clear_gcr3(struct iommu_domain *dom, int pasid)
{
	struct protection_domain *domain = to_pdomain(dom);
	unsigned long flags;
	int ret;

	spin_lock_irqsave(&domain->lock, flags);
	ret = __clear_gcr3(domain, pasid);
	spin_unlock_irqrestore(&domain->lock, flags);

	return ret;
}
EXPORT_SYMBOL(amd_iommu_domain_clear_gcr3);

int amd_iommu_complete_ppr(struct pci_dev *pdev, int pasid,
			   int status, int tag)
{
	struct iommu_dev_data *dev_data;
	struct amd_iommu *iommu;
	struct iommu_cmd cmd;

	dev_data = get_dev_data(&pdev->dev);
	iommu    = amd_iommu_rlookup_table[dev_data->devid];

	build_complete_ppr(&cmd, dev_data->devid, pasid, status,
			   tag, dev_data->pri_tlp);

	return iommu_queue_command(iommu, &cmd);
}
EXPORT_SYMBOL(amd_iommu_complete_ppr);

struct iommu_domain *amd_iommu_get_v2_domain(struct pci_dev *pdev)
{
	struct protection_domain *pdomain;
	struct iommu_domain *io_domain;
	struct device *dev = &pdev->dev;
<<<<<<< HEAD

	if (!check_device(dev))
		return NULL;

=======

	if (!check_device(dev))
		return NULL;

>>>>>>> d1eef1c6
	pdomain = get_dev_data(dev)->domain;
	if (pdomain == NULL && get_dev_data(dev)->defer_attach) {
		get_dev_data(dev)->defer_attach = false;
		io_domain = iommu_get_domain_for_dev(dev);
		pdomain = to_pdomain(io_domain);
		attach_device(dev, pdomain);
	}
	if (pdomain == NULL)
		return NULL;

	if (!dma_ops_domain(pdomain))
		return NULL;

	/* Only return IOMMUv2 domains */
	if (!(pdomain->flags & PD_IOMMUV2_MASK))
		return NULL;

	return &pdomain->domain;
}
EXPORT_SYMBOL(amd_iommu_get_v2_domain);

void amd_iommu_enable_device_erratum(struct pci_dev *pdev, u32 erratum)
{
	struct iommu_dev_data *dev_data;

	if (!amd_iommu_v2_supported())
		return;

	dev_data = get_dev_data(&pdev->dev);
	dev_data->errata |= (1 << erratum);
}
EXPORT_SYMBOL(amd_iommu_enable_device_erratum);

int amd_iommu_device_info(struct pci_dev *pdev,
                          struct amd_iommu_device_info *info)
{
	int max_pasids;
	int pos;

	if (pdev == NULL || info == NULL)
		return -EINVAL;

	if (!amd_iommu_v2_supported())
		return -EINVAL;

	memset(info, 0, sizeof(*info));

	if (!pci_ats_disabled()) {
		pos = pci_find_ext_capability(pdev, PCI_EXT_CAP_ID_ATS);
		if (pos)
			info->flags |= AMD_IOMMU_DEVICE_FLAG_ATS_SUP;
	}

	pos = pci_find_ext_capability(pdev, PCI_EXT_CAP_ID_PRI);
	if (pos)
		info->flags |= AMD_IOMMU_DEVICE_FLAG_PRI_SUP;

	pos = pci_find_ext_capability(pdev, PCI_EXT_CAP_ID_PASID);
	if (pos) {
		int features;

		max_pasids = 1 << (9 * (amd_iommu_max_glx_val + 1));
		max_pasids = min(max_pasids, (1 << 20));

		info->flags |= AMD_IOMMU_DEVICE_FLAG_PASID_SUP;
		info->max_pasids = min(pci_max_pasids(pdev), max_pasids);

		features = pci_pasid_features(pdev);
		if (features & PCI_PASID_CAP_EXEC)
			info->flags |= AMD_IOMMU_DEVICE_FLAG_EXEC_SUP;
		if (features & PCI_PASID_CAP_PRIV)
			info->flags |= AMD_IOMMU_DEVICE_FLAG_PRIV_SUP;
	}

	return 0;
}
EXPORT_SYMBOL(amd_iommu_device_info);

#ifdef CONFIG_IRQ_REMAP

/*****************************************************************************
 *
 * Interrupt Remapping Implementation
 *
 *****************************************************************************/

static struct irq_chip amd_ir_chip;
static DEFINE_SPINLOCK(iommu_table_lock);

static void set_dte_irq_entry(u16 devid, struct irq_remap_table *table)
{
	u64 dte;

	dte	= amd_iommu_dev_table[devid].data[2];
	dte	&= ~DTE_IRQ_PHYS_ADDR_MASK;
	dte	|= iommu_virt_to_phys(table->table);
	dte	|= DTE_IRQ_REMAP_INTCTL;
	dte	|= DTE_IRQ_TABLE_LEN;
	dte	|= DTE_IRQ_REMAP_ENABLE;

	amd_iommu_dev_table[devid].data[2] = dte;
}

static struct irq_remap_table *get_irq_table(u16 devid)
{
	struct irq_remap_table *table;

	if (WARN_ONCE(!amd_iommu_rlookup_table[devid],
		      "%s: no iommu for devid %x\n", __func__, devid))
		return NULL;

	table = irq_lookup_table[devid];
	if (WARN_ONCE(!table, "%s: no table for devid %x\n", __func__, devid))
		return NULL;

	return table;
}

static struct irq_remap_table *__alloc_irq_table(void)
{
	struct irq_remap_table *table;

	table = kzalloc(sizeof(*table), GFP_KERNEL);
	if (!table)
		return NULL;

	table->table = kmem_cache_alloc(amd_iommu_irq_cache, GFP_KERNEL);
	if (!table->table) {
		kfree(table);
		return NULL;
	}
	raw_spin_lock_init(&table->lock);

	if (!AMD_IOMMU_GUEST_IR_GA(amd_iommu_guest_ir))
		memset(table->table, 0,
		       MAX_IRQS_PER_TABLE * sizeof(u32));
	else
		memset(table->table, 0,
		       (MAX_IRQS_PER_TABLE * (sizeof(u64) * 2)));
	return table;
}

static void set_remap_table_entry(struct amd_iommu *iommu, u16 devid,
				  struct irq_remap_table *table)
{
	irq_lookup_table[devid] = table;
	set_dte_irq_entry(devid, table);
	iommu_flush_dte(iommu, devid);
}

static int set_remap_table_entry_alias(struct pci_dev *pdev, u16 alias,
				       void *data)
{
	struct irq_remap_table *table = data;

	irq_lookup_table[alias] = table;
	set_dte_irq_entry(alias, table);

	iommu_flush_dte(amd_iommu_rlookup_table[alias], alias);

	return 0;
}

static struct irq_remap_table *alloc_irq_table(u16 devid, struct pci_dev *pdev)
{
	struct irq_remap_table *table = NULL;
	struct irq_remap_table *new_table = NULL;
	struct amd_iommu *iommu;
	unsigned long flags;
	u16 alias;

	spin_lock_irqsave(&iommu_table_lock, flags);

	iommu = amd_iommu_rlookup_table[devid];
	if (!iommu)
		goto out_unlock;

	table = irq_lookup_table[devid];
	if (table)
		goto out_unlock;

	alias = amd_iommu_alias_table[devid];
	table = irq_lookup_table[alias];
	if (table) {
		set_remap_table_entry(iommu, devid, table);
		goto out_wait;
	}
	spin_unlock_irqrestore(&iommu_table_lock, flags);

	/* Nothing there yet, allocate new irq remapping table */
	new_table = __alloc_irq_table();
	if (!new_table)
		return NULL;

	spin_lock_irqsave(&iommu_table_lock, flags);

	table = irq_lookup_table[devid];
	if (table)
		goto out_unlock;

	table = irq_lookup_table[alias];
	if (table) {
		set_remap_table_entry(iommu, devid, table);
		goto out_wait;
	}

	table = new_table;
	new_table = NULL;

	if (pdev)
		pci_for_each_dma_alias(pdev, set_remap_table_entry_alias,
				       table);
	else
		set_remap_table_entry(iommu, devid, table);

	if (devid != alias)
		set_remap_table_entry(iommu, alias, table);

out_wait:
	iommu_completion_wait(iommu);

out_unlock:
	spin_unlock_irqrestore(&iommu_table_lock, flags);

	if (new_table) {
		kmem_cache_free(amd_iommu_irq_cache, new_table->table);
		kfree(new_table);
	}
	return table;
}

static int alloc_irq_index(u16 devid, int count, bool align,
			   struct pci_dev *pdev)
{
	struct irq_remap_table *table;
	int index, c, alignment = 1;
	unsigned long flags;
	struct amd_iommu *iommu = amd_iommu_rlookup_table[devid];

	if (!iommu)
		return -ENODEV;

	table = alloc_irq_table(devid, pdev);
	if (!table)
		return -ENODEV;

	if (align)
		alignment = roundup_pow_of_two(count);

	raw_spin_lock_irqsave(&table->lock, flags);

	/* Scan table for free entries */
	for (index = ALIGN(table->min_index, alignment), c = 0;
	     index < MAX_IRQS_PER_TABLE;) {
		if (!iommu->irte_ops->is_allocated(table, index)) {
			c += 1;
		} else {
			c     = 0;
			index = ALIGN(index + 1, alignment);
			continue;
		}

		if (c == count)	{
			for (; c != 0; --c)
				iommu->irte_ops->set_allocated(table, index - c + 1);

			index -= count - 1;
			goto out;
		}

		index++;
	}

	index = -ENOSPC;

out:
	raw_spin_unlock_irqrestore(&table->lock, flags);

	return index;
}

static int modify_irte_ga(u16 devid, int index, struct irte_ga *irte,
			  struct amd_ir_data *data)
{
	struct irq_remap_table *table;
	struct amd_iommu *iommu;
	unsigned long flags;
	struct irte_ga *entry;

	iommu = amd_iommu_rlookup_table[devid];
	if (iommu == NULL)
		return -EINVAL;

	table = get_irq_table(devid);
	if (!table)
		return -ENOMEM;

	raw_spin_lock_irqsave(&table->lock, flags);

	entry = (struct irte_ga *)table->table;
	entry = &entry[index];
	entry->lo.fields_remap.valid = 0;
	entry->hi.val = irte->hi.val;
	entry->lo.val = irte->lo.val;
	entry->lo.fields_remap.valid = 1;
	if (data)
		data->ref = entry;

	raw_spin_unlock_irqrestore(&table->lock, flags);

	iommu_flush_irt(iommu, devid);
	iommu_completion_wait(iommu);

	return 0;
}

static int modify_irte(u16 devid, int index, union irte *irte)
{
	struct irq_remap_table *table;
	struct amd_iommu *iommu;
	unsigned long flags;

	iommu = amd_iommu_rlookup_table[devid];
	if (iommu == NULL)
		return -EINVAL;

	table = get_irq_table(devid);
	if (!table)
		return -ENOMEM;

	raw_spin_lock_irqsave(&table->lock, flags);
	table->table[index] = irte->val;
	raw_spin_unlock_irqrestore(&table->lock, flags);

	iommu_flush_irt(iommu, devid);
	iommu_completion_wait(iommu);

	return 0;
}

static void free_irte(u16 devid, int index)
{
	struct irq_remap_table *table;
	struct amd_iommu *iommu;
	unsigned long flags;

	iommu = amd_iommu_rlookup_table[devid];
	if (iommu == NULL)
		return;

	table = get_irq_table(devid);
	if (!table)
		return;

	raw_spin_lock_irqsave(&table->lock, flags);
	iommu->irte_ops->clear_allocated(table, index);
	raw_spin_unlock_irqrestore(&table->lock, flags);

	iommu_flush_irt(iommu, devid);
	iommu_completion_wait(iommu);
}

static void irte_prepare(void *entry,
			 u32 delivery_mode, u32 dest_mode,
			 u8 vector, u32 dest_apicid, int devid)
{
	union irte *irte = (union irte *) entry;

	irte->val                = 0;
	irte->fields.vector      = vector;
	irte->fields.int_type    = delivery_mode;
	irte->fields.destination = dest_apicid;
	irte->fields.dm          = dest_mode;
	irte->fields.valid       = 1;
}

static void irte_ga_prepare(void *entry,
			    u32 delivery_mode, u32 dest_mode,
			    u8 vector, u32 dest_apicid, int devid)
{
	struct irte_ga *irte = (struct irte_ga *) entry;

	irte->lo.val                      = 0;
	irte->hi.val                      = 0;
	irte->lo.fields_remap.int_type    = delivery_mode;
	irte->lo.fields_remap.dm          = dest_mode;
	irte->hi.fields.vector            = vector;
	irte->lo.fields_remap.destination = APICID_TO_IRTE_DEST_LO(dest_apicid);
	irte->hi.fields.destination       = APICID_TO_IRTE_DEST_HI(dest_apicid);
	irte->lo.fields_remap.valid       = 1;
}

static void irte_activate(void *entry, u16 devid, u16 index)
{
	union irte *irte = (union irte *) entry;

	irte->fields.valid = 1;
	modify_irte(devid, index, irte);
}

static void irte_ga_activate(void *entry, u16 devid, u16 index)
{
	struct irte_ga *irte = (struct irte_ga *) entry;

	irte->lo.fields_remap.valid = 1;
	modify_irte_ga(devid, index, irte, NULL);
}

static void irte_deactivate(void *entry, u16 devid, u16 index)
{
	union irte *irte = (union irte *) entry;

	irte->fields.valid = 0;
	modify_irte(devid, index, irte);
}

static void irte_ga_deactivate(void *entry, u16 devid, u16 index)
{
	struct irte_ga *irte = (struct irte_ga *) entry;

	irte->lo.fields_remap.valid = 0;
	modify_irte_ga(devid, index, irte, NULL);
}

static void irte_set_affinity(void *entry, u16 devid, u16 index,
			      u8 vector, u32 dest_apicid)
{
	union irte *irte = (union irte *) entry;

	irte->fields.vector = vector;
	irte->fields.destination = dest_apicid;
	modify_irte(devid, index, irte);
}

static void irte_ga_set_affinity(void *entry, u16 devid, u16 index,
				 u8 vector, u32 dest_apicid)
{
	struct irte_ga *irte = (struct irte_ga *) entry;

	if (!irte->lo.fields_remap.guest_mode) {
		irte->hi.fields.vector = vector;
		irte->lo.fields_remap.destination =
					APICID_TO_IRTE_DEST_LO(dest_apicid);
		irte->hi.fields.destination =
					APICID_TO_IRTE_DEST_HI(dest_apicid);
		modify_irte_ga(devid, index, irte, NULL);
	}
}

#define IRTE_ALLOCATED (~1U)
static void irte_set_allocated(struct irq_remap_table *table, int index)
{
	table->table[index] = IRTE_ALLOCATED;
}

static void irte_ga_set_allocated(struct irq_remap_table *table, int index)
{
	struct irte_ga *ptr = (struct irte_ga *)table->table;
	struct irte_ga *irte = &ptr[index];

	memset(&irte->lo.val, 0, sizeof(u64));
	memset(&irte->hi.val, 0, sizeof(u64));
	irte->hi.fields.vector = 0xff;
}

static bool irte_is_allocated(struct irq_remap_table *table, int index)
{
	union irte *ptr = (union irte *)table->table;
	union irte *irte = &ptr[index];

	return irte->val != 0;
}

static bool irte_ga_is_allocated(struct irq_remap_table *table, int index)
{
	struct irte_ga *ptr = (struct irte_ga *)table->table;
	struct irte_ga *irte = &ptr[index];

	return irte->hi.fields.vector != 0;
}

static void irte_clear_allocated(struct irq_remap_table *table, int index)
{
	table->table[index] = 0;
}

static void irte_ga_clear_allocated(struct irq_remap_table *table, int index)
{
	struct irte_ga *ptr = (struct irte_ga *)table->table;
	struct irte_ga *irte = &ptr[index];

	memset(&irte->lo.val, 0, sizeof(u64));
	memset(&irte->hi.val, 0, sizeof(u64));
}

static int get_devid(struct irq_alloc_info *info)
{
	int devid = -1;

	switch (info->type) {
	case X86_IRQ_ALLOC_TYPE_IOAPIC:
		devid     = get_ioapic_devid(info->ioapic_id);
		break;
	case X86_IRQ_ALLOC_TYPE_HPET:
		devid     = get_hpet_devid(info->hpet_id);
		break;
	case X86_IRQ_ALLOC_TYPE_MSI:
	case X86_IRQ_ALLOC_TYPE_MSIX:
		devid = get_device_id(&info->msi_dev->dev);
		break;
	default:
		BUG_ON(1);
		break;
	}

	return devid;
}

static struct irq_domain *get_ir_irq_domain(struct irq_alloc_info *info)
{
	struct amd_iommu *iommu;
	int devid;

	if (!info)
		return NULL;

	devid = get_devid(info);
	if (devid >= 0) {
		iommu = amd_iommu_rlookup_table[devid];
		if (iommu)
			return iommu->ir_domain;
	}

	return NULL;
}

static struct irq_domain *get_irq_domain(struct irq_alloc_info *info)
{
	struct amd_iommu *iommu;
	int devid;

	if (!info)
		return NULL;

	switch (info->type) {
	case X86_IRQ_ALLOC_TYPE_MSI:
	case X86_IRQ_ALLOC_TYPE_MSIX:
		devid = get_device_id(&info->msi_dev->dev);
		if (devid < 0)
			return NULL;

		iommu = amd_iommu_rlookup_table[devid];
		if (iommu)
			return iommu->msi_domain;
		break;
	default:
		break;
	}

	return NULL;
}

struct irq_remap_ops amd_iommu_irq_ops = {
	.prepare		= amd_iommu_prepare,
	.enable			= amd_iommu_enable,
	.disable		= amd_iommu_disable,
	.reenable		= amd_iommu_reenable,
	.enable_faulting	= amd_iommu_enable_faulting,
	.get_ir_irq_domain	= get_ir_irq_domain,
	.get_irq_domain		= get_irq_domain,
};

static void irq_remapping_prepare_irte(struct amd_ir_data *data,
				       struct irq_cfg *irq_cfg,
				       struct irq_alloc_info *info,
				       int devid, int index, int sub_handle)
{
	struct irq_2_irte *irte_info = &data->irq_2_irte;
	struct msi_msg *msg = &data->msi_entry;
	struct IO_APIC_route_entry *entry;
	struct amd_iommu *iommu = amd_iommu_rlookup_table[devid];

	if (!iommu)
		return;

	data->irq_2_irte.devid = devid;
	data->irq_2_irte.index = index + sub_handle;
	iommu->irte_ops->prepare(data->entry, apic->irq_delivery_mode,
				 apic->irq_dest_mode, irq_cfg->vector,
				 irq_cfg->dest_apicid, devid);

	switch (info->type) {
	case X86_IRQ_ALLOC_TYPE_IOAPIC:
		/* Setup IOAPIC entry */
		entry = info->ioapic_entry;
		info->ioapic_entry = NULL;
		memset(entry, 0, sizeof(*entry));
		entry->vector        = index;
		entry->mask          = 0;
		entry->trigger       = info->ioapic_trigger;
		entry->polarity      = info->ioapic_polarity;
		/* Mask level triggered irqs. */
		if (info->ioapic_trigger)
			entry->mask = 1;
		break;

	case X86_IRQ_ALLOC_TYPE_HPET:
	case X86_IRQ_ALLOC_TYPE_MSI:
	case X86_IRQ_ALLOC_TYPE_MSIX:
		msg->address_hi = MSI_ADDR_BASE_HI;
		msg->address_lo = MSI_ADDR_BASE_LO;
		msg->data = irte_info->index;
		break;

	default:
		BUG_ON(1);
		break;
	}
}

struct amd_irte_ops irte_32_ops = {
	.prepare = irte_prepare,
	.activate = irte_activate,
	.deactivate = irte_deactivate,
	.set_affinity = irte_set_affinity,
	.set_allocated = irte_set_allocated,
	.is_allocated = irte_is_allocated,
	.clear_allocated = irte_clear_allocated,
};

struct amd_irte_ops irte_128_ops = {
	.prepare = irte_ga_prepare,
	.activate = irte_ga_activate,
	.deactivate = irte_ga_deactivate,
	.set_affinity = irte_ga_set_affinity,
	.set_allocated = irte_ga_set_allocated,
	.is_allocated = irte_ga_is_allocated,
	.clear_allocated = irte_ga_clear_allocated,
};

static int irq_remapping_alloc(struct irq_domain *domain, unsigned int virq,
			       unsigned int nr_irqs, void *arg)
{
	struct irq_alloc_info *info = arg;
	struct irq_data *irq_data;
	struct amd_ir_data *data = NULL;
	struct irq_cfg *cfg;
	int i, ret, devid;
	int index;

	if (!info)
		return -EINVAL;
	if (nr_irqs > 1 && info->type != X86_IRQ_ALLOC_TYPE_MSI &&
	    info->type != X86_IRQ_ALLOC_TYPE_MSIX)
		return -EINVAL;

	/*
	 * With IRQ remapping enabled, don't need contiguous CPU vectors
	 * to support multiple MSI interrupts.
	 */
	if (info->type == X86_IRQ_ALLOC_TYPE_MSI)
		info->flags &= ~X86_IRQ_ALLOC_CONTIGUOUS_VECTORS;

	devid = get_devid(info);
	if (devid < 0)
		return -EINVAL;

	ret = irq_domain_alloc_irqs_parent(domain, virq, nr_irqs, arg);
	if (ret < 0)
		return ret;

	if (info->type == X86_IRQ_ALLOC_TYPE_IOAPIC) {
		struct irq_remap_table *table;
		struct amd_iommu *iommu;

		table = alloc_irq_table(devid, NULL);
		if (table) {
			if (!table->min_index) {
				/*
				 * Keep the first 32 indexes free for IOAPIC
				 * interrupts.
				 */
				table->min_index = 32;
				iommu = amd_iommu_rlookup_table[devid];
				for (i = 0; i < 32; ++i)
					iommu->irte_ops->set_allocated(table, i);
			}
			WARN_ON(table->min_index != 32);
			index = info->ioapic_pin;
		} else {
			index = -ENOMEM;
		}
	} else if (info->type == X86_IRQ_ALLOC_TYPE_MSI ||
		   info->type == X86_IRQ_ALLOC_TYPE_MSIX) {
		bool align = (info->type == X86_IRQ_ALLOC_TYPE_MSI);

		index = alloc_irq_index(devid, nr_irqs, align, info->msi_dev);
	} else {
		index = alloc_irq_index(devid, nr_irqs, false, NULL);
	}

	if (index < 0) {
		pr_warn("Failed to allocate IRTE\n");
		ret = index;
		goto out_free_parent;
	}

	for (i = 0; i < nr_irqs; i++) {
		irq_data = irq_domain_get_irq_data(domain, virq + i);
		cfg = irqd_cfg(irq_data);
		if (!irq_data || !cfg) {
			ret = -EINVAL;
			goto out_free_data;
		}

		ret = -ENOMEM;
		data = kzalloc(sizeof(*data), GFP_KERNEL);
		if (!data)
			goto out_free_data;

		if (!AMD_IOMMU_GUEST_IR_GA(amd_iommu_guest_ir))
			data->entry = kzalloc(sizeof(union irte), GFP_KERNEL);
		else
			data->entry = kzalloc(sizeof(struct irte_ga),
						     GFP_KERNEL);
		if (!data->entry) {
			kfree(data);
			goto out_free_data;
		}

		irq_data->hwirq = (devid << 16) + i;
		irq_data->chip_data = data;
		irq_data->chip = &amd_ir_chip;
		irq_remapping_prepare_irte(data, cfg, info, devid, index, i);
		irq_set_status_flags(virq + i, IRQ_MOVE_PCNTXT);
	}

	return 0;

out_free_data:
	for (i--; i >= 0; i--) {
		irq_data = irq_domain_get_irq_data(domain, virq + i);
		if (irq_data)
			kfree(irq_data->chip_data);
	}
	for (i = 0; i < nr_irqs; i++)
		free_irte(devid, index + i);
out_free_parent:
	irq_domain_free_irqs_common(domain, virq, nr_irqs);
	return ret;
}

static void irq_remapping_free(struct irq_domain *domain, unsigned int virq,
			       unsigned int nr_irqs)
{
	struct irq_2_irte *irte_info;
	struct irq_data *irq_data;
	struct amd_ir_data *data;
	int i;

	for (i = 0; i < nr_irqs; i++) {
		irq_data = irq_domain_get_irq_data(domain, virq  + i);
		if (irq_data && irq_data->chip_data) {
			data = irq_data->chip_data;
			irte_info = &data->irq_2_irte;
			free_irte(irte_info->devid, irte_info->index);
			kfree(data->entry);
			kfree(data);
		}
	}
	irq_domain_free_irqs_common(domain, virq, nr_irqs);
}

static void amd_ir_update_irte(struct irq_data *irqd, struct amd_iommu *iommu,
			       struct amd_ir_data *ir_data,
			       struct irq_2_irte *irte_info,
			       struct irq_cfg *cfg);

static int irq_remapping_activate(struct irq_domain *domain,
				  struct irq_data *irq_data, bool reserve)
{
	struct amd_ir_data *data = irq_data->chip_data;
	struct irq_2_irte *irte_info = &data->irq_2_irte;
	struct amd_iommu *iommu = amd_iommu_rlookup_table[irte_info->devid];
	struct irq_cfg *cfg = irqd_cfg(irq_data);

	if (!iommu)
		return 0;

	iommu->irte_ops->activate(data->entry, irte_info->devid,
				  irte_info->index);
	amd_ir_update_irte(irq_data, iommu, data, irte_info, cfg);
	return 0;
}

static void irq_remapping_deactivate(struct irq_domain *domain,
				     struct irq_data *irq_data)
{
	struct amd_ir_data *data = irq_data->chip_data;
	struct irq_2_irte *irte_info = &data->irq_2_irte;
	struct amd_iommu *iommu = amd_iommu_rlookup_table[irte_info->devid];

	if (iommu)
		iommu->irte_ops->deactivate(data->entry, irte_info->devid,
					    irte_info->index);
}

static const struct irq_domain_ops amd_ir_domain_ops = {
	.alloc = irq_remapping_alloc,
	.free = irq_remapping_free,
	.activate = irq_remapping_activate,
	.deactivate = irq_remapping_deactivate,
};

int amd_iommu_activate_guest_mode(void *data)
{
	struct amd_ir_data *ir_data = (struct amd_ir_data *)data;
	struct irte_ga *entry = (struct irte_ga *) ir_data->entry;

	if (!AMD_IOMMU_GUEST_IR_VAPIC(amd_iommu_guest_ir) ||
	    !entry || entry->lo.fields_vapic.guest_mode)
		return 0;

	entry->lo.val = 0;
	entry->hi.val = 0;

	entry->lo.fields_vapic.guest_mode  = 1;
	entry->lo.fields_vapic.ga_log_intr = 1;
	entry->hi.fields.ga_root_ptr       = ir_data->ga_root_ptr;
	entry->hi.fields.vector            = ir_data->ga_vector;
	entry->lo.fields_vapic.ga_tag      = ir_data->ga_tag;

	return modify_irte_ga(ir_data->irq_2_irte.devid,
			      ir_data->irq_2_irte.index, entry, NULL);
}
EXPORT_SYMBOL(amd_iommu_activate_guest_mode);

int amd_iommu_deactivate_guest_mode(void *data)
{
	struct amd_ir_data *ir_data = (struct amd_ir_data *)data;
	struct irte_ga *entry = (struct irte_ga *) ir_data->entry;
	struct irq_cfg *cfg = ir_data->cfg;

	if (!AMD_IOMMU_GUEST_IR_VAPIC(amd_iommu_guest_ir) ||
	    !entry || !entry->lo.fields_vapic.guest_mode)
		return 0;

	entry->lo.val = 0;
	entry->hi.val = 0;

	entry->lo.fields_remap.dm          = apic->irq_dest_mode;
	entry->lo.fields_remap.int_type    = apic->irq_delivery_mode;
	entry->hi.fields.vector            = cfg->vector;
	entry->lo.fields_remap.destination =
				APICID_TO_IRTE_DEST_LO(cfg->dest_apicid);
	entry->hi.fields.destination =
				APICID_TO_IRTE_DEST_HI(cfg->dest_apicid);

	return modify_irte_ga(ir_data->irq_2_irte.devid,
			      ir_data->irq_2_irte.index, entry, NULL);
}
EXPORT_SYMBOL(amd_iommu_deactivate_guest_mode);

static int amd_ir_set_vcpu_affinity(struct irq_data *data, void *vcpu_info)
{
	int ret;
	struct amd_iommu *iommu;
	struct amd_iommu_pi_data *pi_data = vcpu_info;
	struct vcpu_data *vcpu_pi_info = pi_data->vcpu_data;
	struct amd_ir_data *ir_data = data->chip_data;
	struct irq_2_irte *irte_info = &ir_data->irq_2_irte;
	struct iommu_dev_data *dev_data = search_dev_data(irte_info->devid);

	/* Note:
	 * This device has never been set up for guest mode.
	 * we should not modify the IRTE
	 */
	if (!dev_data || !dev_data->use_vapic)
		return 0;

	ir_data->cfg = irqd_cfg(data);
	pi_data->ir_data = ir_data;

	/* Note:
	 * SVM tries to set up for VAPIC mode, but we are in
	 * legacy mode. So, we force legacy mode instead.
	 */
	if (!AMD_IOMMU_GUEST_IR_VAPIC(amd_iommu_guest_ir)) {
		pr_debug("%s: Fall back to using intr legacy remap\n",
			 __func__);
		pi_data->is_guest_mode = false;
	}

	iommu = amd_iommu_rlookup_table[irte_info->devid];
	if (iommu == NULL)
		return -EINVAL;

	pi_data->prev_ga_tag = ir_data->cached_ga_tag;
	if (pi_data->is_guest_mode) {
		ir_data->ga_root_ptr = (pi_data->base >> 12);
		ir_data->ga_vector = vcpu_pi_info->vector;
		ir_data->ga_tag = pi_data->ga_tag;
		ret = amd_iommu_activate_guest_mode(ir_data);
		if (!ret)
			ir_data->cached_ga_tag = pi_data->ga_tag;
	} else {
		ret = amd_iommu_deactivate_guest_mode(ir_data);

		/*
		 * This communicates the ga_tag back to the caller
		 * so that it can do all the necessary clean up.
		 */
		if (!ret)
			ir_data->cached_ga_tag = 0;
	}

	return ret;
}


static void amd_ir_update_irte(struct irq_data *irqd, struct amd_iommu *iommu,
			       struct amd_ir_data *ir_data,
			       struct irq_2_irte *irte_info,
			       struct irq_cfg *cfg)
{

	/*
	 * Atomically updates the IRTE with the new destination, vector
	 * and flushes the interrupt entry cache.
	 */
	iommu->irte_ops->set_affinity(ir_data->entry, irte_info->devid,
				      irte_info->index, cfg->vector,
				      cfg->dest_apicid);
}

static int amd_ir_set_affinity(struct irq_data *data,
			       const struct cpumask *mask, bool force)
{
	struct amd_ir_data *ir_data = data->chip_data;
	struct irq_2_irte *irte_info = &ir_data->irq_2_irte;
	struct irq_cfg *cfg = irqd_cfg(data);
	struct irq_data *parent = data->parent_data;
	struct amd_iommu *iommu = amd_iommu_rlookup_table[irte_info->devid];
	int ret;

	if (!iommu)
		return -ENODEV;

	ret = parent->chip->irq_set_affinity(parent, mask, force);
	if (ret < 0 || ret == IRQ_SET_MASK_OK_DONE)
		return ret;

	amd_ir_update_irte(data, iommu, ir_data, irte_info, cfg);
	/*
	 * After this point, all the interrupts will start arriving
	 * at the new destination. So, time to cleanup the previous
	 * vector allocation.
	 */
	send_cleanup_vector(cfg);

	return IRQ_SET_MASK_OK_DONE;
}

static void ir_compose_msi_msg(struct irq_data *irq_data, struct msi_msg *msg)
{
	struct amd_ir_data *ir_data = irq_data->chip_data;

	*msg = ir_data->msi_entry;
}

static struct irq_chip amd_ir_chip = {
	.name			= "AMD-IR",
	.irq_ack		= apic_ack_irq,
	.irq_set_affinity	= amd_ir_set_affinity,
	.irq_set_vcpu_affinity	= amd_ir_set_vcpu_affinity,
	.irq_compose_msi_msg	= ir_compose_msi_msg,
};

int amd_iommu_create_irq_domain(struct amd_iommu *iommu)
{
	struct fwnode_handle *fn;

	fn = irq_domain_alloc_named_id_fwnode("AMD-IR", iommu->index);
	if (!fn)
		return -ENOMEM;
	iommu->ir_domain = irq_domain_create_tree(fn, &amd_ir_domain_ops, iommu);
	irq_domain_free_fwnode(fn);
	if (!iommu->ir_domain)
		return -ENOMEM;

	iommu->ir_domain->parent = arch_get_ir_parent_domain();
	iommu->msi_domain = arch_create_remap_msi_irq_domain(iommu->ir_domain,
							     "AMD-IR-MSI",
							     iommu->index);
	return 0;
}

int amd_iommu_update_ga(int cpu, bool is_run, void *data)
{
	unsigned long flags;
	struct amd_iommu *iommu;
	struct irq_remap_table *table;
	struct amd_ir_data *ir_data = (struct amd_ir_data *)data;
	int devid = ir_data->irq_2_irte.devid;
	struct irte_ga *entry = (struct irte_ga *) ir_data->entry;
	struct irte_ga *ref = (struct irte_ga *) ir_data->ref;

	if (!AMD_IOMMU_GUEST_IR_VAPIC(amd_iommu_guest_ir) ||
	    !ref || !entry || !entry->lo.fields_vapic.guest_mode)
		return 0;

	iommu = amd_iommu_rlookup_table[devid];
	if (!iommu)
		return -ENODEV;

	table = get_irq_table(devid);
	if (!table)
		return -ENODEV;

	raw_spin_lock_irqsave(&table->lock, flags);

	if (ref->lo.fields_vapic.guest_mode) {
		if (cpu >= 0) {
			ref->lo.fields_vapic.destination =
						APICID_TO_IRTE_DEST_LO(cpu);
			ref->hi.fields.destination =
						APICID_TO_IRTE_DEST_HI(cpu);
		}
		ref->lo.fields_vapic.is_run = is_run;
		barrier();
	}

	raw_spin_unlock_irqrestore(&table->lock, flags);

	iommu_flush_irt(iommu, devid);
	iommu_completion_wait(iommu);
	return 0;
}
EXPORT_SYMBOL(amd_iommu_update_ga);
#endif<|MERGE_RESOLUTION|>--- conflicted
+++ resolved
@@ -3002,17 +3002,10 @@
 	struct protection_domain *pdomain;
 	struct iommu_domain *io_domain;
 	struct device *dev = &pdev->dev;
-<<<<<<< HEAD
 
 	if (!check_device(dev))
 		return NULL;
 
-=======
-
-	if (!check_device(dev))
-		return NULL;
-
->>>>>>> d1eef1c6
 	pdomain = get_dev_data(dev)->domain;
 	if (pdomain == NULL && get_dev_data(dev)->defer_attach) {
 		get_dev_data(dev)->defer_attach = false;
