/*
 * IOMMU API for ARM architected SMMU implementations.
 *
 * This program is free software; you can redistribute it and/or modify
 * it under the terms of the GNU General Public License version 2 as
 * published by the Free Software Foundation.
 *
 * This program is distributed in the hope that it will be useful,
 * but WITHOUT ANY WARRANTY; without even the implied warranty of
 * MERCHANTABILITY or FITNESS FOR A PARTICULAR PURPOSE.  See the
 * GNU General Public License for more details.
 *
 * You should have received a copy of the GNU General Public License
 * along with this program; if not, write to the Free Software
 * Foundation, Inc., 59 Temple Place - Suite 330, Boston, MA 02111-1307, USA.
 *
 * Copyright (C) 2013 ARM Limited
 *
 * Author: Will Deacon <will.deacon@arm.com>
 *
 * This driver currently supports:
 *	- SMMUv1 and v2 implementations
 *	- Stream-matching and stream-indexing
 *	- v7/v8 long-descriptor format
 *	- Non-secure access to the SMMU
 *	- Context fault reporting
 */

#define pr_fmt(fmt) "arm-smmu: " fmt

#include <linux/delay.h>
#include <linux/dma-mapping.h>
#include <linux/err.h>
#include <linux/interrupt.h>
#include <linux/io.h>
#include <linux/iommu.h>
#include <linux/iopoll.h>
#include <linux/module.h>
#include <linux/of.h>
#include <linux/pci.h>
#include <linux/platform_device.h>
#include <linux/slab.h>
#include <linux/spinlock.h>

#include <linux/amba/bus.h>

#include "io-pgtable.h"

/* Maximum number of stream IDs assigned to a single device */
#define MAX_MASTER_STREAMIDS		MAX_PHANDLE_ARGS

/* Maximum number of context banks per SMMU */
#define ARM_SMMU_MAX_CBS		128

/* Maximum number of mapping groups per SMMU */
#define ARM_SMMU_MAX_SMRS		128

/* SMMU global address space */
#define ARM_SMMU_GR0(smmu)		((smmu)->base)
#define ARM_SMMU_GR1(smmu)		((smmu)->base + (1 << (smmu)->pgshift))

/*
 * SMMU global address space with conditional offset to access secure
 * aliases of non-secure registers (e.g. nsCR0: 0x400, nsGFSR: 0x448,
 * nsGFSYNR0: 0x450)
 */
#define ARM_SMMU_GR0_NS(smmu)						\
	((smmu)->base +							\
		((smmu->options & ARM_SMMU_OPT_SECURE_CFG_ACCESS)	\
			? 0x400 : 0))

/* Configuration registers */
#define ARM_SMMU_GR0_sCR0		0x0
#define sCR0_CLIENTPD			(1 << 0)
#define sCR0_GFRE			(1 << 1)
#define sCR0_GFIE			(1 << 2)
#define sCR0_GCFGFRE			(1 << 4)
#define sCR0_GCFGFIE			(1 << 5)
#define sCR0_USFCFG			(1 << 10)
#define sCR0_VMIDPNE			(1 << 11)
#define sCR0_PTM			(1 << 12)
#define sCR0_FB				(1 << 13)
#define sCR0_BSU_SHIFT			14
#define sCR0_BSU_MASK			0x3

/* Identification registers */
#define ARM_SMMU_GR0_ID0		0x20
#define ARM_SMMU_GR0_ID1		0x24
#define ARM_SMMU_GR0_ID2		0x28
#define ARM_SMMU_GR0_ID3		0x2c
#define ARM_SMMU_GR0_ID4		0x30
#define ARM_SMMU_GR0_ID5		0x34
#define ARM_SMMU_GR0_ID6		0x38
#define ARM_SMMU_GR0_ID7		0x3c
#define ARM_SMMU_GR0_sGFSR		0x48
#define ARM_SMMU_GR0_sGFSYNR0		0x50
#define ARM_SMMU_GR0_sGFSYNR1		0x54
#define ARM_SMMU_GR0_sGFSYNR2		0x58

#define ID0_S1TS			(1 << 30)
#define ID0_S2TS			(1 << 29)
#define ID0_NTS				(1 << 28)
#define ID0_SMS				(1 << 27)
#define ID0_ATOSNS			(1 << 26)
#define ID0_CTTW			(1 << 14)
#define ID0_NUMIRPT_SHIFT		16
#define ID0_NUMIRPT_MASK		0xff
#define ID0_NUMSIDB_SHIFT		9
#define ID0_NUMSIDB_MASK		0xf
#define ID0_NUMSMRG_SHIFT		0
#define ID0_NUMSMRG_MASK		0xff

#define ID1_PAGESIZE			(1 << 31)
#define ID1_NUMPAGENDXB_SHIFT		28
#define ID1_NUMPAGENDXB_MASK		7
#define ID1_NUMS2CB_SHIFT		16
#define ID1_NUMS2CB_MASK		0xff
#define ID1_NUMCB_SHIFT			0
#define ID1_NUMCB_MASK			0xff

#define ID2_OAS_SHIFT			4
#define ID2_OAS_MASK			0xf
#define ID2_IAS_SHIFT			0
#define ID2_IAS_MASK			0xf
#define ID2_UBS_SHIFT			8
#define ID2_UBS_MASK			0xf
#define ID2_PTFS_4K			(1 << 12)
#define ID2_PTFS_16K			(1 << 13)
#define ID2_PTFS_64K			(1 << 14)

/* Global TLB invalidation */
#define ARM_SMMU_GR0_TLBIVMID		0x64
#define ARM_SMMU_GR0_TLBIALLNSNH	0x68
#define ARM_SMMU_GR0_TLBIALLH		0x6c
#define ARM_SMMU_GR0_sTLBGSYNC		0x70
#define ARM_SMMU_GR0_sTLBGSTATUS	0x74
#define sTLBGSTATUS_GSACTIVE		(1 << 0)
#define TLB_LOOP_TIMEOUT		1000000	/* 1s! */

/* Stream mapping registers */
#define ARM_SMMU_GR0_SMR(n)		(0x800 + ((n) << 2))
#define SMR_VALID			(1 << 31)
#define SMR_MASK_SHIFT			16
#define SMR_MASK_MASK			0x7fff
#define SMR_ID_SHIFT			0
#define SMR_ID_MASK			0x7fff

#define ARM_SMMU_GR0_S2CR(n)		(0xc00 + ((n) << 2))
#define S2CR_CBNDX_SHIFT		0
#define S2CR_CBNDX_MASK			0xff
#define S2CR_TYPE_SHIFT			16
#define S2CR_TYPE_MASK			0x3
#define S2CR_TYPE_TRANS			(0 << S2CR_TYPE_SHIFT)
#define S2CR_TYPE_BYPASS		(1 << S2CR_TYPE_SHIFT)
#define S2CR_TYPE_FAULT			(2 << S2CR_TYPE_SHIFT)

/* Context bank attribute registers */
#define ARM_SMMU_GR1_CBAR(n)		(0x0 + ((n) << 2))
#define CBAR_VMID_SHIFT			0
#define CBAR_VMID_MASK			0xff
#define CBAR_S1_BPSHCFG_SHIFT		8
#define CBAR_S1_BPSHCFG_MASK		3
#define CBAR_S1_BPSHCFG_NSH		3
#define CBAR_S1_MEMATTR_SHIFT		12
#define CBAR_S1_MEMATTR_MASK		0xf
#define CBAR_S1_MEMATTR_WB		0xf
#define CBAR_TYPE_SHIFT			16
#define CBAR_TYPE_MASK			0x3
#define CBAR_TYPE_S2_TRANS		(0 << CBAR_TYPE_SHIFT)
#define CBAR_TYPE_S1_TRANS_S2_BYPASS	(1 << CBAR_TYPE_SHIFT)
#define CBAR_TYPE_S1_TRANS_S2_FAULT	(2 << CBAR_TYPE_SHIFT)
#define CBAR_TYPE_S1_TRANS_S2_TRANS	(3 << CBAR_TYPE_SHIFT)
#define CBAR_IRPTNDX_SHIFT		24
#define CBAR_IRPTNDX_MASK		0xff

#define ARM_SMMU_GR1_CBA2R(n)		(0x800 + ((n) << 2))
#define CBA2R_RW64_32BIT		(0 << 0)
#define CBA2R_RW64_64BIT		(1 << 0)

/* Translation context bank */
#define ARM_SMMU_CB_BASE(smmu)		((smmu)->base + ((smmu)->size >> 1))
#define ARM_SMMU_CB(smmu, n)		((n) * (1 << (smmu)->pgshift))

#define ARM_SMMU_CB_SCTLR		0x0
#define ARM_SMMU_CB_RESUME		0x8
#define ARM_SMMU_CB_TTBCR2		0x10
#define ARM_SMMU_CB_TTBR0_LO		0x20
#define ARM_SMMU_CB_TTBR0_HI		0x24
#define ARM_SMMU_CB_TTBR1_LO		0x28
#define ARM_SMMU_CB_TTBR1_HI		0x2c
#define ARM_SMMU_CB_TTBCR		0x30
#define ARM_SMMU_CB_S1_MAIR0		0x38
#define ARM_SMMU_CB_S1_MAIR1		0x3c
#define ARM_SMMU_CB_PAR_LO		0x50
#define ARM_SMMU_CB_PAR_HI		0x54
#define ARM_SMMU_CB_FSR			0x58
#define ARM_SMMU_CB_FAR_LO		0x60
#define ARM_SMMU_CB_FAR_HI		0x64
#define ARM_SMMU_CB_FSYNR0		0x68
#define ARM_SMMU_CB_S1_TLBIVA		0x600
#define ARM_SMMU_CB_S1_TLBIASID		0x610
#define ARM_SMMU_CB_S1_TLBIVAL		0x620
#define ARM_SMMU_CB_S2_TLBIIPAS2	0x630
#define ARM_SMMU_CB_S2_TLBIIPAS2L	0x638
#define ARM_SMMU_CB_ATS1PR_LO		0x800
#define ARM_SMMU_CB_ATS1PR_HI		0x804
#define ARM_SMMU_CB_ATSR		0x8f0

#define SCTLR_S1_ASIDPNE		(1 << 12)
#define SCTLR_CFCFG			(1 << 7)
#define SCTLR_CFIE			(1 << 6)
#define SCTLR_CFRE			(1 << 5)
#define SCTLR_E				(1 << 4)
#define SCTLR_AFE			(1 << 2)
#define SCTLR_TRE			(1 << 1)
#define SCTLR_M				(1 << 0)
#define SCTLR_EAE_SBOP			(SCTLR_AFE | SCTLR_TRE)

#define CB_PAR_F			(1 << 0)

#define ATSR_ACTIVE			(1 << 0)

#define RESUME_RETRY			(0 << 0)
#define RESUME_TERMINATE		(1 << 0)

#define TTBCR2_SEP_SHIFT		15
#define TTBCR2_SEP_MASK			0x7

#define TTBCR2_ADDR_32			0
#define TTBCR2_ADDR_36			1
#define TTBCR2_ADDR_40			2
#define TTBCR2_ADDR_42			3
#define TTBCR2_ADDR_44			4
#define TTBCR2_ADDR_48			5

#define TTBRn_HI_ASID_SHIFT            16

#define FSR_MULTI			(1 << 31)
#define FSR_SS				(1 << 30)
#define FSR_UUT				(1 << 8)
#define FSR_ASF				(1 << 7)
#define FSR_TLBLKF			(1 << 6)
#define FSR_TLBMCF			(1 << 5)
#define FSR_EF				(1 << 4)
#define FSR_PF				(1 << 3)
#define FSR_AFF				(1 << 2)
#define FSR_TF				(1 << 1)

#define FSR_IGN				(FSR_AFF | FSR_ASF | \
					 FSR_TLBMCF | FSR_TLBLKF)
#define FSR_FAULT			(FSR_MULTI | FSR_SS | FSR_UUT | \
					 FSR_EF | FSR_PF | FSR_TF | FSR_IGN)

#define FSYNR0_WNR			(1 << 4)

static int force_stage;
module_param_named(force_stage, force_stage, int, S_IRUGO | S_IWUSR);
MODULE_PARM_DESC(force_stage,
	"Force SMMU mappings to be installed at a particular stage of translation. A value of '1' or '2' forces the corresponding stage. All other values are ignored (i.e. no stage is forced). Note that selecting a specific stage will disable support for nested translation.");

enum arm_smmu_arch_version {
	ARM_SMMU_V1 = 1,
	ARM_SMMU_V2,
};

struct arm_smmu_smr {
	u8				idx;
	u16				mask;
	u16				id;
};

struct arm_smmu_master_cfg {
	int				num_streamids;
	u16				streamids[MAX_MASTER_STREAMIDS];
	struct arm_smmu_smr		*smrs;
};

struct arm_smmu_master {
	struct device_node		*of_node;
	struct rb_node			node;
	struct arm_smmu_master_cfg	cfg;
};

struct arm_smmu_device {
	struct device			*dev;

	void __iomem			*base;
	unsigned long			size;
	unsigned long			pgshift;

#define ARM_SMMU_FEAT_COHERENT_WALK	(1 << 0)
#define ARM_SMMU_FEAT_STREAM_MATCH	(1 << 1)
#define ARM_SMMU_FEAT_TRANS_S1		(1 << 2)
#define ARM_SMMU_FEAT_TRANS_S2		(1 << 3)
#define ARM_SMMU_FEAT_TRANS_NESTED	(1 << 4)
#define ARM_SMMU_FEAT_TRANS_OPS		(1 << 5)
	u32				features;

#define ARM_SMMU_OPT_SECURE_CFG_ACCESS (1 << 0)
	u32				options;
	enum arm_smmu_arch_version	version;

	u32				num_context_banks;
	u32				num_s2_context_banks;
	DECLARE_BITMAP(context_map, ARM_SMMU_MAX_CBS);
	atomic_t			irptndx;

	u32				num_mapping_groups;
	DECLARE_BITMAP(smr_map, ARM_SMMU_MAX_SMRS);

	unsigned long			va_size;
	unsigned long			ipa_size;
	unsigned long			pa_size;

	u32				num_global_irqs;
	u32				num_context_irqs;
	unsigned int			*irqs;

	struct list_head		list;
	struct rb_root			masters;
};

struct arm_smmu_cfg {
	u8				cbndx;
	u8				irptndx;
	u32				cbar;
};
#define INVALID_IRPTNDX			0xff

#define ARM_SMMU_CB_ASID(cfg)		((cfg)->cbndx)
#define ARM_SMMU_CB_VMID(cfg)		((cfg)->cbndx + 1)

enum arm_smmu_domain_stage {
	ARM_SMMU_DOMAIN_S1 = 0,
	ARM_SMMU_DOMAIN_S2,
	ARM_SMMU_DOMAIN_NESTED,
};

struct arm_smmu_domain {
	struct arm_smmu_device		*smmu;
	struct io_pgtable_ops		*pgtbl_ops;
	spinlock_t			pgtbl_lock;
	struct arm_smmu_cfg		cfg;
	enum arm_smmu_domain_stage	stage;
	struct mutex			init_mutex; /* Protects smmu pointer */
};

static struct iommu_ops arm_smmu_ops;

static DEFINE_SPINLOCK(arm_smmu_devices_lock);
static LIST_HEAD(arm_smmu_devices);

struct arm_smmu_option_prop {
	u32 opt;
	const char *prop;
};

static struct arm_smmu_option_prop arm_smmu_options[] = {
	{ ARM_SMMU_OPT_SECURE_CFG_ACCESS, "calxeda,smmu-secure-config-access" },
	{ 0, NULL},
};

static void parse_driver_options(struct arm_smmu_device *smmu)
{
	int i = 0;

	do {
		if (of_property_read_bool(smmu->dev->of_node,
						arm_smmu_options[i].prop)) {
			smmu->options |= arm_smmu_options[i].opt;
			dev_notice(smmu->dev, "option %s\n",
				arm_smmu_options[i].prop);
		}
	} while (arm_smmu_options[++i].opt);
}

static struct device_node *dev_get_dev_node(struct device *dev)
{
	if (dev_is_pci(dev)) {
		struct pci_bus *bus = to_pci_dev(dev)->bus;

		while (!pci_is_root_bus(bus))
			bus = bus->parent;
		return bus->bridge->parent->of_node;
	}

	return dev->of_node;
}

static struct arm_smmu_master *find_smmu_master(struct arm_smmu_device *smmu,
						struct device_node *dev_node)
{
	struct rb_node *node = smmu->masters.rb_node;

	while (node) {
		struct arm_smmu_master *master;

		master = container_of(node, struct arm_smmu_master, node);

		if (dev_node < master->of_node)
			node = node->rb_left;
		else if (dev_node > master->of_node)
			node = node->rb_right;
		else
			return master;
	}

	return NULL;
}

static struct arm_smmu_master_cfg *
find_smmu_master_cfg(struct device *dev)
{
	struct arm_smmu_master_cfg *cfg = NULL;
	struct iommu_group *group = iommu_group_get(dev);

	if (group) {
		cfg = iommu_group_get_iommudata(group);
		iommu_group_put(group);
	}

	return cfg;
}

static int insert_smmu_master(struct arm_smmu_device *smmu,
			      struct arm_smmu_master *master)
{
	struct rb_node **new, *parent;

	new = &smmu->masters.rb_node;
	parent = NULL;
	while (*new) {
		struct arm_smmu_master *this
			= container_of(*new, struct arm_smmu_master, node);

		parent = *new;
		if (master->of_node < this->of_node)
			new = &((*new)->rb_left);
		else if (master->of_node > this->of_node)
			new = &((*new)->rb_right);
		else
			return -EEXIST;
	}

	rb_link_node(&master->node, parent, new);
	rb_insert_color(&master->node, &smmu->masters);
	return 0;
}

static int register_smmu_master(struct arm_smmu_device *smmu,
				struct device *dev,
				struct of_phandle_args *masterspec)
{
	int i;
	struct arm_smmu_master *master;

	master = find_smmu_master(smmu, masterspec->np);
	if (master) {
		dev_err(dev,
			"rejecting multiple registrations for master device %s\n",
			masterspec->np->name);
		return -EBUSY;
	}

	if (masterspec->args_count > MAX_MASTER_STREAMIDS) {
		dev_err(dev,
			"reached maximum number (%d) of stream IDs for master device %s\n",
			MAX_MASTER_STREAMIDS, masterspec->np->name);
		return -ENOSPC;
	}

	master = devm_kzalloc(dev, sizeof(*master), GFP_KERNEL);
	if (!master)
		return -ENOMEM;

	master->of_node			= masterspec->np;
	master->cfg.num_streamids	= masterspec->args_count;

	for (i = 0; i < master->cfg.num_streamids; ++i) {
		u16 streamid = masterspec->args[i];

		if (!(smmu->features & ARM_SMMU_FEAT_STREAM_MATCH) &&
		     (streamid >= smmu->num_mapping_groups)) {
			dev_err(dev,
				"stream ID for master device %s greater than maximum allowed (%d)\n",
				masterspec->np->name, smmu->num_mapping_groups);
			return -ERANGE;
		}
		master->cfg.streamids[i] = streamid;
	}
	return insert_smmu_master(smmu, master);
}

static struct arm_smmu_device *find_smmu_for_device(struct device *dev)
{
	struct arm_smmu_device *smmu;
	struct arm_smmu_master *master = NULL;
	struct device_node *dev_node = dev_get_dev_node(dev);

	spin_lock(&arm_smmu_devices_lock);
	list_for_each_entry(smmu, &arm_smmu_devices, list) {
		master = find_smmu_master(smmu, dev_node);
		if (master)
			break;
	}
	spin_unlock(&arm_smmu_devices_lock);

	return master ? smmu : NULL;
}

static int __arm_smmu_alloc_bitmap(unsigned long *map, int start, int end)
{
	int idx;

	do {
		idx = find_next_zero_bit(map, end, start);
		if (idx == end)
			return -ENOSPC;
	} while (test_and_set_bit(idx, map));

	return idx;
}

static void __arm_smmu_free_bitmap(unsigned long *map, int idx)
{
	clear_bit(idx, map);
}

/* Wait for any pending TLB invalidations to complete */
static void __arm_smmu_tlb_sync(struct arm_smmu_device *smmu)
{
	int count = 0;
	void __iomem *gr0_base = ARM_SMMU_GR0(smmu);

	writel_relaxed(0, gr0_base + ARM_SMMU_GR0_sTLBGSYNC);
	while (readl_relaxed(gr0_base + ARM_SMMU_GR0_sTLBGSTATUS)
	       & sTLBGSTATUS_GSACTIVE) {
		cpu_relax();
		if (++count == TLB_LOOP_TIMEOUT) {
			dev_err_ratelimited(smmu->dev,
			"TLB sync timed out -- SMMU may be deadlocked\n");
			return;
		}
		udelay(1);
	}
}

static void arm_smmu_tlb_sync(void *cookie)
{
	struct arm_smmu_domain *smmu_domain = cookie;
	__arm_smmu_tlb_sync(smmu_domain->smmu);
}

static void arm_smmu_tlb_inv_context(void *cookie)
{
	struct arm_smmu_domain *smmu_domain = cookie;
	struct arm_smmu_cfg *cfg = &smmu_domain->cfg;
	struct arm_smmu_device *smmu = smmu_domain->smmu;
	bool stage1 = cfg->cbar != CBAR_TYPE_S2_TRANS;
	void __iomem *base;

	if (stage1) {
		base = ARM_SMMU_CB_BASE(smmu) + ARM_SMMU_CB(smmu, cfg->cbndx);
		writel_relaxed(ARM_SMMU_CB_ASID(cfg),
			       base + ARM_SMMU_CB_S1_TLBIASID);
	} else {
		base = ARM_SMMU_GR0(smmu);
		writel_relaxed(ARM_SMMU_CB_VMID(cfg),
			       base + ARM_SMMU_GR0_TLBIVMID);
	}

	__arm_smmu_tlb_sync(smmu);
}

static void arm_smmu_tlb_inv_range_nosync(unsigned long iova, size_t size,
					  bool leaf, void *cookie)
{
	struct arm_smmu_domain *smmu_domain = cookie;
	struct arm_smmu_cfg *cfg = &smmu_domain->cfg;
	struct arm_smmu_device *smmu = smmu_domain->smmu;
	bool stage1 = cfg->cbar != CBAR_TYPE_S2_TRANS;
	void __iomem *reg;

	if (stage1) {
		reg = ARM_SMMU_CB_BASE(smmu) + ARM_SMMU_CB(smmu, cfg->cbndx);
		reg += leaf ? ARM_SMMU_CB_S1_TLBIVAL : ARM_SMMU_CB_S1_TLBIVA;

		if (!IS_ENABLED(CONFIG_64BIT) || smmu->version == ARM_SMMU_V1) {
			iova &= ~12UL;
			iova |= ARM_SMMU_CB_ASID(cfg);
			writel_relaxed(iova, reg);
#ifdef CONFIG_64BIT
		} else {
			iova >>= 12;
			iova |= (u64)ARM_SMMU_CB_ASID(cfg) << 48;
			writeq_relaxed(iova, reg);
#endif
		}
#ifdef CONFIG_64BIT
	} else if (smmu->version == ARM_SMMU_V2) {
		reg = ARM_SMMU_CB_BASE(smmu) + ARM_SMMU_CB(smmu, cfg->cbndx);
		reg += leaf ? ARM_SMMU_CB_S2_TLBIIPAS2L :
			      ARM_SMMU_CB_S2_TLBIIPAS2;
		writeq_relaxed(iova >> 12, reg);
#endif
	} else {
		reg = ARM_SMMU_GR0(smmu) + ARM_SMMU_GR0_TLBIVMID;
		writel_relaxed(ARM_SMMU_CB_VMID(cfg), reg);
	}
}

static void arm_smmu_flush_pgtable(void *addr, size_t size, void *cookie)
{
	struct arm_smmu_domain *smmu_domain = cookie;
	struct arm_smmu_device *smmu = smmu_domain->smmu;
	unsigned long offset = (unsigned long)addr & ~PAGE_MASK;


	/* Ensure new page tables are visible to the hardware walker */
	if (smmu->features & ARM_SMMU_FEAT_COHERENT_WALK) {
		dsb(ishst);
	} else {
		/*
		 * If the SMMU can't walk tables in the CPU caches, treat them
		 * like non-coherent DMA since we need to flush the new entries
		 * all the way out to memory. There's no possibility of
		 * recursion here as the SMMU table walker will not be wired
		 * through another SMMU.
		 */
		dma_map_page(smmu->dev, virt_to_page(addr), offset, size,
			     DMA_TO_DEVICE);
	}
}

static struct iommu_gather_ops arm_smmu_gather_ops = {
	.tlb_flush_all	= arm_smmu_tlb_inv_context,
	.tlb_add_flush	= arm_smmu_tlb_inv_range_nosync,
	.tlb_sync	= arm_smmu_tlb_sync,
	.flush_pgtable	= arm_smmu_flush_pgtable,
};

static irqreturn_t arm_smmu_context_fault(int irq, void *dev)
{
	int flags, ret;
	u32 fsr, far, fsynr, resume;
	unsigned long iova;
	struct iommu_domain *domain = dev;
	struct arm_smmu_domain *smmu_domain = domain->priv;
	struct arm_smmu_cfg *cfg = &smmu_domain->cfg;
	struct arm_smmu_device *smmu = smmu_domain->smmu;
	void __iomem *cb_base;

	cb_base = ARM_SMMU_CB_BASE(smmu) + ARM_SMMU_CB(smmu, cfg->cbndx);
	fsr = readl_relaxed(cb_base + ARM_SMMU_CB_FSR);

	if (!(fsr & FSR_FAULT))
		return IRQ_NONE;

	if (fsr & FSR_IGN)
		dev_err_ratelimited(smmu->dev,
				    "Unexpected context fault (fsr 0x%x)\n",
				    fsr);

	fsynr = readl_relaxed(cb_base + ARM_SMMU_CB_FSYNR0);
	flags = fsynr & FSYNR0_WNR ? IOMMU_FAULT_WRITE : IOMMU_FAULT_READ;

	far = readl_relaxed(cb_base + ARM_SMMU_CB_FAR_LO);
	iova = far;
#ifdef CONFIG_64BIT
	far = readl_relaxed(cb_base + ARM_SMMU_CB_FAR_HI);
	iova |= ((unsigned long)far << 32);
#endif

	if (!report_iommu_fault(domain, smmu->dev, iova, flags)) {
		ret = IRQ_HANDLED;
		resume = RESUME_RETRY;
	} else {
		dev_err_ratelimited(smmu->dev,
		    "Unhandled context fault: iova=0x%08lx, fsynr=0x%x, cb=%d\n",
		    iova, fsynr, cfg->cbndx);
		ret = IRQ_NONE;
		resume = RESUME_TERMINATE;
	}

	/* Clear the faulting FSR */
	writel(fsr, cb_base + ARM_SMMU_CB_FSR);

	/* Retry or terminate any stalled transactions */
	if (fsr & FSR_SS)
		writel_relaxed(resume, cb_base + ARM_SMMU_CB_RESUME);

	return ret;
}

static irqreturn_t arm_smmu_global_fault(int irq, void *dev)
{
	u32 gfsr, gfsynr0, gfsynr1, gfsynr2;
	struct arm_smmu_device *smmu = dev;
	void __iomem *gr0_base = ARM_SMMU_GR0_NS(smmu);

	gfsr = readl_relaxed(gr0_base + ARM_SMMU_GR0_sGFSR);
	gfsynr0 = readl_relaxed(gr0_base + ARM_SMMU_GR0_sGFSYNR0);
	gfsynr1 = readl_relaxed(gr0_base + ARM_SMMU_GR0_sGFSYNR1);
	gfsynr2 = readl_relaxed(gr0_base + ARM_SMMU_GR0_sGFSYNR2);

	if (!gfsr)
		return IRQ_NONE;

	dev_err_ratelimited(smmu->dev,
		"Unexpected global fault, this could be serious\n");
	dev_err_ratelimited(smmu->dev,
		"\tGFSR 0x%08x, GFSYNR0 0x%08x, GFSYNR1 0x%08x, GFSYNR2 0x%08x\n",
		gfsr, gfsynr0, gfsynr1, gfsynr2);

	writel(gfsr, gr0_base + ARM_SMMU_GR0_sGFSR);
	return IRQ_HANDLED;
}

static void arm_smmu_init_context_bank(struct arm_smmu_domain *smmu_domain,
				       struct io_pgtable_cfg *pgtbl_cfg)
{
	u32 reg;
	bool stage1;
	struct arm_smmu_cfg *cfg = &smmu_domain->cfg;
	struct arm_smmu_device *smmu = smmu_domain->smmu;
	void __iomem *cb_base, *gr0_base, *gr1_base;

	gr0_base = ARM_SMMU_GR0(smmu);
	gr1_base = ARM_SMMU_GR1(smmu);
	stage1 = cfg->cbar != CBAR_TYPE_S2_TRANS;
	cb_base = ARM_SMMU_CB_BASE(smmu) + ARM_SMMU_CB(smmu, cfg->cbndx);

	/* CBAR */
	reg = cfg->cbar;
	if (smmu->version == ARM_SMMU_V1)
		reg |= cfg->irptndx << CBAR_IRPTNDX_SHIFT;

	/*
	 * Use the weakest shareability/memory types, so they are
	 * overridden by the ttbcr/pte.
	 */
	if (stage1) {
		reg |= (CBAR_S1_BPSHCFG_NSH << CBAR_S1_BPSHCFG_SHIFT) |
			(CBAR_S1_MEMATTR_WB << CBAR_S1_MEMATTR_SHIFT);
	} else {
		reg |= ARM_SMMU_CB_VMID(cfg) << CBAR_VMID_SHIFT;
	}
	writel_relaxed(reg, gr1_base + ARM_SMMU_GR1_CBAR(cfg->cbndx));

	if (smmu->version > ARM_SMMU_V1) {
		/* CBA2R */
#ifdef CONFIG_64BIT
		reg = CBA2R_RW64_64BIT;
#else
		reg = CBA2R_RW64_32BIT;
#endif
		writel_relaxed(reg, gr1_base + ARM_SMMU_GR1_CBA2R(cfg->cbndx));
	}

	/* TTBRs */
	if (stage1) {
		reg = pgtbl_cfg->arm_lpae_s1_cfg.ttbr[0];
		writel_relaxed(reg, cb_base + ARM_SMMU_CB_TTBR0_LO);
		reg = pgtbl_cfg->arm_lpae_s1_cfg.ttbr[0] >> 32;
		reg |= ARM_SMMU_CB_ASID(cfg) << TTBRn_HI_ASID_SHIFT;
		writel_relaxed(reg, cb_base + ARM_SMMU_CB_TTBR0_HI);

		reg = pgtbl_cfg->arm_lpae_s1_cfg.ttbr[1];
		writel_relaxed(reg, cb_base + ARM_SMMU_CB_TTBR1_LO);
		reg = pgtbl_cfg->arm_lpae_s1_cfg.ttbr[1] >> 32;
		reg |= ARM_SMMU_CB_ASID(cfg) << TTBRn_HI_ASID_SHIFT;
		writel_relaxed(reg, cb_base + ARM_SMMU_CB_TTBR1_HI);
	} else {
		reg = pgtbl_cfg->arm_lpae_s2_cfg.vttbr;
		writel_relaxed(reg, cb_base + ARM_SMMU_CB_TTBR0_LO);
		reg = pgtbl_cfg->arm_lpae_s2_cfg.vttbr >> 32;
		writel_relaxed(reg, cb_base + ARM_SMMU_CB_TTBR0_HI);
	}

	/* TTBCR */
	if (stage1) {
		reg = pgtbl_cfg->arm_lpae_s1_cfg.tcr;
		writel_relaxed(reg, cb_base + ARM_SMMU_CB_TTBCR);
		if (smmu->version > ARM_SMMU_V1) {
			reg = pgtbl_cfg->arm_lpae_s1_cfg.tcr >> 32;
			switch (smmu->va_size) {
			case 32:
				reg |= (TTBCR2_ADDR_32 << TTBCR2_SEP_SHIFT);
				break;
			case 36:
				reg |= (TTBCR2_ADDR_36 << TTBCR2_SEP_SHIFT);
				break;
			case 40:
				reg |= (TTBCR2_ADDR_40 << TTBCR2_SEP_SHIFT);
				break;
			case 42:
				reg |= (TTBCR2_ADDR_42 << TTBCR2_SEP_SHIFT);
				break;
			case 44:
				reg |= (TTBCR2_ADDR_44 << TTBCR2_SEP_SHIFT);
				break;
			case 48:
				reg |= (TTBCR2_ADDR_48 << TTBCR2_SEP_SHIFT);
				break;
			}
			writel_relaxed(reg, cb_base + ARM_SMMU_CB_TTBCR2);
		}
	} else {
		reg = pgtbl_cfg->arm_lpae_s2_cfg.vtcr;
		writel_relaxed(reg, cb_base + ARM_SMMU_CB_TTBCR);
	}

	/* MAIRs (stage-1 only) */
	if (stage1) {
		reg = pgtbl_cfg->arm_lpae_s1_cfg.mair[0];
		writel_relaxed(reg, cb_base + ARM_SMMU_CB_S1_MAIR0);
		reg = pgtbl_cfg->arm_lpae_s1_cfg.mair[1];
		writel_relaxed(reg, cb_base + ARM_SMMU_CB_S1_MAIR1);
	}

	/* SCTLR */
	reg = SCTLR_CFCFG | SCTLR_CFIE | SCTLR_CFRE | SCTLR_M | SCTLR_EAE_SBOP;
	if (stage1)
		reg |= SCTLR_S1_ASIDPNE;
#ifdef __BIG_ENDIAN
	reg |= SCTLR_E;
#endif
	writel_relaxed(reg, cb_base + ARM_SMMU_CB_SCTLR);
}

static int arm_smmu_init_domain_context(struct iommu_domain *domain,
					struct arm_smmu_device *smmu)
{
	int irq, start, ret = 0;
	unsigned long ias, oas;
	struct io_pgtable_ops *pgtbl_ops;
	struct io_pgtable_cfg pgtbl_cfg;
	enum io_pgtable_fmt fmt;
	struct arm_smmu_domain *smmu_domain = domain->priv;
	struct arm_smmu_cfg *cfg = &smmu_domain->cfg;

	mutex_lock(&smmu_domain->init_mutex);
	if (smmu_domain->smmu)
		goto out_unlock;

	/*
	 * Mapping the requested stage onto what we support is surprisingly
	 * complicated, mainly because the spec allows S1+S2 SMMUs without
	 * support for nested translation. That means we end up with the
	 * following table:
	 *
	 * Requested        Supported        Actual
	 *     S1               N              S1
	 *     S1             S1+S2            S1
	 *     S1               S2             S2
	 *     S1               S1             S1
	 *     N                N              N
	 *     N              S1+S2            S2
	 *     N                S2             S2
	 *     N                S1             S1
	 *
	 * Note that you can't actually request stage-2 mappings.
	 */
	if (!(smmu->features & ARM_SMMU_FEAT_TRANS_S1))
		smmu_domain->stage = ARM_SMMU_DOMAIN_S2;
	if (!(smmu->features & ARM_SMMU_FEAT_TRANS_S2))
		smmu_domain->stage = ARM_SMMU_DOMAIN_S1;

	switch (smmu_domain->stage) {
	case ARM_SMMU_DOMAIN_S1:
		cfg->cbar = CBAR_TYPE_S1_TRANS_S2_BYPASS;
		start = smmu->num_s2_context_banks;
		ias = smmu->va_size;
		oas = smmu->ipa_size;
		if (IS_ENABLED(CONFIG_64BIT))
			fmt = ARM_64_LPAE_S1;
		else
			fmt = ARM_32_LPAE_S1;
		break;
	case ARM_SMMU_DOMAIN_NESTED:
		/*
		 * We will likely want to change this if/when KVM gets
		 * involved.
		 */
	case ARM_SMMU_DOMAIN_S2:
		cfg->cbar = CBAR_TYPE_S2_TRANS;
		start = 0;
		ias = smmu->ipa_size;
		oas = smmu->pa_size;
		if (IS_ENABLED(CONFIG_64BIT))
			fmt = ARM_64_LPAE_S2;
		else
			fmt = ARM_32_LPAE_S2;
		break;
	default:
		ret = -EINVAL;
		goto out_unlock;
	}

	ret = __arm_smmu_alloc_bitmap(smmu->context_map, start,
				      smmu->num_context_banks);
	if (IS_ERR_VALUE(ret))
		goto out_unlock;

	cfg->cbndx = ret;
	if (smmu->version == ARM_SMMU_V1) {
		cfg->irptndx = atomic_inc_return(&smmu->irptndx);
		cfg->irptndx %= smmu->num_context_irqs;
	} else {
		cfg->irptndx = cfg->cbndx;
	}

	pgtbl_cfg = (struct io_pgtable_cfg) {
		.pgsize_bitmap	= arm_smmu_ops.pgsize_bitmap,
		.ias		= ias,
		.oas		= oas,
		.tlb		= &arm_smmu_gather_ops,
	};

	smmu_domain->smmu = smmu;
	pgtbl_ops = alloc_io_pgtable_ops(fmt, &pgtbl_cfg, smmu_domain);
	if (!pgtbl_ops) {
		ret = -ENOMEM;
		goto out_clear_smmu;
	}

	/* Update our support page sizes to reflect the page table format */
	arm_smmu_ops.pgsize_bitmap = pgtbl_cfg.pgsize_bitmap;

	/* Initialise the context bank with our page table cfg */
	arm_smmu_init_context_bank(smmu_domain, &pgtbl_cfg);

	/*
	 * Request context fault interrupt. Do this last to avoid the
	 * handler seeing a half-initialised domain state.
	 */
	irq = smmu->irqs[smmu->num_global_irqs + cfg->irptndx];
	ret = request_irq(irq, arm_smmu_context_fault, IRQF_SHARED,
			  "arm-smmu-context-fault", domain);
	if (IS_ERR_VALUE(ret)) {
		dev_err(smmu->dev, "failed to request context IRQ %d (%u)\n",
			cfg->irptndx, irq);
		cfg->irptndx = INVALID_IRPTNDX;
	}

	mutex_unlock(&smmu_domain->init_mutex);

	/* Publish page table ops for map/unmap */
	smmu_domain->pgtbl_ops = pgtbl_ops;
	return 0;

out_clear_smmu:
	smmu_domain->smmu = NULL;
out_unlock:
	mutex_unlock(&smmu_domain->init_mutex);
	return ret;
}

static void arm_smmu_destroy_domain_context(struct iommu_domain *domain)
{
	struct arm_smmu_domain *smmu_domain = domain->priv;
	struct arm_smmu_device *smmu = smmu_domain->smmu;
	struct arm_smmu_cfg *cfg = &smmu_domain->cfg;
	void __iomem *cb_base;
	int irq;

	if (!smmu)
		return;

	/*
	 * Disable the context bank and free the page tables before freeing
	 * it.
	 */
	cb_base = ARM_SMMU_CB_BASE(smmu) + ARM_SMMU_CB(smmu, cfg->cbndx);
	writel_relaxed(0, cb_base + ARM_SMMU_CB_SCTLR);

	if (cfg->irptndx != INVALID_IRPTNDX) {
		irq = smmu->irqs[smmu->num_global_irqs + cfg->irptndx];
		free_irq(irq, domain);
	}

	if (smmu_domain->pgtbl_ops)
		free_io_pgtable_ops(smmu_domain->pgtbl_ops);

	__arm_smmu_free_bitmap(smmu->context_map, cfg->cbndx);
}

static int arm_smmu_domain_init(struct iommu_domain *domain)
{
	struct arm_smmu_domain *smmu_domain;

	/*
	 * Allocate the domain and initialise some of its data structures.
	 * We can't really do anything meaningful until we've added a
	 * master.
	 */
	smmu_domain = kzalloc(sizeof(*smmu_domain), GFP_KERNEL);
	if (!smmu_domain)
		return -ENOMEM;

	mutex_init(&smmu_domain->init_mutex);
	spin_lock_init(&smmu_domain->pgtbl_lock);
	domain->priv = smmu_domain;
	return 0;
}

static void arm_smmu_domain_destroy(struct iommu_domain *domain)
{
	struct arm_smmu_domain *smmu_domain = domain->priv;

	/*
	 * Free the domain resources. We assume that all devices have
	 * already been detached.
	 */
	arm_smmu_destroy_domain_context(domain);
	kfree(smmu_domain);
}

static int arm_smmu_master_configure_smrs(struct arm_smmu_device *smmu,
					  struct arm_smmu_master_cfg *cfg)
{
	int i;
	struct arm_smmu_smr *smrs;
	void __iomem *gr0_base = ARM_SMMU_GR0(smmu);

	if (!(smmu->features & ARM_SMMU_FEAT_STREAM_MATCH))
		return 0;

	if (cfg->smrs)
		return -EEXIST;

	smrs = kmalloc_array(cfg->num_streamids, sizeof(*smrs), GFP_KERNEL);
	if (!smrs) {
		dev_err(smmu->dev, "failed to allocate %d SMRs\n",
			cfg->num_streamids);
		return -ENOMEM;
	}

	/* Allocate the SMRs on the SMMU */
	for (i = 0; i < cfg->num_streamids; ++i) {
		int idx = __arm_smmu_alloc_bitmap(smmu->smr_map, 0,
						  smmu->num_mapping_groups);
		if (IS_ERR_VALUE(idx)) {
			dev_err(smmu->dev, "failed to allocate free SMR\n");
			goto err_free_smrs;
		}

		smrs[i] = (struct arm_smmu_smr) {
			.idx	= idx,
			.mask	= 0, /* We don't currently share SMRs */
			.id	= cfg->streamids[i],
		};
	}

	/* It worked! Now, poke the actual hardware */
	for (i = 0; i < cfg->num_streamids; ++i) {
		u32 reg = SMR_VALID | smrs[i].id << SMR_ID_SHIFT |
			  smrs[i].mask << SMR_MASK_SHIFT;
		writel_relaxed(reg, gr0_base + ARM_SMMU_GR0_SMR(smrs[i].idx));
	}

	cfg->smrs = smrs;
	return 0;

err_free_smrs:
	while (--i >= 0)
		__arm_smmu_free_bitmap(smmu->smr_map, smrs[i].idx);
	kfree(smrs);
	return -ENOSPC;
}

static void arm_smmu_master_free_smrs(struct arm_smmu_device *smmu,
				      struct arm_smmu_master_cfg *cfg)
{
	int i;
	void __iomem *gr0_base = ARM_SMMU_GR0(smmu);
	struct arm_smmu_smr *smrs = cfg->smrs;

	if (!smrs)
		return;

	/* Invalidate the SMRs before freeing back to the allocator */
	for (i = 0; i < cfg->num_streamids; ++i) {
		u8 idx = smrs[i].idx;

		writel_relaxed(~SMR_VALID, gr0_base + ARM_SMMU_GR0_SMR(idx));
		__arm_smmu_free_bitmap(smmu->smr_map, idx);
	}

	cfg->smrs = NULL;
	kfree(smrs);
}

static int arm_smmu_domain_add_master(struct arm_smmu_domain *smmu_domain,
				      struct arm_smmu_master_cfg *cfg)
{
	int i, ret;
	struct arm_smmu_device *smmu = smmu_domain->smmu;
	void __iomem *gr0_base = ARM_SMMU_GR0(smmu);

	/* Devices in an IOMMU group may already be configured */
	ret = arm_smmu_master_configure_smrs(smmu, cfg);
	if (ret)
		return ret == -EEXIST ? 0 : ret;

	for (i = 0; i < cfg->num_streamids; ++i) {
		u32 idx, s2cr;

		idx = cfg->smrs ? cfg->smrs[i].idx : cfg->streamids[i];
		s2cr = S2CR_TYPE_TRANS |
		       (smmu_domain->cfg.cbndx << S2CR_CBNDX_SHIFT);
		writel_relaxed(s2cr, gr0_base + ARM_SMMU_GR0_S2CR(idx));
	}

	return 0;
}

static void arm_smmu_domain_remove_master(struct arm_smmu_domain *smmu_domain,
					  struct arm_smmu_master_cfg *cfg)
{
	int i;
	struct arm_smmu_device *smmu = smmu_domain->smmu;
	void __iomem *gr0_base = ARM_SMMU_GR0(smmu);

	/* An IOMMU group is torn down by the first device to be removed */
	if ((smmu->features & ARM_SMMU_FEAT_STREAM_MATCH) && !cfg->smrs)
		return;

	/*
	 * We *must* clear the S2CR first, because freeing the SMR means
	 * that it can be re-allocated immediately.
	 */
	for (i = 0; i < cfg->num_streamids; ++i) {
		u32 idx = cfg->smrs ? cfg->smrs[i].idx : cfg->streamids[i];

		writel_relaxed(S2CR_TYPE_BYPASS,
			       gr0_base + ARM_SMMU_GR0_S2CR(idx));
	}

	arm_smmu_master_free_smrs(smmu, cfg);
}

static int arm_smmu_attach_dev(struct iommu_domain *domain, struct device *dev)
{
	int ret;
	struct arm_smmu_domain *smmu_domain = domain->priv;
	struct arm_smmu_device *smmu;
	struct arm_smmu_master_cfg *cfg;

	smmu = find_smmu_for_device(dev);
	if (!smmu) {
		dev_err(dev, "cannot attach to SMMU, is it on the same bus?\n");
		return -ENXIO;
	}

	if (dev->archdata.iommu) {
		dev_err(dev, "already attached to IOMMU domain\n");
		return -EEXIST;
	}

	/* Ensure that the domain is finalised */
	ret = arm_smmu_init_domain_context(domain, smmu);
	if (IS_ERR_VALUE(ret))
		return ret;

	/*
	 * Sanity check the domain. We don't support domains across
	 * different SMMUs.
	 */
	if (smmu_domain->smmu != smmu) {
		dev_err(dev,
			"cannot attach to SMMU %s whilst already attached to domain on SMMU %s\n",
			dev_name(smmu_domain->smmu->dev), dev_name(smmu->dev));
		return -EINVAL;
	}

	/* Looks ok, so add the device to the domain */
	cfg = find_smmu_master_cfg(dev);
	if (!cfg)
		return -ENODEV;

	ret = arm_smmu_domain_add_master(smmu_domain, cfg);
	if (!ret)
		dev->archdata.iommu = domain;
	return ret;
}

static void arm_smmu_detach_dev(struct iommu_domain *domain, struct device *dev)
{
	struct arm_smmu_domain *smmu_domain = domain->priv;
	struct arm_smmu_master_cfg *cfg;

	cfg = find_smmu_master_cfg(dev);
	if (!cfg)
		return;

	dev->archdata.iommu = NULL;
	arm_smmu_domain_remove_master(smmu_domain, cfg);
}

static int arm_smmu_map(struct iommu_domain *domain, unsigned long iova,
			phys_addr_t paddr, size_t size, int prot)
{
	int ret;
	unsigned long flags;
	struct arm_smmu_domain *smmu_domain = domain->priv;
	struct io_pgtable_ops *ops= smmu_domain->pgtbl_ops;

	if (!ops)
		return -ENODEV;

	spin_lock_irqsave(&smmu_domain->pgtbl_lock, flags);
	ret = ops->map(ops, iova, paddr, size, prot);
	spin_unlock_irqrestore(&smmu_domain->pgtbl_lock, flags);
	return ret;
}

static size_t arm_smmu_unmap(struct iommu_domain *domain, unsigned long iova,
			     size_t size)
{
	size_t ret;
	unsigned long flags;
	struct arm_smmu_domain *smmu_domain = domain->priv;
	struct io_pgtable_ops *ops= smmu_domain->pgtbl_ops;

	if (!ops)
		return 0;

	spin_lock_irqsave(&smmu_domain->pgtbl_lock, flags);
	ret = ops->unmap(ops, iova, size);
	spin_unlock_irqrestore(&smmu_domain->pgtbl_lock, flags);
	return ret;
}

static phys_addr_t arm_smmu_iova_to_phys_hard(struct iommu_domain *domain,
					      dma_addr_t iova)
{
	struct arm_smmu_domain *smmu_domain = domain->priv;
	struct arm_smmu_device *smmu = smmu_domain->smmu;
	struct arm_smmu_cfg *cfg = &smmu_domain->cfg;
	struct io_pgtable_ops *ops= smmu_domain->pgtbl_ops;
	struct device *dev = smmu->dev;
	void __iomem *cb_base;
	u32 tmp;
	u64 phys;

	cb_base = ARM_SMMU_CB_BASE(smmu) + ARM_SMMU_CB(smmu, cfg->cbndx);

	if (smmu->version == 1) {
		u32 reg = iova & ~0xfff;
		writel_relaxed(reg, cb_base + ARM_SMMU_CB_ATS1PR_LO);
	} else {
		u32 reg = iova & ~0xfff;
		writel_relaxed(reg, cb_base + ARM_SMMU_CB_ATS1PR_LO);
<<<<<<< HEAD
		reg = (iova & ~0xfff) >> 32;
=======
		reg = ((u64)iova & ~0xfff) >> 32;
>>>>>>> a20cc76b
		writel_relaxed(reg, cb_base + ARM_SMMU_CB_ATS1PR_HI);
	}

	if (readl_poll_timeout_atomic(cb_base + ARM_SMMU_CB_ATSR, tmp,
				      !(tmp & ATSR_ACTIVE), 5, 50)) {
		dev_err(dev,
			"iova to phys timed out on 0x%pad. Falling back to software table walk.\n",
			&iova);
		return ops->iova_to_phys(ops, iova);
	}

	phys = readl_relaxed(cb_base + ARM_SMMU_CB_PAR_LO);
	phys |= ((u64)readl_relaxed(cb_base + ARM_SMMU_CB_PAR_HI)) << 32;

	if (phys & CB_PAR_F) {
		dev_err(dev, "translation fault!\n");
		dev_err(dev, "PAR = 0x%llx\n", phys);
		return 0;
	}

	return (phys & GENMASK_ULL(39, 12)) | (iova & 0xfff);
}

static phys_addr_t arm_smmu_iova_to_phys(struct iommu_domain *domain,
					dma_addr_t iova)
{
	phys_addr_t ret;
	unsigned long flags;
	struct arm_smmu_domain *smmu_domain = domain->priv;
	struct io_pgtable_ops *ops= smmu_domain->pgtbl_ops;

	if (!ops)
		return 0;

	spin_lock_irqsave(&smmu_domain->pgtbl_lock, flags);
	if (smmu_domain->smmu->features & ARM_SMMU_FEAT_TRANS_OPS)
		ret = arm_smmu_iova_to_phys_hard(domain, iova);
	else
		ret = ops->iova_to_phys(ops, iova);
	spin_unlock_irqrestore(&smmu_domain->pgtbl_lock, flags);

	return ret;
}

static bool arm_smmu_capable(enum iommu_cap cap)
{
	switch (cap) {
	case IOMMU_CAP_CACHE_COHERENCY:
		/*
		 * Return true here as the SMMU can always send out coherent
		 * requests.
		 */
		return true;
	case IOMMU_CAP_INTR_REMAP:
		return true; /* MSIs are just memory writes */
	case IOMMU_CAP_NOEXEC:
		return true;
	default:
		return false;
	}
}

static int __arm_smmu_get_pci_sid(struct pci_dev *pdev, u16 alias, void *data)
{
	*((u16 *)data) = alias;
	return 0; /* Continue walking */
}

static void __arm_smmu_release_pci_iommudata(void *data)
{
	kfree(data);
}

static int arm_smmu_add_device(struct device *dev)
{
	struct arm_smmu_device *smmu;
	struct arm_smmu_master_cfg *cfg;
	struct iommu_group *group;
	void (*releasefn)(void *) = NULL;
	int ret;

	smmu = find_smmu_for_device(dev);
	if (!smmu)
		return -ENODEV;

	group = iommu_group_alloc();
	if (IS_ERR(group)) {
		dev_err(dev, "Failed to allocate IOMMU group\n");
		return PTR_ERR(group);
	}

	if (dev_is_pci(dev)) {
		struct pci_dev *pdev = to_pci_dev(dev);

		cfg = kzalloc(sizeof(*cfg), GFP_KERNEL);
		if (!cfg) {
			ret = -ENOMEM;
			goto out_put_group;
		}

		cfg->num_streamids = 1;
		/*
		 * Assume Stream ID == Requester ID for now.
		 * We need a way to describe the ID mappings in FDT.
		 */
		pci_for_each_dma_alias(pdev, __arm_smmu_get_pci_sid,
				       &cfg->streamids[0]);
		releasefn = __arm_smmu_release_pci_iommudata;
	} else {
		struct arm_smmu_master *master;

		master = find_smmu_master(smmu, dev->of_node);
		if (!master) {
			ret = -ENODEV;
			goto out_put_group;
		}

		cfg = &master->cfg;
	}

	iommu_group_set_iommudata(group, cfg, releasefn);
	ret = iommu_group_add_device(group, dev);

out_put_group:
	iommu_group_put(group);
	return ret;
}

static void arm_smmu_remove_device(struct device *dev)
{
	iommu_group_remove_device(dev);
}

static int arm_smmu_domain_get_attr(struct iommu_domain *domain,
				    enum iommu_attr attr, void *data)
{
	struct arm_smmu_domain *smmu_domain = domain->priv;

	switch (attr) {
	case DOMAIN_ATTR_NESTING:
		*(int *)data = (smmu_domain->stage == ARM_SMMU_DOMAIN_NESTED);
		return 0;
	default:
		return -ENODEV;
	}
}

static int arm_smmu_domain_set_attr(struct iommu_domain *domain,
				    enum iommu_attr attr, void *data)
{
	int ret = 0;
	struct arm_smmu_domain *smmu_domain = domain->priv;

	mutex_lock(&smmu_domain->init_mutex);

	switch (attr) {
	case DOMAIN_ATTR_NESTING:
		if (smmu_domain->smmu) {
			ret = -EPERM;
			goto out_unlock;
		}

		if (*(int *)data)
			smmu_domain->stage = ARM_SMMU_DOMAIN_NESTED;
		else
			smmu_domain->stage = ARM_SMMU_DOMAIN_S1;

		break;
	default:
		ret = -ENODEV;
	}

out_unlock:
	mutex_unlock(&smmu_domain->init_mutex);
	return ret;
}

static struct iommu_ops arm_smmu_ops = {
	.capable		= arm_smmu_capable,
	.domain_init		= arm_smmu_domain_init,
	.domain_destroy		= arm_smmu_domain_destroy,
	.attach_dev		= arm_smmu_attach_dev,
	.detach_dev		= arm_smmu_detach_dev,
	.map			= arm_smmu_map,
	.unmap			= arm_smmu_unmap,
	.map_sg			= default_iommu_map_sg,
	.iova_to_phys		= arm_smmu_iova_to_phys,
	.add_device		= arm_smmu_add_device,
	.remove_device		= arm_smmu_remove_device,
	.domain_get_attr	= arm_smmu_domain_get_attr,
	.domain_set_attr	= arm_smmu_domain_set_attr,
	.pgsize_bitmap		= -1UL, /* Restricted during device attach */
};

static void arm_smmu_device_reset(struct arm_smmu_device *smmu)
{
	void __iomem *gr0_base = ARM_SMMU_GR0(smmu);
	void __iomem *cb_base;
	int i = 0;
	u32 reg;

	/* clear global FSR */
	reg = readl_relaxed(ARM_SMMU_GR0_NS(smmu) + ARM_SMMU_GR0_sGFSR);
	writel(reg, ARM_SMMU_GR0_NS(smmu) + ARM_SMMU_GR0_sGFSR);

	/* Mark all SMRn as invalid and all S2CRn as bypass */
	for (i = 0; i < smmu->num_mapping_groups; ++i) {
		writel_relaxed(0, gr0_base + ARM_SMMU_GR0_SMR(i));
		writel_relaxed(S2CR_TYPE_BYPASS,
			gr0_base + ARM_SMMU_GR0_S2CR(i));
	}

	/* Make sure all context banks are disabled and clear CB_FSR  */
	for (i = 0; i < smmu->num_context_banks; ++i) {
		cb_base = ARM_SMMU_CB_BASE(smmu) + ARM_SMMU_CB(smmu, i);
		writel_relaxed(0, cb_base + ARM_SMMU_CB_SCTLR);
		writel_relaxed(FSR_FAULT, cb_base + ARM_SMMU_CB_FSR);
	}

	/* Invalidate the TLB, just in case */
	writel_relaxed(0, gr0_base + ARM_SMMU_GR0_TLBIALLH);
	writel_relaxed(0, gr0_base + ARM_SMMU_GR0_TLBIALLNSNH);

	reg = readl_relaxed(ARM_SMMU_GR0_NS(smmu) + ARM_SMMU_GR0_sCR0);

	/* Enable fault reporting */
	reg |= (sCR0_GFRE | sCR0_GFIE | sCR0_GCFGFRE | sCR0_GCFGFIE);

	/* Disable TLB broadcasting. */
	reg |= (sCR0_VMIDPNE | sCR0_PTM);

	/* Enable client access, but bypass when no mapping is found */
	reg &= ~(sCR0_CLIENTPD | sCR0_USFCFG);

	/* Disable forced broadcasting */
	reg &= ~sCR0_FB;

	/* Don't upgrade barriers */
	reg &= ~(sCR0_BSU_MASK << sCR0_BSU_SHIFT);

	/* Push the button */
	__arm_smmu_tlb_sync(smmu);
	writel(reg, ARM_SMMU_GR0_NS(smmu) + ARM_SMMU_GR0_sCR0);
}

static int arm_smmu_id_size_to_bits(int size)
{
	switch (size) {
	case 0:
		return 32;
	case 1:
		return 36;
	case 2:
		return 40;
	case 3:
		return 42;
	case 4:
		return 44;
	case 5:
	default:
		return 48;
	}
}

static int arm_smmu_device_cfg_probe(struct arm_smmu_device *smmu)
{
	unsigned long size;
	void __iomem *gr0_base = ARM_SMMU_GR0(smmu);
	u32 id;

	dev_notice(smmu->dev, "probing hardware configuration...\n");
	dev_notice(smmu->dev, "SMMUv%d with:\n", smmu->version);

	/* ID0 */
	id = readl_relaxed(gr0_base + ARM_SMMU_GR0_ID0);

	/* Restrict available stages based on module parameter */
	if (force_stage == 1)
		id &= ~(ID0_S2TS | ID0_NTS);
	else if (force_stage == 2)
		id &= ~(ID0_S1TS | ID0_NTS);

	if (id & ID0_S1TS) {
		smmu->features |= ARM_SMMU_FEAT_TRANS_S1;
		dev_notice(smmu->dev, "\tstage 1 translation\n");
	}

	if (id & ID0_S2TS) {
		smmu->features |= ARM_SMMU_FEAT_TRANS_S2;
		dev_notice(smmu->dev, "\tstage 2 translation\n");
	}

	if (id & ID0_NTS) {
		smmu->features |= ARM_SMMU_FEAT_TRANS_NESTED;
		dev_notice(smmu->dev, "\tnested translation\n");
	}

	if (!(smmu->features &
		(ARM_SMMU_FEAT_TRANS_S1 | ARM_SMMU_FEAT_TRANS_S2))) {
		dev_err(smmu->dev, "\tno translation support!\n");
		return -ENODEV;
	}

	if (smmu->version == 1 || (!(id & ID0_ATOSNS) && (id & ID0_S1TS))) {
		smmu->features |= ARM_SMMU_FEAT_TRANS_OPS;
		dev_notice(smmu->dev, "\taddress translation ops\n");
	}

	if (id & ID0_CTTW) {
		smmu->features |= ARM_SMMU_FEAT_COHERENT_WALK;
		dev_notice(smmu->dev, "\tcoherent table walk\n");
	}

	if (id & ID0_SMS) {
		u32 smr, sid, mask;

		smmu->features |= ARM_SMMU_FEAT_STREAM_MATCH;
		smmu->num_mapping_groups = (id >> ID0_NUMSMRG_SHIFT) &
					   ID0_NUMSMRG_MASK;
		if (smmu->num_mapping_groups == 0) {
			dev_err(smmu->dev,
				"stream-matching supported, but no SMRs present!\n");
			return -ENODEV;
		}

		smr = SMR_MASK_MASK << SMR_MASK_SHIFT;
		smr |= (SMR_ID_MASK << SMR_ID_SHIFT);
		writel_relaxed(smr, gr0_base + ARM_SMMU_GR0_SMR(0));
		smr = readl_relaxed(gr0_base + ARM_SMMU_GR0_SMR(0));

		mask = (smr >> SMR_MASK_SHIFT) & SMR_MASK_MASK;
		sid = (smr >> SMR_ID_SHIFT) & SMR_ID_MASK;
		if ((mask & sid) != sid) {
			dev_err(smmu->dev,
				"SMR mask bits (0x%x) insufficient for ID field (0x%x)\n",
				mask, sid);
			return -ENODEV;
		}

		dev_notice(smmu->dev,
			   "\tstream matching with %u register groups, mask 0x%x",
			   smmu->num_mapping_groups, mask);
	} else {
		smmu->num_mapping_groups = (id >> ID0_NUMSIDB_SHIFT) &
					   ID0_NUMSIDB_MASK;
	}

	/* ID1 */
	id = readl_relaxed(gr0_base + ARM_SMMU_GR0_ID1);
	smmu->pgshift = (id & ID1_PAGESIZE) ? 16 : 12;

	/* Check for size mismatch of SMMU address space from mapped region */
	size = 1 << (((id >> ID1_NUMPAGENDXB_SHIFT) & ID1_NUMPAGENDXB_MASK) + 1);
	size *= 2 << smmu->pgshift;
	if (smmu->size != size)
		dev_warn(smmu->dev,
			"SMMU address space size (0x%lx) differs from mapped region size (0x%lx)!\n",
			size, smmu->size);

	smmu->num_s2_context_banks = (id >> ID1_NUMS2CB_SHIFT) & ID1_NUMS2CB_MASK;
	smmu->num_context_banks = (id >> ID1_NUMCB_SHIFT) & ID1_NUMCB_MASK;
	if (smmu->num_s2_context_banks > smmu->num_context_banks) {
		dev_err(smmu->dev, "impossible number of S2 context banks!\n");
		return -ENODEV;
	}
	dev_notice(smmu->dev, "\t%u context banks (%u stage-2 only)\n",
		   smmu->num_context_banks, smmu->num_s2_context_banks);

	/* ID2 */
	id = readl_relaxed(gr0_base + ARM_SMMU_GR0_ID2);
	size = arm_smmu_id_size_to_bits((id >> ID2_IAS_SHIFT) & ID2_IAS_MASK);
	smmu->ipa_size = size;

	/* The output mask is also applied for bypass */
	size = arm_smmu_id_size_to_bits((id >> ID2_OAS_SHIFT) & ID2_OAS_MASK);
	smmu->pa_size = size;

	if (smmu->version == ARM_SMMU_V1) {
		smmu->va_size = smmu->ipa_size;
		size = SZ_4K | SZ_2M | SZ_1G;
	} else {
		size = (id >> ID2_UBS_SHIFT) & ID2_UBS_MASK;
		smmu->va_size = arm_smmu_id_size_to_bits(size);
#ifndef CONFIG_64BIT
		smmu->va_size = min(32UL, smmu->va_size);
#endif
		size = 0;
		if (id & ID2_PTFS_4K)
			size |= SZ_4K | SZ_2M | SZ_1G;
		if (id & ID2_PTFS_16K)
			size |= SZ_16K | SZ_32M;
		if (id & ID2_PTFS_64K)
			size |= SZ_64K | SZ_512M;
	}

	arm_smmu_ops.pgsize_bitmap &= size;
	dev_notice(smmu->dev, "\tSupported page sizes: 0x%08lx\n", size);

	if (smmu->features & ARM_SMMU_FEAT_TRANS_S1)
		dev_notice(smmu->dev, "\tStage-1: %lu-bit VA -> %lu-bit IPA\n",
			   smmu->va_size, smmu->ipa_size);

	if (smmu->features & ARM_SMMU_FEAT_TRANS_S2)
		dev_notice(smmu->dev, "\tStage-2: %lu-bit IPA -> %lu-bit PA\n",
			   smmu->ipa_size, smmu->pa_size);

	return 0;
}

static const struct of_device_id arm_smmu_of_match[] = {
	{ .compatible = "arm,smmu-v1", .data = (void *)ARM_SMMU_V1 },
	{ .compatible = "arm,smmu-v2", .data = (void *)ARM_SMMU_V2 },
	{ .compatible = "arm,mmu-400", .data = (void *)ARM_SMMU_V1 },
	{ .compatible = "arm,mmu-401", .data = (void *)ARM_SMMU_V1 },
	{ .compatible = "arm,mmu-500", .data = (void *)ARM_SMMU_V2 },
	{ },
};
MODULE_DEVICE_TABLE(of, arm_smmu_of_match);

static int arm_smmu_device_dt_probe(struct platform_device *pdev)
{
	const struct of_device_id *of_id;
	struct resource *res;
	struct arm_smmu_device *smmu;
	struct device *dev = &pdev->dev;
	struct rb_node *node;
	struct of_phandle_args masterspec;
	int num_irqs, i, err;

	smmu = devm_kzalloc(dev, sizeof(*smmu), GFP_KERNEL);
	if (!smmu) {
		dev_err(dev, "failed to allocate arm_smmu_device\n");
		return -ENOMEM;
	}
	smmu->dev = dev;

	of_id = of_match_node(arm_smmu_of_match, dev->of_node);
	smmu->version = (enum arm_smmu_arch_version)of_id->data;

	res = platform_get_resource(pdev, IORESOURCE_MEM, 0);
	smmu->base = devm_ioremap_resource(dev, res);
	if (IS_ERR(smmu->base))
		return PTR_ERR(smmu->base);
	smmu->size = resource_size(res);

	if (of_property_read_u32(dev->of_node, "#global-interrupts",
				 &smmu->num_global_irqs)) {
		dev_err(dev, "missing #global-interrupts property\n");
		return -ENODEV;
	}

	num_irqs = 0;
	while ((res = platform_get_resource(pdev, IORESOURCE_IRQ, num_irqs))) {
		num_irqs++;
		if (num_irqs > smmu->num_global_irqs)
			smmu->num_context_irqs++;
	}

	if (!smmu->num_context_irqs) {
		dev_err(dev, "found %d interrupts but expected at least %d\n",
			num_irqs, smmu->num_global_irqs + 1);
		return -ENODEV;
	}

	smmu->irqs = devm_kzalloc(dev, sizeof(*smmu->irqs) * num_irqs,
				  GFP_KERNEL);
	if (!smmu->irqs) {
		dev_err(dev, "failed to allocate %d irqs\n", num_irqs);
		return -ENOMEM;
	}

	for (i = 0; i < num_irqs; ++i) {
		int irq = platform_get_irq(pdev, i);

		if (irq < 0) {
			dev_err(dev, "failed to get irq index %d\n", i);
			return -ENODEV;
		}
		smmu->irqs[i] = irq;
	}

	err = arm_smmu_device_cfg_probe(smmu);
	if (err)
		return err;

	i = 0;
	smmu->masters = RB_ROOT;
	while (!of_parse_phandle_with_args(dev->of_node, "mmu-masters",
					   "#stream-id-cells", i,
					   &masterspec)) {
		err = register_smmu_master(smmu, dev, &masterspec);
		if (err) {
			dev_err(dev, "failed to add master %s\n",
				masterspec.np->name);
			goto out_put_masters;
		}

		i++;
	}
	dev_notice(dev, "registered %d master devices\n", i);

	parse_driver_options(smmu);

	if (smmu->version > ARM_SMMU_V1 &&
	    smmu->num_context_banks != smmu->num_context_irqs) {
		dev_err(dev,
			"found only %d context interrupt(s) but %d required\n",
			smmu->num_context_irqs, smmu->num_context_banks);
		err = -ENODEV;
		goto out_put_masters;
	}

	for (i = 0; i < smmu->num_global_irqs; ++i) {
		err = request_irq(smmu->irqs[i],
				  arm_smmu_global_fault,
				  IRQF_SHARED,
				  "arm-smmu global fault",
				  smmu);
		if (err) {
			dev_err(dev, "failed to request global IRQ %d (%u)\n",
				i, smmu->irqs[i]);
			goto out_free_irqs;
		}
	}

	INIT_LIST_HEAD(&smmu->list);
	spin_lock(&arm_smmu_devices_lock);
	list_add(&smmu->list, &arm_smmu_devices);
	spin_unlock(&arm_smmu_devices_lock);

	arm_smmu_device_reset(smmu);
	return 0;

out_free_irqs:
	while (i--)
		free_irq(smmu->irqs[i], smmu);

out_put_masters:
	for (node = rb_first(&smmu->masters); node; node = rb_next(node)) {
		struct arm_smmu_master *master
			= container_of(node, struct arm_smmu_master, node);
		of_node_put(master->of_node);
	}

	return err;
}

static int arm_smmu_device_remove(struct platform_device *pdev)
{
	int i;
	struct device *dev = &pdev->dev;
	struct arm_smmu_device *curr, *smmu = NULL;
	struct rb_node *node;

	spin_lock(&arm_smmu_devices_lock);
	list_for_each_entry(curr, &arm_smmu_devices, list) {
		if (curr->dev == dev) {
			smmu = curr;
			list_del(&smmu->list);
			break;
		}
	}
	spin_unlock(&arm_smmu_devices_lock);

	if (!smmu)
		return -ENODEV;

	for (node = rb_first(&smmu->masters); node; node = rb_next(node)) {
		struct arm_smmu_master *master
			= container_of(node, struct arm_smmu_master, node);
		of_node_put(master->of_node);
	}

	if (!bitmap_empty(smmu->context_map, ARM_SMMU_MAX_CBS))
		dev_err(dev, "removing device with active domains!\n");

	for (i = 0; i < smmu->num_global_irqs; ++i)
		free_irq(smmu->irqs[i], smmu);

	/* Turn the thing off */
	writel(sCR0_CLIENTPD, ARM_SMMU_GR0_NS(smmu) + ARM_SMMU_GR0_sCR0);
	return 0;
}

static struct platform_driver arm_smmu_driver = {
	.driver	= {
		.name		= "arm-smmu",
		.of_match_table	= of_match_ptr(arm_smmu_of_match),
	},
	.probe	= arm_smmu_device_dt_probe,
	.remove	= arm_smmu_device_remove,
};

static int __init arm_smmu_init(void)
{
	struct device_node *np;
	int ret;

	/*
	 * Play nice with systems that don't have an ARM SMMU by checking that
	 * an ARM SMMU exists in the system before proceeding with the driver
	 * and IOMMU bus operation registration.
	 */
	np = of_find_matching_node(NULL, arm_smmu_of_match);
	if (!np)
		return 0;

	of_node_put(np);

	ret = platform_driver_register(&arm_smmu_driver);
	if (ret)
		return ret;

	/* Oh, for a proper bus abstraction */
	if (!iommu_present(&platform_bus_type))
		bus_set_iommu(&platform_bus_type, &arm_smmu_ops);

#ifdef CONFIG_ARM_AMBA
	if (!iommu_present(&amba_bustype))
		bus_set_iommu(&amba_bustype, &arm_smmu_ops);
#endif

#ifdef CONFIG_PCI
	if (!iommu_present(&pci_bus_type))
		bus_set_iommu(&pci_bus_type, &arm_smmu_ops);
#endif

	return 0;
}

static void __exit arm_smmu_exit(void)
{
	return platform_driver_unregister(&arm_smmu_driver);
}

subsys_initcall(arm_smmu_init);
module_exit(arm_smmu_exit);

MODULE_DESCRIPTION("IOMMU API for ARM architected SMMU implementations");
MODULE_AUTHOR("Will Deacon <will.deacon@arm.com>");
MODULE_LICENSE("GPL v2");<|MERGE_RESOLUTION|>--- conflicted
+++ resolved
@@ -1252,11 +1252,7 @@
 	} else {
 		u32 reg = iova & ~0xfff;
 		writel_relaxed(reg, cb_base + ARM_SMMU_CB_ATS1PR_LO);
-<<<<<<< HEAD
-		reg = (iova & ~0xfff) >> 32;
-=======
 		reg = ((u64)iova & ~0xfff) >> 32;
->>>>>>> a20cc76b
 		writel_relaxed(reg, cb_base + ARM_SMMU_CB_ATS1PR_HI);
 	}
 
