/*
 * Copyright (C) 2010-2012 Advanced Micro Devices, Inc.
 * Author: Joerg Roedel <joerg.roedel@amd.com>
 *
 * This program is free software; you can redistribute it and/or modify it
 * under the terms of the GNU General Public License version 2 as published
 * by the Free Software Foundation.
 *
 * This program is distributed in the hope that it will be useful,
 * but WITHOUT ANY WARRANTY; without even the implied warranty of
 * MERCHANTABILITY or FITNESS FOR A PARTICULAR PURPOSE.  See the
 * GNU General Public License for more details.
 *
 * You should have received a copy of the GNU General Public License
 * along with this program; if not, write to the Free Software
 * Foundation, Inc., 59 Temple Place, Suite 330, Boston, MA  02111-1307 USA
 */

#include <linux/mmu_notifier.h>
#include <linux/amd-iommu.h>
#include <linux/mm_types.h>
#include <linux/profile.h>
#include <linux/module.h>
#include <linux/sched.h>
#include <linux/iommu.h>
#include <linux/wait.h>
#include <linux/pci.h>
#include <linux/gfp.h>

#include "amd_iommu_types.h"
#include "amd_iommu_proto.h"

MODULE_LICENSE("GPL v2");
MODULE_AUTHOR("Joerg Roedel <joerg.roedel@amd.com>");

#define MAX_DEVICES		0x10000
#define PRI_QUEUE_SIZE		512

struct pri_queue {
	atomic_t inflight;
	bool finish;
	int status;
};

struct pasid_state {
	struct list_head list;			/* For global state-list */
	atomic_t count;				/* Reference count */
	unsigned mmu_notifier_count;		/* Counting nested mmu_notifier
						   calls */
	struct mm_struct *mm;			/* mm_struct for the faults */
	struct mmu_notifier mn;                 /* mmu_notifier handle */
	struct pri_queue pri[PRI_QUEUE_SIZE];	/* PRI tag states */
	struct device_state *device_state;	/* Link to our device_state */
	int pasid;				/* PASID index */
	bool invalid;				/* Used during setup and
						   teardown of the pasid */
	spinlock_t lock;			/* Protect pri_queues and
						   mmu_notifer_count */
	wait_queue_head_t wq;			/* To wait for count == 0 */
};

struct device_state {
	struct list_head list;
	u16 devid;
	atomic_t count;
	struct pci_dev *pdev;
	struct pasid_state **states;
	struct iommu_domain *domain;
	int pasid_levels;
	int max_pasids;
	amd_iommu_invalid_ppr_cb inv_ppr_cb;
	amd_iommu_invalidate_ctx inv_ctx_cb;
	spinlock_t lock;
	wait_queue_head_t wq;
};

struct fault {
	struct work_struct work;
	struct device_state *dev_state;
	struct pasid_state *state;
	struct mm_struct *mm;
	u64 address;
	u16 devid;
	u16 pasid;
	u16 tag;
	u16 finish;
	u16 flags;
};

static LIST_HEAD(state_list);
static spinlock_t state_lock;

static struct workqueue_struct *iommu_wq;

/*
 * Empty page table - Used between
 * mmu_notifier_invalidate_range_start and
 * mmu_notifier_invalidate_range_end
 */
static u64 *empty_page_table;

static void free_pasid_states(struct device_state *dev_state);

static u16 device_id(struct pci_dev *pdev)
{
	u16 devid;

	devid = pdev->bus->number;
	devid = (devid << 8) | pdev->devfn;

	return devid;
}

static struct device_state *__get_device_state(u16 devid)
{
	struct device_state *dev_state;

	list_for_each_entry(dev_state, &state_list, list) {
		if (dev_state->devid == devid)
			return dev_state;
	}

	return NULL;
}

static struct device_state *get_device_state(u16 devid)
{
	struct device_state *dev_state;
	unsigned long flags;

	spin_lock_irqsave(&state_lock, flags);
	dev_state = __get_device_state(devid);
	if (dev_state != NULL)
		atomic_inc(&dev_state->count);
	spin_unlock_irqrestore(&state_lock, flags);

	return dev_state;
}

static void free_device_state(struct device_state *dev_state)
{
	/*
	 * First detach device from domain - No more PRI requests will arrive
	 * from that device after it is unbound from the IOMMUv2 domain.
	 */
	iommu_detach_device(dev_state->domain, &dev_state->pdev->dev);

	/* Everything is down now, free the IOMMUv2 domain */
	iommu_domain_free(dev_state->domain);

	/* Finally get rid of the device-state */
	kfree(dev_state);
}

static void put_device_state(struct device_state *dev_state)
{
	if (atomic_dec_and_test(&dev_state->count))
		wake_up(&dev_state->wq);
}

static void put_device_state_wait(struct device_state *dev_state)
{
	DEFINE_WAIT(wait);

	prepare_to_wait(&dev_state->wq, &wait, TASK_UNINTERRUPTIBLE);
	if (!atomic_dec_and_test(&dev_state->count))
		schedule();
	finish_wait(&dev_state->wq, &wait);

	free_device_state(dev_state);
}

/* Must be called under dev_state->lock */
static struct pasid_state **__get_pasid_state_ptr(struct device_state *dev_state,
						  int pasid, bool alloc)
{
	struct pasid_state **root, **ptr;
	int level, index;

	level = dev_state->pasid_levels;
	root  = dev_state->states;

	while (true) {

		index = (pasid >> (9 * level)) & 0x1ff;
		ptr   = &root[index];

		if (level == 0)
			break;

		if (*ptr == NULL) {
			if (!alloc)
				return NULL;

			*ptr = (void *)get_zeroed_page(GFP_ATOMIC);
			if (*ptr == NULL)
				return NULL;
		}

		root   = (struct pasid_state **)*ptr;
		level -= 1;
	}

	return ptr;
}

static int set_pasid_state(struct device_state *dev_state,
			   struct pasid_state *pasid_state,
			   int pasid)
{
	struct pasid_state **ptr;
	unsigned long flags;
	int ret;

	spin_lock_irqsave(&dev_state->lock, flags);
	ptr = __get_pasid_state_ptr(dev_state, pasid, true);

	ret = -ENOMEM;
	if (ptr == NULL)
		goto out_unlock;

	ret = -ENOMEM;
	if (*ptr != NULL)
		goto out_unlock;

	*ptr = pasid_state;

	ret = 0;

out_unlock:
	spin_unlock_irqrestore(&dev_state->lock, flags);

	return ret;
}

static void clear_pasid_state(struct device_state *dev_state, int pasid)
{
	struct pasid_state **ptr;
	unsigned long flags;

	spin_lock_irqsave(&dev_state->lock, flags);
	ptr = __get_pasid_state_ptr(dev_state, pasid, true);

	if (ptr == NULL)
		goto out_unlock;

	*ptr = NULL;

out_unlock:
	spin_unlock_irqrestore(&dev_state->lock, flags);
}

static struct pasid_state *get_pasid_state(struct device_state *dev_state,
					   int pasid)
{
	struct pasid_state **ptr, *ret = NULL;
	unsigned long flags;

	spin_lock_irqsave(&dev_state->lock, flags);
	ptr = __get_pasid_state_ptr(dev_state, pasid, false);

	if (ptr == NULL)
		goto out_unlock;

	ret = *ptr;
	if (ret)
		atomic_inc(&ret->count);

out_unlock:
	spin_unlock_irqrestore(&dev_state->lock, flags);

	return ret;
}

static void free_pasid_state(struct pasid_state *pasid_state)
{
	kfree(pasid_state);
}

static void put_pasid_state(struct pasid_state *pasid_state)
{
	if (atomic_dec_and_test(&pasid_state->count)) {
		put_device_state(pasid_state->device_state);
		wake_up(&pasid_state->wq);
	}
}

static void put_pasid_state_wait(struct pasid_state *pasid_state)
{
	DEFINE_WAIT(wait);

	prepare_to_wait(&pasid_state->wq, &wait, TASK_UNINTERRUPTIBLE);

	if (atomic_dec_and_test(&pasid_state->count))
		put_device_state(pasid_state->device_state);
	else
		schedule();

	finish_wait(&pasid_state->wq, &wait);
	free_pasid_state(pasid_state);
}

static void unbind_pasid(struct pasid_state *pasid_state)
{
	struct iommu_domain *domain;

	domain = pasid_state->device_state->domain;

	/*
	 * Mark pasid_state as invalid, no more faults will we added to the
	 * work queue after this is visible everywhere.
	 */
	pasid_state->invalid = true;

	/* Make sure this is visible */
	smp_wmb();

	/* After this the device/pasid can't access the mm anymore */
	amd_iommu_domain_clear_gcr3(domain, pasid_state->pasid);

	/* Make sure no more pending faults are in the queue */
	flush_workqueue(iommu_wq);
<<<<<<< HEAD

	/*
	 * No more faults are in the work queue and no new faults will be queued
	 * from here on. We can safely set pasid_state->mm to NULL now as the
	 * mm_struct might go away after we return.
	 */
	pasid_state->mm = NULL;
=======
>>>>>>> 4c5e9d9f
}

static void free_pasid_states_level1(struct pasid_state **tbl)
{
	int i;

	for (i = 0; i < 512; ++i) {
		if (tbl[i] == NULL)
			continue;

		free_page((unsigned long)tbl[i]);
	}
}

static void free_pasid_states_level2(struct pasid_state **tbl)
{
	struct pasid_state **ptr;
	int i;

	for (i = 0; i < 512; ++i) {
		if (tbl[i] == NULL)
			continue;

		ptr = (struct pasid_state **)tbl[i];
		free_pasid_states_level1(ptr);
	}
}

static void free_pasid_states(struct device_state *dev_state)
{
	struct pasid_state *pasid_state;
	int i;

	for (i = 0; i < dev_state->max_pasids; ++i) {
		pasid_state = get_pasid_state(dev_state, i);
		if (pasid_state == NULL)
			continue;

		put_pasid_state(pasid_state);

		/*
		 * This will call the mn_release function and
		 * unbind the PASID
		 */
		mmu_notifier_unregister(&pasid_state->mn, pasid_state->mm);

		put_pasid_state_wait(pasid_state); /* Reference taken in
<<<<<<< HEAD
						      amd_iommu_pasid_bind */
=======
						      amd_iommu_bind_pasid */

		/* Drop reference taken in amd_iommu_bind_pasid */
		put_device_state(dev_state);
>>>>>>> 4c5e9d9f
	}

	if (dev_state->pasid_levels == 2)
		free_pasid_states_level2(dev_state->states);
	else if (dev_state->pasid_levels == 1)
		free_pasid_states_level1(dev_state->states);
	else if (dev_state->pasid_levels != 0)
		BUG();

	free_page((unsigned long)dev_state->states);
}

static struct pasid_state *mn_to_state(struct mmu_notifier *mn)
{
	return container_of(mn, struct pasid_state, mn);
}

static void __mn_flush_page(struct mmu_notifier *mn,
			    unsigned long address)
{
	struct pasid_state *pasid_state;
	struct device_state *dev_state;

	pasid_state = mn_to_state(mn);
	dev_state   = pasid_state->device_state;

	amd_iommu_flush_page(dev_state->domain, pasid_state->pasid, address);
}

static int mn_clear_flush_young(struct mmu_notifier *mn,
				struct mm_struct *mm,
				unsigned long address)
{
	__mn_flush_page(mn, address);

	return 0;
}

static void mn_invalidate_page(struct mmu_notifier *mn,
			       struct mm_struct *mm,
			       unsigned long address)
{
	__mn_flush_page(mn, address);
}

static void mn_invalidate_range_start(struct mmu_notifier *mn,
				      struct mm_struct *mm,
				      unsigned long start, unsigned long end)
{
	struct pasid_state *pasid_state;
	struct device_state *dev_state;
	unsigned long flags;

	pasid_state = mn_to_state(mn);
	dev_state   = pasid_state->device_state;

	spin_lock_irqsave(&pasid_state->lock, flags);
	if (pasid_state->mmu_notifier_count == 0) {
		amd_iommu_domain_set_gcr3(dev_state->domain,
					  pasid_state->pasid,
					  __pa(empty_page_table));
	}
	pasid_state->mmu_notifier_count += 1;
	spin_unlock_irqrestore(&pasid_state->lock, flags);
}

static void mn_invalidate_range_end(struct mmu_notifier *mn,
				    struct mm_struct *mm,
				    unsigned long start, unsigned long end)
{
	struct pasid_state *pasid_state;
	struct device_state *dev_state;
	unsigned long flags;

	pasid_state = mn_to_state(mn);
	dev_state   = pasid_state->device_state;

	spin_lock_irqsave(&pasid_state->lock, flags);
	pasid_state->mmu_notifier_count -= 1;
	if (pasid_state->mmu_notifier_count == 0) {
		amd_iommu_domain_set_gcr3(dev_state->domain,
					  pasid_state->pasid,
					  __pa(pasid_state->mm->pgd));
	}
	spin_unlock_irqrestore(&pasid_state->lock, flags);
}

static void mn_release(struct mmu_notifier *mn, struct mm_struct *mm)
{
	struct pasid_state *pasid_state;
	struct device_state *dev_state;
	bool run_inv_ctx_cb;

	might_sleep();

	pasid_state    = mn_to_state(mn);
	dev_state      = pasid_state->device_state;
	run_inv_ctx_cb = !pasid_state->invalid;

	if (run_inv_ctx_cb && pasid_state->device_state->inv_ctx_cb)
		dev_state->inv_ctx_cb(dev_state->pdev, pasid_state->pasid);

	unbind_pasid(pasid_state);
}

static struct mmu_notifier_ops iommu_mn = {
	.release		= mn_release,
	.clear_flush_young      = mn_clear_flush_young,
	.invalidate_page        = mn_invalidate_page,
	.invalidate_range_start = mn_invalidate_range_start,
	.invalidate_range_end   = mn_invalidate_range_end,
};

static void set_pri_tag_status(struct pasid_state *pasid_state,
			       u16 tag, int status)
{
	unsigned long flags;

	spin_lock_irqsave(&pasid_state->lock, flags);
	pasid_state->pri[tag].status = status;
	spin_unlock_irqrestore(&pasid_state->lock, flags);
}

static void finish_pri_tag(struct device_state *dev_state,
			   struct pasid_state *pasid_state,
			   u16 tag)
{
	unsigned long flags;

	spin_lock_irqsave(&pasid_state->lock, flags);
	if (atomic_dec_and_test(&pasid_state->pri[tag].inflight) &&
	    pasid_state->pri[tag].finish) {
		amd_iommu_complete_ppr(dev_state->pdev, pasid_state->pasid,
				       pasid_state->pri[tag].status, tag);
		pasid_state->pri[tag].finish = false;
		pasid_state->pri[tag].status = PPR_SUCCESS;
	}
	spin_unlock_irqrestore(&pasid_state->lock, flags);
}

static void do_fault(struct work_struct *work)
{
	struct fault *fault = container_of(work, struct fault, work);
	int npages, write;
	struct page *page;

	write = !!(fault->flags & PPR_FAULT_WRITE);

	down_read(&fault->state->mm->mmap_sem);
	npages = get_user_pages(NULL, fault->state->mm,
				fault->address, 1, write, 0, &page, NULL);
	up_read(&fault->state->mm->mmap_sem);

	if (npages == 1) {
		put_page(page);
	} else if (fault->dev_state->inv_ppr_cb) {
		int status;

		status = fault->dev_state->inv_ppr_cb(fault->dev_state->pdev,
						      fault->pasid,
						      fault->address,
						      fault->flags);
		switch (status) {
		case AMD_IOMMU_INV_PRI_RSP_SUCCESS:
			set_pri_tag_status(fault->state, fault->tag, PPR_SUCCESS);
			break;
		case AMD_IOMMU_INV_PRI_RSP_INVALID:
			set_pri_tag_status(fault->state, fault->tag, PPR_INVALID);
			break;
		case AMD_IOMMU_INV_PRI_RSP_FAIL:
			set_pri_tag_status(fault->state, fault->tag, PPR_FAILURE);
			break;
		default:
			BUG();
		}
	} else {
		set_pri_tag_status(fault->state, fault->tag, PPR_INVALID);
	}

	finish_pri_tag(fault->dev_state, fault->state, fault->tag);

	put_pasid_state(fault->state);

	kfree(fault);
}

static int ppr_notifier(struct notifier_block *nb, unsigned long e, void *data)
{
	struct amd_iommu_fault *iommu_fault;
	struct pasid_state *pasid_state;
	struct device_state *dev_state;
	unsigned long flags;
	struct fault *fault;
	bool finish;
	u16 tag;
	int ret;

	iommu_fault = data;
	tag         = iommu_fault->tag & 0x1ff;
	finish      = (iommu_fault->tag >> 9) & 1;

	ret = NOTIFY_DONE;
	dev_state = get_device_state(iommu_fault->device_id);
	if (dev_state == NULL)
		goto out;

	pasid_state = get_pasid_state(dev_state, iommu_fault->pasid);
	if (pasid_state == NULL || pasid_state->invalid) {
		/* We know the device but not the PASID -> send INVALID */
		amd_iommu_complete_ppr(dev_state->pdev, iommu_fault->pasid,
				       PPR_INVALID, tag);
		goto out_drop_state;
	}

	spin_lock_irqsave(&pasid_state->lock, flags);
	atomic_inc(&pasid_state->pri[tag].inflight);
	if (finish)
		pasid_state->pri[tag].finish = true;
	spin_unlock_irqrestore(&pasid_state->lock, flags);

	fault = kzalloc(sizeof(*fault), GFP_ATOMIC);
	if (fault == NULL) {
		/* We are OOM - send success and let the device re-fault */
		finish_pri_tag(dev_state, pasid_state, tag);
		goto out_drop_state;
	}

	fault->dev_state = dev_state;
	fault->address   = iommu_fault->address;
	fault->state     = pasid_state;
	fault->tag       = tag;
	fault->finish    = finish;
	fault->pasid     = iommu_fault->pasid;
	fault->flags     = iommu_fault->flags;
	INIT_WORK(&fault->work, do_fault);

	queue_work(iommu_wq, &fault->work);

	ret = NOTIFY_OK;

out_drop_state:

	if (ret != NOTIFY_OK && pasid_state)
		put_pasid_state(pasid_state);

	put_device_state(dev_state);

out:
	return ret;
}

static struct notifier_block ppr_nb = {
	.notifier_call = ppr_notifier,
};

int amd_iommu_bind_pasid(struct pci_dev *pdev, int pasid,
			 struct task_struct *task)
{
	struct pasid_state *pasid_state;
	struct device_state *dev_state;
	struct mm_struct *mm;
	u16 devid;
	int ret;

	might_sleep();

	if (!amd_iommu_v2_supported())
		return -ENODEV;

	devid     = device_id(pdev);
	dev_state = get_device_state(devid);

	if (dev_state == NULL)
		return -EINVAL;

	ret = -EINVAL;
	if (pasid < 0 || pasid >= dev_state->max_pasids)
		goto out;

	ret = -ENOMEM;
	pasid_state = kzalloc(sizeof(*pasid_state), GFP_KERNEL);
	if (pasid_state == NULL)
		goto out;


	atomic_set(&pasid_state->count, 1);
	init_waitqueue_head(&pasid_state->wq);
	spin_lock_init(&pasid_state->lock);

	mm                        = get_task_mm(task);
	pasid_state->mm           = mm;
	pasid_state->device_state = dev_state;
	pasid_state->pasid        = pasid;
	pasid_state->invalid      = true; /* Mark as valid only if we are
					     done with setting up the pasid */
	pasid_state->mn.ops       = &iommu_mn;

	if (pasid_state->mm == NULL)
		goto out_free;

	mmu_notifier_register(&pasid_state->mn, mm);

	ret = set_pasid_state(dev_state, pasid_state, pasid);
	if (ret)
		goto out_unregister;

	ret = amd_iommu_domain_set_gcr3(dev_state->domain, pasid,
					__pa(pasid_state->mm->pgd));
	if (ret)
		goto out_clear_state;

	/* Now we are ready to handle faults */
	pasid_state->invalid = false;

	/*
	 * Drop the reference to the mm_struct here. We rely on the
	 * mmu_notifier release call-back to inform us when the mm
	 * is going away.
	 */
	mmput(mm);

	return 0;

out_clear_state:
	clear_pasid_state(dev_state, pasid);

out_unregister:
	mmu_notifier_unregister(&pasid_state->mn, mm);

out_free:
	mmput(mm);
	free_pasid_state(pasid_state);

out:
	put_device_state(dev_state);

	return ret;
}
EXPORT_SYMBOL(amd_iommu_bind_pasid);

void amd_iommu_unbind_pasid(struct pci_dev *pdev, int pasid)
{
	struct pasid_state *pasid_state;
	struct device_state *dev_state;
	u16 devid;

	might_sleep();

	if (!amd_iommu_v2_supported())
		return;

	devid = device_id(pdev);
	dev_state = get_device_state(devid);
	if (dev_state == NULL)
		return;

	if (pasid < 0 || pasid >= dev_state->max_pasids)
		goto out;

	pasid_state = get_pasid_state(dev_state, pasid);
	if (pasid_state == NULL)
		goto out;
	/*
	 * Drop reference taken here. We are safe because we still hold
	 * the reference taken in the amd_iommu_bind_pasid function.
	 */
	put_pasid_state(pasid_state);

	/* Clear the pasid state so that the pasid can be re-used */
	clear_pasid_state(dev_state, pasid_state->pasid);

	/*
<<<<<<< HEAD
	 * Check if pasid_state->mm is still valid. If mn_release has already
	 * run it will be NULL and we can't (and don't need to) call
	 * mmu_notifier_unregister() on it anymore.
	 */
	if (pasid_state->mm) {
		/*
		 * This will call the mn_release function and unbind
		 * the PASID.
		 */
		mmu_notifier_unregister(&pasid_state->mn, pasid_state->mm);
	}

	put_pasid_state_wait(pasid_state); /* Reference taken in
					      amd_iommu_pasid_bind */
=======
	 * Call mmu_notifier_unregister to drop our reference
	 * to pasid_state->mm
	 */
	mmu_notifier_unregister(&pasid_state->mn, pasid_state->mm);

	put_pasid_state_wait(pasid_state); /* Reference taken in
					      amd_iommu_bind_pasid */
>>>>>>> 4c5e9d9f
out:
	/* Drop reference taken in this function */
	put_device_state(dev_state);

	/* Drop reference taken in amd_iommu_bind_pasid */
	put_device_state(dev_state);
}
EXPORT_SYMBOL(amd_iommu_unbind_pasid);

int amd_iommu_init_device(struct pci_dev *pdev, int pasids)
{
	struct device_state *dev_state;
	unsigned long flags;
	int ret, tmp;
	u16 devid;

	might_sleep();

	if (!amd_iommu_v2_supported())
		return -ENODEV;

	if (pasids <= 0 || pasids > (PASID_MASK + 1))
		return -EINVAL;

	devid = device_id(pdev);

	dev_state = kzalloc(sizeof(*dev_state), GFP_KERNEL);
	if (dev_state == NULL)
		return -ENOMEM;

	spin_lock_init(&dev_state->lock);
	init_waitqueue_head(&dev_state->wq);
	dev_state->pdev  = pdev;
	dev_state->devid = devid;

	tmp = pasids;
	for (dev_state->pasid_levels = 0; (tmp - 1) & ~0x1ff; tmp >>= 9)
		dev_state->pasid_levels += 1;

	atomic_set(&dev_state->count, 1);
	dev_state->max_pasids = pasids;

	ret = -ENOMEM;
	dev_state->states = (void *)get_zeroed_page(GFP_KERNEL);
	if (dev_state->states == NULL)
		goto out_free_dev_state;

	dev_state->domain = iommu_domain_alloc(&pci_bus_type);
	if (dev_state->domain == NULL)
		goto out_free_states;

	amd_iommu_domain_direct_map(dev_state->domain);

	ret = amd_iommu_domain_enable_v2(dev_state->domain, pasids);
	if (ret)
		goto out_free_domain;

	ret = iommu_attach_device(dev_state->domain, &pdev->dev);
	if (ret != 0)
		goto out_free_domain;

	spin_lock_irqsave(&state_lock, flags);

	if (__get_device_state(devid) != NULL) {
		spin_unlock_irqrestore(&state_lock, flags);
		ret = -EBUSY;
		goto out_free_domain;
	}

	list_add_tail(&dev_state->list, &state_list);

	spin_unlock_irqrestore(&state_lock, flags);

	return 0;

out_free_domain:
	iommu_domain_free(dev_state->domain);

out_free_states:
	free_page((unsigned long)dev_state->states);

out_free_dev_state:
	kfree(dev_state);

	return ret;
}
EXPORT_SYMBOL(amd_iommu_init_device);

void amd_iommu_free_device(struct pci_dev *pdev)
{
	struct device_state *dev_state;
	unsigned long flags;
	u16 devid;

	if (!amd_iommu_v2_supported())
		return;

	devid = device_id(pdev);

	spin_lock_irqsave(&state_lock, flags);

	dev_state = __get_device_state(devid);
	if (dev_state == NULL) {
		spin_unlock_irqrestore(&state_lock, flags);
		return;
	}

	list_del(&dev_state->list);

	spin_unlock_irqrestore(&state_lock, flags);

	/* Get rid of any remaining pasid states */
	free_pasid_states(dev_state);

	put_device_state_wait(dev_state);
}
EXPORT_SYMBOL(amd_iommu_free_device);

int amd_iommu_set_invalid_ppr_cb(struct pci_dev *pdev,
				 amd_iommu_invalid_ppr_cb cb)
{
	struct device_state *dev_state;
	unsigned long flags;
	u16 devid;
	int ret;

	if (!amd_iommu_v2_supported())
		return -ENODEV;

	devid = device_id(pdev);

	spin_lock_irqsave(&state_lock, flags);

	ret = -EINVAL;
	dev_state = __get_device_state(devid);
	if (dev_state == NULL)
		goto out_unlock;

	dev_state->inv_ppr_cb = cb;

	ret = 0;

out_unlock:
	spin_unlock_irqrestore(&state_lock, flags);

	return ret;
}
EXPORT_SYMBOL(amd_iommu_set_invalid_ppr_cb);

int amd_iommu_set_invalidate_ctx_cb(struct pci_dev *pdev,
				    amd_iommu_invalidate_ctx cb)
{
	struct device_state *dev_state;
	unsigned long flags;
	u16 devid;
	int ret;

	if (!amd_iommu_v2_supported())
		return -ENODEV;

	devid = device_id(pdev);

	spin_lock_irqsave(&state_lock, flags);

	ret = -EINVAL;
	dev_state = __get_device_state(devid);
	if (dev_state == NULL)
		goto out_unlock;

	dev_state->inv_ctx_cb = cb;

	ret = 0;

out_unlock:
	spin_unlock_irqrestore(&state_lock, flags);

	return ret;
}
EXPORT_SYMBOL(amd_iommu_set_invalidate_ctx_cb);

static int __init amd_iommu_v2_init(void)
{
	int ret;

	pr_info("AMD IOMMUv2 driver by Joerg Roedel <joerg.roedel@amd.com>\n");

	if (!amd_iommu_v2_supported()) {
		pr_info("AMD IOMMUv2 functionality not available on this system\n");
		/*
		 * Load anyway to provide the symbols to other modules
		 * which may use AMD IOMMUv2 optionally.
		 */
		return 0;
	}

	spin_lock_init(&state_lock);

	ret = -ENOMEM;
	iommu_wq = create_workqueue("amd_iommu_v2");
	if (iommu_wq == NULL)
		goto out;

	ret = -ENOMEM;
	empty_page_table = (u64 *)get_zeroed_page(GFP_KERNEL);
	if (empty_page_table == NULL)
		goto out_destroy_wq;

	amd_iommu_register_ppr_notifier(&ppr_nb);

	return 0;

out_destroy_wq:
	destroy_workqueue(iommu_wq);

out:
	return ret;
}

static void __exit amd_iommu_v2_exit(void)
{
	struct device_state *dev_state;
	int i;

	if (!amd_iommu_v2_supported())
		return;

	amd_iommu_unregister_ppr_notifier(&ppr_nb);

	flush_workqueue(iommu_wq);

	/*
	 * The loop below might call flush_workqueue(), so call
	 * destroy_workqueue() after it
	 */
	for (i = 0; i < MAX_DEVICES; ++i) {
		dev_state = get_device_state(i);

		if (dev_state == NULL)
			continue;

		WARN_ON_ONCE(1);

		put_device_state(dev_state);
		amd_iommu_free_device(dev_state->pdev);
	}

	destroy_workqueue(iommu_wq);

	free_page((unsigned long)empty_page_table);
}

module_init(amd_iommu_v2_init);
module_exit(amd_iommu_v2_exit);<|MERGE_RESOLUTION|>--- conflicted
+++ resolved
@@ -320,16 +320,6 @@
 
 	/* Make sure no more pending faults are in the queue */
 	flush_workqueue(iommu_wq);
-<<<<<<< HEAD
-
-	/*
-	 * No more faults are in the work queue and no new faults will be queued
-	 * from here on. We can safely set pasid_state->mm to NULL now as the
-	 * mm_struct might go away after we return.
-	 */
-	pasid_state->mm = NULL;
-=======
->>>>>>> 4c5e9d9f
 }
 
 static void free_pasid_states_level1(struct pasid_state **tbl)
@@ -377,14 +367,10 @@
 		mmu_notifier_unregister(&pasid_state->mn, pasid_state->mm);
 
 		put_pasid_state_wait(pasid_state); /* Reference taken in
-<<<<<<< HEAD
-						      amd_iommu_pasid_bind */
-=======
 						      amd_iommu_bind_pasid */
 
 		/* Drop reference taken in amd_iommu_bind_pasid */
 		put_device_state(dev_state);
->>>>>>> 4c5e9d9f
 	}
 
 	if (dev_state->pasid_levels == 2)
@@ -757,22 +743,6 @@
 	clear_pasid_state(dev_state, pasid_state->pasid);
 
 	/*
-<<<<<<< HEAD
-	 * Check if pasid_state->mm is still valid. If mn_release has already
-	 * run it will be NULL and we can't (and don't need to) call
-	 * mmu_notifier_unregister() on it anymore.
-	 */
-	if (pasid_state->mm) {
-		/*
-		 * This will call the mn_release function and unbind
-		 * the PASID.
-		 */
-		mmu_notifier_unregister(&pasid_state->mn, pasid_state->mm);
-	}
-
-	put_pasid_state_wait(pasid_state); /* Reference taken in
-					      amd_iommu_pasid_bind */
-=======
 	 * Call mmu_notifier_unregister to drop our reference
 	 * to pasid_state->mm
 	 */
@@ -780,7 +750,6 @@
 
 	put_pasid_state_wait(pasid_state); /* Reference taken in
 					      amd_iommu_bind_pasid */
->>>>>>> 4c5e9d9f
 out:
 	/* Drop reference taken in this function */
 	put_device_state(dev_state);
