/*
 * sdhci-dove.c Support for SDHCI on Marvell's Dove SoC
 *
 * Author: Saeed Bishara <saeed@marvell.com>
 *	   Mike Rapoport <mike@compulab.co.il>
 * Based on sdhci-cns3xxx.c
 *
 * This program is free software; you can redistribute it and/or modify
 * it under the terms of the GNU General Public License version 2 as
 * published by the Free Software Foundation.
 *
 * This program is distributed in the hope that it will be useful,
 * but WITHOUT ANY WARRANTY; without even the implied warranty of
 * MERCHANTABILITY or FITNESS FOR A PARTICULAR PURPOSE.  See the
 * GNU General Public License for more details.
 *
 * You should have received a copy of the GNU General Public License
 * along with this program; if not, write to the Free Software
 * Foundation, Inc., 675 Mass Ave, Cambridge, MA 02139, USA.
 */

<<<<<<< HEAD
#include <linux/err.h>
#include <linux/io.h>
=======
>>>>>>> 097e3635
#include <linux/clk.h>
#include <linux/err.h>
#include <linux/gpio.h>
#include <linux/io.h>
#include <linux/mmc/host.h>
#include <linux/module.h>
#include <linux/of.h>
#include <linux/of_gpio.h>

#include "sdhci-pltfm.h"

struct sdhci_dove_priv {
	struct clk *clk;
	int gpio_cd;
};

static irqreturn_t sdhci_dove_carddetect_irq(int irq, void *data)
{
	struct sdhci_host *host = data;

	tasklet_schedule(&host->card_tasklet);
	return IRQ_HANDLED;
}

static u16 sdhci_dove_readw(struct sdhci_host *host, int reg)
{
	u16 ret;

	switch (reg) {
	case SDHCI_HOST_VERSION:
	case SDHCI_SLOT_INT_STATUS:
		/* those registers don't exist */
		return 0;
	default:
		ret = readw(host->ioaddr + reg);
	}
	return ret;
}

static u32 sdhci_dove_readl(struct sdhci_host *host, int reg)
{
	struct sdhci_pltfm_host *pltfm_host = sdhci_priv(host);
	struct sdhci_dove_priv *priv = pltfm_host->priv;
	u32 ret;

	ret = readl(host->ioaddr + reg);

	switch (reg) {
	case SDHCI_CAPABILITIES:
		/* Mask the support for 3.0V */
		ret &= ~SDHCI_CAN_VDD_300;
		break;
	case SDHCI_PRESENT_STATE:
		if (gpio_is_valid(priv->gpio_cd)) {
			if (gpio_get_value(priv->gpio_cd) == 0)
				ret |= SDHCI_CARD_PRESENT;
			else
				ret &= ~SDHCI_CARD_PRESENT;
		}
		break;
	}
	return ret;
}

static struct sdhci_ops sdhci_dove_ops = {
	.read_w	= sdhci_dove_readw,
	.read_l	= sdhci_dove_readl,
};

static struct sdhci_pltfm_data sdhci_dove_pdata = {
	.ops	= &sdhci_dove_ops,
	.quirks	= SDHCI_QUIRK_NO_SIMULT_VDD_AND_POWER |
		  SDHCI_QUIRK_NO_BUSY_IRQ |
		  SDHCI_QUIRK_BROKEN_TIMEOUT_VAL |
		  SDHCI_QUIRK_FORCE_DMA |
		  SDHCI_QUIRK_NO_HISPD_BIT,
};

static int sdhci_dove_probe(struct platform_device *pdev)
{
	struct sdhci_host *host;
	struct sdhci_pltfm_host *pltfm_host;
	struct sdhci_dove_priv *priv;
	int ret;

	priv = devm_kzalloc(&pdev->dev, sizeof(struct sdhci_dove_priv),
			    GFP_KERNEL);
	if (!priv) {
		dev_err(&pdev->dev, "unable to allocate private data");
		return -ENOMEM;
<<<<<<< HEAD
	}

	priv->clk = clk_get(&pdev->dev, NULL);
	if (!IS_ERR(priv->clk))
		clk_prepare_enable(priv->clk);

	ret = sdhci_pltfm_register(pdev, &sdhci_dove_pdata);
	if (ret)
		goto sdhci_dove_register_fail;

	host = platform_get_drvdata(pdev);
	pltfm_host = sdhci_priv(host);
	pltfm_host->priv = priv;

	return 0;

sdhci_dove_register_fail:
	if (!IS_ERR(priv->clk)) {
		clk_disable_unprepare(priv->clk);
		clk_put(priv->clk);
	}
=======
	}

	priv->clk = devm_clk_get(&pdev->dev, NULL);

	if (pdev->dev.of_node) {
		priv->gpio_cd = of_get_named_gpio(pdev->dev.of_node,
						  "cd-gpios", 0);
	} else {
		priv->gpio_cd = -EINVAL;
	}

	if (gpio_is_valid(priv->gpio_cd)) {
		ret = gpio_request(priv->gpio_cd, "sdhci-cd");
		if (ret) {
			dev_err(&pdev->dev, "card detect gpio request failed: %d\n",
				ret);
			return ret;
		}
		gpio_direction_input(priv->gpio_cd);
	}

	host = sdhci_pltfm_init(pdev, &sdhci_dove_pdata);
	if (IS_ERR(host)) {
		ret = PTR_ERR(host);
		goto err_sdhci_pltfm_init;
	}

	pltfm_host = sdhci_priv(host);
	pltfm_host->priv = priv;

	if (!IS_ERR(priv->clk))
		clk_prepare_enable(priv->clk);

	sdhci_get_of_property(pdev);

	ret = sdhci_add_host(host);
	if (ret)
		goto err_sdhci_add;

	/*
	 * We must request the IRQ after sdhci_add_host(), as the tasklet only
	 * gets setup in sdhci_add_host() and we oops.
	 */
	if (gpio_is_valid(priv->gpio_cd)) {
		ret = request_irq(gpio_to_irq(priv->gpio_cd),
				  sdhci_dove_carddetect_irq,
				  IRQF_TRIGGER_FALLING | IRQF_TRIGGER_RISING,
				  mmc_hostname(host->mmc), host);
		if (ret) {
			dev_err(&pdev->dev, "card detect irq request failed: %d\n",
				ret);
			goto err_request_irq;
		}
	}

	return 0;

err_request_irq:
	sdhci_remove_host(host, 0);
err_sdhci_add:
	if (!IS_ERR(priv->clk))
		clk_disable_unprepare(priv->clk);
	sdhci_pltfm_free(pdev);
err_sdhci_pltfm_init:
	if (gpio_is_valid(priv->gpio_cd))
		gpio_free(priv->gpio_cd);
>>>>>>> 097e3635
	return ret;
}

static int sdhci_dove_remove(struct platform_device *pdev)
{
	struct sdhci_host *host = platform_get_drvdata(pdev);
	struct sdhci_pltfm_host *pltfm_host = sdhci_priv(host);
	struct sdhci_dove_priv *priv = pltfm_host->priv;

	sdhci_pltfm_unregister(pdev);

<<<<<<< HEAD
	if (!IS_ERR(priv->clk)) {
		clk_disable_unprepare(priv->clk);
		clk_put(priv->clk);
	}
=======
	if (gpio_is_valid(priv->gpio_cd)) {
		free_irq(gpio_to_irq(priv->gpio_cd), host);
		gpio_free(priv->gpio_cd);
	}

	if (!IS_ERR(priv->clk))
		clk_disable_unprepare(priv->clk);

>>>>>>> 097e3635
	return 0;
}

static const struct of_device_id sdhci_dove_of_match_table[] = {
	{ .compatible = "marvell,dove-sdhci", },
	{}
};
MODULE_DEVICE_TABLE(of, sdhci_dove_of_match_table);

static struct platform_driver sdhci_dove_driver = {
	.driver		= {
		.name	= "sdhci-dove",
		.owner	= THIS_MODULE,
		.pm	= SDHCI_PLTFM_PMOPS,
		.of_match_table = of_match_ptr(sdhci_dove_of_match_table),
	},
	.probe		= sdhci_dove_probe,
	.remove		= sdhci_dove_remove,
};

module_platform_driver(sdhci_dove_driver);

MODULE_DESCRIPTION("SDHCI driver for Dove");
MODULE_AUTHOR("Saeed Bishara <saeed@marvell.com>, "
	      "Mike Rapoport <mike@compulab.co.il>");
MODULE_LICENSE("GPL v2");<|MERGE_RESOLUTION|>--- conflicted
+++ resolved
@@ -19,11 +19,6 @@
  * Foundation, Inc., 675 Mass Ave, Cambridge, MA 02139, USA.
  */
 
-<<<<<<< HEAD
-#include <linux/err.h>
-#include <linux/io.h>
-=======
->>>>>>> 097e3635
 #include <linux/clk.h>
 #include <linux/err.h>
 #include <linux/gpio.h>
@@ -114,29 +109,6 @@
 	if (!priv) {
 		dev_err(&pdev->dev, "unable to allocate private data");
 		return -ENOMEM;
-<<<<<<< HEAD
-	}
-
-	priv->clk = clk_get(&pdev->dev, NULL);
-	if (!IS_ERR(priv->clk))
-		clk_prepare_enable(priv->clk);
-
-	ret = sdhci_pltfm_register(pdev, &sdhci_dove_pdata);
-	if (ret)
-		goto sdhci_dove_register_fail;
-
-	host = platform_get_drvdata(pdev);
-	pltfm_host = sdhci_priv(host);
-	pltfm_host->priv = priv;
-
-	return 0;
-
-sdhci_dove_register_fail:
-	if (!IS_ERR(priv->clk)) {
-		clk_disable_unprepare(priv->clk);
-		clk_put(priv->clk);
-	}
-=======
 	}
 
 	priv->clk = devm_clk_get(&pdev->dev, NULL);
@@ -203,7 +175,6 @@
 err_sdhci_pltfm_init:
 	if (gpio_is_valid(priv->gpio_cd))
 		gpio_free(priv->gpio_cd);
->>>>>>> 097e3635
 	return ret;
 }
 
@@ -215,12 +186,6 @@
 
 	sdhci_pltfm_unregister(pdev);
 
-<<<<<<< HEAD
-	if (!IS_ERR(priv->clk)) {
-		clk_disable_unprepare(priv->clk);
-		clk_put(priv->clk);
-	}
-=======
 	if (gpio_is_valid(priv->gpio_cd)) {
 		free_irq(gpio_to_irq(priv->gpio_cd), host);
 		gpio_free(priv->gpio_cd);
@@ -229,7 +194,6 @@
 	if (!IS_ERR(priv->clk))
 		clk_disable_unprepare(priv->clk);
 
->>>>>>> 097e3635
 	return 0;
 }
 
