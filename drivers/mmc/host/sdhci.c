--- conflicted
+++ resolved
@@ -2866,12 +2866,7 @@
 				mmc_hostname(mmc));
 			host->vqmmc = NULL;
 		}
-<<<<<<< HEAD
-	}
-	else if (regulator_is_supported_voltage(host->vqmmc, 1800000, 1800000))
-=======
 	} else {
->>>>>>> 097e3635
 		regulator_enable(host->vqmmc);
 		if (!regulator_is_supported_voltage(host->vqmmc, 1700000,
 			1950000))
@@ -2938,12 +2933,7 @@
 				mmc_hostname(mmc));
 			host->vmmc = NULL;
 		}
-<<<<<<< HEAD
-	} else
-		regulator_enable(host->vmmc);
-=======
-	}
->>>>>>> 097e3635
+	}
 
 #ifdef CONFIG_REGULATOR
 	if (host->vmmc) {
