/*
 * Copyright (c) 2007 Cisco Systems, Inc. All rights reserved.
 * Copyright (c) 2007, 2008 Mellanox Technologies. All rights reserved.
 *
 * This software is available to you under a choice of one of two
 * licenses.  You may choose to be licensed under the terms of the GNU
 * General Public License (GPL) Version 2, available from the file
 * COPYING in the main directory of this source tree, or the
 * OpenIB.org BSD license below:
 *
 *     Redistribution and use in source and binary forms, with or
 *     without modification, are permitted provided that the following
 *     conditions are met:
 *
 *      - Redistributions of source code must retain the above
 *        copyright notice, this list of conditions and the following
 *        disclaimer.
 *
 *      - Redistributions in binary form must reproduce the above
 *        copyright notice, this list of conditions and the following
 *        disclaimer in the documentation and/or other materials
 *        provided with the distribution.
 *
 * THE SOFTWARE IS PROVIDED "AS IS", WITHOUT WARRANTY OF ANY KIND,
 * EXPRESS OR IMPLIED, INCLUDING BUT NOT LIMITED TO THE WARRANTIES OF
 * MERCHANTABILITY, FITNESS FOR A PARTICULAR PURPOSE AND
 * NONINFRINGEMENT. IN NO EVENT SHALL THE AUTHORS OR COPYRIGHT HOLDERS
 * BE LIABLE FOR ANY CLAIM, DAMAGES OR OTHER LIABILITY, WHETHER IN AN
 * ACTION OF CONTRACT, TORT OR OTHERWISE, ARISING FROM, OUT OF OR IN
 * CONNECTION WITH THE SOFTWARE OR THE USE OR OTHER DEALINGS IN THE
 * SOFTWARE.
 */

#include <linux/log2.h>
#include <linux/slab.h>
#include <linux/netdevice.h>

#include <rdma/ib_cache.h>
#include <rdma/ib_pack.h>
#include <rdma/ib_addr.h>
#include <rdma/ib_mad.h>

#include <linux/mlx4/qp.h>

#include "mlx4_ib.h"
#include "user.h"

enum {
	MLX4_IB_ACK_REQ_FREQ	= 8,
};

enum {
	MLX4_IB_DEFAULT_SCHED_QUEUE	= 0x83,
	MLX4_IB_DEFAULT_QP0_SCHED_QUEUE	= 0x3f,
	MLX4_IB_LINK_TYPE_IB		= 0,
	MLX4_IB_LINK_TYPE_ETH		= 1
};

enum {
	/*
	 * Largest possible UD header: send with GRH and immediate
	 * data plus 18 bytes for an Ethernet header with VLAN/802.1Q
	 * tag.  (LRH would only use 8 bytes, so Ethernet is the
	 * biggest case)
	 */
	MLX4_IB_UD_HEADER_SIZE		= 82,
	MLX4_IB_LSO_HEADER_SPARE	= 128,
};

enum {
	MLX4_IB_IBOE_ETHERTYPE		= 0x8915
};

struct mlx4_ib_sqp {
	struct mlx4_ib_qp	qp;
	int			pkey_index;
	u32			qkey;
	u32			send_psn;
	struct ib_ud_header	ud_header;
	u8			header_buf[MLX4_IB_UD_HEADER_SIZE];
};

enum {
	MLX4_IB_MIN_SQ_STRIDE	= 6,
	MLX4_IB_CACHE_LINE_SIZE	= 64,
};

enum {
	MLX4_RAW_QP_MTU		= 7,
	MLX4_RAW_QP_MSGMAX	= 31,
};

#ifndef ETH_ALEN
#define ETH_ALEN        6
#endif
static inline u64 mlx4_mac_to_u64(u8 *addr)
{
	u64 mac = 0;
	int i;

	for (i = 0; i < ETH_ALEN; i++) {
		mac <<= 8;
		mac |= addr[i];
	}
	return mac;
}

static const __be32 mlx4_ib_opcode[] = {
	[IB_WR_SEND]				= cpu_to_be32(MLX4_OPCODE_SEND),
	[IB_WR_LSO]				= cpu_to_be32(MLX4_OPCODE_LSO),
	[IB_WR_SEND_WITH_IMM]			= cpu_to_be32(MLX4_OPCODE_SEND_IMM),
	[IB_WR_RDMA_WRITE]			= cpu_to_be32(MLX4_OPCODE_RDMA_WRITE),
	[IB_WR_RDMA_WRITE_WITH_IMM]		= cpu_to_be32(MLX4_OPCODE_RDMA_WRITE_IMM),
	[IB_WR_RDMA_READ]			= cpu_to_be32(MLX4_OPCODE_RDMA_READ),
	[IB_WR_ATOMIC_CMP_AND_SWP]		= cpu_to_be32(MLX4_OPCODE_ATOMIC_CS),
	[IB_WR_ATOMIC_FETCH_AND_ADD]		= cpu_to_be32(MLX4_OPCODE_ATOMIC_FA),
	[IB_WR_SEND_WITH_INV]			= cpu_to_be32(MLX4_OPCODE_SEND_INVAL),
	[IB_WR_LOCAL_INV]			= cpu_to_be32(MLX4_OPCODE_LOCAL_INVAL),
	[IB_WR_FAST_REG_MR]			= cpu_to_be32(MLX4_OPCODE_FMR),
	[IB_WR_MASKED_ATOMIC_CMP_AND_SWP]	= cpu_to_be32(MLX4_OPCODE_MASKED_ATOMIC_CS),
	[IB_WR_MASKED_ATOMIC_FETCH_AND_ADD]	= cpu_to_be32(MLX4_OPCODE_MASKED_ATOMIC_FA),
	[IB_WR_BIND_MW]				= cpu_to_be32(MLX4_OPCODE_BIND_MW),
};

static struct mlx4_ib_sqp *to_msqp(struct mlx4_ib_qp *mqp)
{
	return container_of(mqp, struct mlx4_ib_sqp, qp);
}

static int is_tunnel_qp(struct mlx4_ib_dev *dev, struct mlx4_ib_qp *qp)
{
	if (!mlx4_is_master(dev->dev))
		return 0;

	return qp->mqp.qpn >= dev->dev->phys_caps.base_tunnel_sqpn &&
	       qp->mqp.qpn < dev->dev->phys_caps.base_tunnel_sqpn +
		8 * MLX4_MFUNC_MAX;
}

static int is_sqp(struct mlx4_ib_dev *dev, struct mlx4_ib_qp *qp)
{
	int proxy_sqp = 0;
	int real_sqp = 0;
	int i;
	/* PPF or Native -- real SQP */
	real_sqp = ((mlx4_is_master(dev->dev) || !mlx4_is_mfunc(dev->dev)) &&
		    qp->mqp.qpn >= dev->dev->phys_caps.base_sqpn &&
		    qp->mqp.qpn <= dev->dev->phys_caps.base_sqpn + 3);
	if (real_sqp)
		return 1;
	/* VF or PF -- proxy SQP */
	if (mlx4_is_mfunc(dev->dev)) {
		for (i = 0; i < dev->dev->caps.num_ports; i++) {
			if (qp->mqp.qpn == dev->dev->caps.qp0_proxy[i] ||
			    qp->mqp.qpn == dev->dev->caps.qp1_proxy[i]) {
				proxy_sqp = 1;
				break;
			}
		}
	}
	return proxy_sqp;
}

/* used for INIT/CLOSE port logic */
static int is_qp0(struct mlx4_ib_dev *dev, struct mlx4_ib_qp *qp)
{
	int proxy_qp0 = 0;
	int real_qp0 = 0;
	int i;
	/* PPF or Native -- real QP0 */
	real_qp0 = ((mlx4_is_master(dev->dev) || !mlx4_is_mfunc(dev->dev)) &&
		    qp->mqp.qpn >= dev->dev->phys_caps.base_sqpn &&
		    qp->mqp.qpn <= dev->dev->phys_caps.base_sqpn + 1);
	if (real_qp0)
		return 1;
	/* VF or PF -- proxy QP0 */
	if (mlx4_is_mfunc(dev->dev)) {
		for (i = 0; i < dev->dev->caps.num_ports; i++) {
			if (qp->mqp.qpn == dev->dev->caps.qp0_proxy[i]) {
				proxy_qp0 = 1;
				break;
			}
		}
	}
	return proxy_qp0;
}

static void *get_wqe(struct mlx4_ib_qp *qp, int offset)
{
	return mlx4_buf_offset(&qp->buf, offset);
}

static void *get_recv_wqe(struct mlx4_ib_qp *qp, int n)
{
	return get_wqe(qp, qp->rq.offset + (n << qp->rq.wqe_shift));
}

static void *get_send_wqe(struct mlx4_ib_qp *qp, int n)
{
	return get_wqe(qp, qp->sq.offset + (n << qp->sq.wqe_shift));
}

/*
 * Stamp a SQ WQE so that it is invalid if prefetched by marking the
 * first four bytes of every 64 byte chunk with
 *     0x7FFFFFF | (invalid_ownership_value << 31).
 *
 * When the max work request size is less than or equal to the WQE
 * basic block size, as an optimization, we can stamp all WQEs with
 * 0xffffffff, and skip the very first chunk of each WQE.
 */
static void stamp_send_wqe(struct mlx4_ib_qp *qp, int n, int size)
{
	__be32 *wqe;
	int i;
	int s;
	int ind;
	void *buf;
	__be32 stamp;
	struct mlx4_wqe_ctrl_seg *ctrl;

	if (qp->sq_max_wqes_per_wr > 1) {
		s = roundup(size, 1U << qp->sq.wqe_shift);
		for (i = 0; i < s; i += 64) {
			ind = (i >> qp->sq.wqe_shift) + n;
			stamp = ind & qp->sq.wqe_cnt ? cpu_to_be32(0x7fffffff) :
						       cpu_to_be32(0xffffffff);
			buf = get_send_wqe(qp, ind & (qp->sq.wqe_cnt - 1));
			wqe = buf + (i & ((1 << qp->sq.wqe_shift) - 1));
			*wqe = stamp;
		}
	} else {
		ctrl = buf = get_send_wqe(qp, n & (qp->sq.wqe_cnt - 1));
		s = (ctrl->fence_size & 0x3f) << 4;
		for (i = 64; i < s; i += 64) {
			wqe = buf + i;
			*wqe = cpu_to_be32(0xffffffff);
		}
	}
}

static void post_nop_wqe(struct mlx4_ib_qp *qp, int n, int size)
{
	struct mlx4_wqe_ctrl_seg *ctrl;
	struct mlx4_wqe_inline_seg *inl;
	void *wqe;
	int s;

	ctrl = wqe = get_send_wqe(qp, n & (qp->sq.wqe_cnt - 1));
	s = sizeof(struct mlx4_wqe_ctrl_seg);

	if (qp->ibqp.qp_type == IB_QPT_UD) {
		struct mlx4_wqe_datagram_seg *dgram = wqe + sizeof *ctrl;
		struct mlx4_av *av = (struct mlx4_av *)dgram->av;
		memset(dgram, 0, sizeof *dgram);
		av->port_pd = cpu_to_be32((qp->port << 24) | to_mpd(qp->ibqp.pd)->pdn);
		s += sizeof(struct mlx4_wqe_datagram_seg);
	}

	/* Pad the remainder of the WQE with an inline data segment. */
	if (size > s) {
		inl = wqe + s;
		inl->byte_count = cpu_to_be32(1 << 31 | (size - s - sizeof *inl));
	}
	ctrl->srcrb_flags = 0;
	ctrl->fence_size = size / 16;
	/*
	 * Make sure descriptor is fully written before setting ownership bit
	 * (because HW can start executing as soon as we do).
	 */
	wmb();

	ctrl->owner_opcode = cpu_to_be32(MLX4_OPCODE_NOP | MLX4_WQE_CTRL_NEC) |
		(n & qp->sq.wqe_cnt ? cpu_to_be32(1 << 31) : 0);

	stamp_send_wqe(qp, n + qp->sq_spare_wqes, size);
}

/* Post NOP WQE to prevent wrap-around in the middle of WR */
static inline unsigned pad_wraparound(struct mlx4_ib_qp *qp, int ind)
{
	unsigned s = qp->sq.wqe_cnt - (ind & (qp->sq.wqe_cnt - 1));
	if (unlikely(s < qp->sq_max_wqes_per_wr)) {
		post_nop_wqe(qp, ind, s << qp->sq.wqe_shift);
		ind += s;
	}
	return ind;
}

static void mlx4_ib_qp_event(struct mlx4_qp *qp, enum mlx4_event type)
{
	struct ib_event event;
	struct ib_qp *ibqp = &to_mibqp(qp)->ibqp;

	if (type == MLX4_EVENT_TYPE_PATH_MIG)
		to_mibqp(qp)->port = to_mibqp(qp)->alt_port;

	if (ibqp->event_handler) {
		event.device     = ibqp->device;
		event.element.qp = ibqp;
		switch (type) {
		case MLX4_EVENT_TYPE_PATH_MIG:
			event.event = IB_EVENT_PATH_MIG;
			break;
		case MLX4_EVENT_TYPE_COMM_EST:
			event.event = IB_EVENT_COMM_EST;
			break;
		case MLX4_EVENT_TYPE_SQ_DRAINED:
			event.event = IB_EVENT_SQ_DRAINED;
			break;
		case MLX4_EVENT_TYPE_SRQ_QP_LAST_WQE:
			event.event = IB_EVENT_QP_LAST_WQE_REACHED;
			break;
		case MLX4_EVENT_TYPE_WQ_CATAS_ERROR:
			event.event = IB_EVENT_QP_FATAL;
			break;
		case MLX4_EVENT_TYPE_PATH_MIG_FAILED:
			event.event = IB_EVENT_PATH_MIG_ERR;
			break;
		case MLX4_EVENT_TYPE_WQ_INVAL_REQ_ERROR:
			event.event = IB_EVENT_QP_REQ_ERR;
			break;
		case MLX4_EVENT_TYPE_WQ_ACCESS_ERROR:
			event.event = IB_EVENT_QP_ACCESS_ERR;
			break;
		default:
			pr_warn("Unexpected event type %d "
			       "on QP %06x\n", type, qp->qpn);
			return;
		}

		ibqp->event_handler(&event, ibqp->qp_context);
	}
}

static int send_wqe_overhead(enum mlx4_ib_qp_type type, u32 flags)
{
	/*
	 * UD WQEs must have a datagram segment.
	 * RC and UC WQEs might have a remote address segment.
	 * MLX WQEs need two extra inline data segments (for the UD
	 * header and space for the ICRC).
	 */
	switch (type) {
	case MLX4_IB_QPT_UD:
		return sizeof (struct mlx4_wqe_ctrl_seg) +
			sizeof (struct mlx4_wqe_datagram_seg) +
			((flags & MLX4_IB_QP_LSO) ? MLX4_IB_LSO_HEADER_SPARE : 0);
	case MLX4_IB_QPT_PROXY_SMI_OWNER:
	case MLX4_IB_QPT_PROXY_SMI:
	case MLX4_IB_QPT_PROXY_GSI:
		return sizeof (struct mlx4_wqe_ctrl_seg) +
			sizeof (struct mlx4_wqe_datagram_seg) + 64;
	case MLX4_IB_QPT_TUN_SMI_OWNER:
	case MLX4_IB_QPT_TUN_GSI:
		return sizeof (struct mlx4_wqe_ctrl_seg) +
			sizeof (struct mlx4_wqe_datagram_seg);

	case MLX4_IB_QPT_UC:
		return sizeof (struct mlx4_wqe_ctrl_seg) +
			sizeof (struct mlx4_wqe_raddr_seg);
	case MLX4_IB_QPT_RC:
		return sizeof (struct mlx4_wqe_ctrl_seg) +
			sizeof (struct mlx4_wqe_atomic_seg) +
			sizeof (struct mlx4_wqe_raddr_seg);
	case MLX4_IB_QPT_SMI:
	case MLX4_IB_QPT_GSI:
		return sizeof (struct mlx4_wqe_ctrl_seg) +
			ALIGN(MLX4_IB_UD_HEADER_SIZE +
			      DIV_ROUND_UP(MLX4_IB_UD_HEADER_SIZE,
					   MLX4_INLINE_ALIGN) *
			      sizeof (struct mlx4_wqe_inline_seg),
			      sizeof (struct mlx4_wqe_data_seg)) +
			ALIGN(4 +
			      sizeof (struct mlx4_wqe_inline_seg),
			      sizeof (struct mlx4_wqe_data_seg));
	default:
		return sizeof (struct mlx4_wqe_ctrl_seg);
	}
}

static int set_rq_size(struct mlx4_ib_dev *dev, struct ib_qp_cap *cap,
		       int is_user, int has_rq, struct mlx4_ib_qp *qp)
{
	/* Sanity check RQ size before proceeding */
	if (cap->max_recv_wr > dev->dev->caps.max_wqes - MLX4_IB_SQ_MAX_SPARE ||
	    cap->max_recv_sge > min(dev->dev->caps.max_sq_sg, dev->dev->caps.max_rq_sg))
		return -EINVAL;

	if (!has_rq) {
		if (cap->max_recv_wr)
			return -EINVAL;

		qp->rq.wqe_cnt = qp->rq.max_gs = 0;
	} else {
		/* HW requires >= 1 RQ entry with >= 1 gather entry */
		if (is_user && (!cap->max_recv_wr || !cap->max_recv_sge))
			return -EINVAL;

		qp->rq.wqe_cnt	 = roundup_pow_of_two(max(1U, cap->max_recv_wr));
		qp->rq.max_gs	 = roundup_pow_of_two(max(1U, cap->max_recv_sge));
		qp->rq.wqe_shift = ilog2(qp->rq.max_gs * sizeof (struct mlx4_wqe_data_seg));
	}

	/* leave userspace return values as they were, so as not to break ABI */
	if (is_user) {
		cap->max_recv_wr  = qp->rq.max_post = qp->rq.wqe_cnt;
		cap->max_recv_sge = qp->rq.max_gs;
	} else {
		cap->max_recv_wr  = qp->rq.max_post =
			min(dev->dev->caps.max_wqes - MLX4_IB_SQ_MAX_SPARE, qp->rq.wqe_cnt);
		cap->max_recv_sge = min(qp->rq.max_gs,
					min(dev->dev->caps.max_sq_sg,
					    dev->dev->caps.max_rq_sg));
	}

	return 0;
}

static int set_kernel_sq_size(struct mlx4_ib_dev *dev, struct ib_qp_cap *cap,
			      enum mlx4_ib_qp_type type, struct mlx4_ib_qp *qp)
{
	int s;

	/* Sanity check SQ size before proceeding */
	if (cap->max_send_wr  > (dev->dev->caps.max_wqes - MLX4_IB_SQ_MAX_SPARE) ||
	    cap->max_send_sge > min(dev->dev->caps.max_sq_sg, dev->dev->caps.max_rq_sg) ||
	    cap->max_inline_data + send_wqe_overhead(type, qp->flags) +
	    sizeof (struct mlx4_wqe_inline_seg) > dev->dev->caps.max_sq_desc_sz)
		return -EINVAL;

	/*
	 * For MLX transport we need 2 extra S/G entries:
	 * one for the header and one for the checksum at the end
	 */
	if ((type == MLX4_IB_QPT_SMI || type == MLX4_IB_QPT_GSI ||
	     type & (MLX4_IB_QPT_PROXY_SMI_OWNER | MLX4_IB_QPT_TUN_SMI_OWNER)) &&
	    cap->max_send_sge + 2 > dev->dev->caps.max_sq_sg)
		return -EINVAL;

	s = max(cap->max_send_sge * sizeof (struct mlx4_wqe_data_seg),
		cap->max_inline_data + sizeof (struct mlx4_wqe_inline_seg)) +
		send_wqe_overhead(type, qp->flags);

	if (s > dev->dev->caps.max_sq_desc_sz)
		return -EINVAL;

	/*
	 * Hermon supports shrinking WQEs, such that a single work
	 * request can include multiple units of 1 << wqe_shift.  This
	 * way, work requests can differ in size, and do not have to
	 * be a power of 2 in size, saving memory and speeding up send
	 * WR posting.  Unfortunately, if we do this then the
	 * wqe_index field in CQEs can't be used to look up the WR ID
	 * anymore, so we do this only if selective signaling is off.
	 *
	 * Further, on 32-bit platforms, we can't use vmap() to make
	 * the QP buffer virtually contiguous.  Thus we have to use
	 * constant-sized WRs to make sure a WR is always fully within
	 * a single page-sized chunk.
	 *
	 * Finally, we use NOP work requests to pad the end of the
	 * work queue, to avoid wrap-around in the middle of WR.  We
	 * set NEC bit to avoid getting completions with error for
	 * these NOP WRs, but since NEC is only supported starting
	 * with firmware 2.2.232, we use constant-sized WRs for older
	 * firmware.
	 *
	 * And, since MLX QPs only support SEND, we use constant-sized
	 * WRs in this case.
	 *
	 * We look for the smallest value of wqe_shift such that the
	 * resulting number of wqes does not exceed device
	 * capabilities.
	 *
	 * We set WQE size to at least 64 bytes, this way stamping
	 * invalidates each WQE.
	 */
	if (dev->dev->caps.fw_ver >= MLX4_FW_VER_WQE_CTRL_NEC &&
	    qp->sq_signal_bits && BITS_PER_LONG == 64 &&
	    type != MLX4_IB_QPT_SMI && type != MLX4_IB_QPT_GSI &&
	    !(type & (MLX4_IB_QPT_PROXY_SMI_OWNER | MLX4_IB_QPT_PROXY_SMI |
		      MLX4_IB_QPT_PROXY_GSI | MLX4_IB_QPT_TUN_SMI_OWNER)))
		qp->sq.wqe_shift = ilog2(64);
	else
		qp->sq.wqe_shift = ilog2(roundup_pow_of_two(s));

	for (;;) {
		qp->sq_max_wqes_per_wr = DIV_ROUND_UP(s, 1U << qp->sq.wqe_shift);

		/*
		 * We need to leave 2 KB + 1 WR of headroom in the SQ to
		 * allow HW to prefetch.
		 */
		qp->sq_spare_wqes = (2048 >> qp->sq.wqe_shift) + qp->sq_max_wqes_per_wr;
		qp->sq.wqe_cnt = roundup_pow_of_two(cap->max_send_wr *
						    qp->sq_max_wqes_per_wr +
						    qp->sq_spare_wqes);

		if (qp->sq.wqe_cnt <= dev->dev->caps.max_wqes)
			break;

		if (qp->sq_max_wqes_per_wr <= 1)
			return -EINVAL;

		++qp->sq.wqe_shift;
	}

	qp->sq.max_gs = (min(dev->dev->caps.max_sq_desc_sz,
			     (qp->sq_max_wqes_per_wr << qp->sq.wqe_shift)) -
			 send_wqe_overhead(type, qp->flags)) /
		sizeof (struct mlx4_wqe_data_seg);

	qp->buf_size = (qp->rq.wqe_cnt << qp->rq.wqe_shift) +
		(qp->sq.wqe_cnt << qp->sq.wqe_shift);
	if (qp->rq.wqe_shift > qp->sq.wqe_shift) {
		qp->rq.offset = 0;
		qp->sq.offset = qp->rq.wqe_cnt << qp->rq.wqe_shift;
	} else {
		qp->rq.offset = qp->sq.wqe_cnt << qp->sq.wqe_shift;
		qp->sq.offset = 0;
	}

	cap->max_send_wr  = qp->sq.max_post =
		(qp->sq.wqe_cnt - qp->sq_spare_wqes) / qp->sq_max_wqes_per_wr;
	cap->max_send_sge = min(qp->sq.max_gs,
				min(dev->dev->caps.max_sq_sg,
				    dev->dev->caps.max_rq_sg));
	/* We don't support inline sends for kernel QPs (yet) */
	cap->max_inline_data = 0;

	return 0;
}

static int set_user_sq_size(struct mlx4_ib_dev *dev,
			    struct mlx4_ib_qp *qp,
			    struct mlx4_ib_create_qp *ucmd)
{
	/* Sanity check SQ size before proceeding */
	if ((1 << ucmd->log_sq_bb_count) > dev->dev->caps.max_wqes	 ||
	    ucmd->log_sq_stride >
		ilog2(roundup_pow_of_two(dev->dev->caps.max_sq_desc_sz)) ||
	    ucmd->log_sq_stride < MLX4_IB_MIN_SQ_STRIDE)
		return -EINVAL;

	qp->sq.wqe_cnt   = 1 << ucmd->log_sq_bb_count;
	qp->sq.wqe_shift = ucmd->log_sq_stride;

	qp->buf_size = (qp->rq.wqe_cnt << qp->rq.wqe_shift) +
		(qp->sq.wqe_cnt << qp->sq.wqe_shift);

	return 0;
}

static int alloc_proxy_bufs(struct ib_device *dev, struct mlx4_ib_qp *qp)
{
	int i;

	qp->sqp_proxy_rcv =
		kmalloc(sizeof (struct mlx4_ib_buf) * qp->rq.wqe_cnt,
			GFP_KERNEL);
	if (!qp->sqp_proxy_rcv)
		return -ENOMEM;
	for (i = 0; i < qp->rq.wqe_cnt; i++) {
		qp->sqp_proxy_rcv[i].addr =
			kmalloc(sizeof (struct mlx4_ib_proxy_sqp_hdr),
				GFP_KERNEL);
		if (!qp->sqp_proxy_rcv[i].addr)
			goto err;
		qp->sqp_proxy_rcv[i].map =
			ib_dma_map_single(dev, qp->sqp_proxy_rcv[i].addr,
					  sizeof (struct mlx4_ib_proxy_sqp_hdr),
					  DMA_FROM_DEVICE);
	}
	return 0;

err:
	while (i > 0) {
		--i;
		ib_dma_unmap_single(dev, qp->sqp_proxy_rcv[i].map,
				    sizeof (struct mlx4_ib_proxy_sqp_hdr),
				    DMA_FROM_DEVICE);
		kfree(qp->sqp_proxy_rcv[i].addr);
	}
	kfree(qp->sqp_proxy_rcv);
	qp->sqp_proxy_rcv = NULL;
	return -ENOMEM;
}

static void free_proxy_bufs(struct ib_device *dev, struct mlx4_ib_qp *qp)
{
	int i;

	for (i = 0; i < qp->rq.wqe_cnt; i++) {
		ib_dma_unmap_single(dev, qp->sqp_proxy_rcv[i].map,
				    sizeof (struct mlx4_ib_proxy_sqp_hdr),
				    DMA_FROM_DEVICE);
		kfree(qp->sqp_proxy_rcv[i].addr);
	}
	kfree(qp->sqp_proxy_rcv);
}

static int qp_has_rq(struct ib_qp_init_attr *attr)
{
	if (attr->qp_type == IB_QPT_XRC_INI || attr->qp_type == IB_QPT_XRC_TGT)
		return 0;

	return !attr->srq;
}

static int qp0_enabled_vf(struct mlx4_dev *dev, int qpn)
{
	int i;
	for (i = 0; i < dev->caps.num_ports; i++) {
		if (qpn == dev->caps.qp0_proxy[i])
			return !!dev->caps.qp0_qkey[i];
	}
	return 0;
}

static int create_qp_common(struct mlx4_ib_dev *dev, struct ib_pd *pd,
			    struct ib_qp_init_attr *init_attr,
			    struct ib_udata *udata, int sqpn, struct mlx4_ib_qp **caller_qp,
			    gfp_t gfp)
{
	int qpn;
	int err;
	struct mlx4_ib_sqp *sqp;
	struct mlx4_ib_qp *qp;
	enum mlx4_ib_qp_type qp_type = (enum mlx4_ib_qp_type) init_attr->qp_type;

	/* When tunneling special qps, we use a plain UD qp */
	if (sqpn) {
		if (mlx4_is_mfunc(dev->dev) &&
		    (!mlx4_is_master(dev->dev) ||
		     !(init_attr->create_flags & MLX4_IB_SRIOV_SQP))) {
			if (init_attr->qp_type == IB_QPT_GSI)
				qp_type = MLX4_IB_QPT_PROXY_GSI;
			else {
				if (mlx4_is_master(dev->dev) ||
				    qp0_enabled_vf(dev->dev, sqpn))
					qp_type = MLX4_IB_QPT_PROXY_SMI_OWNER;
				else
					qp_type = MLX4_IB_QPT_PROXY_SMI;
			}
		}
		qpn = sqpn;
		/* add extra sg entry for tunneling */
		init_attr->cap.max_recv_sge++;
	} else if (init_attr->create_flags & MLX4_IB_SRIOV_TUNNEL_QP) {
		struct mlx4_ib_qp_tunnel_init_attr *tnl_init =
			container_of(init_attr,
				     struct mlx4_ib_qp_tunnel_init_attr, init_attr);
		if ((tnl_init->proxy_qp_type != IB_QPT_SMI &&
		     tnl_init->proxy_qp_type != IB_QPT_GSI)   ||
		    !mlx4_is_master(dev->dev))
			return -EINVAL;
		if (tnl_init->proxy_qp_type == IB_QPT_GSI)
			qp_type = MLX4_IB_QPT_TUN_GSI;
		else if (tnl_init->slave == mlx4_master_func_num(dev->dev) ||
			 mlx4_vf_smi_enabled(dev->dev, tnl_init->slave,
					     tnl_init->port))
			qp_type = MLX4_IB_QPT_TUN_SMI_OWNER;
		else
			qp_type = MLX4_IB_QPT_TUN_SMI;
		/* we are definitely in the PPF here, since we are creating
		 * tunnel QPs. base_tunnel_sqpn is therefore valid. */
		qpn = dev->dev->phys_caps.base_tunnel_sqpn + 8 * tnl_init->slave
			+ tnl_init->proxy_qp_type * 2 + tnl_init->port - 1;
		sqpn = qpn;
	}

	if (!*caller_qp) {
		if (qp_type == MLX4_IB_QPT_SMI || qp_type == MLX4_IB_QPT_GSI ||
		    (qp_type & (MLX4_IB_QPT_PROXY_SMI | MLX4_IB_QPT_PROXY_SMI_OWNER |
				MLX4_IB_QPT_PROXY_GSI | MLX4_IB_QPT_TUN_SMI_OWNER))) {
			sqp = kzalloc(sizeof (struct mlx4_ib_sqp), gfp);
			if (!sqp)
				return -ENOMEM;
			qp = &sqp->qp;
			qp->pri.vid = 0xFFFF;
			qp->alt.vid = 0xFFFF;
		} else {
			qp = kzalloc(sizeof (struct mlx4_ib_qp), gfp);
			if (!qp)
				return -ENOMEM;
			qp->pri.vid = 0xFFFF;
			qp->alt.vid = 0xFFFF;
		}
	} else
		qp = *caller_qp;

	qp->mlx4_ib_qp_type = qp_type;

	mutex_init(&qp->mutex);
	spin_lock_init(&qp->sq.lock);
	spin_lock_init(&qp->rq.lock);
	INIT_LIST_HEAD(&qp->gid_list);
	INIT_LIST_HEAD(&qp->steering_rules);

	qp->state	 = IB_QPS_RESET;
	if (init_attr->sq_sig_type == IB_SIGNAL_ALL_WR)
		qp->sq_signal_bits = cpu_to_be32(MLX4_WQE_CTRL_CQ_UPDATE);

	err = set_rq_size(dev, &init_attr->cap, !!pd->uobject, qp_has_rq(init_attr), qp);
	if (err)
		goto err;

	if (pd->uobject) {
		struct mlx4_ib_create_qp ucmd;

		if (ib_copy_from_udata(&ucmd, udata, sizeof ucmd)) {
			err = -EFAULT;
			goto err;
		}

		qp->sq_no_prefetch = ucmd.sq_no_prefetch;

		err = set_user_sq_size(dev, qp, &ucmd);
		if (err)
			goto err;

		qp->umem = ib_umem_get(pd->uobject->context, ucmd.buf_addr,
				       qp->buf_size, 0, 0);
		if (IS_ERR(qp->umem)) {
			err = PTR_ERR(qp->umem);
			goto err;
		}

		err = mlx4_mtt_init(dev->dev, ib_umem_page_count(qp->umem),
				    ilog2(qp->umem->page_size), &qp->mtt);
		if (err)
			goto err_buf;

		err = mlx4_ib_umem_write_mtt(dev, &qp->mtt, qp->umem);
		if (err)
			goto err_mtt;

		if (qp_has_rq(init_attr)) {
			err = mlx4_ib_db_map_user(to_mucontext(pd->uobject->context),
						  ucmd.db_addr, &qp->db);
			if (err)
				goto err_mtt;
		}
	} else {
		qp->sq_no_prefetch = 0;

		if (init_attr->create_flags & IB_QP_CREATE_BLOCK_MULTICAST_LOOPBACK)
			qp->flags |= MLX4_IB_QP_BLOCK_MULTICAST_LOOPBACK;

		if (init_attr->create_flags & IB_QP_CREATE_IPOIB_UD_LSO)
			qp->flags |= MLX4_IB_QP_LSO;

		if (init_attr->create_flags & IB_QP_CREATE_NETIF_QP) {
			if (dev->steering_support ==
			    MLX4_STEERING_MODE_DEVICE_MANAGED)
				qp->flags |= MLX4_IB_QP_NETIF;
			else
				goto err;
		}

		err = set_kernel_sq_size(dev, &init_attr->cap, qp_type, qp);
		if (err)
			goto err;

		if (qp_has_rq(init_attr)) {
			err = mlx4_db_alloc(dev->dev, &qp->db, 0, gfp);
			if (err)
				goto err;

			*qp->db.db = 0;
		}

		if (mlx4_buf_alloc(dev->dev, qp->buf_size, PAGE_SIZE * 2, &qp->buf, gfp)) {
			err = -ENOMEM;
			goto err_db;
		}

		err = mlx4_mtt_init(dev->dev, qp->buf.npages, qp->buf.page_shift,
				    &qp->mtt);
		if (err)
			goto err_buf;

		err = mlx4_buf_write_mtt(dev->dev, &qp->mtt, &qp->buf, gfp);
		if (err)
			goto err_mtt;

		qp->sq.wrid  = kmalloc(qp->sq.wqe_cnt * sizeof (u64), gfp);
		qp->rq.wrid  = kmalloc(qp->rq.wqe_cnt * sizeof (u64), gfp);
		if (!qp->sq.wrid || !qp->rq.wrid) {
			err = -ENOMEM;
			goto err_wrid;
		}
	}

	if (sqpn) {
		if (qp->mlx4_ib_qp_type & (MLX4_IB_QPT_PROXY_SMI_OWNER |
		    MLX4_IB_QPT_PROXY_SMI | MLX4_IB_QPT_PROXY_GSI)) {
			if (alloc_proxy_bufs(pd->device, qp)) {
				err = -ENOMEM;
				goto err_wrid;
			}
		}
	} else {
		/* Raw packet QPNs must be aligned to 8 bits. If not, the WQE
		 * BlueFlame setup flow wrongly causes VLAN insertion. */
		if (init_attr->qp_type == IB_QPT_RAW_PACKET)
			err = mlx4_qp_reserve_range(dev->dev, 1, 1 << 8, &qpn);
		else
			if (qp->flags & MLX4_IB_QP_NETIF)
				err = mlx4_ib_steer_qp_alloc(dev, 1, &qpn);
			else
				err = mlx4_qp_reserve_range(dev->dev, 1, 1,
							    &qpn);
		if (err)
			goto err_proxy;
	}

	err = mlx4_qp_alloc(dev->dev, qpn, &qp->mqp, gfp);
	if (err)
		goto err_qpn;

	if (init_attr->qp_type == IB_QPT_XRC_TGT)
		qp->mqp.qpn |= (1 << 23);

	/*
	 * Hardware wants QPN written in big-endian order (after
	 * shifting) for send doorbell.  Precompute this value to save
	 * a little bit when posting sends.
	 */
	qp->doorbell_qpn = swab32(qp->mqp.qpn << 8);

	qp->mqp.event = mlx4_ib_qp_event;
	if (!*caller_qp)
		*caller_qp = qp;
	return 0;

err_qpn:
	if (!sqpn) {
		if (qp->flags & MLX4_IB_QP_NETIF)
			mlx4_ib_steer_qp_free(dev, qpn, 1);
		else
			mlx4_qp_release_range(dev->dev, qpn, 1);
	}
err_proxy:
	if (qp->mlx4_ib_qp_type == MLX4_IB_QPT_PROXY_GSI)
		free_proxy_bufs(pd->device, qp);
err_wrid:
	if (pd->uobject) {
		if (qp_has_rq(init_attr))
			mlx4_ib_db_unmap_user(to_mucontext(pd->uobject->context), &qp->db);
	} else {
		kfree(qp->sq.wrid);
		kfree(qp->rq.wrid);
	}

err_mtt:
	mlx4_mtt_cleanup(dev->dev, &qp->mtt);

err_buf:
	if (pd->uobject)
		ib_umem_release(qp->umem);
	else
		mlx4_buf_free(dev->dev, qp->buf_size, &qp->buf);

err_db:
	if (!pd->uobject && qp_has_rq(init_attr))
		mlx4_db_free(dev->dev, &qp->db);

err:
	if (!*caller_qp)
		kfree(qp);
	return err;
}

static enum mlx4_qp_state to_mlx4_state(enum ib_qp_state state)
{
	switch (state) {
	case IB_QPS_RESET:	return MLX4_QP_STATE_RST;
	case IB_QPS_INIT:	return MLX4_QP_STATE_INIT;
	case IB_QPS_RTR:	return MLX4_QP_STATE_RTR;
	case IB_QPS_RTS:	return MLX4_QP_STATE_RTS;
	case IB_QPS_SQD:	return MLX4_QP_STATE_SQD;
	case IB_QPS_SQE:	return MLX4_QP_STATE_SQER;
	case IB_QPS_ERR:	return MLX4_QP_STATE_ERR;
	default:		return -1;
	}
}

static void mlx4_ib_lock_cqs(struct mlx4_ib_cq *send_cq, struct mlx4_ib_cq *recv_cq)
	__acquires(&send_cq->lock) __acquires(&recv_cq->lock)
{
	if (send_cq == recv_cq) {
		spin_lock_irq(&send_cq->lock);
		__acquire(&recv_cq->lock);
	} else if (send_cq->mcq.cqn < recv_cq->mcq.cqn) {
		spin_lock_irq(&send_cq->lock);
		spin_lock_nested(&recv_cq->lock, SINGLE_DEPTH_NESTING);
	} else {
		spin_lock_irq(&recv_cq->lock);
		spin_lock_nested(&send_cq->lock, SINGLE_DEPTH_NESTING);
	}
}

static void mlx4_ib_unlock_cqs(struct mlx4_ib_cq *send_cq, struct mlx4_ib_cq *recv_cq)
	__releases(&send_cq->lock) __releases(&recv_cq->lock)
{
	if (send_cq == recv_cq) {
		__release(&recv_cq->lock);
		spin_unlock_irq(&send_cq->lock);
	} else if (send_cq->mcq.cqn < recv_cq->mcq.cqn) {
		spin_unlock(&recv_cq->lock);
		spin_unlock_irq(&send_cq->lock);
	} else {
		spin_unlock(&send_cq->lock);
		spin_unlock_irq(&recv_cq->lock);
	}
}

static void del_gid_entries(struct mlx4_ib_qp *qp)
{
	struct mlx4_ib_gid_entry *ge, *tmp;

	list_for_each_entry_safe(ge, tmp, &qp->gid_list, list) {
		list_del(&ge->list);
		kfree(ge);
	}
}

static struct mlx4_ib_pd *get_pd(struct mlx4_ib_qp *qp)
{
	if (qp->ibqp.qp_type == IB_QPT_XRC_TGT)
		return to_mpd(to_mxrcd(qp->ibqp.xrcd)->pd);
	else
		return to_mpd(qp->ibqp.pd);
}

static void get_cqs(struct mlx4_ib_qp *qp,
		    struct mlx4_ib_cq **send_cq, struct mlx4_ib_cq **recv_cq)
{
	switch (qp->ibqp.qp_type) {
	case IB_QPT_XRC_TGT:
		*send_cq = to_mcq(to_mxrcd(qp->ibqp.xrcd)->cq);
		*recv_cq = *send_cq;
		break;
	case IB_QPT_XRC_INI:
		*send_cq = to_mcq(qp->ibqp.send_cq);
		*recv_cq = *send_cq;
		break;
	default:
		*send_cq = to_mcq(qp->ibqp.send_cq);
		*recv_cq = to_mcq(qp->ibqp.recv_cq);
		break;
	}
}

static void destroy_qp_common(struct mlx4_ib_dev *dev, struct mlx4_ib_qp *qp,
			      int is_user)
{
	struct mlx4_ib_cq *send_cq, *recv_cq;

	if (qp->state != IB_QPS_RESET) {
		if (mlx4_qp_modify(dev->dev, NULL, to_mlx4_state(qp->state),
				   MLX4_QP_STATE_RST, NULL, 0, 0, &qp->mqp))
			pr_warn("modify QP %06x to RESET failed.\n",
			       qp->mqp.qpn);
		if (qp->pri.smac || (!qp->pri.smac && qp->pri.smac_port)) {
			mlx4_unregister_mac(dev->dev, qp->pri.smac_port, qp->pri.smac);
			qp->pri.smac = 0;
			qp->pri.smac_port = 0;
		}
		if (qp->alt.smac) {
			mlx4_unregister_mac(dev->dev, qp->alt.smac_port, qp->alt.smac);
			qp->alt.smac = 0;
		}
		if (qp->pri.vid < 0x1000) {
			mlx4_unregister_vlan(dev->dev, qp->pri.vlan_port, qp->pri.vid);
			qp->pri.vid = 0xFFFF;
			qp->pri.candidate_vid = 0xFFFF;
			qp->pri.update_vid = 0;
		}
		if (qp->alt.vid < 0x1000) {
			mlx4_unregister_vlan(dev->dev, qp->alt.vlan_port, qp->alt.vid);
			qp->alt.vid = 0xFFFF;
			qp->alt.candidate_vid = 0xFFFF;
			qp->alt.update_vid = 0;
		}
	}

	get_cqs(qp, &send_cq, &recv_cq);

	mlx4_ib_lock_cqs(send_cq, recv_cq);

	if (!is_user) {
		__mlx4_ib_cq_clean(recv_cq, qp->mqp.qpn,
				 qp->ibqp.srq ? to_msrq(qp->ibqp.srq): NULL);
		if (send_cq != recv_cq)
			__mlx4_ib_cq_clean(send_cq, qp->mqp.qpn, NULL);
	}

	mlx4_qp_remove(dev->dev, &qp->mqp);

	mlx4_ib_unlock_cqs(send_cq, recv_cq);

	mlx4_qp_free(dev->dev, &qp->mqp);

	if (!is_sqp(dev, qp) && !is_tunnel_qp(dev, qp)) {
		if (qp->flags & MLX4_IB_QP_NETIF)
			mlx4_ib_steer_qp_free(dev, qp->mqp.qpn, 1);
		else
			mlx4_qp_release_range(dev->dev, qp->mqp.qpn, 1);
	}

	mlx4_mtt_cleanup(dev->dev, &qp->mtt);

	if (is_user) {
		if (qp->rq.wqe_cnt)
			mlx4_ib_db_unmap_user(to_mucontext(qp->ibqp.uobject->context),
					      &qp->db);
		ib_umem_release(qp->umem);
	} else {
		kfree(qp->sq.wrid);
		kfree(qp->rq.wrid);
		if (qp->mlx4_ib_qp_type & (MLX4_IB_QPT_PROXY_SMI_OWNER |
		    MLX4_IB_QPT_PROXY_SMI | MLX4_IB_QPT_PROXY_GSI))
			free_proxy_bufs(&dev->ib_dev, qp);
		mlx4_buf_free(dev->dev, qp->buf_size, &qp->buf);
		if (qp->rq.wqe_cnt)
			mlx4_db_free(dev->dev, &qp->db);
	}

	del_gid_entries(qp);
}

static u32 get_sqp_num(struct mlx4_ib_dev *dev, struct ib_qp_init_attr *attr)
{
	/* Native or PPF */
	if (!mlx4_is_mfunc(dev->dev) ||
	    (mlx4_is_master(dev->dev) &&
	     attr->create_flags & MLX4_IB_SRIOV_SQP)) {
		return  dev->dev->phys_caps.base_sqpn +
			(attr->qp_type == IB_QPT_SMI ? 0 : 2) +
			attr->port_num - 1;
	}
	/* PF or VF -- creating proxies */
	if (attr->qp_type == IB_QPT_SMI)
		return dev->dev->caps.qp0_proxy[attr->port_num - 1];
	else
		return dev->dev->caps.qp1_proxy[attr->port_num - 1];
}

struct ib_qp *mlx4_ib_create_qp(struct ib_pd *pd,
				struct ib_qp_init_attr *init_attr,
				struct ib_udata *udata)
{
	struct mlx4_ib_qp *qp = NULL;
	int err;
	u16 xrcdn = 0;
	gfp_t gfp;

	gfp = (init_attr->create_flags & MLX4_IB_QP_CREATE_USE_GFP_NOIO) ?
		GFP_NOIO : GFP_KERNEL;
	/*
	 * We only support LSO, vendor flag1, and multicast loopback blocking,
	 * and only for kernel UD QPs.
	 */
	if (init_attr->create_flags & ~(MLX4_IB_QP_LSO |
					MLX4_IB_QP_BLOCK_MULTICAST_LOOPBACK |
					MLX4_IB_SRIOV_TUNNEL_QP |
					MLX4_IB_SRIOV_SQP |
					MLX4_IB_QP_NETIF |
					MLX4_IB_QP_CREATE_USE_GFP_NOIO))
		return ERR_PTR(-EINVAL);

	if (init_attr->create_flags & IB_QP_CREATE_NETIF_QP) {
		if (init_attr->qp_type != IB_QPT_UD)
			return ERR_PTR(-EINVAL);
	}

	if (init_attr->create_flags &&
	    (udata ||
	     ((init_attr->create_flags & ~(MLX4_IB_SRIOV_SQP | MLX4_IB_QP_CREATE_USE_GFP_NOIO)) &&
	      init_attr->qp_type != IB_QPT_UD) ||
	     ((init_attr->create_flags & MLX4_IB_SRIOV_SQP) &&
	      init_attr->qp_type > IB_QPT_GSI)))
		return ERR_PTR(-EINVAL);

	switch (init_attr->qp_type) {
	case IB_QPT_XRC_TGT:
		pd = to_mxrcd(init_attr->xrcd)->pd;
		xrcdn = to_mxrcd(init_attr->xrcd)->xrcdn;
		init_attr->send_cq = to_mxrcd(init_attr->xrcd)->cq;
		/* fall through */
	case IB_QPT_XRC_INI:
		if (!(to_mdev(pd->device)->dev->caps.flags & MLX4_DEV_CAP_FLAG_XRC))
			return ERR_PTR(-ENOSYS);
		init_attr->recv_cq = init_attr->send_cq;
		/* fall through */
	case IB_QPT_RC:
	case IB_QPT_UC:
	case IB_QPT_RAW_PACKET:
		qp = kzalloc(sizeof *qp, gfp);
		if (!qp)
			return ERR_PTR(-ENOMEM);
		qp->pri.vid = 0xFFFF;
		qp->alt.vid = 0xFFFF;
		/* fall through */
	case IB_QPT_UD:
	{
		err = create_qp_common(to_mdev(pd->device), pd, init_attr,
				       udata, 0, &qp, gfp);
		if (err)
			return ERR_PTR(err);

		qp->ibqp.qp_num = qp->mqp.qpn;
		qp->xrcdn = xrcdn;

		break;
	}
	case IB_QPT_SMI:
	case IB_QPT_GSI:
	{
		/* Userspace is not allowed to create special QPs: */
		if (udata)
			return ERR_PTR(-EINVAL);

		err = create_qp_common(to_mdev(pd->device), pd, init_attr, udata,
				       get_sqp_num(to_mdev(pd->device), init_attr),
				       &qp, gfp);
		if (err)
			return ERR_PTR(err);

		qp->port	= init_attr->port_num;
		qp->ibqp.qp_num = init_attr->qp_type == IB_QPT_SMI ? 0 : 1;

		break;
	}
	default:
		/* Don't support raw QPs */
		return ERR_PTR(-EINVAL);
	}

	return &qp->ibqp;
}

int mlx4_ib_destroy_qp(struct ib_qp *qp)
{
	struct mlx4_ib_dev *dev = to_mdev(qp->device);
	struct mlx4_ib_qp *mqp = to_mqp(qp);
	struct mlx4_ib_pd *pd;

	if (is_qp0(dev, mqp))
		mlx4_CLOSE_PORT(dev->dev, mqp->port);

	if (dev->qp1_proxy[mqp->port - 1] == mqp) {
		mutex_lock(&dev->qp1_proxy_lock[mqp->port - 1]);
		dev->qp1_proxy[mqp->port - 1] = NULL;
		mutex_unlock(&dev->qp1_proxy_lock[mqp->port - 1]);
	}

	pd = get_pd(mqp);
	destroy_qp_common(dev, mqp, !!pd->ibpd.uobject);

	if (is_sqp(dev, mqp))
		kfree(to_msqp(mqp));
	else
		kfree(mqp);

	return 0;
}

static int to_mlx4_st(struct mlx4_ib_dev *dev, enum mlx4_ib_qp_type type)
{
	switch (type) {
	case MLX4_IB_QPT_RC:		return MLX4_QP_ST_RC;
	case MLX4_IB_QPT_UC:		return MLX4_QP_ST_UC;
	case MLX4_IB_QPT_UD:		return MLX4_QP_ST_UD;
	case MLX4_IB_QPT_XRC_INI:
	case MLX4_IB_QPT_XRC_TGT:	return MLX4_QP_ST_XRC;
	case MLX4_IB_QPT_SMI:
	case MLX4_IB_QPT_GSI:
	case MLX4_IB_QPT_RAW_PACKET:	return MLX4_QP_ST_MLX;

	case MLX4_IB_QPT_PROXY_SMI_OWNER:
	case MLX4_IB_QPT_TUN_SMI_OWNER:	return (mlx4_is_mfunc(dev->dev) ?
						MLX4_QP_ST_MLX : -1);
	case MLX4_IB_QPT_PROXY_SMI:
	case MLX4_IB_QPT_TUN_SMI:
	case MLX4_IB_QPT_PROXY_GSI:
	case MLX4_IB_QPT_TUN_GSI:	return (mlx4_is_mfunc(dev->dev) ?
						MLX4_QP_ST_UD : -1);
	default:			return -1;
	}
}

static __be32 to_mlx4_access_flags(struct mlx4_ib_qp *qp, const struct ib_qp_attr *attr,
				   int attr_mask)
{
	u8 dest_rd_atomic;
	u32 access_flags;
	u32 hw_access_flags = 0;

	if (attr_mask & IB_QP_MAX_DEST_RD_ATOMIC)
		dest_rd_atomic = attr->max_dest_rd_atomic;
	else
		dest_rd_atomic = qp->resp_depth;

	if (attr_mask & IB_QP_ACCESS_FLAGS)
		access_flags = attr->qp_access_flags;
	else
		access_flags = qp->atomic_rd_en;

	if (!dest_rd_atomic)
		access_flags &= IB_ACCESS_REMOTE_WRITE;

	if (access_flags & IB_ACCESS_REMOTE_READ)
		hw_access_flags |= MLX4_QP_BIT_RRE;
	if (access_flags & IB_ACCESS_REMOTE_ATOMIC)
		hw_access_flags |= MLX4_QP_BIT_RAE;
	if (access_flags & IB_ACCESS_REMOTE_WRITE)
		hw_access_flags |= MLX4_QP_BIT_RWE;

	return cpu_to_be32(hw_access_flags);
}

static void store_sqp_attrs(struct mlx4_ib_sqp *sqp, const struct ib_qp_attr *attr,
			    int attr_mask)
{
	if (attr_mask & IB_QP_PKEY_INDEX)
		sqp->pkey_index = attr->pkey_index;
	if (attr_mask & IB_QP_QKEY)
		sqp->qkey = attr->qkey;
	if (attr_mask & IB_QP_SQ_PSN)
		sqp->send_psn = attr->sq_psn;
}

static void mlx4_set_sched(struct mlx4_qp_path *path, u8 port)
{
	path->sched_queue = (path->sched_queue & 0xbf) | ((port - 1) << 6);
}

static int _mlx4_set_path(struct mlx4_ib_dev *dev, const struct ib_ah_attr *ah,
			  u64 smac, u16 vlan_tag, struct mlx4_qp_path *path,
			  struct mlx4_roce_smac_vlan_info *smac_info, u8 port)
{
	int is_eth = rdma_port_get_link_layer(&dev->ib_dev, port) ==
		IB_LINK_LAYER_ETHERNET;
	int vidx;
	int smac_index;
	int err;


	path->grh_mylmc     = ah->src_path_bits & 0x7f;
	path->rlid	    = cpu_to_be16(ah->dlid);
	if (ah->static_rate) {
		path->static_rate = ah->static_rate + MLX4_STAT_RATE_OFFSET;
		while (path->static_rate > IB_RATE_2_5_GBPS + MLX4_STAT_RATE_OFFSET &&
		       !(1 << path->static_rate & dev->dev->caps.stat_rate_support))
			--path->static_rate;
	} else
		path->static_rate = 0;

	if (ah->ah_flags & IB_AH_GRH) {
		if (ah->grh.sgid_index >= dev->dev->caps.gid_table_len[port]) {
			pr_err("sgid_index (%u) too large. max is %d\n",
			       ah->grh.sgid_index, dev->dev->caps.gid_table_len[port] - 1);
			return -1;
		}

		path->grh_mylmc |= 1 << 7;
		path->mgid_index = ah->grh.sgid_index;
		path->hop_limit  = ah->grh.hop_limit;
		path->tclass_flowlabel =
			cpu_to_be32((ah->grh.traffic_class << 20) |
				    (ah->grh.flow_label));
		memcpy(path->rgid, ah->grh.dgid.raw, 16);
	}

	if (is_eth) {
		if (!(ah->ah_flags & IB_AH_GRH))
			return -1;

		path->sched_queue = MLX4_IB_DEFAULT_SCHED_QUEUE |
			((port - 1) << 6) | ((ah->sl & 7) << 3);

		path->feup |= MLX4_FEUP_FORCE_ETH_UP;
		if (vlan_tag < 0x1000) {
			if (smac_info->vid < 0x1000) {
				/* both valid vlan ids */
				if (smac_info->vid != vlan_tag) {
					/* different VIDs.  unreg old and reg new */
					err = mlx4_register_vlan(dev->dev, port, vlan_tag, &vidx);
					if (err)
						return err;
					smac_info->candidate_vid = vlan_tag;
					smac_info->candidate_vlan_index = vidx;
					smac_info->candidate_vlan_port = port;
					smac_info->update_vid = 1;
					path->vlan_index = vidx;
				} else {
					path->vlan_index = smac_info->vlan_index;
				}
			} else {
				/* no current vlan tag in qp */
				err = mlx4_register_vlan(dev->dev, port, vlan_tag, &vidx);
				if (err)
					return err;
				smac_info->candidate_vid = vlan_tag;
				smac_info->candidate_vlan_index = vidx;
				smac_info->candidate_vlan_port = port;
				smac_info->update_vid = 1;
				path->vlan_index = vidx;
			}
			path->feup |= MLX4_FVL_FORCE_ETH_VLAN;
			path->fl = 1 << 6;
		} else {
			/* have current vlan tag. unregister it at modify-qp success */
			if (smac_info->vid < 0x1000) {
				smac_info->candidate_vid = 0xFFFF;
				smac_info->update_vid = 1;
			}
		}

		/* get smac_index for RoCE use.
		 * If no smac was yet assigned, register one.
		 * If one was already assigned, but the new mac differs,
		 * unregister the old one and register the new one.
		*/
		if ((!smac_info->smac && !smac_info->smac_port) ||
		    smac_info->smac != smac) {
			/* register candidate now, unreg if needed, after success */
			smac_index = mlx4_register_mac(dev->dev, port, smac);
			if (smac_index >= 0) {
				smac_info->candidate_smac_index = smac_index;
				smac_info->candidate_smac = smac;
				smac_info->candidate_smac_port = port;
			} else {
				return -EINVAL;
			}
		} else {
			smac_index = smac_info->smac_index;
		}

		memcpy(path->dmac, ah->dmac, 6);
		path->ackto = MLX4_IB_LINK_TYPE_ETH;
		/* put MAC table smac index for IBoE */
		path->grh_mylmc = (u8) (smac_index) | 0x80;
	} else {
		path->sched_queue = MLX4_IB_DEFAULT_SCHED_QUEUE |
			((port - 1) << 6) | ((ah->sl & 0xf) << 2);
	}

	return 0;
}

static int mlx4_set_path(struct mlx4_ib_dev *dev, const struct ib_qp_attr *qp,
			 enum ib_qp_attr_mask qp_attr_mask,
			 struct mlx4_ib_qp *mqp,
			 struct mlx4_qp_path *path, u8 port)
{
	return _mlx4_set_path(dev, &qp->ah_attr,
			      mlx4_mac_to_u64((u8 *)qp->smac),
			      (qp_attr_mask & IB_QP_VID) ? qp->vlan_id : 0xffff,
			      path, &mqp->pri, port);
}

static int mlx4_set_alt_path(struct mlx4_ib_dev *dev,
			     const struct ib_qp_attr *qp,
			     enum ib_qp_attr_mask qp_attr_mask,
			     struct mlx4_ib_qp *mqp,
			     struct mlx4_qp_path *path, u8 port)
{
	return _mlx4_set_path(dev, &qp->alt_ah_attr,
			      mlx4_mac_to_u64((u8 *)qp->alt_smac),
			      (qp_attr_mask & IB_QP_ALT_VID) ?
			      qp->alt_vlan_id : 0xffff,
			      path, &mqp->alt, port);
}

static void update_mcg_macs(struct mlx4_ib_dev *dev, struct mlx4_ib_qp *qp)
{
	struct mlx4_ib_gid_entry *ge, *tmp;

	list_for_each_entry_safe(ge, tmp, &qp->gid_list, list) {
		if (!ge->added && mlx4_ib_add_mc(dev, qp, &ge->gid)) {
			ge->added = 1;
			ge->port = qp->port;
		}
	}
}

static int handle_eth_ud_smac_index(struct mlx4_ib_dev *dev, struct mlx4_ib_qp *qp, u8 *smac,
				    struct mlx4_qp_context *context)
{
	u64 u64_mac;
	int smac_index;

	u64_mac = atomic64_read(&dev->iboe.mac[qp->port - 1]);

	context->pri_path.sched_queue = MLX4_IB_DEFAULT_SCHED_QUEUE | ((qp->port - 1) << 6);
	if (!qp->pri.smac && !qp->pri.smac_port) {
		smac_index = mlx4_register_mac(dev->dev, qp->port, u64_mac);
		if (smac_index >= 0) {
			qp->pri.candidate_smac_index = smac_index;
			qp->pri.candidate_smac = u64_mac;
			qp->pri.candidate_smac_port = qp->port;
			context->pri_path.grh_mylmc = 0x80 | (u8) smac_index;
		} else {
			return -ENOENT;
		}
	}
	return 0;
}

static int __mlx4_ib_modify_qp(struct ib_qp *ibqp,
			       const struct ib_qp_attr *attr, int attr_mask,
			       enum ib_qp_state cur_state, enum ib_qp_state new_state)
{
	struct mlx4_ib_dev *dev = to_mdev(ibqp->device);
	struct mlx4_ib_qp *qp = to_mqp(ibqp);
	struct mlx4_ib_pd *pd;
	struct mlx4_ib_cq *send_cq, *recv_cq;
	struct mlx4_qp_context *context;
	enum mlx4_qp_optpar optpar = 0;
	int sqd_event;
	int steer_qp = 0;
	int err = -EINVAL;

	/* APM is not supported under RoCE */
	if (attr_mask & IB_QP_ALT_PATH &&
	    rdma_port_get_link_layer(&dev->ib_dev, qp->port) ==
	    IB_LINK_LAYER_ETHERNET)
		return -ENOTSUPP;

	context = kzalloc(sizeof *context, GFP_KERNEL);
	if (!context)
		return -ENOMEM;

	context->flags = cpu_to_be32((to_mlx4_state(new_state) << 28) |
				     (to_mlx4_st(dev, qp->mlx4_ib_qp_type) << 16));

	if (!(attr_mask & IB_QP_PATH_MIG_STATE))
		context->flags |= cpu_to_be32(MLX4_QP_PM_MIGRATED << 11);
	else {
		optpar |= MLX4_QP_OPTPAR_PM_STATE;
		switch (attr->path_mig_state) {
		case IB_MIG_MIGRATED:
			context->flags |= cpu_to_be32(MLX4_QP_PM_MIGRATED << 11);
			break;
		case IB_MIG_REARM:
			context->flags |= cpu_to_be32(MLX4_QP_PM_REARM << 11);
			break;
		case IB_MIG_ARMED:
			context->flags |= cpu_to_be32(MLX4_QP_PM_ARMED << 11);
			break;
		}
	}

	if (ibqp->qp_type == IB_QPT_GSI || ibqp->qp_type == IB_QPT_SMI)
		context->mtu_msgmax = (IB_MTU_4096 << 5) | 11;
	else if (ibqp->qp_type == IB_QPT_RAW_PACKET)
		context->mtu_msgmax = (MLX4_RAW_QP_MTU << 5) | MLX4_RAW_QP_MSGMAX;
	else if (ibqp->qp_type == IB_QPT_UD) {
		if (qp->flags & MLX4_IB_QP_LSO)
			context->mtu_msgmax = (IB_MTU_4096 << 5) |
					      ilog2(dev->dev->caps.max_gso_sz);
		else
			context->mtu_msgmax = (IB_MTU_4096 << 5) | 12;
	} else if (attr_mask & IB_QP_PATH_MTU) {
		if (attr->path_mtu < IB_MTU_256 || attr->path_mtu > IB_MTU_4096) {
			pr_err("path MTU (%u) is invalid\n",
			       attr->path_mtu);
			goto out;
		}
		context->mtu_msgmax = (attr->path_mtu << 5) |
			ilog2(dev->dev->caps.max_msg_sz);
	}

	if (qp->rq.wqe_cnt)
		context->rq_size_stride = ilog2(qp->rq.wqe_cnt) << 3;
	context->rq_size_stride |= qp->rq.wqe_shift - 4;

	if (qp->sq.wqe_cnt)
		context->sq_size_stride = ilog2(qp->sq.wqe_cnt) << 3;
	context->sq_size_stride |= qp->sq.wqe_shift - 4;

	if (cur_state == IB_QPS_RESET && new_state == IB_QPS_INIT) {
		context->sq_size_stride |= !!qp->sq_no_prefetch << 7;
		context->xrcd = cpu_to_be32((u32) qp->xrcdn);
		if (ibqp->qp_type == IB_QPT_RAW_PACKET)
			context->param3 |= cpu_to_be32(1 << 30);
	}

	if (qp->ibqp.uobject)
		context->usr_page = cpu_to_be32(to_mucontext(ibqp->uobject->context)->uar.index);
	else
		context->usr_page = cpu_to_be32(dev->priv_uar.index);

	if (attr_mask & IB_QP_DEST_QPN)
		context->remote_qpn = cpu_to_be32(attr->dest_qp_num);

	if (attr_mask & IB_QP_PORT) {
		if (cur_state == IB_QPS_SQD && new_state == IB_QPS_SQD &&
		    !(attr_mask & IB_QP_AV)) {
			mlx4_set_sched(&context->pri_path, attr->port_num);
			optpar |= MLX4_QP_OPTPAR_SCHED_QUEUE;
		}
	}

	if (cur_state == IB_QPS_INIT && new_state == IB_QPS_RTR) {
		if (dev->counters[qp->port - 1] != -1) {
			context->pri_path.counter_index =
						dev->counters[qp->port - 1];
			optpar |= MLX4_QP_OPTPAR_COUNTER_INDEX;
		} else
			context->pri_path.counter_index = 0xff;

		if (qp->flags & MLX4_IB_QP_NETIF) {
			mlx4_ib_steer_qp_reg(dev, qp, 1);
			steer_qp = 1;
		}
	}

	if (attr_mask & IB_QP_PKEY_INDEX) {
		if (qp->mlx4_ib_qp_type & MLX4_IB_QPT_ANY_SRIOV)
			context->pri_path.disable_pkey_check = 0x40;
		context->pri_path.pkey_index = attr->pkey_index;
		optpar |= MLX4_QP_OPTPAR_PKEY_INDEX;
	}

	if (attr_mask & IB_QP_AV) {
		if (mlx4_set_path(dev, attr, attr_mask, qp, &context->pri_path,
				  attr_mask & IB_QP_PORT ?
				  attr->port_num : qp->port))
			goto out;

		optpar |= (MLX4_QP_OPTPAR_PRIMARY_ADDR_PATH |
			   MLX4_QP_OPTPAR_SCHED_QUEUE);
	}

	if (attr_mask & IB_QP_TIMEOUT) {
		context->pri_path.ackto |= attr->timeout << 3;
		optpar |= MLX4_QP_OPTPAR_ACK_TIMEOUT;
	}

	if (attr_mask & IB_QP_ALT_PATH) {
		if (attr->alt_port_num == 0 ||
		    attr->alt_port_num > dev->dev->caps.num_ports)
			goto out;

		if (attr->alt_pkey_index >=
		    dev->dev->caps.pkey_table_len[attr->alt_port_num])
			goto out;

		if (mlx4_set_alt_path(dev, attr, attr_mask, qp,
				      &context->alt_path,
				      attr->alt_port_num))
			goto out;

		context->alt_path.pkey_index = attr->alt_pkey_index;
		context->alt_path.ackto = attr->alt_timeout << 3;
		optpar |= MLX4_QP_OPTPAR_ALT_ADDR_PATH;
	}

	pd = get_pd(qp);
	get_cqs(qp, &send_cq, &recv_cq);
	context->pd       = cpu_to_be32(pd->pdn);
	context->cqn_send = cpu_to_be32(send_cq->mcq.cqn);
	context->cqn_recv = cpu_to_be32(recv_cq->mcq.cqn);
	context->params1  = cpu_to_be32(MLX4_IB_ACK_REQ_FREQ << 28);

	/* Set "fast registration enabled" for all kernel QPs */
	if (!qp->ibqp.uobject)
		context->params1 |= cpu_to_be32(1 << 11);

	if (attr_mask & IB_QP_RNR_RETRY) {
		context->params1 |= cpu_to_be32(attr->rnr_retry << 13);
		optpar |= MLX4_QP_OPTPAR_RNR_RETRY;
	}

	if (attr_mask & IB_QP_RETRY_CNT) {
		context->params1 |= cpu_to_be32(attr->retry_cnt << 16);
		optpar |= MLX4_QP_OPTPAR_RETRY_COUNT;
	}

	if (attr_mask & IB_QP_MAX_QP_RD_ATOMIC) {
		if (attr->max_rd_atomic)
			context->params1 |=
				cpu_to_be32(fls(attr->max_rd_atomic - 1) << 21);
		optpar |= MLX4_QP_OPTPAR_SRA_MAX;
	}

	if (attr_mask & IB_QP_SQ_PSN)
		context->next_send_psn = cpu_to_be32(attr->sq_psn);

	if (attr_mask & IB_QP_MAX_DEST_RD_ATOMIC) {
		if (attr->max_dest_rd_atomic)
			context->params2 |=
				cpu_to_be32(fls(attr->max_dest_rd_atomic - 1) << 21);
		optpar |= MLX4_QP_OPTPAR_RRA_MAX;
	}

	if (attr_mask & (IB_QP_ACCESS_FLAGS | IB_QP_MAX_DEST_RD_ATOMIC)) {
		context->params2 |= to_mlx4_access_flags(qp, attr, attr_mask);
		optpar |= MLX4_QP_OPTPAR_RWE | MLX4_QP_OPTPAR_RRE | MLX4_QP_OPTPAR_RAE;
	}

	if (ibqp->srq)
		context->params2 |= cpu_to_be32(MLX4_QP_BIT_RIC);

	if (attr_mask & IB_QP_MIN_RNR_TIMER) {
		context->rnr_nextrecvpsn |= cpu_to_be32(attr->min_rnr_timer << 24);
		optpar |= MLX4_QP_OPTPAR_RNR_TIMEOUT;
	}
	if (attr_mask & IB_QP_RQ_PSN)
		context->rnr_nextrecvpsn |= cpu_to_be32(attr->rq_psn);

	/* proxy and tunnel qp qkeys will be changed in modify-qp wrappers */
	if (attr_mask & IB_QP_QKEY) {
		if (qp->mlx4_ib_qp_type &
		    (MLX4_IB_QPT_PROXY_SMI_OWNER | MLX4_IB_QPT_TUN_SMI_OWNER))
			context->qkey = cpu_to_be32(IB_QP_SET_QKEY);
		else {
			if (mlx4_is_mfunc(dev->dev) &&
			    !(qp->mlx4_ib_qp_type & MLX4_IB_QPT_ANY_SRIOV) &&
			    (attr->qkey & MLX4_RESERVED_QKEY_MASK) ==
			    MLX4_RESERVED_QKEY_BASE) {
				pr_err("Cannot use reserved QKEY"
				       " 0x%x (range 0xffff0000..0xffffffff"
				       " is reserved)\n", attr->qkey);
				err = -EINVAL;
				goto out;
			}
			context->qkey = cpu_to_be32(attr->qkey);
		}
		optpar |= MLX4_QP_OPTPAR_Q_KEY;
	}

	if (ibqp->srq)
		context->srqn = cpu_to_be32(1 << 24 | to_msrq(ibqp->srq)->msrq.srqn);

	if (qp->rq.wqe_cnt && cur_state == IB_QPS_RESET && new_state == IB_QPS_INIT)
		context->db_rec_addr = cpu_to_be64(qp->db.dma);

	if (cur_state == IB_QPS_INIT &&
	    new_state == IB_QPS_RTR  &&
	    (ibqp->qp_type == IB_QPT_GSI || ibqp->qp_type == IB_QPT_SMI ||
	     ibqp->qp_type == IB_QPT_UD ||
	     ibqp->qp_type == IB_QPT_RAW_PACKET)) {
		context->pri_path.sched_queue = (qp->port - 1) << 6;
		if (qp->mlx4_ib_qp_type == MLX4_IB_QPT_SMI ||
		    qp->mlx4_ib_qp_type &
		    (MLX4_IB_QPT_PROXY_SMI_OWNER | MLX4_IB_QPT_TUN_SMI_OWNER)) {
			context->pri_path.sched_queue |= MLX4_IB_DEFAULT_QP0_SCHED_QUEUE;
			if (qp->mlx4_ib_qp_type != MLX4_IB_QPT_SMI)
				context->pri_path.fl = 0x80;
		} else {
			if (qp->mlx4_ib_qp_type & MLX4_IB_QPT_ANY_SRIOV)
				context->pri_path.fl = 0x80;
			context->pri_path.sched_queue |= MLX4_IB_DEFAULT_SCHED_QUEUE;
		}
		if (rdma_port_get_link_layer(&dev->ib_dev, qp->port) ==
		    IB_LINK_LAYER_ETHERNET) {
			if (qp->mlx4_ib_qp_type == MLX4_IB_QPT_TUN_GSI ||
			    qp->mlx4_ib_qp_type == MLX4_IB_QPT_GSI)
				context->pri_path.feup = 1 << 7; /* don't fsm */
			/* handle smac_index */
			if (qp->mlx4_ib_qp_type == MLX4_IB_QPT_UD ||
			    qp->mlx4_ib_qp_type == MLX4_IB_QPT_PROXY_GSI ||
			    qp->mlx4_ib_qp_type == MLX4_IB_QPT_TUN_GSI) {
				err = handle_eth_ud_smac_index(dev, qp, (u8 *)attr->smac, context);
				if (err)
					return -EINVAL;
				if (qp->mlx4_ib_qp_type == MLX4_IB_QPT_PROXY_GSI)
					dev->qp1_proxy[qp->port - 1] = qp;
			}
		}
	}

	if (qp->ibqp.qp_type == IB_QPT_RAW_PACKET) {
		context->pri_path.ackto = (context->pri_path.ackto & 0xf8) |
					MLX4_IB_LINK_TYPE_ETH;
		if (dev->dev->caps.tunnel_offload_mode ==  MLX4_TUNNEL_OFFLOAD_MODE_VXLAN) {
			/* set QP to receive both tunneled & non-tunneled packets */
<<<<<<< HEAD
			if (!(context->flags & (1 << MLX4_RSS_QPC_FLAG_OFFSET)))
=======
			if (!(context->flags & cpu_to_be32(1 << MLX4_RSS_QPC_FLAG_OFFSET)))
>>>>>>> 09b5269a
				context->srqn = cpu_to_be32(7 << 28);
		}
	}

	if (ibqp->qp_type == IB_QPT_UD && (new_state == IB_QPS_RTR)) {
		int is_eth = rdma_port_get_link_layer(
				&dev->ib_dev, qp->port) ==
				IB_LINK_LAYER_ETHERNET;
		if (is_eth) {
			context->pri_path.ackto = MLX4_IB_LINK_TYPE_ETH;
			optpar |= MLX4_QP_OPTPAR_PRIMARY_ADDR_PATH;
		}
	}


	if (cur_state == IB_QPS_RTS && new_state == IB_QPS_SQD	&&
	    attr_mask & IB_QP_EN_SQD_ASYNC_NOTIFY && attr->en_sqd_async_notify)
		sqd_event = 1;
	else
		sqd_event = 0;

	if (!ibqp->uobject && cur_state == IB_QPS_RESET && new_state == IB_QPS_INIT)
		context->rlkey |= (1 << 4);

	/*
	 * Before passing a kernel QP to the HW, make sure that the
	 * ownership bits of the send queue are set and the SQ
	 * headroom is stamped so that the hardware doesn't start
	 * processing stale work requests.
	 */
	if (!ibqp->uobject && cur_state == IB_QPS_RESET && new_state == IB_QPS_INIT) {
		struct mlx4_wqe_ctrl_seg *ctrl;
		int i;

		for (i = 0; i < qp->sq.wqe_cnt; ++i) {
			ctrl = get_send_wqe(qp, i);
			ctrl->owner_opcode = cpu_to_be32(1 << 31);
			if (qp->sq_max_wqes_per_wr == 1)
				ctrl->fence_size = 1 << (qp->sq.wqe_shift - 4);

			stamp_send_wqe(qp, i, 1 << qp->sq.wqe_shift);
		}
	}

	err = mlx4_qp_modify(dev->dev, &qp->mtt, to_mlx4_state(cur_state),
			     to_mlx4_state(new_state), context, optpar,
			     sqd_event, &qp->mqp);
	if (err)
		goto out;

	qp->state = new_state;

	if (attr_mask & IB_QP_ACCESS_FLAGS)
		qp->atomic_rd_en = attr->qp_access_flags;
	if (attr_mask & IB_QP_MAX_DEST_RD_ATOMIC)
		qp->resp_depth = attr->max_dest_rd_atomic;
	if (attr_mask & IB_QP_PORT) {
		qp->port = attr->port_num;
		update_mcg_macs(dev, qp);
	}
	if (attr_mask & IB_QP_ALT_PATH)
		qp->alt_port = attr->alt_port_num;

	if (is_sqp(dev, qp))
		store_sqp_attrs(to_msqp(qp), attr, attr_mask);

	/*
	 * If we moved QP0 to RTR, bring the IB link up; if we moved
	 * QP0 to RESET or ERROR, bring the link back down.
	 */
	if (is_qp0(dev, qp)) {
		if (cur_state != IB_QPS_RTR && new_state == IB_QPS_RTR)
			if (mlx4_INIT_PORT(dev->dev, qp->port))
				pr_warn("INIT_PORT failed for port %d\n",
				       qp->port);

		if (cur_state != IB_QPS_RESET && cur_state != IB_QPS_ERR &&
		    (new_state == IB_QPS_RESET || new_state == IB_QPS_ERR))
			mlx4_CLOSE_PORT(dev->dev, qp->port);
	}

	/*
	 * If we moved a kernel QP to RESET, clean up all old CQ
	 * entries and reinitialize the QP.
	 */
	if (new_state == IB_QPS_RESET) {
		if (!ibqp->uobject) {
			mlx4_ib_cq_clean(recv_cq, qp->mqp.qpn,
					 ibqp->srq ? to_msrq(ibqp->srq) : NULL);
			if (send_cq != recv_cq)
				mlx4_ib_cq_clean(send_cq, qp->mqp.qpn, NULL);

			qp->rq.head = 0;
			qp->rq.tail = 0;
			qp->sq.head = 0;
			qp->sq.tail = 0;
			qp->sq_next_wqe = 0;
			if (qp->rq.wqe_cnt)
				*qp->db.db  = 0;

			if (qp->flags & MLX4_IB_QP_NETIF)
				mlx4_ib_steer_qp_reg(dev, qp, 0);
		}
		if (qp->pri.smac || (!qp->pri.smac && qp->pri.smac_port)) {
			mlx4_unregister_mac(dev->dev, qp->pri.smac_port, qp->pri.smac);
			qp->pri.smac = 0;
			qp->pri.smac_port = 0;
		}
		if (qp->alt.smac) {
			mlx4_unregister_mac(dev->dev, qp->alt.smac_port, qp->alt.smac);
			qp->alt.smac = 0;
		}
		if (qp->pri.vid < 0x1000) {
			mlx4_unregister_vlan(dev->dev, qp->pri.vlan_port, qp->pri.vid);
			qp->pri.vid = 0xFFFF;
			qp->pri.candidate_vid = 0xFFFF;
			qp->pri.update_vid = 0;
		}

		if (qp->alt.vid < 0x1000) {
			mlx4_unregister_vlan(dev->dev, qp->alt.vlan_port, qp->alt.vid);
			qp->alt.vid = 0xFFFF;
			qp->alt.candidate_vid = 0xFFFF;
			qp->alt.update_vid = 0;
		}
	}
out:
	if (err && steer_qp)
		mlx4_ib_steer_qp_reg(dev, qp, 0);
	kfree(context);
	if (qp->pri.candidate_smac ||
	    (!qp->pri.candidate_smac && qp->pri.candidate_smac_port)) {
		if (err) {
			mlx4_unregister_mac(dev->dev, qp->pri.candidate_smac_port, qp->pri.candidate_smac);
		} else {
			if (qp->pri.smac || (!qp->pri.smac && qp->pri.smac_port))
				mlx4_unregister_mac(dev->dev, qp->pri.smac_port, qp->pri.smac);
			qp->pri.smac = qp->pri.candidate_smac;
			qp->pri.smac_index = qp->pri.candidate_smac_index;
			qp->pri.smac_port = qp->pri.candidate_smac_port;
		}
		qp->pri.candidate_smac = 0;
		qp->pri.candidate_smac_index = 0;
		qp->pri.candidate_smac_port = 0;
	}
	if (qp->alt.candidate_smac) {
		if (err) {
			mlx4_unregister_mac(dev->dev, qp->alt.candidate_smac_port, qp->alt.candidate_smac);
		} else {
			if (qp->alt.smac)
				mlx4_unregister_mac(dev->dev, qp->alt.smac_port, qp->alt.smac);
			qp->alt.smac = qp->alt.candidate_smac;
			qp->alt.smac_index = qp->alt.candidate_smac_index;
			qp->alt.smac_port = qp->alt.candidate_smac_port;
		}
		qp->alt.candidate_smac = 0;
		qp->alt.candidate_smac_index = 0;
		qp->alt.candidate_smac_port = 0;
	}

	if (qp->pri.update_vid) {
		if (err) {
			if (qp->pri.candidate_vid < 0x1000)
				mlx4_unregister_vlan(dev->dev, qp->pri.candidate_vlan_port,
						     qp->pri.candidate_vid);
		} else {
			if (qp->pri.vid < 0x1000)
				mlx4_unregister_vlan(dev->dev, qp->pri.vlan_port,
						     qp->pri.vid);
			qp->pri.vid = qp->pri.candidate_vid;
			qp->pri.vlan_port = qp->pri.candidate_vlan_port;
			qp->pri.vlan_index =  qp->pri.candidate_vlan_index;
		}
		qp->pri.candidate_vid = 0xFFFF;
		qp->pri.update_vid = 0;
	}

	if (qp->alt.update_vid) {
		if (err) {
			if (qp->alt.candidate_vid < 0x1000)
				mlx4_unregister_vlan(dev->dev, qp->alt.candidate_vlan_port,
						     qp->alt.candidate_vid);
		} else {
			if (qp->alt.vid < 0x1000)
				mlx4_unregister_vlan(dev->dev, qp->alt.vlan_port,
						     qp->alt.vid);
			qp->alt.vid = qp->alt.candidate_vid;
			qp->alt.vlan_port = qp->alt.candidate_vlan_port;
			qp->alt.vlan_index =  qp->alt.candidate_vlan_index;
		}
		qp->alt.candidate_vid = 0xFFFF;
		qp->alt.update_vid = 0;
	}

	return err;
}

int mlx4_ib_modify_qp(struct ib_qp *ibqp, struct ib_qp_attr *attr,
		      int attr_mask, struct ib_udata *udata)
{
	struct mlx4_ib_dev *dev = to_mdev(ibqp->device);
	struct mlx4_ib_qp *qp = to_mqp(ibqp);
	enum ib_qp_state cur_state, new_state;
	int err = -EINVAL;
	int ll;
	mutex_lock(&qp->mutex);

	cur_state = attr_mask & IB_QP_CUR_STATE ? attr->cur_qp_state : qp->state;
	new_state = attr_mask & IB_QP_STATE ? attr->qp_state : cur_state;

	if (cur_state == new_state && cur_state == IB_QPS_RESET) {
		ll = IB_LINK_LAYER_UNSPECIFIED;
	} else {
		int port = attr_mask & IB_QP_PORT ? attr->port_num : qp->port;
		ll = rdma_port_get_link_layer(&dev->ib_dev, port);
	}

	if (!ib_modify_qp_is_ok(cur_state, new_state, ibqp->qp_type,
				attr_mask, ll)) {
		pr_debug("qpn 0x%x: invalid attribute mask specified "
			 "for transition %d to %d. qp_type %d,"
			 " attr_mask 0x%x\n",
			 ibqp->qp_num, cur_state, new_state,
			 ibqp->qp_type, attr_mask);
		goto out;
	}

	if ((attr_mask & IB_QP_PORT) &&
	    (attr->port_num == 0 || attr->port_num > dev->num_ports)) {
		pr_debug("qpn 0x%x: invalid port number (%d) specified "
			 "for transition %d to %d. qp_type %d\n",
			 ibqp->qp_num, attr->port_num, cur_state,
			 new_state, ibqp->qp_type);
		goto out;
	}

	if ((attr_mask & IB_QP_PORT) && (ibqp->qp_type == IB_QPT_RAW_PACKET) &&
	    (rdma_port_get_link_layer(&dev->ib_dev, attr->port_num) !=
	     IB_LINK_LAYER_ETHERNET))
		goto out;

	if (attr_mask & IB_QP_PKEY_INDEX) {
		int p = attr_mask & IB_QP_PORT ? attr->port_num : qp->port;
		if (attr->pkey_index >= dev->dev->caps.pkey_table_len[p]) {
			pr_debug("qpn 0x%x: invalid pkey index (%d) specified "
				 "for transition %d to %d. qp_type %d\n",
				 ibqp->qp_num, attr->pkey_index, cur_state,
				 new_state, ibqp->qp_type);
			goto out;
		}
	}

	if (attr_mask & IB_QP_MAX_QP_RD_ATOMIC &&
	    attr->max_rd_atomic > dev->dev->caps.max_qp_init_rdma) {
		pr_debug("qpn 0x%x: max_rd_atomic (%d) too large. "
			 "Transition %d to %d. qp_type %d\n",
			 ibqp->qp_num, attr->max_rd_atomic, cur_state,
			 new_state, ibqp->qp_type);
		goto out;
	}

	if (attr_mask & IB_QP_MAX_DEST_RD_ATOMIC &&
	    attr->max_dest_rd_atomic > dev->dev->caps.max_qp_dest_rdma) {
		pr_debug("qpn 0x%x: max_dest_rd_atomic (%d) too large. "
			 "Transition %d to %d. qp_type %d\n",
			 ibqp->qp_num, attr->max_dest_rd_atomic, cur_state,
			 new_state, ibqp->qp_type);
		goto out;
	}

	if (cur_state == new_state && cur_state == IB_QPS_RESET) {
		err = 0;
		goto out;
	}

	err = __mlx4_ib_modify_qp(ibqp, attr, attr_mask, cur_state, new_state);

out:
	mutex_unlock(&qp->mutex);
	return err;
}

static int vf_get_qp0_qkey(struct mlx4_dev *dev, int qpn, u32 *qkey)
{
	int i;
	for (i = 0; i < dev->caps.num_ports; i++) {
		if (qpn == dev->caps.qp0_proxy[i] ||
		    qpn == dev->caps.qp0_tunnel[i]) {
			*qkey = dev->caps.qp0_qkey[i];
			return 0;
		}
	}
	return -EINVAL;
}

static int build_sriov_qp0_header(struct mlx4_ib_sqp *sqp,
				  struct ib_send_wr *wr,
				  void *wqe, unsigned *mlx_seg_len)
{
	struct mlx4_ib_dev *mdev = to_mdev(sqp->qp.ibqp.device);
	struct ib_device *ib_dev = &mdev->ib_dev;
	struct mlx4_wqe_mlx_seg *mlx = wqe;
	struct mlx4_wqe_inline_seg *inl = wqe + sizeof *mlx;
	struct mlx4_ib_ah *ah = to_mah(wr->wr.ud.ah);
	u16 pkey;
	u32 qkey;
	int send_size;
	int header_size;
	int spc;
	int i;

	if (wr->opcode != IB_WR_SEND)
		return -EINVAL;

	send_size = 0;

	for (i = 0; i < wr->num_sge; ++i)
		send_size += wr->sg_list[i].length;

	/* for proxy-qp0 sends, need to add in size of tunnel header */
	/* for tunnel-qp0 sends, tunnel header is already in s/g list */
	if (sqp->qp.mlx4_ib_qp_type == MLX4_IB_QPT_PROXY_SMI_OWNER)
		send_size += sizeof (struct mlx4_ib_tunnel_header);

	ib_ud_header_init(send_size, 1, 0, 0, 0, 0, &sqp->ud_header);

	if (sqp->qp.mlx4_ib_qp_type == MLX4_IB_QPT_PROXY_SMI_OWNER) {
		sqp->ud_header.lrh.service_level =
			be32_to_cpu(ah->av.ib.sl_tclass_flowlabel) >> 28;
		sqp->ud_header.lrh.destination_lid =
			cpu_to_be16(ah->av.ib.g_slid & 0x7f);
		sqp->ud_header.lrh.source_lid =
			cpu_to_be16(ah->av.ib.g_slid & 0x7f);
	}

	mlx->flags &= cpu_to_be32(MLX4_WQE_CTRL_CQ_UPDATE);

	/* force loopback */
	mlx->flags |= cpu_to_be32(MLX4_WQE_MLX_VL15 | 0x1 | MLX4_WQE_MLX_SLR);
	mlx->rlid = sqp->ud_header.lrh.destination_lid;

	sqp->ud_header.lrh.virtual_lane    = 0;
	sqp->ud_header.bth.solicited_event = !!(wr->send_flags & IB_SEND_SOLICITED);
	ib_get_cached_pkey(ib_dev, sqp->qp.port, 0, &pkey);
	sqp->ud_header.bth.pkey = cpu_to_be16(pkey);
	if (sqp->qp.mlx4_ib_qp_type == MLX4_IB_QPT_TUN_SMI_OWNER)
		sqp->ud_header.bth.destination_qpn = cpu_to_be32(wr->wr.ud.remote_qpn);
	else
		sqp->ud_header.bth.destination_qpn =
			cpu_to_be32(mdev->dev->caps.qp0_tunnel[sqp->qp.port - 1]);

	sqp->ud_header.bth.psn = cpu_to_be32((sqp->send_psn++) & ((1 << 24) - 1));
	if (mlx4_is_master(mdev->dev)) {
		if (mlx4_get_parav_qkey(mdev->dev, sqp->qp.mqp.qpn, &qkey))
			return -EINVAL;
	} else {
		if (vf_get_qp0_qkey(mdev->dev, sqp->qp.mqp.qpn, &qkey))
			return -EINVAL;
	}
	sqp->ud_header.deth.qkey = cpu_to_be32(qkey);
	sqp->ud_header.deth.source_qpn = cpu_to_be32(sqp->qp.mqp.qpn);

	sqp->ud_header.bth.opcode        = IB_OPCODE_UD_SEND_ONLY;
	sqp->ud_header.immediate_present = 0;

	header_size = ib_ud_header_pack(&sqp->ud_header, sqp->header_buf);

	/*
	 * Inline data segments may not cross a 64 byte boundary.  If
	 * our UD header is bigger than the space available up to the
	 * next 64 byte boundary in the WQE, use two inline data
	 * segments to hold the UD header.
	 */
	spc = MLX4_INLINE_ALIGN -
	      ((unsigned long) (inl + 1) & (MLX4_INLINE_ALIGN - 1));
	if (header_size <= spc) {
		inl->byte_count = cpu_to_be32(1 << 31 | header_size);
		memcpy(inl + 1, sqp->header_buf, header_size);
		i = 1;
	} else {
		inl->byte_count = cpu_to_be32(1 << 31 | spc);
		memcpy(inl + 1, sqp->header_buf, spc);

		inl = (void *) (inl + 1) + spc;
		memcpy(inl + 1, sqp->header_buf + spc, header_size - spc);
		/*
		 * Need a barrier here to make sure all the data is
		 * visible before the byte_count field is set.
		 * Otherwise the HCA prefetcher could grab the 64-byte
		 * chunk with this inline segment and get a valid (!=
		 * 0xffffffff) byte count but stale data, and end up
		 * generating a packet with bad headers.
		 *
		 * The first inline segment's byte_count field doesn't
		 * need a barrier, because it comes after a
		 * control/MLX segment and therefore is at an offset
		 * of 16 mod 64.
		 */
		wmb();
		inl->byte_count = cpu_to_be32(1 << 31 | (header_size - spc));
		i = 2;
	}

	*mlx_seg_len =
	ALIGN(i * sizeof (struct mlx4_wqe_inline_seg) + header_size, 16);
	return 0;
}

static void mlx4_u64_to_smac(u8 *dst_mac, u64 src_mac)
{
	int i;

	for (i = ETH_ALEN; i; i--) {
		dst_mac[i - 1] = src_mac & 0xff;
		src_mac >>= 8;
	}
}

static int build_mlx_header(struct mlx4_ib_sqp *sqp, struct ib_send_wr *wr,
			    void *wqe, unsigned *mlx_seg_len)
{
	struct ib_device *ib_dev = sqp->qp.ibqp.device;
	struct mlx4_wqe_mlx_seg *mlx = wqe;
	struct mlx4_wqe_ctrl_seg *ctrl = wqe;
	struct mlx4_wqe_inline_seg *inl = wqe + sizeof *mlx;
	struct mlx4_ib_ah *ah = to_mah(wr->wr.ud.ah);
	union ib_gid sgid;
	u16 pkey;
	int send_size;
	int header_size;
	int spc;
	int i;
	int err = 0;
	u16 vlan = 0xffff;
	bool is_eth;
	bool is_vlan = false;
	bool is_grh;

	send_size = 0;
	for (i = 0; i < wr->num_sge; ++i)
		send_size += wr->sg_list[i].length;

	is_eth = rdma_port_get_link_layer(sqp->qp.ibqp.device, sqp->qp.port) == IB_LINK_LAYER_ETHERNET;
	is_grh = mlx4_ib_ah_grh_present(ah);
	if (is_eth) {
		if (mlx4_is_mfunc(to_mdev(ib_dev)->dev)) {
			/* When multi-function is enabled, the ib_core gid
			 * indexes don't necessarily match the hw ones, so
			 * we must use our own cache */
			err = mlx4_get_roce_gid_from_slave(to_mdev(ib_dev)->dev,
							   be32_to_cpu(ah->av.ib.port_pd) >> 24,
							   ah->av.ib.gid_index, &sgid.raw[0]);
			if (err)
				return err;
		} else  {
			err = ib_get_cached_gid(ib_dev,
						be32_to_cpu(ah->av.ib.port_pd) >> 24,
						ah->av.ib.gid_index, &sgid);
			if (err)
				return err;
		}

		if (ah->av.eth.vlan != cpu_to_be16(0xffff)) {
			vlan = be16_to_cpu(ah->av.eth.vlan) & 0x0fff;
			is_vlan = 1;
		}
	}
	ib_ud_header_init(send_size, !is_eth, is_eth, is_vlan, is_grh, 0, &sqp->ud_header);

	if (!is_eth) {
		sqp->ud_header.lrh.service_level =
			be32_to_cpu(ah->av.ib.sl_tclass_flowlabel) >> 28;
		sqp->ud_header.lrh.destination_lid = ah->av.ib.dlid;
		sqp->ud_header.lrh.source_lid = cpu_to_be16(ah->av.ib.g_slid & 0x7f);
	}

	if (is_grh) {
		sqp->ud_header.grh.traffic_class =
			(be32_to_cpu(ah->av.ib.sl_tclass_flowlabel) >> 20) & 0xff;
		sqp->ud_header.grh.flow_label    =
			ah->av.ib.sl_tclass_flowlabel & cpu_to_be32(0xfffff);
		sqp->ud_header.grh.hop_limit     = ah->av.ib.hop_limit;
		if (is_eth)
			memcpy(sqp->ud_header.grh.source_gid.raw, sgid.raw, 16);
		else {
		if (mlx4_is_mfunc(to_mdev(ib_dev)->dev)) {
			/* When multi-function is enabled, the ib_core gid
			 * indexes don't necessarily match the hw ones, so
			 * we must use our own cache */
			sqp->ud_header.grh.source_gid.global.subnet_prefix =
				to_mdev(ib_dev)->sriov.demux[sqp->qp.port - 1].
						       subnet_prefix;
			sqp->ud_header.grh.source_gid.global.interface_id =
				to_mdev(ib_dev)->sriov.demux[sqp->qp.port - 1].
					       guid_cache[ah->av.ib.gid_index];
		} else
			ib_get_cached_gid(ib_dev,
					  be32_to_cpu(ah->av.ib.port_pd) >> 24,
					  ah->av.ib.gid_index,
					  &sqp->ud_header.grh.source_gid);
		}
		memcpy(sqp->ud_header.grh.destination_gid.raw,
		       ah->av.ib.dgid, 16);
	}

	mlx->flags &= cpu_to_be32(MLX4_WQE_CTRL_CQ_UPDATE);

	if (!is_eth) {
		mlx->flags |= cpu_to_be32((!sqp->qp.ibqp.qp_num ? MLX4_WQE_MLX_VL15 : 0) |
					  (sqp->ud_header.lrh.destination_lid ==
					   IB_LID_PERMISSIVE ? MLX4_WQE_MLX_SLR : 0) |
					  (sqp->ud_header.lrh.service_level << 8));
		if (ah->av.ib.port_pd & cpu_to_be32(0x80000000))
			mlx->flags |= cpu_to_be32(0x1); /* force loopback */
		mlx->rlid = sqp->ud_header.lrh.destination_lid;
	}

	switch (wr->opcode) {
	case IB_WR_SEND:
		sqp->ud_header.bth.opcode	 = IB_OPCODE_UD_SEND_ONLY;
		sqp->ud_header.immediate_present = 0;
		break;
	case IB_WR_SEND_WITH_IMM:
		sqp->ud_header.bth.opcode	 = IB_OPCODE_UD_SEND_ONLY_WITH_IMMEDIATE;
		sqp->ud_header.immediate_present = 1;
		sqp->ud_header.immediate_data    = wr->ex.imm_data;
		break;
	default:
		return -EINVAL;
	}

	if (is_eth) {
		struct in6_addr in6;

		u16 pcp = (be32_to_cpu(ah->av.ib.sl_tclass_flowlabel) >> 29) << 13;

		mlx->sched_prio = cpu_to_be16(pcp);

		memcpy(sqp->ud_header.eth.dmac_h, ah->av.eth.mac, 6);
		/* FIXME: cache smac value? */
		memcpy(&ctrl->srcrb_flags16[0], ah->av.eth.mac, 2);
		memcpy(&ctrl->imm, ah->av.eth.mac + 2, 4);
		memcpy(&in6, sgid.raw, sizeof(in6));

		if (!mlx4_is_mfunc(to_mdev(ib_dev)->dev)) {
			u64 mac = atomic64_read(&to_mdev(ib_dev)->iboe.mac[sqp->qp.port - 1]);
			u8 smac[ETH_ALEN];

			mlx4_u64_to_smac(smac, mac);
			memcpy(sqp->ud_header.eth.smac_h, smac, ETH_ALEN);
		} else {
			/* use the src mac of the tunnel */
			memcpy(sqp->ud_header.eth.smac_h, ah->av.eth.s_mac, ETH_ALEN);
		}

		if (!memcmp(sqp->ud_header.eth.smac_h, sqp->ud_header.eth.dmac_h, 6))
			mlx->flags |= cpu_to_be32(MLX4_WQE_CTRL_FORCE_LOOPBACK);
		if (!is_vlan) {
			sqp->ud_header.eth.type = cpu_to_be16(MLX4_IB_IBOE_ETHERTYPE);
		} else {
			sqp->ud_header.vlan.type = cpu_to_be16(MLX4_IB_IBOE_ETHERTYPE);
			sqp->ud_header.vlan.tag = cpu_to_be16(vlan | pcp);
		}
	} else {
		sqp->ud_header.lrh.virtual_lane    = !sqp->qp.ibqp.qp_num ? 15 : 0;
		if (sqp->ud_header.lrh.destination_lid == IB_LID_PERMISSIVE)
			sqp->ud_header.lrh.source_lid = IB_LID_PERMISSIVE;
	}
	sqp->ud_header.bth.solicited_event = !!(wr->send_flags & IB_SEND_SOLICITED);
	if (!sqp->qp.ibqp.qp_num)
		ib_get_cached_pkey(ib_dev, sqp->qp.port, sqp->pkey_index, &pkey);
	else
		ib_get_cached_pkey(ib_dev, sqp->qp.port, wr->wr.ud.pkey_index, &pkey);
	sqp->ud_header.bth.pkey = cpu_to_be16(pkey);
	sqp->ud_header.bth.destination_qpn = cpu_to_be32(wr->wr.ud.remote_qpn);
	sqp->ud_header.bth.psn = cpu_to_be32((sqp->send_psn++) & ((1 << 24) - 1));
	sqp->ud_header.deth.qkey = cpu_to_be32(wr->wr.ud.remote_qkey & 0x80000000 ?
					       sqp->qkey : wr->wr.ud.remote_qkey);
	sqp->ud_header.deth.source_qpn = cpu_to_be32(sqp->qp.ibqp.qp_num);

	header_size = ib_ud_header_pack(&sqp->ud_header, sqp->header_buf);

	if (0) {
		pr_err("built UD header of size %d:\n", header_size);
		for (i = 0; i < header_size / 4; ++i) {
			if (i % 8 == 0)
				pr_err("  [%02x] ", i * 4);
			pr_cont(" %08x",
				be32_to_cpu(((__be32 *) sqp->header_buf)[i]));
			if ((i + 1) % 8 == 0)
				pr_cont("\n");
		}
		pr_err("\n");
	}

	/*
	 * Inline data segments may not cross a 64 byte boundary.  If
	 * our UD header is bigger than the space available up to the
	 * next 64 byte boundary in the WQE, use two inline data
	 * segments to hold the UD header.
	 */
	spc = MLX4_INLINE_ALIGN -
		((unsigned long) (inl + 1) & (MLX4_INLINE_ALIGN - 1));
	if (header_size <= spc) {
		inl->byte_count = cpu_to_be32(1 << 31 | header_size);
		memcpy(inl + 1, sqp->header_buf, header_size);
		i = 1;
	} else {
		inl->byte_count = cpu_to_be32(1 << 31 | spc);
		memcpy(inl + 1, sqp->header_buf, spc);

		inl = (void *) (inl + 1) + spc;
		memcpy(inl + 1, sqp->header_buf + spc, header_size - spc);
		/*
		 * Need a barrier here to make sure all the data is
		 * visible before the byte_count field is set.
		 * Otherwise the HCA prefetcher could grab the 64-byte
		 * chunk with this inline segment and get a valid (!=
		 * 0xffffffff) byte count but stale data, and end up
		 * generating a packet with bad headers.
		 *
		 * The first inline segment's byte_count field doesn't
		 * need a barrier, because it comes after a
		 * control/MLX segment and therefore is at an offset
		 * of 16 mod 64.
		 */
		wmb();
		inl->byte_count = cpu_to_be32(1 << 31 | (header_size - spc));
		i = 2;
	}

	*mlx_seg_len =
		ALIGN(i * sizeof (struct mlx4_wqe_inline_seg) + header_size, 16);
	return 0;
}

static int mlx4_wq_overflow(struct mlx4_ib_wq *wq, int nreq, struct ib_cq *ib_cq)
{
	unsigned cur;
	struct mlx4_ib_cq *cq;

	cur = wq->head - wq->tail;
	if (likely(cur + nreq < wq->max_post))
		return 0;

	cq = to_mcq(ib_cq);
	spin_lock(&cq->lock);
	cur = wq->head - wq->tail;
	spin_unlock(&cq->lock);

	return cur + nreq >= wq->max_post;
}

static __be32 convert_access(int acc)
{
	return (acc & IB_ACCESS_REMOTE_ATOMIC ?
		cpu_to_be32(MLX4_WQE_FMR_AND_BIND_PERM_ATOMIC)       : 0) |
	       (acc & IB_ACCESS_REMOTE_WRITE  ?
		cpu_to_be32(MLX4_WQE_FMR_AND_BIND_PERM_REMOTE_WRITE) : 0) |
	       (acc & IB_ACCESS_REMOTE_READ   ?
		cpu_to_be32(MLX4_WQE_FMR_AND_BIND_PERM_REMOTE_READ)  : 0) |
	       (acc & IB_ACCESS_LOCAL_WRITE   ? cpu_to_be32(MLX4_WQE_FMR_PERM_LOCAL_WRITE)  : 0) |
		cpu_to_be32(MLX4_WQE_FMR_PERM_LOCAL_READ);
}

static void set_fmr_seg(struct mlx4_wqe_fmr_seg *fseg, struct ib_send_wr *wr)
{
	struct mlx4_ib_fast_reg_page_list *mfrpl = to_mfrpl(wr->wr.fast_reg.page_list);
	int i;

	for (i = 0; i < wr->wr.fast_reg.page_list_len; ++i)
		mfrpl->mapped_page_list[i] =
			cpu_to_be64(wr->wr.fast_reg.page_list->page_list[i] |
				    MLX4_MTT_FLAG_PRESENT);

	fseg->flags		= convert_access(wr->wr.fast_reg.access_flags);
	fseg->mem_key		= cpu_to_be32(wr->wr.fast_reg.rkey);
	fseg->buf_list		= cpu_to_be64(mfrpl->map);
	fseg->start_addr	= cpu_to_be64(wr->wr.fast_reg.iova_start);
	fseg->reg_len		= cpu_to_be64(wr->wr.fast_reg.length);
	fseg->offset		= 0; /* XXX -- is this just for ZBVA? */
	fseg->page_size		= cpu_to_be32(wr->wr.fast_reg.page_shift);
	fseg->reserved[0]	= 0;
	fseg->reserved[1]	= 0;
}

static void set_bind_seg(struct mlx4_wqe_bind_seg *bseg, struct ib_send_wr *wr)
{
	bseg->flags1 =
		convert_access(wr->wr.bind_mw.bind_info.mw_access_flags) &
		cpu_to_be32(MLX4_WQE_FMR_AND_BIND_PERM_REMOTE_READ  |
			    MLX4_WQE_FMR_AND_BIND_PERM_REMOTE_WRITE |
			    MLX4_WQE_FMR_AND_BIND_PERM_ATOMIC);
	bseg->flags2 = 0;
	if (wr->wr.bind_mw.mw->type == IB_MW_TYPE_2)
		bseg->flags2 |= cpu_to_be32(MLX4_WQE_BIND_TYPE_2);
	if (wr->wr.bind_mw.bind_info.mw_access_flags & IB_ZERO_BASED)
		bseg->flags2 |= cpu_to_be32(MLX4_WQE_BIND_ZERO_BASED);
	bseg->new_rkey = cpu_to_be32(wr->wr.bind_mw.rkey);
	bseg->lkey = cpu_to_be32(wr->wr.bind_mw.bind_info.mr->lkey);
	bseg->addr = cpu_to_be64(wr->wr.bind_mw.bind_info.addr);
	bseg->length = cpu_to_be64(wr->wr.bind_mw.bind_info.length);
}

static void set_local_inv_seg(struct mlx4_wqe_local_inval_seg *iseg, u32 rkey)
{
	memset(iseg, 0, sizeof(*iseg));
	iseg->mem_key = cpu_to_be32(rkey);
}

static __always_inline void set_raddr_seg(struct mlx4_wqe_raddr_seg *rseg,
					  u64 remote_addr, u32 rkey)
{
	rseg->raddr    = cpu_to_be64(remote_addr);
	rseg->rkey     = cpu_to_be32(rkey);
	rseg->reserved = 0;
}

static void set_atomic_seg(struct mlx4_wqe_atomic_seg *aseg, struct ib_send_wr *wr)
{
	if (wr->opcode == IB_WR_ATOMIC_CMP_AND_SWP) {
		aseg->swap_add = cpu_to_be64(wr->wr.atomic.swap);
		aseg->compare  = cpu_to_be64(wr->wr.atomic.compare_add);
	} else if (wr->opcode == IB_WR_MASKED_ATOMIC_FETCH_AND_ADD) {
		aseg->swap_add = cpu_to_be64(wr->wr.atomic.compare_add);
		aseg->compare  = cpu_to_be64(wr->wr.atomic.compare_add_mask);
	} else {
		aseg->swap_add = cpu_to_be64(wr->wr.atomic.compare_add);
		aseg->compare  = 0;
	}

}

static void set_masked_atomic_seg(struct mlx4_wqe_masked_atomic_seg *aseg,
				  struct ib_send_wr *wr)
{
	aseg->swap_add		= cpu_to_be64(wr->wr.atomic.swap);
	aseg->swap_add_mask	= cpu_to_be64(wr->wr.atomic.swap_mask);
	aseg->compare		= cpu_to_be64(wr->wr.atomic.compare_add);
	aseg->compare_mask	= cpu_to_be64(wr->wr.atomic.compare_add_mask);
}

static void set_datagram_seg(struct mlx4_wqe_datagram_seg *dseg,
			     struct ib_send_wr *wr)
{
	memcpy(dseg->av, &to_mah(wr->wr.ud.ah)->av, sizeof (struct mlx4_av));
	dseg->dqpn = cpu_to_be32(wr->wr.ud.remote_qpn);
	dseg->qkey = cpu_to_be32(wr->wr.ud.remote_qkey);
	dseg->vlan = to_mah(wr->wr.ud.ah)->av.eth.vlan;
	memcpy(dseg->mac, to_mah(wr->wr.ud.ah)->av.eth.mac, 6);
}

static void set_tunnel_datagram_seg(struct mlx4_ib_dev *dev,
				    struct mlx4_wqe_datagram_seg *dseg,
				    struct ib_send_wr *wr,
				    enum mlx4_ib_qp_type qpt)
{
	union mlx4_ext_av *av = &to_mah(wr->wr.ud.ah)->av;
	struct mlx4_av sqp_av = {0};
	int port = *((u8 *) &av->ib.port_pd) & 0x3;

	/* force loopback */
	sqp_av.port_pd = av->ib.port_pd | cpu_to_be32(0x80000000);
	sqp_av.g_slid = av->ib.g_slid & 0x7f; /* no GRH */
	sqp_av.sl_tclass_flowlabel = av->ib.sl_tclass_flowlabel &
			cpu_to_be32(0xf0000000);

	memcpy(dseg->av, &sqp_av, sizeof (struct mlx4_av));
	if (qpt == MLX4_IB_QPT_PROXY_GSI)
		dseg->dqpn = cpu_to_be32(dev->dev->caps.qp1_tunnel[port - 1]);
	else
		dseg->dqpn = cpu_to_be32(dev->dev->caps.qp0_tunnel[port - 1]);
	/* Use QKEY from the QP context, which is set by master */
	dseg->qkey = cpu_to_be32(IB_QP_SET_QKEY);
}

static void build_tunnel_header(struct ib_send_wr *wr, void *wqe, unsigned *mlx_seg_len)
{
	struct mlx4_wqe_inline_seg *inl = wqe;
	struct mlx4_ib_tunnel_header hdr;
	struct mlx4_ib_ah *ah = to_mah(wr->wr.ud.ah);
	int spc;
	int i;

	memcpy(&hdr.av, &ah->av, sizeof hdr.av);
	hdr.remote_qpn = cpu_to_be32(wr->wr.ud.remote_qpn);
	hdr.pkey_index = cpu_to_be16(wr->wr.ud.pkey_index);
	hdr.qkey = cpu_to_be32(wr->wr.ud.remote_qkey);
	memcpy(hdr.mac, ah->av.eth.mac, 6);
	hdr.vlan = ah->av.eth.vlan;

	spc = MLX4_INLINE_ALIGN -
		((unsigned long) (inl + 1) & (MLX4_INLINE_ALIGN - 1));
	if (sizeof (hdr) <= spc) {
		memcpy(inl + 1, &hdr, sizeof (hdr));
		wmb();
		inl->byte_count = cpu_to_be32(1 << 31 | sizeof (hdr));
		i = 1;
	} else {
		memcpy(inl + 1, &hdr, spc);
		wmb();
		inl->byte_count = cpu_to_be32(1 << 31 | spc);

		inl = (void *) (inl + 1) + spc;
		memcpy(inl + 1, (void *) &hdr + spc, sizeof (hdr) - spc);
		wmb();
		inl->byte_count = cpu_to_be32(1 << 31 | (sizeof (hdr) - spc));
		i = 2;
	}

	*mlx_seg_len =
		ALIGN(i * sizeof (struct mlx4_wqe_inline_seg) + sizeof (hdr), 16);
}

static void set_mlx_icrc_seg(void *dseg)
{
	u32 *t = dseg;
	struct mlx4_wqe_inline_seg *iseg = dseg;

	t[1] = 0;

	/*
	 * Need a barrier here before writing the byte_count field to
	 * make sure that all the data is visible before the
	 * byte_count field is set.  Otherwise, if the segment begins
	 * a new cacheline, the HCA prefetcher could grab the 64-byte
	 * chunk and get a valid (!= * 0xffffffff) byte count but
	 * stale data, and end up sending the wrong data.
	 */
	wmb();

	iseg->byte_count = cpu_to_be32((1 << 31) | 4);
}

static void set_data_seg(struct mlx4_wqe_data_seg *dseg, struct ib_sge *sg)
{
	dseg->lkey       = cpu_to_be32(sg->lkey);
	dseg->addr       = cpu_to_be64(sg->addr);

	/*
	 * Need a barrier here before writing the byte_count field to
	 * make sure that all the data is visible before the
	 * byte_count field is set.  Otherwise, if the segment begins
	 * a new cacheline, the HCA prefetcher could grab the 64-byte
	 * chunk and get a valid (!= * 0xffffffff) byte count but
	 * stale data, and end up sending the wrong data.
	 */
	wmb();

	dseg->byte_count = cpu_to_be32(sg->length);
}

static void __set_data_seg(struct mlx4_wqe_data_seg *dseg, struct ib_sge *sg)
{
	dseg->byte_count = cpu_to_be32(sg->length);
	dseg->lkey       = cpu_to_be32(sg->lkey);
	dseg->addr       = cpu_to_be64(sg->addr);
}

static int build_lso_seg(struct mlx4_wqe_lso_seg *wqe, struct ib_send_wr *wr,
			 struct mlx4_ib_qp *qp, unsigned *lso_seg_len,
			 __be32 *lso_hdr_sz, __be32 *blh)
{
	unsigned halign = ALIGN(sizeof *wqe + wr->wr.ud.hlen, 16);

	if (unlikely(halign > MLX4_IB_CACHE_LINE_SIZE))
		*blh = cpu_to_be32(1 << 6);

	if (unlikely(!(qp->flags & MLX4_IB_QP_LSO) &&
		     wr->num_sge > qp->sq.max_gs - (halign >> 4)))
		return -EINVAL;

	memcpy(wqe->header, wr->wr.ud.header, wr->wr.ud.hlen);

	*lso_hdr_sz  = cpu_to_be32((wr->wr.ud.mss - wr->wr.ud.hlen) << 16 |
				   wr->wr.ud.hlen);
	*lso_seg_len = halign;
	return 0;
}

static __be32 send_ieth(struct ib_send_wr *wr)
{
	switch (wr->opcode) {
	case IB_WR_SEND_WITH_IMM:
	case IB_WR_RDMA_WRITE_WITH_IMM:
		return wr->ex.imm_data;

	case IB_WR_SEND_WITH_INV:
		return cpu_to_be32(wr->ex.invalidate_rkey);

	default:
		return 0;
	}
}

static void add_zero_len_inline(void *wqe)
{
	struct mlx4_wqe_inline_seg *inl = wqe;
	memset(wqe, 0, 16);
	inl->byte_count = cpu_to_be32(1 << 31);
}

int mlx4_ib_post_send(struct ib_qp *ibqp, struct ib_send_wr *wr,
		      struct ib_send_wr **bad_wr)
{
	struct mlx4_ib_qp *qp = to_mqp(ibqp);
	void *wqe;
	struct mlx4_wqe_ctrl_seg *ctrl;
	struct mlx4_wqe_data_seg *dseg;
	unsigned long flags;
	int nreq;
	int err = 0;
	unsigned ind;
	int uninitialized_var(stamp);
	int uninitialized_var(size);
	unsigned uninitialized_var(seglen);
	__be32 dummy;
	__be32 *lso_wqe;
	__be32 uninitialized_var(lso_hdr_sz);
	__be32 blh;
	int i;

	spin_lock_irqsave(&qp->sq.lock, flags);

	ind = qp->sq_next_wqe;

	for (nreq = 0; wr; ++nreq, wr = wr->next) {
		lso_wqe = &dummy;
		blh = 0;

		if (mlx4_wq_overflow(&qp->sq, nreq, qp->ibqp.send_cq)) {
			err = -ENOMEM;
			*bad_wr = wr;
			goto out;
		}

		if (unlikely(wr->num_sge > qp->sq.max_gs)) {
			err = -EINVAL;
			*bad_wr = wr;
			goto out;
		}

		ctrl = wqe = get_send_wqe(qp, ind & (qp->sq.wqe_cnt - 1));
		qp->sq.wrid[(qp->sq.head + nreq) & (qp->sq.wqe_cnt - 1)] = wr->wr_id;

		ctrl->srcrb_flags =
			(wr->send_flags & IB_SEND_SIGNALED ?
			 cpu_to_be32(MLX4_WQE_CTRL_CQ_UPDATE) : 0) |
			(wr->send_flags & IB_SEND_SOLICITED ?
			 cpu_to_be32(MLX4_WQE_CTRL_SOLICITED) : 0) |
			((wr->send_flags & IB_SEND_IP_CSUM) ?
			 cpu_to_be32(MLX4_WQE_CTRL_IP_CSUM |
				     MLX4_WQE_CTRL_TCP_UDP_CSUM) : 0) |
			qp->sq_signal_bits;

		ctrl->imm = send_ieth(wr);

		wqe += sizeof *ctrl;
		size = sizeof *ctrl / 16;

		switch (qp->mlx4_ib_qp_type) {
		case MLX4_IB_QPT_RC:
		case MLX4_IB_QPT_UC:
			switch (wr->opcode) {
			case IB_WR_ATOMIC_CMP_AND_SWP:
			case IB_WR_ATOMIC_FETCH_AND_ADD:
			case IB_WR_MASKED_ATOMIC_FETCH_AND_ADD:
				set_raddr_seg(wqe, wr->wr.atomic.remote_addr,
					      wr->wr.atomic.rkey);
				wqe  += sizeof (struct mlx4_wqe_raddr_seg);

				set_atomic_seg(wqe, wr);
				wqe  += sizeof (struct mlx4_wqe_atomic_seg);

				size += (sizeof (struct mlx4_wqe_raddr_seg) +
					 sizeof (struct mlx4_wqe_atomic_seg)) / 16;

				break;

			case IB_WR_MASKED_ATOMIC_CMP_AND_SWP:
				set_raddr_seg(wqe, wr->wr.atomic.remote_addr,
					      wr->wr.atomic.rkey);
				wqe  += sizeof (struct mlx4_wqe_raddr_seg);

				set_masked_atomic_seg(wqe, wr);
				wqe  += sizeof (struct mlx4_wqe_masked_atomic_seg);

				size += (sizeof (struct mlx4_wqe_raddr_seg) +
					 sizeof (struct mlx4_wqe_masked_atomic_seg)) / 16;

				break;

			case IB_WR_RDMA_READ:
			case IB_WR_RDMA_WRITE:
			case IB_WR_RDMA_WRITE_WITH_IMM:
				set_raddr_seg(wqe, wr->wr.rdma.remote_addr,
					      wr->wr.rdma.rkey);
				wqe  += sizeof (struct mlx4_wqe_raddr_seg);
				size += sizeof (struct mlx4_wqe_raddr_seg) / 16;
				break;

			case IB_WR_LOCAL_INV:
				ctrl->srcrb_flags |=
					cpu_to_be32(MLX4_WQE_CTRL_STRONG_ORDER);
				set_local_inv_seg(wqe, wr->ex.invalidate_rkey);
				wqe  += sizeof (struct mlx4_wqe_local_inval_seg);
				size += sizeof (struct mlx4_wqe_local_inval_seg) / 16;
				break;

			case IB_WR_FAST_REG_MR:
				ctrl->srcrb_flags |=
					cpu_to_be32(MLX4_WQE_CTRL_STRONG_ORDER);
				set_fmr_seg(wqe, wr);
				wqe  += sizeof (struct mlx4_wqe_fmr_seg);
				size += sizeof (struct mlx4_wqe_fmr_seg) / 16;
				break;

			case IB_WR_BIND_MW:
				ctrl->srcrb_flags |=
					cpu_to_be32(MLX4_WQE_CTRL_STRONG_ORDER);
				set_bind_seg(wqe, wr);
				wqe  += sizeof(struct mlx4_wqe_bind_seg);
				size += sizeof(struct mlx4_wqe_bind_seg) / 16;
				break;
			default:
				/* No extra segments required for sends */
				break;
			}
			break;

		case MLX4_IB_QPT_TUN_SMI_OWNER:
			err =  build_sriov_qp0_header(to_msqp(qp), wr, ctrl, &seglen);
			if (unlikely(err)) {
				*bad_wr = wr;
				goto out;
			}
			wqe  += seglen;
			size += seglen / 16;
			break;
		case MLX4_IB_QPT_TUN_SMI:
		case MLX4_IB_QPT_TUN_GSI:
			/* this is a UD qp used in MAD responses to slaves. */
			set_datagram_seg(wqe, wr);
			/* set the forced-loopback bit in the data seg av */
			*(__be32 *) wqe |= cpu_to_be32(0x80000000);
			wqe  += sizeof (struct mlx4_wqe_datagram_seg);
			size += sizeof (struct mlx4_wqe_datagram_seg) / 16;
			break;
		case MLX4_IB_QPT_UD:
			set_datagram_seg(wqe, wr);
			wqe  += sizeof (struct mlx4_wqe_datagram_seg);
			size += sizeof (struct mlx4_wqe_datagram_seg) / 16;

			if (wr->opcode == IB_WR_LSO) {
				err = build_lso_seg(wqe, wr, qp, &seglen, &lso_hdr_sz, &blh);
				if (unlikely(err)) {
					*bad_wr = wr;
					goto out;
				}
				lso_wqe = (__be32 *) wqe;
				wqe  += seglen;
				size += seglen / 16;
			}
			break;

		case MLX4_IB_QPT_PROXY_SMI_OWNER:
			err = build_sriov_qp0_header(to_msqp(qp), wr, ctrl, &seglen);
			if (unlikely(err)) {
				*bad_wr = wr;
				goto out;
			}
			wqe  += seglen;
			size += seglen / 16;
			/* to start tunnel header on a cache-line boundary */
			add_zero_len_inline(wqe);
			wqe += 16;
			size++;
			build_tunnel_header(wr, wqe, &seglen);
			wqe  += seglen;
			size += seglen / 16;
			break;
		case MLX4_IB_QPT_PROXY_SMI:
		case MLX4_IB_QPT_PROXY_GSI:
			/* If we are tunneling special qps, this is a UD qp.
			 * In this case we first add a UD segment targeting
			 * the tunnel qp, and then add a header with address
			 * information */
			set_tunnel_datagram_seg(to_mdev(ibqp->device), wqe, wr,
						qp->mlx4_ib_qp_type);
			wqe  += sizeof (struct mlx4_wqe_datagram_seg);
			size += sizeof (struct mlx4_wqe_datagram_seg) / 16;
			build_tunnel_header(wr, wqe, &seglen);
			wqe  += seglen;
			size += seglen / 16;
			break;

		case MLX4_IB_QPT_SMI:
		case MLX4_IB_QPT_GSI:
			err = build_mlx_header(to_msqp(qp), wr, ctrl, &seglen);
			if (unlikely(err)) {
				*bad_wr = wr;
				goto out;
			}
			wqe  += seglen;
			size += seglen / 16;
			break;

		default:
			break;
		}

		/*
		 * Write data segments in reverse order, so as to
		 * overwrite cacheline stamp last within each
		 * cacheline.  This avoids issues with WQE
		 * prefetching.
		 */

		dseg = wqe;
		dseg += wr->num_sge - 1;
		size += wr->num_sge * (sizeof (struct mlx4_wqe_data_seg) / 16);

		/* Add one more inline data segment for ICRC for MLX sends */
		if (unlikely(qp->mlx4_ib_qp_type == MLX4_IB_QPT_SMI ||
			     qp->mlx4_ib_qp_type == MLX4_IB_QPT_GSI ||
			     qp->mlx4_ib_qp_type &
			     (MLX4_IB_QPT_PROXY_SMI_OWNER | MLX4_IB_QPT_TUN_SMI_OWNER))) {
			set_mlx_icrc_seg(dseg + 1);
			size += sizeof (struct mlx4_wqe_data_seg) / 16;
		}

		for (i = wr->num_sge - 1; i >= 0; --i, --dseg)
			set_data_seg(dseg, wr->sg_list + i);

		/*
		 * Possibly overwrite stamping in cacheline with LSO
		 * segment only after making sure all data segments
		 * are written.
		 */
		wmb();
		*lso_wqe = lso_hdr_sz;

		ctrl->fence_size = (wr->send_flags & IB_SEND_FENCE ?
				    MLX4_WQE_CTRL_FENCE : 0) | size;

		/*
		 * Make sure descriptor is fully written before
		 * setting ownership bit (because HW can start
		 * executing as soon as we do).
		 */
		wmb();

		if (wr->opcode < 0 || wr->opcode >= ARRAY_SIZE(mlx4_ib_opcode)) {
			*bad_wr = wr;
			err = -EINVAL;
			goto out;
		}

		ctrl->owner_opcode = mlx4_ib_opcode[wr->opcode] |
			(ind & qp->sq.wqe_cnt ? cpu_to_be32(1 << 31) : 0) | blh;

		stamp = ind + qp->sq_spare_wqes;
		ind += DIV_ROUND_UP(size * 16, 1U << qp->sq.wqe_shift);

		/*
		 * We can improve latency by not stamping the last
		 * send queue WQE until after ringing the doorbell, so
		 * only stamp here if there are still more WQEs to post.
		 *
		 * Same optimization applies to padding with NOP wqe
		 * in case of WQE shrinking (used to prevent wrap-around
		 * in the middle of WR).
		 */
		if (wr->next) {
			stamp_send_wqe(qp, stamp, size * 16);
			ind = pad_wraparound(qp, ind);
		}
	}

out:
	if (likely(nreq)) {
		qp->sq.head += nreq;

		/*
		 * Make sure that descriptors are written before
		 * doorbell record.
		 */
		wmb();

		writel(qp->doorbell_qpn,
		       to_mdev(ibqp->device)->uar_map + MLX4_SEND_DOORBELL);

		/*
		 * Make sure doorbells don't leak out of SQ spinlock
		 * and reach the HCA out of order.
		 */
		mmiowb();

		stamp_send_wqe(qp, stamp, size * 16);

		ind = pad_wraparound(qp, ind);
		qp->sq_next_wqe = ind;
	}

	spin_unlock_irqrestore(&qp->sq.lock, flags);

	return err;
}

int mlx4_ib_post_recv(struct ib_qp *ibqp, struct ib_recv_wr *wr,
		      struct ib_recv_wr **bad_wr)
{
	struct mlx4_ib_qp *qp = to_mqp(ibqp);
	struct mlx4_wqe_data_seg *scat;
	unsigned long flags;
	int err = 0;
	int nreq;
	int ind;
	int max_gs;
	int i;

	max_gs = qp->rq.max_gs;
	spin_lock_irqsave(&qp->rq.lock, flags);

	ind = qp->rq.head & (qp->rq.wqe_cnt - 1);

	for (nreq = 0; wr; ++nreq, wr = wr->next) {
		if (mlx4_wq_overflow(&qp->rq, nreq, qp->ibqp.recv_cq)) {
			err = -ENOMEM;
			*bad_wr = wr;
			goto out;
		}

		if (unlikely(wr->num_sge > qp->rq.max_gs)) {
			err = -EINVAL;
			*bad_wr = wr;
			goto out;
		}

		scat = get_recv_wqe(qp, ind);

		if (qp->mlx4_ib_qp_type & (MLX4_IB_QPT_PROXY_SMI_OWNER |
		    MLX4_IB_QPT_PROXY_SMI | MLX4_IB_QPT_PROXY_GSI)) {
			ib_dma_sync_single_for_device(ibqp->device,
						      qp->sqp_proxy_rcv[ind].map,
						      sizeof (struct mlx4_ib_proxy_sqp_hdr),
						      DMA_FROM_DEVICE);
			scat->byte_count =
				cpu_to_be32(sizeof (struct mlx4_ib_proxy_sqp_hdr));
			/* use dma lkey from upper layer entry */
			scat->lkey = cpu_to_be32(wr->sg_list->lkey);
			scat->addr = cpu_to_be64(qp->sqp_proxy_rcv[ind].map);
			scat++;
			max_gs--;
		}

		for (i = 0; i < wr->num_sge; ++i)
			__set_data_seg(scat + i, wr->sg_list + i);

		if (i < max_gs) {
			scat[i].byte_count = 0;
			scat[i].lkey       = cpu_to_be32(MLX4_INVALID_LKEY);
			scat[i].addr       = 0;
		}

		qp->rq.wrid[ind] = wr->wr_id;

		ind = (ind + 1) & (qp->rq.wqe_cnt - 1);
	}

out:
	if (likely(nreq)) {
		qp->rq.head += nreq;

		/*
		 * Make sure that descriptors are written before
		 * doorbell record.
		 */
		wmb();

		*qp->db.db = cpu_to_be32(qp->rq.head & 0xffff);
	}

	spin_unlock_irqrestore(&qp->rq.lock, flags);

	return err;
}

static inline enum ib_qp_state to_ib_qp_state(enum mlx4_qp_state mlx4_state)
{
	switch (mlx4_state) {
	case MLX4_QP_STATE_RST:      return IB_QPS_RESET;
	case MLX4_QP_STATE_INIT:     return IB_QPS_INIT;
	case MLX4_QP_STATE_RTR:      return IB_QPS_RTR;
	case MLX4_QP_STATE_RTS:      return IB_QPS_RTS;
	case MLX4_QP_STATE_SQ_DRAINING:
	case MLX4_QP_STATE_SQD:      return IB_QPS_SQD;
	case MLX4_QP_STATE_SQER:     return IB_QPS_SQE;
	case MLX4_QP_STATE_ERR:      return IB_QPS_ERR;
	default:		     return -1;
	}
}

static inline enum ib_mig_state to_ib_mig_state(int mlx4_mig_state)
{
	switch (mlx4_mig_state) {
	case MLX4_QP_PM_ARMED:		return IB_MIG_ARMED;
	case MLX4_QP_PM_REARM:		return IB_MIG_REARM;
	case MLX4_QP_PM_MIGRATED:	return IB_MIG_MIGRATED;
	default: return -1;
	}
}

static int to_ib_qp_access_flags(int mlx4_flags)
{
	int ib_flags = 0;

	if (mlx4_flags & MLX4_QP_BIT_RRE)
		ib_flags |= IB_ACCESS_REMOTE_READ;
	if (mlx4_flags & MLX4_QP_BIT_RWE)
		ib_flags |= IB_ACCESS_REMOTE_WRITE;
	if (mlx4_flags & MLX4_QP_BIT_RAE)
		ib_flags |= IB_ACCESS_REMOTE_ATOMIC;

	return ib_flags;
}

static void to_ib_ah_attr(struct mlx4_ib_dev *ibdev, struct ib_ah_attr *ib_ah_attr,
				struct mlx4_qp_path *path)
{
	struct mlx4_dev *dev = ibdev->dev;
	int is_eth;

	memset(ib_ah_attr, 0, sizeof *ib_ah_attr);
	ib_ah_attr->port_num	  = path->sched_queue & 0x40 ? 2 : 1;

	if (ib_ah_attr->port_num == 0 || ib_ah_attr->port_num > dev->caps.num_ports)
		return;

	is_eth = rdma_port_get_link_layer(&ibdev->ib_dev, ib_ah_attr->port_num) ==
		IB_LINK_LAYER_ETHERNET;
	if (is_eth)
		ib_ah_attr->sl = ((path->sched_queue >> 3) & 0x7) |
		((path->sched_queue & 4) << 1);
	else
		ib_ah_attr->sl = (path->sched_queue >> 2) & 0xf;

	ib_ah_attr->dlid	  = be16_to_cpu(path->rlid);
	ib_ah_attr->src_path_bits = path->grh_mylmc & 0x7f;
	ib_ah_attr->static_rate   = path->static_rate ? path->static_rate - 5 : 0;
	ib_ah_attr->ah_flags      = (path->grh_mylmc & (1 << 7)) ? IB_AH_GRH : 0;
	if (ib_ah_attr->ah_flags) {
		ib_ah_attr->grh.sgid_index = path->mgid_index;
		ib_ah_attr->grh.hop_limit  = path->hop_limit;
		ib_ah_attr->grh.traffic_class =
			(be32_to_cpu(path->tclass_flowlabel) >> 20) & 0xff;
		ib_ah_attr->grh.flow_label =
			be32_to_cpu(path->tclass_flowlabel) & 0xfffff;
		memcpy(ib_ah_attr->grh.dgid.raw,
			path->rgid, sizeof ib_ah_attr->grh.dgid.raw);
	}
}

int mlx4_ib_query_qp(struct ib_qp *ibqp, struct ib_qp_attr *qp_attr, int qp_attr_mask,
		     struct ib_qp_init_attr *qp_init_attr)
{
	struct mlx4_ib_dev *dev = to_mdev(ibqp->device);
	struct mlx4_ib_qp *qp = to_mqp(ibqp);
	struct mlx4_qp_context context;
	int mlx4_state;
	int err = 0;

	mutex_lock(&qp->mutex);

	if (qp->state == IB_QPS_RESET) {
		qp_attr->qp_state = IB_QPS_RESET;
		goto done;
	}

	err = mlx4_qp_query(dev->dev, &qp->mqp, &context);
	if (err) {
		err = -EINVAL;
		goto out;
	}

	mlx4_state = be32_to_cpu(context.flags) >> 28;

	qp->state		     = to_ib_qp_state(mlx4_state);
	qp_attr->qp_state	     = qp->state;
	qp_attr->path_mtu	     = context.mtu_msgmax >> 5;
	qp_attr->path_mig_state	     =
		to_ib_mig_state((be32_to_cpu(context.flags) >> 11) & 0x3);
	qp_attr->qkey		     = be32_to_cpu(context.qkey);
	qp_attr->rq_psn		     = be32_to_cpu(context.rnr_nextrecvpsn) & 0xffffff;
	qp_attr->sq_psn		     = be32_to_cpu(context.next_send_psn) & 0xffffff;
	qp_attr->dest_qp_num	     = be32_to_cpu(context.remote_qpn) & 0xffffff;
	qp_attr->qp_access_flags     =
		to_ib_qp_access_flags(be32_to_cpu(context.params2));

	if (qp->ibqp.qp_type == IB_QPT_RC || qp->ibqp.qp_type == IB_QPT_UC) {
		to_ib_ah_attr(dev, &qp_attr->ah_attr, &context.pri_path);
		to_ib_ah_attr(dev, &qp_attr->alt_ah_attr, &context.alt_path);
		qp_attr->alt_pkey_index = context.alt_path.pkey_index & 0x7f;
		qp_attr->alt_port_num	= qp_attr->alt_ah_attr.port_num;
	}

	qp_attr->pkey_index = context.pri_path.pkey_index & 0x7f;
	if (qp_attr->qp_state == IB_QPS_INIT)
		qp_attr->port_num = qp->port;
	else
		qp_attr->port_num = context.pri_path.sched_queue & 0x40 ? 2 : 1;

	/* qp_attr->en_sqd_async_notify is only applicable in modify qp */
	qp_attr->sq_draining = mlx4_state == MLX4_QP_STATE_SQ_DRAINING;

	qp_attr->max_rd_atomic = 1 << ((be32_to_cpu(context.params1) >> 21) & 0x7);

	qp_attr->max_dest_rd_atomic =
		1 << ((be32_to_cpu(context.params2) >> 21) & 0x7);
	qp_attr->min_rnr_timer	    =
		(be32_to_cpu(context.rnr_nextrecvpsn) >> 24) & 0x1f;
	qp_attr->timeout	    = context.pri_path.ackto >> 3;
	qp_attr->retry_cnt	    = (be32_to_cpu(context.params1) >> 16) & 0x7;
	qp_attr->rnr_retry	    = (be32_to_cpu(context.params1) >> 13) & 0x7;
	qp_attr->alt_timeout	    = context.alt_path.ackto >> 3;

done:
	qp_attr->cur_qp_state	     = qp_attr->qp_state;
	qp_attr->cap.max_recv_wr     = qp->rq.wqe_cnt;
	qp_attr->cap.max_recv_sge    = qp->rq.max_gs;

	if (!ibqp->uobject) {
		qp_attr->cap.max_send_wr  = qp->sq.wqe_cnt;
		qp_attr->cap.max_send_sge = qp->sq.max_gs;
	} else {
		qp_attr->cap.max_send_wr  = 0;
		qp_attr->cap.max_send_sge = 0;
	}

	/*
	 * We don't support inline sends for kernel QPs (yet), and we
	 * don't know what userspace's value should be.
	 */
	qp_attr->cap.max_inline_data = 0;

	qp_init_attr->cap	     = qp_attr->cap;

	qp_init_attr->create_flags = 0;
	if (qp->flags & MLX4_IB_QP_BLOCK_MULTICAST_LOOPBACK)
		qp_init_attr->create_flags |= IB_QP_CREATE_BLOCK_MULTICAST_LOOPBACK;

	if (qp->flags & MLX4_IB_QP_LSO)
		qp_init_attr->create_flags |= IB_QP_CREATE_IPOIB_UD_LSO;

	if (qp->flags & MLX4_IB_QP_NETIF)
		qp_init_attr->create_flags |= IB_QP_CREATE_NETIF_QP;

	qp_init_attr->sq_sig_type =
		qp->sq_signal_bits == cpu_to_be32(MLX4_WQE_CTRL_CQ_UPDATE) ?
		IB_SIGNAL_ALL_WR : IB_SIGNAL_REQ_WR;

out:
	mutex_unlock(&qp->mutex);
	return err;
}
<|MERGE_RESOLUTION|>--- conflicted
+++ resolved
@@ -1682,11 +1682,7 @@
 					MLX4_IB_LINK_TYPE_ETH;
 		if (dev->dev->caps.tunnel_offload_mode ==  MLX4_TUNNEL_OFFLOAD_MODE_VXLAN) {
 			/* set QP to receive both tunneled & non-tunneled packets */
-<<<<<<< HEAD
-			if (!(context->flags & (1 << MLX4_RSS_QPC_FLAG_OFFSET)))
-=======
 			if (!(context->flags & cpu_to_be32(1 << MLX4_RSS_QPC_FLAG_OFFSET)))
->>>>>>> 09b5269a
 				context->srqn = cpu_to_be32(7 << 28);
 		}
 	}
