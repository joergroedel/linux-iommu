/*
 * Copyright (c) 2004 Topspin Communications.  All rights reserved.
 * Copyright (c) 2005 Sun Microsystems, Inc. All rights reserved.
 * Copyright (c) 2004 Voltaire, Inc. All rights reserved.
 *
 * This software is available to you under a choice of one of two
 * licenses.  You may choose to be licensed under the terms of the GNU
 * General Public License (GPL) Version 2, available from the file
 * COPYING in the main directory of this source tree, or the
 * OpenIB.org BSD license below:
 *
 *     Redistribution and use in source and binary forms, with or
 *     without modification, are permitted provided that the following
 *     conditions are met:
 *
 *      - Redistributions of source code must retain the above
 *        copyright notice, this list of conditions and the following
 *        disclaimer.
 *
 *      - Redistributions in binary form must reproduce the above
 *        copyright notice, this list of conditions and the following
 *        disclaimer in the documentation and/or other materials
 *        provided with the distribution.
 *
 * THE SOFTWARE IS PROVIDED "AS IS", WITHOUT WARRANTY OF ANY KIND,
 * EXPRESS OR IMPLIED, INCLUDING BUT NOT LIMITED TO THE WARRANTIES OF
 * MERCHANTABILITY, FITNESS FOR A PARTICULAR PURPOSE AND
 * NONINFRINGEMENT. IN NO EVENT SHALL THE AUTHORS OR COPYRIGHT HOLDERS
 * BE LIABLE FOR ANY CLAIM, DAMAGES OR OTHER LIABILITY, WHETHER IN AN
 * ACTION OF CONTRACT, TORT OR OTHERWISE, ARISING FROM, OUT OF OR IN
 * CONNECTION WITH THE SOFTWARE OR THE USE OR OTHER DEALINGS IN THE
 * SOFTWARE.
 */

#include "ipoib.h"

#include <linux/module.h>

#include <linux/init.h>
#include <linux/slab.h>
#include <linux/kernel.h>
#include <linux/vmalloc.h>

#include <linux/if_arp.h>	/* For ARPHRD_xxx */

#include <linux/ip.h>
#include <linux/in.h>

#include <linux/jhash.h>
#include <net/arp.h>
#include <net/addrconf.h>
#include <linux/inetdevice.h>
#include <rdma/ib_cache.h>

#define DRV_VERSION "1.0.0"

const char ipoib_driver_version[] = DRV_VERSION;

MODULE_AUTHOR("Roland Dreier");
MODULE_DESCRIPTION("IP-over-InfiniBand net driver");
MODULE_LICENSE("Dual BSD/GPL");
MODULE_VERSION(DRV_VERSION);

int ipoib_sendq_size __read_mostly = IPOIB_TX_RING_SIZE;
int ipoib_recvq_size __read_mostly = IPOIB_RX_RING_SIZE;

module_param_named(send_queue_size, ipoib_sendq_size, int, 0444);
MODULE_PARM_DESC(send_queue_size, "Number of descriptors in send queue");
module_param_named(recv_queue_size, ipoib_recvq_size, int, 0444);
MODULE_PARM_DESC(recv_queue_size, "Number of descriptors in receive queue");

#ifdef CONFIG_INFINIBAND_IPOIB_DEBUG
int ipoib_debug_level;

module_param_named(debug_level, ipoib_debug_level, int, 0644);
MODULE_PARM_DESC(debug_level, "Enable debug tracing if > 0");
#endif

struct ipoib_path_iter {
	struct net_device *dev;
	struct ipoib_path  path;
};

static const u8 ipv4_bcast_addr[] = {
	0x00, 0xff, 0xff, 0xff,
	0xff, 0x12, 0x40, 0x1b,	0x00, 0x00, 0x00, 0x00,
	0x00, 0x00, 0x00, 0x00,	0xff, 0xff, 0xff, 0xff
};

struct workqueue_struct *ipoib_workqueue;

struct ib_sa_client ipoib_sa_client;

static void ipoib_add_one(struct ib_device *device);
static void ipoib_remove_one(struct ib_device *device, void *client_data);
static void ipoib_neigh_reclaim(struct rcu_head *rp);
static struct net_device *ipoib_get_net_dev_by_params(
		struct ib_device *dev, u8 port, u16 pkey,
		const union ib_gid *gid, const struct sockaddr *addr,
		void *client_data);

static struct ib_client ipoib_client = {
	.name   = "ipoib",
	.add    = ipoib_add_one,
	.remove = ipoib_remove_one,
	.get_net_dev_by_params = ipoib_get_net_dev_by_params,
};

int ipoib_open(struct net_device *dev)
{
	struct ipoib_dev_priv *priv = netdev_priv(dev);

	ipoib_dbg(priv, "bringing up interface\n");

	netif_carrier_off(dev);

	set_bit(IPOIB_FLAG_ADMIN_UP, &priv->flags);

	if (ipoib_ib_dev_open(dev)) {
		if (!test_bit(IPOIB_PKEY_ASSIGNED, &priv->flags))
			return 0;
		goto err_disable;
	}

	if (ipoib_ib_dev_up(dev))
		goto err_stop;

	if (!test_bit(IPOIB_FLAG_SUBINTERFACE, &priv->flags)) {
		struct ipoib_dev_priv *cpriv;

		/* Bring up any child interfaces too */
		down_read(&priv->vlan_rwsem);
		list_for_each_entry(cpriv, &priv->child_intfs, list) {
			int flags;

			flags = cpriv->dev->flags;
			if (flags & IFF_UP)
				continue;

			dev_change_flags(cpriv->dev, flags | IFF_UP);
		}
		up_read(&priv->vlan_rwsem);
	}

	netif_start_queue(dev);

	return 0;

err_stop:
	ipoib_ib_dev_stop(dev);

err_disable:
	clear_bit(IPOIB_FLAG_ADMIN_UP, &priv->flags);

	return -EINVAL;
}

static int ipoib_stop(struct net_device *dev)
{
	struct ipoib_dev_priv *priv = netdev_priv(dev);

	ipoib_dbg(priv, "stopping interface\n");

	clear_bit(IPOIB_FLAG_ADMIN_UP, &priv->flags);

	netif_stop_queue(dev);

	ipoib_ib_dev_down(dev);
	ipoib_ib_dev_stop(dev);

	if (!test_bit(IPOIB_FLAG_SUBINTERFACE, &priv->flags)) {
		struct ipoib_dev_priv *cpriv;

		/* Bring down any child interfaces too */
		down_read(&priv->vlan_rwsem);
		list_for_each_entry(cpriv, &priv->child_intfs, list) {
			int flags;

			flags = cpriv->dev->flags;
			if (!(flags & IFF_UP))
				continue;

			dev_change_flags(cpriv->dev, flags & ~IFF_UP);
		}
		up_read(&priv->vlan_rwsem);
	}

	return 0;
}

static void ipoib_uninit(struct net_device *dev)
{
	ipoib_dev_cleanup(dev);
}

static netdev_features_t ipoib_fix_features(struct net_device *dev, netdev_features_t features)
{
	struct ipoib_dev_priv *priv = netdev_priv(dev);

	if (test_bit(IPOIB_FLAG_ADMIN_CM, &priv->flags))
		features &= ~(NETIF_F_IP_CSUM | NETIF_F_TSO);

	return features;
}

static int ipoib_change_mtu(struct net_device *dev, int new_mtu)
{
	struct ipoib_dev_priv *priv = netdev_priv(dev);

	/* dev->mtu > 2K ==> connected mode */
	if (ipoib_cm_admin_enabled(dev)) {
		if (new_mtu > ipoib_cm_max_mtu(dev))
			return -EINVAL;

		if (new_mtu > priv->mcast_mtu)
			ipoib_warn(priv, "mtu > %d will cause multicast packet drops.\n",
				   priv->mcast_mtu);

		dev->mtu = new_mtu;
		return 0;
	}

	if (new_mtu > IPOIB_UD_MTU(priv->max_ib_mtu))
		return -EINVAL;

	priv->admin_mtu = new_mtu;

	dev->mtu = min(priv->mcast_mtu, priv->admin_mtu);

	return 0;
}

/* Called with an RCU read lock taken */
static bool ipoib_is_dev_match_addr_rcu(const struct sockaddr *addr,
					struct net_device *dev)
{
	struct net *net = dev_net(dev);
	struct in_device *in_dev;
	struct sockaddr_in *addr_in = (struct sockaddr_in *)addr;
	struct sockaddr_in6 *addr_in6 = (struct sockaddr_in6 *)addr;
	__be32 ret_addr;

	switch (addr->sa_family) {
	case AF_INET:
		in_dev = in_dev_get(dev);
		if (!in_dev)
			return false;

		ret_addr = inet_confirm_addr(net, in_dev, 0,
					     addr_in->sin_addr.s_addr,
					     RT_SCOPE_HOST);
		in_dev_put(in_dev);
		if (ret_addr)
			return true;

		break;
	case AF_INET6:
		if (IS_ENABLED(CONFIG_IPV6) &&
		    ipv6_chk_addr(net, &addr_in6->sin6_addr, dev, 1))
			return true;

		break;
	}
	return false;
}

/**
 * Find the master net_device on top of the given net_device.
 * @dev: base IPoIB net_device
 *
 * Returns the master net_device with a reference held, or the same net_device
 * if no master exists.
 */
static struct net_device *ipoib_get_master_net_dev(struct net_device *dev)
{
	struct net_device *master;

	rcu_read_lock();
	master = netdev_master_upper_dev_get_rcu(dev);
	if (master)
		dev_hold(master);
	rcu_read_unlock();

	if (master)
		return master;

	dev_hold(dev);
	return dev;
}

/**
 * Find a net_device matching the given address, which is an upper device of
 * the given net_device.
 * @addr: IP address to look for.
 * @dev: base IPoIB net_device
 *
 * If found, returns the net_device with a reference held. Otherwise return
 * NULL.
 */
static struct net_device *ipoib_get_net_dev_match_addr(
		const struct sockaddr *addr, struct net_device *dev)
{
	struct net_device *upper,
			  *result = NULL;
	struct list_head *iter;

	rcu_read_lock();
	if (ipoib_is_dev_match_addr_rcu(addr, dev)) {
		dev_hold(dev);
		result = dev;
		goto out;
	}

	netdev_for_each_all_upper_dev_rcu(dev, upper, iter) {
		if (ipoib_is_dev_match_addr_rcu(addr, upper)) {
			dev_hold(upper);
			result = upper;
			break;
		}
	}
out:
	rcu_read_unlock();
	return result;
}

/* returns the number of IPoIB netdevs on top a given ipoib device matching a
 * pkey_index and address, if one exists.
 *
 * @found_net_dev: contains a matching net_device if the return value >= 1,
 * with a reference held. */
static int ipoib_match_gid_pkey_addr(struct ipoib_dev_priv *priv,
				     const union ib_gid *gid,
				     u16 pkey_index,
				     const struct sockaddr *addr,
				     int nesting,
				     struct net_device **found_net_dev)
{
	struct ipoib_dev_priv *child_priv;
	struct net_device *net_dev = NULL;
	int matches = 0;

	if (priv->pkey_index == pkey_index &&
	    (!gid || !memcmp(gid, &priv->local_gid, sizeof(*gid)))) {
		if (!addr) {
			net_dev = ipoib_get_master_net_dev(priv->dev);
		} else {
			/* Verify the net_device matches the IP address, as
			 * IPoIB child devices currently share a GID. */
			net_dev = ipoib_get_net_dev_match_addr(addr, priv->dev);
		}
		if (net_dev) {
			if (!*found_net_dev)
				*found_net_dev = net_dev;
			else
				dev_put(net_dev);
			++matches;
		}
	}

	/* Check child interfaces */
	down_read_nested(&priv->vlan_rwsem, nesting);
	list_for_each_entry(child_priv, &priv->child_intfs, list) {
		matches += ipoib_match_gid_pkey_addr(child_priv, gid,
						    pkey_index, addr,
						    nesting + 1,
						    found_net_dev);
		if (matches > 1)
			break;
	}
	up_read(&priv->vlan_rwsem);

	return matches;
}

/* Returns the number of matching net_devs found (between 0 and 2). Also
 * return the matching net_device in the @net_dev parameter, holding a
 * reference to the net_device, if the number of matches >= 1 */
static int __ipoib_get_net_dev_by_params(struct list_head *dev_list, u8 port,
					 u16 pkey_index,
					 const union ib_gid *gid,
					 const struct sockaddr *addr,
					 struct net_device **net_dev)
{
	struct ipoib_dev_priv *priv;
	int matches = 0;

	*net_dev = NULL;

	list_for_each_entry(priv, dev_list, list) {
		if (priv->port != port)
			continue;

		matches += ipoib_match_gid_pkey_addr(priv, gid, pkey_index,
						     addr, 0, net_dev);
		if (matches > 1)
			break;
	}

	return matches;
}

static struct net_device *ipoib_get_net_dev_by_params(
		struct ib_device *dev, u8 port, u16 pkey,
		const union ib_gid *gid, const struct sockaddr *addr,
		void *client_data)
{
	struct net_device *net_dev;
	struct list_head *dev_list = client_data;
	u16 pkey_index;
	int matches;
	int ret;

	if (!rdma_protocol_ib(dev, port))
		return NULL;

	ret = ib_find_cached_pkey(dev, port, pkey, &pkey_index);
	if (ret)
		return NULL;

	if (!dev_list)
		return NULL;

	/* See if we can find a unique device matching the L2 parameters */
	matches = __ipoib_get_net_dev_by_params(dev_list, port, pkey_index,
						gid, NULL, &net_dev);

	switch (matches) {
	case 0:
		return NULL;
	case 1:
		return net_dev;
	}

	dev_put(net_dev);

	/* Couldn't find a unique device with L2 parameters only. Use L3
	 * address to uniquely match the net device */
	matches = __ipoib_get_net_dev_by_params(dev_list, port, pkey_index,
						gid, addr, &net_dev);
	switch (matches) {
	case 0:
		return NULL;
	default:
		dev_warn_ratelimited(&dev->dev,
				     "duplicate IP address detected\n");
		/* Fall through */
	case 1:
		return net_dev;
	}
}

int ipoib_set_mode(struct net_device *dev, const char *buf)
{
	struct ipoib_dev_priv *priv = netdev_priv(dev);

	/* flush paths if we switch modes so that connections are restarted */
	if (IPOIB_CM_SUPPORTED(dev->dev_addr) && !strcmp(buf, "connected\n")) {
		set_bit(IPOIB_FLAG_ADMIN_CM, &priv->flags);
		ipoib_warn(priv, "enabling connected mode "
			   "will cause multicast packet drops\n");
		netdev_update_features(dev);
		dev_set_mtu(dev, ipoib_cm_max_mtu(dev));
		rtnl_unlock();
		priv->tx_wr.send_flags &= ~IB_SEND_IP_CSUM;

		ipoib_flush_paths(dev);
		rtnl_lock();
		return 0;
	}

	if (!strcmp(buf, "datagram\n")) {
		clear_bit(IPOIB_FLAG_ADMIN_CM, &priv->flags);
		netdev_update_features(dev);
		dev_set_mtu(dev, min(priv->mcast_mtu, dev->mtu));
		rtnl_unlock();
		ipoib_flush_paths(dev);
		rtnl_lock();
		return 0;
	}

	return -EINVAL;
}

static struct ipoib_path *__path_find(struct net_device *dev, void *gid)
{
	struct ipoib_dev_priv *priv = netdev_priv(dev);
	struct rb_node *n = priv->path_tree.rb_node;
	struct ipoib_path *path;
	int ret;

	while (n) {
		path = rb_entry(n, struct ipoib_path, rb_node);

		ret = memcmp(gid, path->pathrec.dgid.raw,
			     sizeof (union ib_gid));

		if (ret < 0)
			n = n->rb_left;
		else if (ret > 0)
			n = n->rb_right;
		else
			return path;
	}

	return NULL;
}

static int __path_add(struct net_device *dev, struct ipoib_path *path)
{
	struct ipoib_dev_priv *priv = netdev_priv(dev);
	struct rb_node **n = &priv->path_tree.rb_node;
	struct rb_node *pn = NULL;
	struct ipoib_path *tpath;
	int ret;

	while (*n) {
		pn = *n;
		tpath = rb_entry(pn, struct ipoib_path, rb_node);

		ret = memcmp(path->pathrec.dgid.raw, tpath->pathrec.dgid.raw,
			     sizeof (union ib_gid));
		if (ret < 0)
			n = &pn->rb_left;
		else if (ret > 0)
			n = &pn->rb_right;
		else
			return -EEXIST;
	}

	rb_link_node(&path->rb_node, pn, n);
	rb_insert_color(&path->rb_node, &priv->path_tree);

	list_add_tail(&path->list, &priv->path_list);

	return 0;
}

static void path_free(struct net_device *dev, struct ipoib_path *path)
{
	struct sk_buff *skb;

	while ((skb = __skb_dequeue(&path->queue)))
		dev_kfree_skb_irq(skb);

	ipoib_dbg(netdev_priv(dev), "path_free\n");

	/* remove all neigh connected to this path */
	ipoib_del_neighs_by_gid(dev, path->pathrec.dgid.raw);

	if (path->ah)
		ipoib_put_ah(path->ah);

	kfree(path);
}

#ifdef CONFIG_INFINIBAND_IPOIB_DEBUG

struct ipoib_path_iter *ipoib_path_iter_init(struct net_device *dev)
{
	struct ipoib_path_iter *iter;

	iter = kmalloc(sizeof *iter, GFP_KERNEL);
	if (!iter)
		return NULL;

	iter->dev = dev;
	memset(iter->path.pathrec.dgid.raw, 0, 16);

	if (ipoib_path_iter_next(iter)) {
		kfree(iter);
		return NULL;
	}

	return iter;
}

int ipoib_path_iter_next(struct ipoib_path_iter *iter)
{
	struct ipoib_dev_priv *priv = netdev_priv(iter->dev);
	struct rb_node *n;
	struct ipoib_path *path;
	int ret = 1;

	spin_lock_irq(&priv->lock);

	n = rb_first(&priv->path_tree);

	while (n) {
		path = rb_entry(n, struct ipoib_path, rb_node);

		if (memcmp(iter->path.pathrec.dgid.raw, path->pathrec.dgid.raw,
			   sizeof (union ib_gid)) < 0) {
			iter->path = *path;
			ret = 0;
			break;
		}

		n = rb_next(n);
	}

	spin_unlock_irq(&priv->lock);

	return ret;
}

void ipoib_path_iter_read(struct ipoib_path_iter *iter,
			  struct ipoib_path *path)
{
	*path = iter->path;
}

#endif /* CONFIG_INFINIBAND_IPOIB_DEBUG */

void ipoib_mark_paths_invalid(struct net_device *dev)
{
	struct ipoib_dev_priv *priv = netdev_priv(dev);
	struct ipoib_path *path, *tp;

	spin_lock_irq(&priv->lock);

	list_for_each_entry_safe(path, tp, &priv->path_list, list) {
		ipoib_dbg(priv, "mark path LID 0x%04x GID %pI6 invalid\n",
			be16_to_cpu(path->pathrec.dlid),
			path->pathrec.dgid.raw);
		path->valid =  0;
	}

	spin_unlock_irq(&priv->lock);
}

void ipoib_flush_paths(struct net_device *dev)
{
	struct ipoib_dev_priv *priv = netdev_priv(dev);
	struct ipoib_path *path, *tp;
	LIST_HEAD(remove_list);
	unsigned long flags;

	netif_tx_lock_bh(dev);
	spin_lock_irqsave(&priv->lock, flags);

	list_splice_init(&priv->path_list, &remove_list);

	list_for_each_entry(path, &remove_list, list)
		rb_erase(&path->rb_node, &priv->path_tree);

	list_for_each_entry_safe(path, tp, &remove_list, list) {
		if (path->query)
			ib_sa_cancel_query(path->query_id, path->query);
		spin_unlock_irqrestore(&priv->lock, flags);
		netif_tx_unlock_bh(dev);
		wait_for_completion(&path->done);
		path_free(dev, path);
		netif_tx_lock_bh(dev);
		spin_lock_irqsave(&priv->lock, flags);
	}

	spin_unlock_irqrestore(&priv->lock, flags);
	netif_tx_unlock_bh(dev);
}

static void path_rec_completion(int status,
				struct ib_sa_path_rec *pathrec,
				void *path_ptr)
{
	struct ipoib_path *path = path_ptr;
	struct net_device *dev = path->dev;
	struct ipoib_dev_priv *priv = netdev_priv(dev);
	struct ipoib_ah *ah = NULL;
	struct ipoib_ah *old_ah = NULL;
	struct ipoib_neigh *neigh, *tn;
	struct sk_buff_head skqueue;
	struct sk_buff *skb;
	unsigned long flags;

	if (!status)
		ipoib_dbg(priv, "PathRec LID 0x%04x for GID %pI6\n",
			  be16_to_cpu(pathrec->dlid), pathrec->dgid.raw);
	else
		ipoib_dbg(priv, "PathRec status %d for GID %pI6\n",
			  status, path->pathrec.dgid.raw);

	skb_queue_head_init(&skqueue);

	if (!status) {
		struct ib_ah_attr av;

		if (!ib_init_ah_from_path(priv->ca, priv->port, pathrec, &av))
			ah = ipoib_create_ah(dev, priv->pd, &av);
	}

	spin_lock_irqsave(&priv->lock, flags);

	if (!IS_ERR_OR_NULL(ah)) {
		path->pathrec = *pathrec;

		old_ah   = path->ah;
		path->ah = ah;

		ipoib_dbg(priv, "created address handle %p for LID 0x%04x, SL %d\n",
			  ah, be16_to_cpu(pathrec->dlid), pathrec->sl);

		while ((skb = __skb_dequeue(&path->queue)))
			__skb_queue_tail(&skqueue, skb);

		list_for_each_entry_safe(neigh, tn, &path->neigh_list, list) {
			if (neigh->ah) {
				WARN_ON(neigh->ah != old_ah);
				/*
				 * Dropping the ah reference inside
				 * priv->lock is safe here, because we
				 * will hold one more reference from
				 * the original value of path->ah (ie
				 * old_ah).
				 */
				ipoib_put_ah(neigh->ah);
			}
			kref_get(&path->ah->ref);
			neigh->ah = path->ah;

			if (ipoib_cm_enabled(dev, neigh->daddr)) {
				if (!ipoib_cm_get(neigh))
					ipoib_cm_set(neigh, ipoib_cm_create_tx(dev,
									       path,
									       neigh));
				if (!ipoib_cm_get(neigh)) {
					ipoib_neigh_free(neigh);
					continue;
				}
			}

			while ((skb = __skb_dequeue(&neigh->queue)))
				__skb_queue_tail(&skqueue, skb);
		}
		path->valid = 1;
	}

	path->query = NULL;
	complete(&path->done);

	spin_unlock_irqrestore(&priv->lock, flags);

	if (IS_ERR_OR_NULL(ah))
		ipoib_del_neighs_by_gid(dev, path->pathrec.dgid.raw);

	if (old_ah)
		ipoib_put_ah(old_ah);

	while ((skb = __skb_dequeue(&skqueue))) {
		skb->dev = dev;
		if (dev_queue_xmit(skb))
			ipoib_warn(priv, "dev_queue_xmit failed "
				   "to requeue packet\n");
	}
}

static struct ipoib_path *path_rec_create(struct net_device *dev, void *gid)
{
	struct ipoib_dev_priv *priv = netdev_priv(dev);
	struct ipoib_path *path;

	if (!priv->broadcast)
		return NULL;

	path = kzalloc(sizeof *path, GFP_ATOMIC);
	if (!path)
		return NULL;

	path->dev = dev;

	skb_queue_head_init(&path->queue);

	INIT_LIST_HEAD(&path->neigh_list);

	memcpy(path->pathrec.dgid.raw, gid, sizeof (union ib_gid));
	path->pathrec.sgid	    = priv->local_gid;
	path->pathrec.pkey	    = cpu_to_be16(priv->pkey);
	path->pathrec.numb_path     = 1;
	path->pathrec.traffic_class = priv->broadcast->mcmember.traffic_class;

	return path;
}

static int path_rec_start(struct net_device *dev,
			  struct ipoib_path *path)
{
	struct ipoib_dev_priv *priv = netdev_priv(dev);

	ipoib_dbg(priv, "Start path record lookup for %pI6\n",
		  path->pathrec.dgid.raw);

	init_completion(&path->done);

	path->query_id =
		ib_sa_path_rec_get(&ipoib_sa_client, priv->ca, priv->port,
				   &path->pathrec,
				   IB_SA_PATH_REC_DGID		|
				   IB_SA_PATH_REC_SGID		|
				   IB_SA_PATH_REC_NUMB_PATH	|
				   IB_SA_PATH_REC_TRAFFIC_CLASS |
				   IB_SA_PATH_REC_PKEY,
				   1000, GFP_ATOMIC,
				   path_rec_completion,
				   path, &path->query);
	if (path->query_id < 0) {
		ipoib_warn(priv, "ib_sa_path_rec_get failed: %d\n", path->query_id);
		path->query = NULL;
		complete(&path->done);
		return path->query_id;
	}

	return 0;
}

static void neigh_add_path(struct sk_buff *skb, u8 *daddr,
			   struct net_device *dev)
{
	struct ipoib_dev_priv *priv = netdev_priv(dev);
	struct ipoib_path *path;
	struct ipoib_neigh *neigh;
	unsigned long flags;

	spin_lock_irqsave(&priv->lock, flags);
	neigh = ipoib_neigh_alloc(daddr, dev);
	if (!neigh) {
		spin_unlock_irqrestore(&priv->lock, flags);
		++dev->stats.tx_dropped;
		dev_kfree_skb_any(skb);
		return;
	}

	path = __path_find(dev, daddr + 4);
	if (!path) {
		path = path_rec_create(dev, daddr + 4);
		if (!path)
			goto err_path;

		__path_add(dev, path);
	}

	list_add_tail(&neigh->list, &path->neigh_list);

	if (path->ah) {
		kref_get(&path->ah->ref);
		neigh->ah = path->ah;

		if (ipoib_cm_enabled(dev, neigh->daddr)) {
			if (!ipoib_cm_get(neigh))
				ipoib_cm_set(neigh, ipoib_cm_create_tx(dev, path, neigh));
			if (!ipoib_cm_get(neigh)) {
				ipoib_neigh_free(neigh);
				goto err_drop;
			}
			if (skb_queue_len(&neigh->queue) < IPOIB_MAX_PATH_REC_QUEUE)
				__skb_queue_tail(&neigh->queue, skb);
			else {
				ipoib_warn(priv, "queue length limit %d. Packet drop.\n",
					   skb_queue_len(&neigh->queue));
				goto err_drop;
			}
		} else {
			spin_unlock_irqrestore(&priv->lock, flags);
			ipoib_send(dev, skb, path->ah, IPOIB_QPN(daddr));
			ipoib_neigh_put(neigh);
			return;
		}
	} else {
		neigh->ah  = NULL;

		if (!path->query && path_rec_start(dev, path))
			goto err_path;
		if (skb_queue_len(&neigh->queue) < IPOIB_MAX_PATH_REC_QUEUE)
			__skb_queue_tail(&neigh->queue, skb);
		else
			goto err_drop;
	}

	spin_unlock_irqrestore(&priv->lock, flags);
	ipoib_neigh_put(neigh);
	return;

err_path:
	ipoib_neigh_free(neigh);
err_drop:
	++dev->stats.tx_dropped;
	dev_kfree_skb_any(skb);

	spin_unlock_irqrestore(&priv->lock, flags);
	ipoib_neigh_put(neigh);
}

static void unicast_arp_send(struct sk_buff *skb, struct net_device *dev,
			     struct ipoib_cb *cb)
{
	struct ipoib_dev_priv *priv = netdev_priv(dev);
	struct ipoib_path *path;
	unsigned long flags;

	spin_lock_irqsave(&priv->lock, flags);

	path = __path_find(dev, cb->hwaddr + 4);
	if (!path || !path->valid) {
		int new_path = 0;

		if (!path) {
			path = path_rec_create(dev, cb->hwaddr + 4);
			new_path = 1;
		}
		if (path) {
			if (skb_queue_len(&path->queue) < IPOIB_MAX_PATH_REC_QUEUE) {
				__skb_queue_tail(&path->queue, skb);
			} else {
				++dev->stats.tx_dropped;
				dev_kfree_skb_any(skb);
			}

			if (!path->query && path_rec_start(dev, path)) {
				spin_unlock_irqrestore(&priv->lock, flags);
				if (new_path)
					path_free(dev, path);
				return;
			} else
				__path_add(dev, path);
		} else {
			++dev->stats.tx_dropped;
			dev_kfree_skb_any(skb);
		}

		spin_unlock_irqrestore(&priv->lock, flags);
		return;
	}

	if (path->ah) {
		ipoib_dbg(priv, "Send unicast ARP to %04x\n",
			  be16_to_cpu(path->pathrec.dlid));

		spin_unlock_irqrestore(&priv->lock, flags);
		ipoib_send(dev, skb, path->ah, IPOIB_QPN(cb->hwaddr));
		return;
	} else if ((path->query || !path_rec_start(dev, path)) &&
		   skb_queue_len(&path->queue) < IPOIB_MAX_PATH_REC_QUEUE) {
		__skb_queue_tail(&path->queue, skb);
	} else {
		++dev->stats.tx_dropped;
		dev_kfree_skb_any(skb);
	}

	spin_unlock_irqrestore(&priv->lock, flags);
}

static int ipoib_start_xmit(struct sk_buff *skb, struct net_device *dev)
{
	struct ipoib_dev_priv *priv = netdev_priv(dev);
	struct ipoib_neigh *neigh;
	struct ipoib_cb *cb = ipoib_skb_cb(skb);
	struct ipoib_header *header;
	unsigned long flags;

	header = (struct ipoib_header *) skb->data;

	if (unlikely(cb->hwaddr[4] == 0xff)) {
		/* multicast, arrange "if" according to probability */
		if ((header->proto != htons(ETH_P_IP)) &&
		    (header->proto != htons(ETH_P_IPV6)) &&
		    (header->proto != htons(ETH_P_ARP)) &&
		    (header->proto != htons(ETH_P_RARP)) &&
		    (header->proto != htons(ETH_P_TIPC))) {
			/* ethertype not supported by IPoIB */
			++dev->stats.tx_dropped;
			dev_kfree_skb_any(skb);
			return NETDEV_TX_OK;
		}
		/* Add in the P_Key for multicast*/
		cb->hwaddr[8] = (priv->pkey >> 8) & 0xff;
		cb->hwaddr[9] = priv->pkey & 0xff;

		neigh = ipoib_neigh_get(dev, cb->hwaddr);
		if (likely(neigh))
			goto send_using_neigh;
		ipoib_mcast_send(dev, cb->hwaddr, skb);
		return NETDEV_TX_OK;
	}

	/* unicast, arrange "switch" according to probability */
	switch (header->proto) {
	case htons(ETH_P_IP):
	case htons(ETH_P_IPV6):
	case htons(ETH_P_TIPC):
		neigh = ipoib_neigh_get(dev, cb->hwaddr);
		if (unlikely(!neigh)) {
			neigh_add_path(skb, cb->hwaddr, dev);
			return NETDEV_TX_OK;
		}
		break;
	case htons(ETH_P_ARP):
	case htons(ETH_P_RARP):
		/* for unicast ARP and RARP should always perform path find */
		unicast_arp_send(skb, dev, cb);
		return NETDEV_TX_OK;
	default:
		/* ethertype not supported by IPoIB */
		++dev->stats.tx_dropped;
		dev_kfree_skb_any(skb);
		return NETDEV_TX_OK;
	}

send_using_neigh:
	/* note we now hold a ref to neigh */
	if (ipoib_cm_get(neigh)) {
		if (ipoib_cm_up(neigh)) {
			ipoib_cm_send(dev, skb, ipoib_cm_get(neigh));
			goto unref;
		}
	} else if (neigh->ah) {
		ipoib_send(dev, skb, neigh->ah, IPOIB_QPN(cb->hwaddr));
		goto unref;
	}

	if (skb_queue_len(&neigh->queue) < IPOIB_MAX_PATH_REC_QUEUE) {
		spin_lock_irqsave(&priv->lock, flags);
		__skb_queue_tail(&neigh->queue, skb);
		spin_unlock_irqrestore(&priv->lock, flags);
	} else {
		++dev->stats.tx_dropped;
		dev_kfree_skb_any(skb);
	}

unref:
	ipoib_neigh_put(neigh);

	return NETDEV_TX_OK;
}

static void ipoib_timeout(struct net_device *dev)
{
	struct ipoib_dev_priv *priv = netdev_priv(dev);

	ipoib_warn(priv, "transmit timeout: latency %d msecs\n",
		   jiffies_to_msecs(jiffies - dev->trans_start));
	ipoib_warn(priv, "queue stopped %d, tx_head %u, tx_tail %u\n",
		   netif_queue_stopped(dev),
		   priv->tx_head, priv->tx_tail);
	/* XXX reset QP, etc. */
}

static int ipoib_hard_header(struct sk_buff *skb,
			     struct net_device *dev,
			     unsigned short type,
			     const void *daddr, const void *saddr, unsigned len)
{
	struct ipoib_header *header;
	struct ipoib_cb *cb = ipoib_skb_cb(skb);

	header = (struct ipoib_header *) skb_push(skb, sizeof *header);

	header->proto = htons(type);
	header->reserved = 0;

	/*
	 * we don't rely on dst_entry structure,  always stuff the
	 * destination address into skb->cb so we can figure out where
	 * to send the packet later.
	 */
	memcpy(cb->hwaddr, daddr, INFINIBAND_ALEN);

	return sizeof *header;
}

static void ipoib_set_mcast_list(struct net_device *dev)
{
	struct ipoib_dev_priv *priv = netdev_priv(dev);

	if (!test_bit(IPOIB_FLAG_OPER_UP, &priv->flags)) {
		ipoib_dbg(priv, "IPOIB_FLAG_OPER_UP not set");
		return;
	}

	queue_work(priv->wq, &priv->restart_task);
}

static int ipoib_get_iflink(const struct net_device *dev)
{
	struct ipoib_dev_priv *priv = netdev_priv(dev);

	/* parent interface */
	if (!test_bit(IPOIB_FLAG_SUBINTERFACE, &priv->flags))
		return dev->ifindex;

	/* child/vlan interface */
	return priv->parent->ifindex;
}

static u32 ipoib_addr_hash(struct ipoib_neigh_hash *htbl, u8 *daddr)
{
	/*
	 * Use only the address parts that contributes to spreading
	 * The subnet prefix is not used as one can not connect to
	 * same remote port (GUID) using the same remote QPN via two
	 * different subnets.
	 */
	 /* qpn octets[1:4) & port GUID octets[12:20) */
	u32 *d32 = (u32 *) daddr;
	u32 hv;

	hv = jhash_3words(d32[3], d32[4], IPOIB_QPN_MASK & d32[0], 0);
	return hv & htbl->mask;
}

struct ipoib_neigh *ipoib_neigh_get(struct net_device *dev, u8 *daddr)
{
	struct ipoib_dev_priv *priv = netdev_priv(dev);
	struct ipoib_neigh_table *ntbl = &priv->ntbl;
	struct ipoib_neigh_hash *htbl;
	struct ipoib_neigh *neigh = NULL;
	u32 hash_val;

	rcu_read_lock_bh();

	htbl = rcu_dereference_bh(ntbl->htbl);

	if (!htbl)
		goto out_unlock;

	hash_val = ipoib_addr_hash(htbl, daddr);
	for (neigh = rcu_dereference_bh(htbl->buckets[hash_val]);
	     neigh != NULL;
	     neigh = rcu_dereference_bh(neigh->hnext)) {
		if (memcmp(daddr, neigh->daddr, INFINIBAND_ALEN) == 0) {
			/* found, take one ref on behalf of the caller */
			if (!atomic_inc_not_zero(&neigh->refcnt)) {
				/* deleted */
				neigh = NULL;
				goto out_unlock;
			}
			neigh->alive = jiffies;
			goto out_unlock;
		}
	}

out_unlock:
	rcu_read_unlock_bh();
	return neigh;
}

static void __ipoib_reap_neigh(struct ipoib_dev_priv *priv)
{
	struct ipoib_neigh_table *ntbl = &priv->ntbl;
	struct ipoib_neigh_hash *htbl;
	unsigned long neigh_obsolete;
	unsigned long dt;
	unsigned long flags;
	int i;
	LIST_HEAD(remove_list);
	struct ipoib_mcast *mcast, *tmcast;
	struct net_device *dev = priv->dev;

	if (test_bit(IPOIB_STOP_NEIGH_GC, &priv->flags))
		return;

	spin_lock_irqsave(&priv->lock, flags);

	htbl = rcu_dereference_protected(ntbl->htbl,
					 lockdep_is_held(&priv->lock));

	if (!htbl)
		goto out_unlock;

	/* neigh is obsolete if it was idle for two GC periods */
	dt = 2 * arp_tbl.gc_interval;
	neigh_obsolete = jiffies - dt;
	/* handle possible race condition */
	if (test_bit(IPOIB_STOP_NEIGH_GC, &priv->flags))
		goto out_unlock;

	for (i = 0; i < htbl->size; i++) {
		struct ipoib_neigh *neigh;
		struct ipoib_neigh __rcu **np = &htbl->buckets[i];

		while ((neigh = rcu_dereference_protected(*np,
							  lockdep_is_held(&priv->lock))) != NULL) {
			/* was the neigh idle for two GC periods */
			if (time_after(neigh_obsolete, neigh->alive)) {
				u8 *mgid = neigh->daddr + 4;

				/* Is this multicast ? */
				if (*mgid == 0xff) {
					mcast = __ipoib_mcast_find(dev, mgid);

					if (mcast && test_bit(IPOIB_MCAST_FLAG_SENDONLY, &mcast->flags)) {
						list_del(&mcast->list);
						rb_erase(&mcast->rb_node, &priv->multicast_tree);
						list_add_tail(&mcast->list, &remove_list);
					}
				}

				rcu_assign_pointer(*np,
						   rcu_dereference_protected(neigh->hnext,
									     lockdep_is_held(&priv->lock)));
				/* remove from path/mc list */
				list_del(&neigh->list);
				call_rcu(&neigh->rcu, ipoib_neigh_reclaim);
			} else {
				np = &neigh->hnext;
			}

		}
	}

out_unlock:
	spin_unlock_irqrestore(&priv->lock, flags);
<<<<<<< HEAD
	list_for_each_entry_safe(mcast, tmcast, &remove_list, list)
		ipoib_mcast_leave(dev, mcast);
=======
	list_for_each_entry_safe(mcast, tmcast, &remove_list, list) {
		ipoib_mcast_leave(dev, mcast);
		ipoib_mcast_free(mcast);
	}
>>>>>>> b67ad2f7
}

static void ipoib_reap_neigh(struct work_struct *work)
{
	struct ipoib_dev_priv *priv =
		container_of(work, struct ipoib_dev_priv, neigh_reap_task.work);

	__ipoib_reap_neigh(priv);

	if (!test_bit(IPOIB_STOP_NEIGH_GC, &priv->flags))
		queue_delayed_work(priv->wq, &priv->neigh_reap_task,
				   arp_tbl.gc_interval);
}


static struct ipoib_neigh *ipoib_neigh_ctor(u8 *daddr,
				      struct net_device *dev)
{
	struct ipoib_neigh *neigh;

	neigh = kzalloc(sizeof *neigh, GFP_ATOMIC);
	if (!neigh)
		return NULL;

	neigh->dev = dev;
	memcpy(&neigh->daddr, daddr, sizeof(neigh->daddr));
	skb_queue_head_init(&neigh->queue);
	INIT_LIST_HEAD(&neigh->list);
	ipoib_cm_set(neigh, NULL);
	/* one ref on behalf of the caller */
	atomic_set(&neigh->refcnt, 1);

	return neigh;
}

struct ipoib_neigh *ipoib_neigh_alloc(u8 *daddr,
				      struct net_device *dev)
{
	struct ipoib_dev_priv *priv = netdev_priv(dev);
	struct ipoib_neigh_table *ntbl = &priv->ntbl;
	struct ipoib_neigh_hash *htbl;
	struct ipoib_neigh *neigh;
	u32 hash_val;

	htbl = rcu_dereference_protected(ntbl->htbl,
					 lockdep_is_held(&priv->lock));
	if (!htbl) {
		neigh = NULL;
		goto out_unlock;
	}

	/* need to add a new neigh, but maybe some other thread succeeded?
	 * recalc hash, maybe hash resize took place so we do a search
	 */
	hash_val = ipoib_addr_hash(htbl, daddr);
	for (neigh = rcu_dereference_protected(htbl->buckets[hash_val],
					       lockdep_is_held(&priv->lock));
	     neigh != NULL;
	     neigh = rcu_dereference_protected(neigh->hnext,
					       lockdep_is_held(&priv->lock))) {
		if (memcmp(daddr, neigh->daddr, INFINIBAND_ALEN) == 0) {
			/* found, take one ref on behalf of the caller */
			if (!atomic_inc_not_zero(&neigh->refcnt)) {
				/* deleted */
				neigh = NULL;
				break;
			}
			neigh->alive = jiffies;
			goto out_unlock;
		}
	}

	neigh = ipoib_neigh_ctor(daddr, dev);
	if (!neigh)
		goto out_unlock;

	/* one ref on behalf of the hash table */
	atomic_inc(&neigh->refcnt);
	neigh->alive = jiffies;
	/* put in hash */
	rcu_assign_pointer(neigh->hnext,
			   rcu_dereference_protected(htbl->buckets[hash_val],
						     lockdep_is_held(&priv->lock)));
	rcu_assign_pointer(htbl->buckets[hash_val], neigh);
	atomic_inc(&ntbl->entries);

out_unlock:

	return neigh;
}

void ipoib_neigh_dtor(struct ipoib_neigh *neigh)
{
	/* neigh reference count was dropprd to zero */
	struct net_device *dev = neigh->dev;
	struct ipoib_dev_priv *priv = netdev_priv(dev);
	struct sk_buff *skb;
	if (neigh->ah)
		ipoib_put_ah(neigh->ah);
	while ((skb = __skb_dequeue(&neigh->queue))) {
		++dev->stats.tx_dropped;
		dev_kfree_skb_any(skb);
	}
	if (ipoib_cm_get(neigh))
		ipoib_cm_destroy_tx(ipoib_cm_get(neigh));
	ipoib_dbg(netdev_priv(dev),
		  "neigh free for %06x %pI6\n",
		  IPOIB_QPN(neigh->daddr),
		  neigh->daddr + 4);
	kfree(neigh);
	if (atomic_dec_and_test(&priv->ntbl.entries)) {
		if (test_bit(IPOIB_NEIGH_TBL_FLUSH, &priv->flags))
			complete(&priv->ntbl.flushed);
	}
}

static void ipoib_neigh_reclaim(struct rcu_head *rp)
{
	/* Called as a result of removal from hash table */
	struct ipoib_neigh *neigh = container_of(rp, struct ipoib_neigh, rcu);
	/* note TX context may hold another ref */
	ipoib_neigh_put(neigh);
}

void ipoib_neigh_free(struct ipoib_neigh *neigh)
{
	struct net_device *dev = neigh->dev;
	struct ipoib_dev_priv *priv = netdev_priv(dev);
	struct ipoib_neigh_table *ntbl = &priv->ntbl;
	struct ipoib_neigh_hash *htbl;
	struct ipoib_neigh __rcu **np;
	struct ipoib_neigh *n;
	u32 hash_val;

	htbl = rcu_dereference_protected(ntbl->htbl,
					lockdep_is_held(&priv->lock));
	if (!htbl)
		return;

	hash_val = ipoib_addr_hash(htbl, neigh->daddr);
	np = &htbl->buckets[hash_val];
	for (n = rcu_dereference_protected(*np,
					    lockdep_is_held(&priv->lock));
	     n != NULL;
	     n = rcu_dereference_protected(*np,
					lockdep_is_held(&priv->lock))) {
		if (n == neigh) {
			/* found */
			rcu_assign_pointer(*np,
					   rcu_dereference_protected(neigh->hnext,
								     lockdep_is_held(&priv->lock)));
			/* remove from parent list */
			list_del(&neigh->list);
			call_rcu(&neigh->rcu, ipoib_neigh_reclaim);
			return;
		} else {
			np = &n->hnext;
		}
	}
}

static int ipoib_neigh_hash_init(struct ipoib_dev_priv *priv)
{
	struct ipoib_neigh_table *ntbl = &priv->ntbl;
	struct ipoib_neigh_hash *htbl;
	struct ipoib_neigh __rcu **buckets;
	u32 size;

	clear_bit(IPOIB_NEIGH_TBL_FLUSH, &priv->flags);
	ntbl->htbl = NULL;
	htbl = kzalloc(sizeof(*htbl), GFP_KERNEL);
	if (!htbl)
		return -ENOMEM;
	set_bit(IPOIB_STOP_NEIGH_GC, &priv->flags);
	size = roundup_pow_of_two(arp_tbl.gc_thresh3);
	buckets = kzalloc(size * sizeof(*buckets), GFP_KERNEL);
	if (!buckets) {
		kfree(htbl);
		return -ENOMEM;
	}
	htbl->size = size;
	htbl->mask = (size - 1);
	htbl->buckets = buckets;
	RCU_INIT_POINTER(ntbl->htbl, htbl);
	htbl->ntbl = ntbl;
	atomic_set(&ntbl->entries, 0);

	/* start garbage collection */
	clear_bit(IPOIB_STOP_NEIGH_GC, &priv->flags);
	queue_delayed_work(priv->wq, &priv->neigh_reap_task,
			   arp_tbl.gc_interval);

	return 0;
}

static void neigh_hash_free_rcu(struct rcu_head *head)
{
	struct ipoib_neigh_hash *htbl = container_of(head,
						    struct ipoib_neigh_hash,
						    rcu);
	struct ipoib_neigh __rcu **buckets = htbl->buckets;
	struct ipoib_neigh_table *ntbl = htbl->ntbl;

	kfree(buckets);
	kfree(htbl);
	complete(&ntbl->deleted);
}

void ipoib_del_neighs_by_gid(struct net_device *dev, u8 *gid)
{
	struct ipoib_dev_priv *priv = netdev_priv(dev);
	struct ipoib_neigh_table *ntbl = &priv->ntbl;
	struct ipoib_neigh_hash *htbl;
	unsigned long flags;
	int i;

	/* remove all neigh connected to a given path or mcast */
	spin_lock_irqsave(&priv->lock, flags);

	htbl = rcu_dereference_protected(ntbl->htbl,
					 lockdep_is_held(&priv->lock));

	if (!htbl)
		goto out_unlock;

	for (i = 0; i < htbl->size; i++) {
		struct ipoib_neigh *neigh;
		struct ipoib_neigh __rcu **np = &htbl->buckets[i];

		while ((neigh = rcu_dereference_protected(*np,
							  lockdep_is_held(&priv->lock))) != NULL) {
			/* delete neighs belong to this parent */
			if (!memcmp(gid, neigh->daddr + 4, sizeof (union ib_gid))) {
				rcu_assign_pointer(*np,
						   rcu_dereference_protected(neigh->hnext,
									     lockdep_is_held(&priv->lock)));
				/* remove from parent list */
				list_del(&neigh->list);
				call_rcu(&neigh->rcu, ipoib_neigh_reclaim);
			} else {
				np = &neigh->hnext;
			}

		}
	}
out_unlock:
	spin_unlock_irqrestore(&priv->lock, flags);
}

static void ipoib_flush_neighs(struct ipoib_dev_priv *priv)
{
	struct ipoib_neigh_table *ntbl = &priv->ntbl;
	struct ipoib_neigh_hash *htbl;
	unsigned long flags;
	int i, wait_flushed = 0;

	init_completion(&priv->ntbl.flushed);

	spin_lock_irqsave(&priv->lock, flags);

	htbl = rcu_dereference_protected(ntbl->htbl,
					lockdep_is_held(&priv->lock));
	if (!htbl)
		goto out_unlock;

	wait_flushed = atomic_read(&priv->ntbl.entries);
	if (!wait_flushed)
		goto free_htbl;

	for (i = 0; i < htbl->size; i++) {
		struct ipoib_neigh *neigh;
		struct ipoib_neigh __rcu **np = &htbl->buckets[i];

		while ((neigh = rcu_dereference_protected(*np,
				       lockdep_is_held(&priv->lock))) != NULL) {
			rcu_assign_pointer(*np,
					   rcu_dereference_protected(neigh->hnext,
								     lockdep_is_held(&priv->lock)));
			/* remove from path/mc list */
			list_del(&neigh->list);
			call_rcu(&neigh->rcu, ipoib_neigh_reclaim);
		}
	}

free_htbl:
	rcu_assign_pointer(ntbl->htbl, NULL);
	call_rcu(&htbl->rcu, neigh_hash_free_rcu);

out_unlock:
	spin_unlock_irqrestore(&priv->lock, flags);
	if (wait_flushed)
		wait_for_completion(&priv->ntbl.flushed);
}

static void ipoib_neigh_hash_uninit(struct net_device *dev)
{
	struct ipoib_dev_priv *priv = netdev_priv(dev);
	int stopped;

	ipoib_dbg(priv, "ipoib_neigh_hash_uninit\n");
	init_completion(&priv->ntbl.deleted);
	set_bit(IPOIB_NEIGH_TBL_FLUSH, &priv->flags);

	/* Stop GC if called at init fail need to cancel work */
	stopped = test_and_set_bit(IPOIB_STOP_NEIGH_GC, &priv->flags);
	if (!stopped)
		cancel_delayed_work(&priv->neigh_reap_task);

	ipoib_flush_neighs(priv);

	wait_for_completion(&priv->ntbl.deleted);
}


int ipoib_dev_init(struct net_device *dev, struct ib_device *ca, int port)
{
	struct ipoib_dev_priv *priv = netdev_priv(dev);

	/* Allocate RX/TX "rings" to hold queued skbs */
	priv->rx_ring =	kzalloc(ipoib_recvq_size * sizeof *priv->rx_ring,
				GFP_KERNEL);
	if (!priv->rx_ring) {
		printk(KERN_WARNING "%s: failed to allocate RX ring (%d entries)\n",
		       ca->name, ipoib_recvq_size);
		goto out;
	}

	priv->tx_ring = vzalloc(ipoib_sendq_size * sizeof *priv->tx_ring);
	if (!priv->tx_ring) {
		printk(KERN_WARNING "%s: failed to allocate TX ring (%d entries)\n",
		       ca->name, ipoib_sendq_size);
		goto out_rx_ring_cleanup;
	}

	/* priv->tx_head, tx_tail & tx_outstanding are already 0 */

	if (ipoib_ib_dev_init(dev, ca, port))
		goto out_tx_ring_cleanup;

	/*
	 * Must be after ipoib_ib_dev_init so we can allocate a per
	 * device wq there and use it here
	 */
	if (ipoib_neigh_hash_init(priv) < 0)
		goto out_dev_uninit;

	return 0;

out_dev_uninit:
	ipoib_ib_dev_cleanup(dev);

out_tx_ring_cleanup:
	vfree(priv->tx_ring);

out_rx_ring_cleanup:
	kfree(priv->rx_ring);

out:
	return -ENOMEM;
}

void ipoib_dev_cleanup(struct net_device *dev)
{
	struct ipoib_dev_priv *priv = netdev_priv(dev), *cpriv, *tcpriv;
	LIST_HEAD(head);

	ASSERT_RTNL();

	ipoib_delete_debug_files(dev);

	/* Delete any child interfaces first */
	list_for_each_entry_safe(cpriv, tcpriv, &priv->child_intfs, list) {
		/* Stop GC on child */
		set_bit(IPOIB_STOP_NEIGH_GC, &cpriv->flags);
		cancel_delayed_work(&cpriv->neigh_reap_task);
		unregister_netdevice_queue(cpriv->dev, &head);
	}
	unregister_netdevice_many(&head);

	/*
	 * Must be before ipoib_ib_dev_cleanup or we delete an in use
	 * work queue
	 */
	ipoib_neigh_hash_uninit(dev);

	ipoib_ib_dev_cleanup(dev);

	kfree(priv->rx_ring);
	vfree(priv->tx_ring);

	priv->rx_ring = NULL;
	priv->tx_ring = NULL;
}

static const struct header_ops ipoib_header_ops = {
	.create	= ipoib_hard_header,
};

static const struct net_device_ops ipoib_netdev_ops = {
	.ndo_uninit		 = ipoib_uninit,
	.ndo_open		 = ipoib_open,
	.ndo_stop		 = ipoib_stop,
	.ndo_change_mtu		 = ipoib_change_mtu,
	.ndo_fix_features	 = ipoib_fix_features,
	.ndo_start_xmit	 	 = ipoib_start_xmit,
	.ndo_tx_timeout		 = ipoib_timeout,
	.ndo_set_rx_mode	 = ipoib_set_mcast_list,
	.ndo_get_iflink		 = ipoib_get_iflink,
};

void ipoib_setup(struct net_device *dev)
{
	struct ipoib_dev_priv *priv = netdev_priv(dev);

	dev->netdev_ops		 = &ipoib_netdev_ops;
	dev->header_ops		 = &ipoib_header_ops;

	ipoib_set_ethtool_ops(dev);

	netif_napi_add(dev, &priv->napi, ipoib_poll, NAPI_POLL_WEIGHT);

	dev->watchdog_timeo	 = HZ;

	dev->flags		|= IFF_BROADCAST | IFF_MULTICAST;

	dev->hard_header_len	 = IPOIB_ENCAP_LEN;
	dev->addr_len		 = INFINIBAND_ALEN;
	dev->type		 = ARPHRD_INFINIBAND;
	dev->tx_queue_len	 = ipoib_sendq_size * 2;
	dev->features		 = (NETIF_F_VLAN_CHALLENGED	|
				    NETIF_F_HIGHDMA);
	netif_keep_dst(dev);

	memcpy(dev->broadcast, ipv4_bcast_addr, INFINIBAND_ALEN);

	priv->dev = dev;

	spin_lock_init(&priv->lock);

	init_rwsem(&priv->vlan_rwsem);

	INIT_LIST_HEAD(&priv->path_list);
	INIT_LIST_HEAD(&priv->child_intfs);
	INIT_LIST_HEAD(&priv->dead_ahs);
	INIT_LIST_HEAD(&priv->multicast_list);

	INIT_DELAYED_WORK(&priv->mcast_task,   ipoib_mcast_join_task);
	INIT_WORK(&priv->carrier_on_task, ipoib_mcast_carrier_on_task);
	INIT_WORK(&priv->flush_light,   ipoib_ib_dev_flush_light);
	INIT_WORK(&priv->flush_normal,   ipoib_ib_dev_flush_normal);
	INIT_WORK(&priv->flush_heavy,   ipoib_ib_dev_flush_heavy);
	INIT_WORK(&priv->restart_task, ipoib_mcast_restart_task);
	INIT_DELAYED_WORK(&priv->ah_reap_task, ipoib_reap_ah);
	INIT_DELAYED_WORK(&priv->neigh_reap_task, ipoib_reap_neigh);
}

struct ipoib_dev_priv *ipoib_intf_alloc(const char *name)
{
	struct net_device *dev;

	dev = alloc_netdev((int)sizeof(struct ipoib_dev_priv), name,
			   NET_NAME_UNKNOWN, ipoib_setup);
	if (!dev)
		return NULL;

	return netdev_priv(dev);
}

static ssize_t show_pkey(struct device *dev,
			 struct device_attribute *attr, char *buf)
{
	struct ipoib_dev_priv *priv = netdev_priv(to_net_dev(dev));

	return sprintf(buf, "0x%04x\n", priv->pkey);
}
static DEVICE_ATTR(pkey, S_IRUGO, show_pkey, NULL);

static ssize_t show_umcast(struct device *dev,
			   struct device_attribute *attr, char *buf)
{
	struct ipoib_dev_priv *priv = netdev_priv(to_net_dev(dev));

	return sprintf(buf, "%d\n", test_bit(IPOIB_FLAG_UMCAST, &priv->flags));
}

void ipoib_set_umcast(struct net_device *ndev, int umcast_val)
{
	struct ipoib_dev_priv *priv = netdev_priv(ndev);

	if (umcast_val > 0) {
		set_bit(IPOIB_FLAG_UMCAST, &priv->flags);
		ipoib_warn(priv, "ignoring multicast groups joined directly "
				"by userspace\n");
	} else
		clear_bit(IPOIB_FLAG_UMCAST, &priv->flags);
}

static ssize_t set_umcast(struct device *dev,
			  struct device_attribute *attr,
			  const char *buf, size_t count)
{
	unsigned long umcast_val = simple_strtoul(buf, NULL, 0);

	ipoib_set_umcast(to_net_dev(dev), umcast_val);

	return count;
}
static DEVICE_ATTR(umcast, S_IWUSR | S_IRUGO, show_umcast, set_umcast);

int ipoib_add_umcast_attr(struct net_device *dev)
{
	return device_create_file(&dev->dev, &dev_attr_umcast);
}

static ssize_t create_child(struct device *dev,
			    struct device_attribute *attr,
			    const char *buf, size_t count)
{
	int pkey;
	int ret;

	if (sscanf(buf, "%i", &pkey) != 1)
		return -EINVAL;

	if (pkey <= 0 || pkey > 0xffff || pkey == 0x8000)
		return -EINVAL;

	/*
	 * Set the full membership bit, so that we join the right
	 * broadcast group, etc.
	 */
	pkey |= 0x8000;

	ret = ipoib_vlan_add(to_net_dev(dev), pkey);

	return ret ? ret : count;
}
static DEVICE_ATTR(create_child, S_IWUSR, NULL, create_child);

static ssize_t delete_child(struct device *dev,
			    struct device_attribute *attr,
			    const char *buf, size_t count)
{
	int pkey;
	int ret;

	if (sscanf(buf, "%i", &pkey) != 1)
		return -EINVAL;

	if (pkey < 0 || pkey > 0xffff)
		return -EINVAL;

	ret = ipoib_vlan_delete(to_net_dev(dev), pkey);

	return ret ? ret : count;

}
static DEVICE_ATTR(delete_child, S_IWUSR, NULL, delete_child);

int ipoib_add_pkey_attr(struct net_device *dev)
{
	return device_create_file(&dev->dev, &dev_attr_pkey);
}

int ipoib_set_dev_features(struct ipoib_dev_priv *priv, struct ib_device *hca)
{
	struct ib_device_attr *device_attr;
	int result = -ENOMEM;

	device_attr = kmalloc(sizeof *device_attr, GFP_KERNEL);
	if (!device_attr) {
		printk(KERN_WARNING "%s: allocation of %zu bytes failed\n",
		       hca->name, sizeof *device_attr);
		return result;
	}

	result = ib_query_device(hca, device_attr);
	if (result) {
		printk(KERN_WARNING "%s: ib_query_device failed (ret = %d)\n",
		       hca->name, result);
		kfree(device_attr);
		return result;
	}
	priv->hca_caps = device_attr->device_cap_flags;

	kfree(device_attr);

	if (priv->hca_caps & IB_DEVICE_UD_IP_CSUM) {
		priv->dev->hw_features = NETIF_F_SG |
			NETIF_F_IP_CSUM | NETIF_F_RXCSUM;

		if (priv->hca_caps & IB_DEVICE_UD_TSO)
			priv->dev->hw_features |= NETIF_F_TSO;

		priv->dev->features |= priv->dev->hw_features;
	}

	return 0;
}

static struct net_device *ipoib_add_port(const char *format,
					 struct ib_device *hca, u8 port)
{
	struct ipoib_dev_priv *priv;
	struct ib_port_attr attr;
	int result = -ENOMEM;

	priv = ipoib_intf_alloc(format);
	if (!priv)
		goto alloc_mem_failed;

	SET_NETDEV_DEV(priv->dev, hca->dma_device);
	priv->dev->dev_id = port - 1;

	result = ib_query_port(hca, port, &attr);
	if (!result)
		priv->max_ib_mtu = ib_mtu_enum_to_int(attr.max_mtu);
	else {
		printk(KERN_WARNING "%s: ib_query_port %d failed\n",
		       hca->name, port);
		goto device_init_failed;
	}

	/* MTU will be reset when mcast join happens */
	priv->dev->mtu  = IPOIB_UD_MTU(priv->max_ib_mtu);
	priv->mcast_mtu  = priv->admin_mtu = priv->dev->mtu;

	priv->dev->neigh_priv_len = sizeof(struct ipoib_neigh);

	result = ib_query_pkey(hca, port, 0, &priv->pkey);
	if (result) {
		printk(KERN_WARNING "%s: ib_query_pkey port %d failed (ret = %d)\n",
		       hca->name, port, result);
		goto device_init_failed;
	}

	result = ipoib_set_dev_features(priv, hca);
	if (result)
		goto device_init_failed;

	/*
	 * Set the full membership bit, so that we join the right
	 * broadcast group, etc.
	 */
	priv->pkey |= 0x8000;

	priv->dev->broadcast[8] = priv->pkey >> 8;
	priv->dev->broadcast[9] = priv->pkey & 0xff;

	result = ib_query_gid(hca, port, 0, &priv->local_gid);
	if (result) {
		printk(KERN_WARNING "%s: ib_query_gid port %d failed (ret = %d)\n",
		       hca->name, port, result);
		goto device_init_failed;
	} else
		memcpy(priv->dev->dev_addr + 4, priv->local_gid.raw, sizeof (union ib_gid));

	result = ipoib_dev_init(priv->dev, hca, port);
	if (result < 0) {
		printk(KERN_WARNING "%s: failed to initialize port %d (ret = %d)\n",
		       hca->name, port, result);
		goto device_init_failed;
	}

	INIT_IB_EVENT_HANDLER(&priv->event_handler,
			      priv->ca, ipoib_event);
	result = ib_register_event_handler(&priv->event_handler);
	if (result < 0) {
		printk(KERN_WARNING "%s: ib_register_event_handler failed for "
		       "port %d (ret = %d)\n",
		       hca->name, port, result);
		goto event_failed;
	}

	result = register_netdev(priv->dev);
	if (result) {
		printk(KERN_WARNING "%s: couldn't register ipoib port %d; error %d\n",
		       hca->name, port, result);
		goto register_failed;
	}

	ipoib_create_debug_files(priv->dev);

	if (ipoib_cm_add_mode_attr(priv->dev))
		goto sysfs_failed;
	if (ipoib_add_pkey_attr(priv->dev))
		goto sysfs_failed;
	if (ipoib_add_umcast_attr(priv->dev))
		goto sysfs_failed;
	if (device_create_file(&priv->dev->dev, &dev_attr_create_child))
		goto sysfs_failed;
	if (device_create_file(&priv->dev->dev, &dev_attr_delete_child))
		goto sysfs_failed;

	return priv->dev;

sysfs_failed:
	ipoib_delete_debug_files(priv->dev);
	unregister_netdev(priv->dev);

register_failed:
	ib_unregister_event_handler(&priv->event_handler);
	flush_workqueue(ipoib_workqueue);
	/* Stop GC if started before flush */
	set_bit(IPOIB_STOP_NEIGH_GC, &priv->flags);
	cancel_delayed_work(&priv->neigh_reap_task);
	flush_workqueue(priv->wq);

event_failed:
	ipoib_dev_cleanup(priv->dev);

device_init_failed:
	free_netdev(priv->dev);

alloc_mem_failed:
	return ERR_PTR(result);
}

static void ipoib_add_one(struct ib_device *device)
{
	struct list_head *dev_list;
	struct net_device *dev;
	struct ipoib_dev_priv *priv;
	int p;
	int count = 0;

	dev_list = kmalloc(sizeof *dev_list, GFP_KERNEL);
	if (!dev_list)
		return;

	INIT_LIST_HEAD(dev_list);

	for (p = rdma_start_port(device); p <= rdma_end_port(device); ++p) {
		if (!rdma_protocol_ib(device, p))
			continue;
		dev = ipoib_add_port("ib%d", device, p);
		if (!IS_ERR(dev)) {
			priv = netdev_priv(dev);
			list_add_tail(&priv->list, dev_list);
			count++;
		}
	}

	if (!count) {
		kfree(dev_list);
		return;
	}

	ib_set_client_data(device, &ipoib_client, dev_list);
}

static void ipoib_remove_one(struct ib_device *device, void *client_data)
{
	struct ipoib_dev_priv *priv, *tmp;
	struct list_head *dev_list = client_data;

	if (!dev_list)
		return;

	list_for_each_entry_safe(priv, tmp, dev_list, list) {
		ib_unregister_event_handler(&priv->event_handler);
		flush_workqueue(ipoib_workqueue);

		rtnl_lock();
		dev_change_flags(priv->dev, priv->dev->flags & ~IFF_UP);
		rtnl_unlock();

		/* Stop GC */
		set_bit(IPOIB_STOP_NEIGH_GC, &priv->flags);
		cancel_delayed_work(&priv->neigh_reap_task);
		flush_workqueue(priv->wq);

		unregister_netdev(priv->dev);
		free_netdev(priv->dev);
	}

	kfree(dev_list);
}

static int __init ipoib_init_module(void)
{
	int ret;

	ipoib_recvq_size = roundup_pow_of_two(ipoib_recvq_size);
	ipoib_recvq_size = min(ipoib_recvq_size, IPOIB_MAX_QUEUE_SIZE);
	ipoib_recvq_size = max(ipoib_recvq_size, IPOIB_MIN_QUEUE_SIZE);

	ipoib_sendq_size = roundup_pow_of_two(ipoib_sendq_size);
	ipoib_sendq_size = min(ipoib_sendq_size, IPOIB_MAX_QUEUE_SIZE);
	ipoib_sendq_size = max3(ipoib_sendq_size, 2 * MAX_SEND_CQE, IPOIB_MIN_QUEUE_SIZE);
#ifdef CONFIG_INFINIBAND_IPOIB_CM
	ipoib_max_conn_qp = min(ipoib_max_conn_qp, IPOIB_CM_MAX_CONN_QP);
#endif

	/*
	 * When copying small received packets, we only copy from the
	 * linear data part of the SKB, so we rely on this condition.
	 */
	BUILD_BUG_ON(IPOIB_CM_COPYBREAK > IPOIB_CM_HEAD_SIZE);

	ret = ipoib_register_debugfs();
	if (ret)
		return ret;

	/*
	 * We create a global workqueue here that is used for all flush
	 * operations.  However, if you attempt to flush a workqueue
	 * from a task on that same workqueue, it deadlocks the system.
	 * We want to be able to flush the tasks associated with a
	 * specific net device, so we also create a workqueue for each
	 * netdevice.  We queue up the tasks for that device only on
	 * its private workqueue, and we only queue up flush events
	 * on our global flush workqueue.  This avoids the deadlocks.
	 */
	ipoib_workqueue = create_singlethread_workqueue("ipoib_flush");
	if (!ipoib_workqueue) {
		ret = -ENOMEM;
		goto err_fs;
	}

	ib_sa_register_client(&ipoib_sa_client);

	ret = ib_register_client(&ipoib_client);
	if (ret)
		goto err_sa;

	ret = ipoib_netlink_init();
	if (ret)
		goto err_client;

	return 0;

err_client:
	ib_unregister_client(&ipoib_client);

err_sa:
	ib_sa_unregister_client(&ipoib_sa_client);
	destroy_workqueue(ipoib_workqueue);

err_fs:
	ipoib_unregister_debugfs();

	return ret;
}

static void __exit ipoib_cleanup_module(void)
{
	ipoib_netlink_fini();
	ib_unregister_client(&ipoib_client);
	ib_sa_unregister_client(&ipoib_sa_client);
	ipoib_unregister_debugfs();
	destroy_workqueue(ipoib_workqueue);
}

module_init(ipoib_init_module);
module_exit(ipoib_cleanup_module);<|MERGE_RESOLUTION|>--- conflicted
+++ resolved
@@ -1207,15 +1207,10 @@
 
 out_unlock:
 	spin_unlock_irqrestore(&priv->lock, flags);
-<<<<<<< HEAD
-	list_for_each_entry_safe(mcast, tmcast, &remove_list, list)
-		ipoib_mcast_leave(dev, mcast);
-=======
 	list_for_each_entry_safe(mcast, tmcast, &remove_list, list) {
 		ipoib_mcast_leave(dev, mcast);
 		ipoib_mcast_free(mcast);
 	}
->>>>>>> b67ad2f7
 }
 
 static void ipoib_reap_neigh(struct work_struct *work)
