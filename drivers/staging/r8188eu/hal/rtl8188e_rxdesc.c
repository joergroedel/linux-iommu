--- conflicted
+++ resolved
@@ -113,20 +113,13 @@
 	struct hal_data_8188e *pHalData = &padapter->haldata;
 	struct phy_info *pPHYInfo  = &pattrib->phy_info;
 	u8 *wlanhdr = precvframe->rx_data;
-<<<<<<< HEAD
-=======
 	__le16 fc = *(__le16 *)wlanhdr;
->>>>>>> 88084a3d
 	struct odm_per_pkt_info	pkt_info;
 	u8 *sa = NULL;
 	struct sta_priv *pstapriv;
 	struct sta_info *psta;
 
-<<<<<<< HEAD
-	pkt_info.bPacketMatchBSSID = ((!IsFrameTypeCtrl(wlanhdr)) &&
-=======
 	pkt_info.bPacketMatchBSSID = ((!ieee80211_is_ctl(fc)) &&
->>>>>>> 88084a3d
 		!pattrib->icv_err && !pattrib->crc_err &&
 		!memcmp(get_hdr_bssid(wlanhdr),
 		 get_bssid(&padapter->mlmepriv), ETH_ALEN));
