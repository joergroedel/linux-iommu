/* binder.c
 *
 * Android IPC Subsystem
 *
 * Copyright (C) 2007-2008 Google, Inc.
 *
 * This software is licensed under the terms of the GNU General Public
 * License version 2, as published by the Free Software Foundation, and
 * may be copied, distributed, and modified under those terms.
 *
 * This program is distributed in the hope that it will be useful,
 * but WITHOUT ANY WARRANTY; without even the implied warranty of
 * MERCHANTABILITY or FITNESS FOR A PARTICULAR PURPOSE.  See the
 * GNU General Public License for more details.
 *
 */

#define pr_fmt(fmt) KBUILD_MODNAME ": " fmt

#include <asm/cacheflush.h>
#include <linux/fdtable.h>
#include <linux/file.h>
#include <linux/fs.h>
#include <linux/list.h>
#include <linux/miscdevice.h>
#include <linux/mm.h>
#include <linux/module.h>
#include <linux/mutex.h>
#include <linux/nsproxy.h>
#include <linux/poll.h>
#include <linux/debugfs.h>
#include <linux/rbtree.h>
#include <linux/sched.h>
#include <linux/seq_file.h>
#include <linux/uaccess.h>
#include <linux/vmalloc.h>
#include <linux/slab.h>
#include <linux/pid_namespace.h>

#include "binder.h"
#include "binder_trace.h"

static DEFINE_MUTEX(binder_main_lock);
static DEFINE_MUTEX(binder_deferred_lock);
static DEFINE_MUTEX(binder_mmap_lock);

static HLIST_HEAD(binder_procs);
static HLIST_HEAD(binder_deferred_list);
static HLIST_HEAD(binder_dead_nodes);

static struct dentry *binder_debugfs_dir_entry_root;
static struct dentry *binder_debugfs_dir_entry_proc;
static struct binder_node *binder_context_mgr_node;
static kuid_t binder_context_mgr_uid = INVALID_UID;
static int binder_last_id;
static struct workqueue_struct *binder_deferred_workqueue;

#define BINDER_DEBUG_ENTRY(name) \
static int binder_##name##_open(struct inode *inode, struct file *file) \
{ \
	return single_open(file, binder_##name##_show, inode->i_private); \
} \
\
static const struct file_operations binder_##name##_fops = { \
	.owner = THIS_MODULE, \
	.open = binder_##name##_open, \
	.read = seq_read, \
	.llseek = seq_lseek, \
	.release = single_release, \
}

static int binder_proc_show(struct seq_file *m, void *unused);
BINDER_DEBUG_ENTRY(proc);

/* This is only defined in include/asm-arm/sizes.h */
#ifndef SZ_1K
#define SZ_1K                               0x400
#endif

#ifndef SZ_4M
#define SZ_4M                               0x400000
#endif

#define FORBIDDEN_MMAP_FLAGS                (VM_WRITE)

#define BINDER_SMALL_BUF_SIZE (PAGE_SIZE * 64)

enum {
	BINDER_DEBUG_USER_ERROR             = 1U << 0,
	BINDER_DEBUG_FAILED_TRANSACTION     = 1U << 1,
	BINDER_DEBUG_DEAD_TRANSACTION       = 1U << 2,
	BINDER_DEBUG_OPEN_CLOSE             = 1U << 3,
	BINDER_DEBUG_DEAD_BINDER            = 1U << 4,
	BINDER_DEBUG_DEATH_NOTIFICATION     = 1U << 5,
	BINDER_DEBUG_READ_WRITE             = 1U << 6,
	BINDER_DEBUG_USER_REFS              = 1U << 7,
	BINDER_DEBUG_THREADS                = 1U << 8,
	BINDER_DEBUG_TRANSACTION            = 1U << 9,
	BINDER_DEBUG_TRANSACTION_COMPLETE   = 1U << 10,
	BINDER_DEBUG_FREE_BUFFER            = 1U << 11,
	BINDER_DEBUG_INTERNAL_REFS          = 1U << 12,
	BINDER_DEBUG_BUFFER_ALLOC           = 1U << 13,
	BINDER_DEBUG_PRIORITY_CAP           = 1U << 14,
	BINDER_DEBUG_BUFFER_ALLOC_ASYNC     = 1U << 15,
};
static uint32_t binder_debug_mask = BINDER_DEBUG_USER_ERROR |
	BINDER_DEBUG_FAILED_TRANSACTION | BINDER_DEBUG_DEAD_TRANSACTION;
module_param_named(debug_mask, binder_debug_mask, uint, S_IWUSR | S_IRUGO);

static bool binder_debug_no_lock;
module_param_named(proc_no_lock, binder_debug_no_lock, bool, S_IWUSR | S_IRUGO);

static DECLARE_WAIT_QUEUE_HEAD(binder_user_error_wait);
static int binder_stop_on_user_error;

static int binder_set_stop_on_user_error(const char *val,
					 struct kernel_param *kp)
{
	int ret;
	ret = param_set_int(val, kp);
	if (binder_stop_on_user_error < 2)
		wake_up(&binder_user_error_wait);
	return ret;
}
module_param_call(stop_on_user_error, binder_set_stop_on_user_error,
	param_get_int, &binder_stop_on_user_error, S_IWUSR | S_IRUGO);

#define binder_debug(mask, x...) \
	do { \
		if (binder_debug_mask & mask) \
			pr_info(x); \
	} while (0)

#define binder_user_error(x...) \
	do { \
		if (binder_debug_mask & BINDER_DEBUG_USER_ERROR) \
			pr_info(x); \
		if (binder_stop_on_user_error) \
			binder_stop_on_user_error = 2; \
	} while (0)

enum binder_stat_types {
	BINDER_STAT_PROC,
	BINDER_STAT_THREAD,
	BINDER_STAT_NODE,
	BINDER_STAT_REF,
	BINDER_STAT_DEATH,
	BINDER_STAT_TRANSACTION,
	BINDER_STAT_TRANSACTION_COMPLETE,
	BINDER_STAT_COUNT
};

struct binder_stats {
	int br[_IOC_NR(BR_FAILED_REPLY) + 1];
	int bc[_IOC_NR(BC_DEAD_BINDER_DONE) + 1];
	int obj_created[BINDER_STAT_COUNT];
	int obj_deleted[BINDER_STAT_COUNT];
};

static struct binder_stats binder_stats;

static inline void binder_stats_deleted(enum binder_stat_types type)
{
	binder_stats.obj_deleted[type]++;
}

static inline void binder_stats_created(enum binder_stat_types type)
{
	binder_stats.obj_created[type]++;
}

struct binder_transaction_log_entry {
	int debug_id;
	int call_type;
	int from_proc;
	int from_thread;
	int target_handle;
	int to_proc;
	int to_thread;
	int to_node;
	int data_size;
	int offsets_size;
};
struct binder_transaction_log {
	int next;
	int full;
	struct binder_transaction_log_entry entry[32];
};
static struct binder_transaction_log binder_transaction_log;
static struct binder_transaction_log binder_transaction_log_failed;

static struct binder_transaction_log_entry *binder_transaction_log_add(
	struct binder_transaction_log *log)
{
	struct binder_transaction_log_entry *e;
	e = &log->entry[log->next];
	memset(e, 0, sizeof(*e));
	log->next++;
	if (log->next == ARRAY_SIZE(log->entry)) {
		log->next = 0;
		log->full = 1;
	}
	return e;
}

struct binder_work {
	struct list_head entry;
	enum {
		BINDER_WORK_TRANSACTION = 1,
		BINDER_WORK_TRANSACTION_COMPLETE,
		BINDER_WORK_NODE,
		BINDER_WORK_DEAD_BINDER,
		BINDER_WORK_DEAD_BINDER_AND_CLEAR,
		BINDER_WORK_CLEAR_DEATH_NOTIFICATION,
	} type;
};

struct binder_node {
	int debug_id;
	struct binder_work work;
	union {
		struct rb_node rb_node;
		struct hlist_node dead_node;
	};
	struct binder_proc *proc;
	struct hlist_head refs;
	int internal_strong_refs;
	int local_weak_refs;
	int local_strong_refs;
	void __user *ptr;
	void __user *cookie;
	unsigned has_strong_ref:1;
	unsigned pending_strong_ref:1;
	unsigned has_weak_ref:1;
	unsigned pending_weak_ref:1;
	unsigned has_async_transaction:1;
	unsigned accept_fds:1;
	unsigned min_priority:8;
	struct list_head async_todo;
};

struct binder_ref_death {
	struct binder_work work;
	void __user *cookie;
};

struct binder_ref {
	/* Lookups needed: */
	/*   node + proc => ref (transaction) */
	/*   desc + proc => ref (transaction, inc/dec ref) */
	/*   node => refs + procs (proc exit) */
	int debug_id;
	struct rb_node rb_node_desc;
	struct rb_node rb_node_node;
	struct hlist_node node_entry;
	struct binder_proc *proc;
	struct binder_node *node;
	uint32_t desc;
	int strong;
	int weak;
	struct binder_ref_death *death;
};

struct binder_buffer {
	struct list_head entry; /* free and allocated entries by address */
	struct rb_node rb_node; /* free entry by size or allocated entry */
				/* by address */
	unsigned free:1;
	unsigned allow_user_free:1;
	unsigned async_transaction:1;
	unsigned debug_id:29;

	struct binder_transaction *transaction;

	struct binder_node *target_node;
	size_t data_size;
	size_t offsets_size;
	uint8_t data[0];
};

enum binder_deferred_state {
	BINDER_DEFERRED_PUT_FILES    = 0x01,
	BINDER_DEFERRED_FLUSH        = 0x02,
	BINDER_DEFERRED_RELEASE      = 0x04,
};

struct binder_proc {
	struct hlist_node proc_node;
	struct rb_root threads;
	struct rb_root nodes;
	struct rb_root refs_by_desc;
	struct rb_root refs_by_node;
	int pid;
	struct vm_area_struct *vma;
	struct mm_struct *vma_vm_mm;
	struct task_struct *tsk;
	struct files_struct *files;
	struct hlist_node deferred_work_node;
	int deferred_work;
	void *buffer;
	ptrdiff_t user_buffer_offset;

	struct list_head buffers;
	struct rb_root free_buffers;
	struct rb_root allocated_buffers;
	size_t free_async_space;

	struct page **pages;
	size_t buffer_size;
	uint32_t buffer_free;
	struct list_head todo;
	wait_queue_head_t wait;
	struct binder_stats stats;
	struct list_head delivered_death;
	int max_threads;
	int requested_threads;
	int requested_threads_started;
	int ready_threads;
	long default_priority;
	struct dentry *debugfs_entry;
};

enum {
	BINDER_LOOPER_STATE_REGISTERED  = 0x01,
	BINDER_LOOPER_STATE_ENTERED     = 0x02,
	BINDER_LOOPER_STATE_EXITED      = 0x04,
	BINDER_LOOPER_STATE_INVALID     = 0x08,
	BINDER_LOOPER_STATE_WAITING     = 0x10,
	BINDER_LOOPER_STATE_NEED_RETURN = 0x20
};

struct binder_thread {
	struct binder_proc *proc;
	struct rb_node rb_node;
	int pid;
	int looper;
	struct binder_transaction *transaction_stack;
	struct list_head todo;
	uint32_t return_error; /* Write failed, return error code in read buf */
	uint32_t return_error2; /* Write failed, return error code in read */
		/* buffer. Used when sending a reply to a dead process that */
		/* we are also waiting on */
	wait_queue_head_t wait;
	struct binder_stats stats;
};

struct binder_transaction {
	int debug_id;
	struct binder_work work;
	struct binder_thread *from;
	struct binder_transaction *from_parent;
	struct binder_proc *to_proc;
	struct binder_thread *to_thread;
	struct binder_transaction *to_parent;
	unsigned need_reply:1;
	/* unsigned is_dead:1; */	/* not used at the moment */

	struct binder_buffer *buffer;
	unsigned int	code;
	unsigned int	flags;
	long	priority;
	long	saved_priority;
	kuid_t	sender_euid;
};

static void
binder_defer_work(struct binder_proc *proc, enum binder_deferred_state defer);

static int task_get_unused_fd_flags(struct binder_proc *proc, int flags)
{
	struct files_struct *files = proc->files;
	unsigned long rlim_cur;
	unsigned long irqs;

	if (files == NULL)
		return -ESRCH;

	if (!lock_task_sighand(proc->tsk, &irqs))
		return -EMFILE;

	rlim_cur = task_rlimit(proc->tsk, RLIMIT_NOFILE);
	unlock_task_sighand(proc->tsk, &irqs);

	return __alloc_fd(files, 0, rlim_cur, flags);
}

/*
 * copied from fd_install
 */
static void task_fd_install(
	struct binder_proc *proc, unsigned int fd, struct file *file)
{
	if (proc->files)
		__fd_install(proc->files, fd, file);
}

/*
 * copied from sys_close
 */
static long task_close_fd(struct binder_proc *proc, unsigned int fd)
{
	int retval;

	if (proc->files == NULL)
		return -ESRCH;

	retval = __close_fd(proc->files, fd);
	/* can't restart close syscall because file table entry was cleared */
	if (unlikely(retval == -ERESTARTSYS ||
		     retval == -ERESTARTNOINTR ||
		     retval == -ERESTARTNOHAND ||
		     retval == -ERESTART_RESTARTBLOCK))
		retval = -EINTR;

	return retval;
}

static inline void binder_lock(const char *tag)
{
	trace_binder_lock(tag);
	mutex_lock(&binder_main_lock);
	trace_binder_locked(tag);
}

static inline void binder_unlock(const char *tag)
{
	trace_binder_unlock(tag);
	mutex_unlock(&binder_main_lock);
}

static void binder_set_nice(long nice)
{
	long min_nice;
	if (can_nice(current, nice)) {
		set_user_nice(current, nice);
		return;
	}
	min_nice = 20 - current->signal->rlim[RLIMIT_NICE].rlim_cur;
	binder_debug(BINDER_DEBUG_PRIORITY_CAP,
		     "%d: nice value %ld not allowed use %ld instead\n",
		      current->pid, nice, min_nice);
	set_user_nice(current, min_nice);
	if (min_nice < 20)
		return;
	binder_user_error("%d RLIMIT_NICE not set\n", current->pid);
}

static size_t binder_buffer_size(struct binder_proc *proc,
				 struct binder_buffer *buffer)
{
	if (list_is_last(&buffer->entry, &proc->buffers))
		return proc->buffer + proc->buffer_size - (void *)buffer->data;
	else
		return (size_t)list_entry(buffer->entry.next,
			struct binder_buffer, entry) - (size_t)buffer->data;
}

static void binder_insert_free_buffer(struct binder_proc *proc,
				      struct binder_buffer *new_buffer)
{
	struct rb_node **p = &proc->free_buffers.rb_node;
	struct rb_node *parent = NULL;
	struct binder_buffer *buffer;
	size_t buffer_size;
	size_t new_buffer_size;

	BUG_ON(!new_buffer->free);

	new_buffer_size = binder_buffer_size(proc, new_buffer);

	binder_debug(BINDER_DEBUG_BUFFER_ALLOC,
		     "%d: add free buffer, size %zd, at %p\n",
		      proc->pid, new_buffer_size, new_buffer);

	while (*p) {
		parent = *p;
		buffer = rb_entry(parent, struct binder_buffer, rb_node);
		BUG_ON(!buffer->free);

		buffer_size = binder_buffer_size(proc, buffer);

		if (new_buffer_size < buffer_size)
			p = &parent->rb_left;
		else
			p = &parent->rb_right;
	}
	rb_link_node(&new_buffer->rb_node, parent, p);
	rb_insert_color(&new_buffer->rb_node, &proc->free_buffers);
}

static void binder_insert_allocated_buffer(struct binder_proc *proc,
					   struct binder_buffer *new_buffer)
{
	struct rb_node **p = &proc->allocated_buffers.rb_node;
	struct rb_node *parent = NULL;
	struct binder_buffer *buffer;

	BUG_ON(new_buffer->free);

	while (*p) {
		parent = *p;
		buffer = rb_entry(parent, struct binder_buffer, rb_node);
		BUG_ON(buffer->free);

		if (new_buffer < buffer)
			p = &parent->rb_left;
		else if (new_buffer > buffer)
			p = &parent->rb_right;
		else
			BUG();
	}
	rb_link_node(&new_buffer->rb_node, parent, p);
	rb_insert_color(&new_buffer->rb_node, &proc->allocated_buffers);
}

static struct binder_buffer *binder_buffer_lookup(struct binder_proc *proc,
						  void __user *user_ptr)
{
	struct rb_node *n = proc->allocated_buffers.rb_node;
	struct binder_buffer *buffer;
	struct binder_buffer *kern_ptr;

	kern_ptr = user_ptr - proc->user_buffer_offset
		- offsetof(struct binder_buffer, data);

	while (n) {
		buffer = rb_entry(n, struct binder_buffer, rb_node);
		BUG_ON(buffer->free);

		if (kern_ptr < buffer)
			n = n->rb_left;
		else if (kern_ptr > buffer)
			n = n->rb_right;
		else
			return buffer;
	}
	return NULL;
}

static int binder_update_page_range(struct binder_proc *proc, int allocate,
				    void *start, void *end,
				    struct vm_area_struct *vma)
{
	void *page_addr;
	unsigned long user_page_addr;
	struct vm_struct tmp_area;
	struct page **page;
	struct mm_struct *mm;

	binder_debug(BINDER_DEBUG_BUFFER_ALLOC,
		     "%d: %s pages %p-%p\n", proc->pid,
		     allocate ? "allocate" : "free", start, end);

	if (end <= start)
		return 0;

	trace_binder_update_page_range(proc, allocate, start, end);

	if (vma)
		mm = NULL;
	else
		mm = get_task_mm(proc->tsk);

	if (mm) {
		down_write(&mm->mmap_sem);
		vma = proc->vma;
		if (vma && mm != proc->vma_vm_mm) {
			pr_err("%d: vma mm and task mm mismatch\n",
				proc->pid);
			vma = NULL;
		}
	}

	if (allocate == 0)
		goto free_range;

	if (vma == NULL) {
		pr_err("%d: binder_alloc_buf failed to map pages in userspace, no vma\n",
			proc->pid);
		goto err_no_vma;
	}

	for (page_addr = start; page_addr < end; page_addr += PAGE_SIZE) {
		int ret;
		struct page **page_array_ptr;
		page = &proc->pages[(page_addr - proc->buffer) / PAGE_SIZE];

		BUG_ON(*page);
		*page = alloc_page(GFP_KERNEL | __GFP_HIGHMEM | __GFP_ZERO);
		if (*page == NULL) {
			pr_err("%d: binder_alloc_buf failed for page at %p\n",
				proc->pid, page_addr);
			goto err_alloc_page_failed;
		}
		tmp_area.addr = page_addr;
		tmp_area.size = PAGE_SIZE + PAGE_SIZE /* guard page? */;
		page_array_ptr = page;
		ret = map_vm_area(&tmp_area, PAGE_KERNEL, &page_array_ptr);
		if (ret) {
			pr_err("%d: binder_alloc_buf failed to map page at %p in kernel\n",
			       proc->pid, page_addr);
			goto err_map_kernel_failed;
		}
		user_page_addr =
			(uintptr_t)page_addr + proc->user_buffer_offset;
		ret = vm_insert_page(vma, user_page_addr, page[0]);
		if (ret) {
			pr_err("%d: binder_alloc_buf failed to map page at %lx in userspace\n",
			       proc->pid, user_page_addr);
			goto err_vm_insert_page_failed;
		}
		/* vm_insert_page does not seem to increment the refcount */
	}
	if (mm) {
		up_write(&mm->mmap_sem);
		mmput(mm);
	}
	return 0;

free_range:
	for (page_addr = end - PAGE_SIZE; page_addr >= start;
	     page_addr -= PAGE_SIZE) {
		page = &proc->pages[(page_addr - proc->buffer) / PAGE_SIZE];
		if (vma)
			zap_page_range(vma, (uintptr_t)page_addr +
				proc->user_buffer_offset, PAGE_SIZE, NULL);
err_vm_insert_page_failed:
		unmap_kernel_range((unsigned long)page_addr, PAGE_SIZE);
err_map_kernel_failed:
		__free_page(*page);
		*page = NULL;
err_alloc_page_failed:
		;
	}
err_no_vma:
	if (mm) {
		up_write(&mm->mmap_sem);
		mmput(mm);
	}
	return -ENOMEM;
}

static struct binder_buffer *binder_alloc_buf(struct binder_proc *proc,
					      size_t data_size,
					      size_t offsets_size, int is_async)
{
	struct rb_node *n = proc->free_buffers.rb_node;
	struct binder_buffer *buffer;
	size_t buffer_size;
	struct rb_node *best_fit = NULL;
	void *has_page_addr;
	void *end_page_addr;
	size_t size;

	if (proc->vma == NULL) {
		pr_err("%d: binder_alloc_buf, no vma\n",
		       proc->pid);
		return NULL;
	}

	size = ALIGN(data_size, sizeof(void *)) +
		ALIGN(offsets_size, sizeof(void *));

	if (size < data_size || size < offsets_size) {
		binder_user_error("%d: got transaction with invalid size %zd-%zd\n",
				proc->pid, data_size, offsets_size);
		return NULL;
	}

	if (is_async &&
	    proc->free_async_space < size + sizeof(struct binder_buffer)) {
		binder_debug(BINDER_DEBUG_BUFFER_ALLOC,
			     "%d: binder_alloc_buf size %zd failed, no async space left\n",
			      proc->pid, size);
		return NULL;
	}

	while (n) {
		buffer = rb_entry(n, struct binder_buffer, rb_node);
		BUG_ON(!buffer->free);
		buffer_size = binder_buffer_size(proc, buffer);

		if (size < buffer_size) {
			best_fit = n;
			n = n->rb_left;
		} else if (size > buffer_size)
			n = n->rb_right;
		else {
			best_fit = n;
			break;
		}
	}
	if (best_fit == NULL) {
		pr_err("%d: binder_alloc_buf size %zd failed, no address space\n",
			proc->pid, size);
		return NULL;
	}
	if (n == NULL) {
		buffer = rb_entry(best_fit, struct binder_buffer, rb_node);
		buffer_size = binder_buffer_size(proc, buffer);
	}

	binder_debug(BINDER_DEBUG_BUFFER_ALLOC,
		     "%d: binder_alloc_buf size %zd got buffer %p size %zd\n",
		      proc->pid, size, buffer, buffer_size);

	has_page_addr =
		(void *)(((uintptr_t)buffer->data + buffer_size) & PAGE_MASK);
	if (n == NULL) {
		if (size + sizeof(struct binder_buffer) + 4 >= buffer_size)
			buffer_size = size; /* no room for other buffers */
		else
			buffer_size = size + sizeof(struct binder_buffer);
	}
	end_page_addr =
		(void *)PAGE_ALIGN((uintptr_t)buffer->data + buffer_size);
	if (end_page_addr > has_page_addr)
		end_page_addr = has_page_addr;
	if (binder_update_page_range(proc, 1,
	    (void *)PAGE_ALIGN((uintptr_t)buffer->data), end_page_addr, NULL))
		return NULL;

	rb_erase(best_fit, &proc->free_buffers);
	buffer->free = 0;
	binder_insert_allocated_buffer(proc, buffer);
	if (buffer_size != size) {
		struct binder_buffer *new_buffer = (void *)buffer->data + size;
		list_add(&new_buffer->entry, &buffer->entry);
		new_buffer->free = 1;
		binder_insert_free_buffer(proc, new_buffer);
	}
	binder_debug(BINDER_DEBUG_BUFFER_ALLOC,
		     "%d: binder_alloc_buf size %zd got %p\n",
		      proc->pid, size, buffer);
	buffer->data_size = data_size;
	buffer->offsets_size = offsets_size;
	buffer->async_transaction = is_async;
	if (is_async) {
		proc->free_async_space -= size + sizeof(struct binder_buffer);
		binder_debug(BINDER_DEBUG_BUFFER_ALLOC_ASYNC,
			     "%d: binder_alloc_buf size %zd async free %zd\n",
			      proc->pid, size, proc->free_async_space);
	}

	return buffer;
}

static void *buffer_start_page(struct binder_buffer *buffer)
{
	return (void *)((uintptr_t)buffer & PAGE_MASK);
}

static void *buffer_end_page(struct binder_buffer *buffer)
{
	return (void *)(((uintptr_t)(buffer + 1) - 1) & PAGE_MASK);
}

static void binder_delete_free_buffer(struct binder_proc *proc,
				      struct binder_buffer *buffer)
{
	struct binder_buffer *prev, *next = NULL;
	int free_page_end = 1;
	int free_page_start = 1;

	BUG_ON(proc->buffers.next == &buffer->entry);
	prev = list_entry(buffer->entry.prev, struct binder_buffer, entry);
	BUG_ON(!prev->free);
	if (buffer_end_page(prev) == buffer_start_page(buffer)) {
		free_page_start = 0;
		if (buffer_end_page(prev) == buffer_end_page(buffer))
			free_page_end = 0;
		binder_debug(BINDER_DEBUG_BUFFER_ALLOC,
			     "%d: merge free, buffer %p share page with %p\n",
			      proc->pid, buffer, prev);
	}

	if (!list_is_last(&buffer->entry, &proc->buffers)) {
		next = list_entry(buffer->entry.next,
				  struct binder_buffer, entry);
		if (buffer_start_page(next) == buffer_end_page(buffer)) {
			free_page_end = 0;
			if (buffer_start_page(next) ==
			    buffer_start_page(buffer))
				free_page_start = 0;
			binder_debug(BINDER_DEBUG_BUFFER_ALLOC,
				     "%d: merge free, buffer %p share page with %p\n",
				      proc->pid, buffer, prev);
		}
	}
	list_del(&buffer->entry);
	if (free_page_start || free_page_end) {
		binder_debug(BINDER_DEBUG_BUFFER_ALLOC,
			     "%d: merge free, buffer %p do not share page%s%s with with %p or %p\n",
			     proc->pid, buffer, free_page_start ? "" : " end",
			     free_page_end ? "" : " start", prev, next);
		binder_update_page_range(proc, 0, free_page_start ?
			buffer_start_page(buffer) : buffer_end_page(buffer),
			(free_page_end ? buffer_end_page(buffer) :
			buffer_start_page(buffer)) + PAGE_SIZE, NULL);
	}
}

static void binder_free_buf(struct binder_proc *proc,
			    struct binder_buffer *buffer)
{
	size_t size, buffer_size;

	buffer_size = binder_buffer_size(proc, buffer);

	size = ALIGN(buffer->data_size, sizeof(void *)) +
		ALIGN(buffer->offsets_size, sizeof(void *));

	binder_debug(BINDER_DEBUG_BUFFER_ALLOC,
		     "%d: binder_free_buf %p size %zd buffer_size %zd\n",
		      proc->pid, buffer, size, buffer_size);

	BUG_ON(buffer->free);
	BUG_ON(size > buffer_size);
	BUG_ON(buffer->transaction != NULL);
	BUG_ON((void *)buffer < proc->buffer);
	BUG_ON((void *)buffer > proc->buffer + proc->buffer_size);

	if (buffer->async_transaction) {
		proc->free_async_space += size + sizeof(struct binder_buffer);

		binder_debug(BINDER_DEBUG_BUFFER_ALLOC_ASYNC,
			     "%d: binder_free_buf size %zd async free %zd\n",
			      proc->pid, size, proc->free_async_space);
	}

	binder_update_page_range(proc, 0,
		(void *)PAGE_ALIGN((uintptr_t)buffer->data),
		(void *)(((uintptr_t)buffer->data + buffer_size) & PAGE_MASK),
		NULL);
	rb_erase(&buffer->rb_node, &proc->allocated_buffers);
	buffer->free = 1;
	if (!list_is_last(&buffer->entry, &proc->buffers)) {
		struct binder_buffer *next = list_entry(buffer->entry.next,
						struct binder_buffer, entry);
		if (next->free) {
			rb_erase(&next->rb_node, &proc->free_buffers);
			binder_delete_free_buffer(proc, next);
		}
	}
	if (proc->buffers.next != &buffer->entry) {
		struct binder_buffer *prev = list_entry(buffer->entry.prev,
						struct binder_buffer, entry);
		if (prev->free) {
			binder_delete_free_buffer(proc, buffer);
			rb_erase(&prev->rb_node, &proc->free_buffers);
			buffer = prev;
		}
	}
	binder_insert_free_buffer(proc, buffer);
}

static struct binder_node *binder_get_node(struct binder_proc *proc,
					   void __user *ptr)
{
	struct rb_node *n = proc->nodes.rb_node;
	struct binder_node *node;

	while (n) {
		node = rb_entry(n, struct binder_node, rb_node);

		if (ptr < node->ptr)
			n = n->rb_left;
		else if (ptr > node->ptr)
			n = n->rb_right;
		else
			return node;
	}
	return NULL;
}

static struct binder_node *binder_new_node(struct binder_proc *proc,
					   void __user *ptr,
					   void __user *cookie)
{
	struct rb_node **p = &proc->nodes.rb_node;
	struct rb_node *parent = NULL;
	struct binder_node *node;

	while (*p) {
		parent = *p;
		node = rb_entry(parent, struct binder_node, rb_node);

		if (ptr < node->ptr)
			p = &(*p)->rb_left;
		else if (ptr > node->ptr)
			p = &(*p)->rb_right;
		else
			return NULL;
	}

	node = kzalloc(sizeof(*node), GFP_KERNEL);
	if (node == NULL)
		return NULL;
	binder_stats_created(BINDER_STAT_NODE);
	rb_link_node(&node->rb_node, parent, p);
	rb_insert_color(&node->rb_node, &proc->nodes);
	node->debug_id = ++binder_last_id;
	node->proc = proc;
	node->ptr = ptr;
	node->cookie = cookie;
	node->work.type = BINDER_WORK_NODE;
	INIT_LIST_HEAD(&node->work.entry);
	INIT_LIST_HEAD(&node->async_todo);
	binder_debug(BINDER_DEBUG_INTERNAL_REFS,
		     "%d:%d node %d u%p c%p created\n",
		     proc->pid, current->pid, node->debug_id,
		     node->ptr, node->cookie);
	return node;
}

static int binder_inc_node(struct binder_node *node, int strong, int internal,
			   struct list_head *target_list)
{
	if (strong) {
		if (internal) {
			if (target_list == NULL &&
			    node->internal_strong_refs == 0 &&
			    !(node == binder_context_mgr_node &&
			    node->has_strong_ref)) {
				pr_err("invalid inc strong node for %d\n",
					node->debug_id);
				return -EINVAL;
			}
			node->internal_strong_refs++;
		} else
			node->local_strong_refs++;
		if (!node->has_strong_ref && target_list) {
			list_del_init(&node->work.entry);
			list_add_tail(&node->work.entry, target_list);
		}
	} else {
		if (!internal)
			node->local_weak_refs++;
		if (!node->has_weak_ref && list_empty(&node->work.entry)) {
			if (target_list == NULL) {
				pr_err("invalid inc weak node for %d\n",
					node->debug_id);
				return -EINVAL;
			}
			list_add_tail(&node->work.entry, target_list);
		}
	}
	return 0;
}

static int binder_dec_node(struct binder_node *node, int strong, int internal)
{
	if (strong) {
		if (internal)
			node->internal_strong_refs--;
		else
			node->local_strong_refs--;
		if (node->local_strong_refs || node->internal_strong_refs)
			return 0;
	} else {
		if (!internal)
			node->local_weak_refs--;
		if (node->local_weak_refs || !hlist_empty(&node->refs))
			return 0;
	}
	if (node->proc && (node->has_strong_ref || node->has_weak_ref)) {
		if (list_empty(&node->work.entry)) {
			list_add_tail(&node->work.entry, &node->proc->todo);
			wake_up_interruptible(&node->proc->wait);
		}
	} else {
		if (hlist_empty(&node->refs) && !node->local_strong_refs &&
		    !node->local_weak_refs) {
			list_del_init(&node->work.entry);
			if (node->proc) {
				rb_erase(&node->rb_node, &node->proc->nodes);
				binder_debug(BINDER_DEBUG_INTERNAL_REFS,
					     "refless node %d deleted\n",
					     node->debug_id);
			} else {
				hlist_del(&node->dead_node);
				binder_debug(BINDER_DEBUG_INTERNAL_REFS,
					     "dead node %d deleted\n",
					     node->debug_id);
			}
			kfree(node);
			binder_stats_deleted(BINDER_STAT_NODE);
		}
	}

	return 0;
}


static struct binder_ref *binder_get_ref(struct binder_proc *proc,
					 uint32_t desc)
{
	struct rb_node *n = proc->refs_by_desc.rb_node;
	struct binder_ref *ref;

	while (n) {
		ref = rb_entry(n, struct binder_ref, rb_node_desc);

		if (desc < ref->desc)
			n = n->rb_left;
		else if (desc > ref->desc)
			n = n->rb_right;
		else
			return ref;
	}
	return NULL;
}

static struct binder_ref *binder_get_ref_for_node(struct binder_proc *proc,
						  struct binder_node *node)
{
	struct rb_node *n;
	struct rb_node **p = &proc->refs_by_node.rb_node;
	struct rb_node *parent = NULL;
	struct binder_ref *ref, *new_ref;

	while (*p) {
		parent = *p;
		ref = rb_entry(parent, struct binder_ref, rb_node_node);

		if (node < ref->node)
			p = &(*p)->rb_left;
		else if (node > ref->node)
			p = &(*p)->rb_right;
		else
			return ref;
	}
	new_ref = kzalloc(sizeof(*ref), GFP_KERNEL);
	if (new_ref == NULL)
		return NULL;
	binder_stats_created(BINDER_STAT_REF);
	new_ref->debug_id = ++binder_last_id;
	new_ref->proc = proc;
	new_ref->node = node;
	rb_link_node(&new_ref->rb_node_node, parent, p);
	rb_insert_color(&new_ref->rb_node_node, &proc->refs_by_node);

	new_ref->desc = (node == binder_context_mgr_node) ? 0 : 1;
	for (n = rb_first(&proc->refs_by_desc); n != NULL; n = rb_next(n)) {
		ref = rb_entry(n, struct binder_ref, rb_node_desc);
		if (ref->desc > new_ref->desc)
			break;
		new_ref->desc = ref->desc + 1;
	}

	p = &proc->refs_by_desc.rb_node;
	while (*p) {
		parent = *p;
		ref = rb_entry(parent, struct binder_ref, rb_node_desc);

		if (new_ref->desc < ref->desc)
			p = &(*p)->rb_left;
		else if (new_ref->desc > ref->desc)
			p = &(*p)->rb_right;
		else
			BUG();
	}
	rb_link_node(&new_ref->rb_node_desc, parent, p);
	rb_insert_color(&new_ref->rb_node_desc, &proc->refs_by_desc);
	if (node) {
		hlist_add_head(&new_ref->node_entry, &node->refs);

		binder_debug(BINDER_DEBUG_INTERNAL_REFS,
			     "%d new ref %d desc %d for node %d\n",
			      proc->pid, new_ref->debug_id, new_ref->desc,
			      node->debug_id);
	} else {
		binder_debug(BINDER_DEBUG_INTERNAL_REFS,
			     "%d new ref %d desc %d for dead node\n",
			      proc->pid, new_ref->debug_id, new_ref->desc);
	}
	return new_ref;
}

static void binder_delete_ref(struct binder_ref *ref)
{
	binder_debug(BINDER_DEBUG_INTERNAL_REFS,
		     "%d delete ref %d desc %d for node %d\n",
		      ref->proc->pid, ref->debug_id, ref->desc,
		      ref->node->debug_id);

	rb_erase(&ref->rb_node_desc, &ref->proc->refs_by_desc);
	rb_erase(&ref->rb_node_node, &ref->proc->refs_by_node);
	if (ref->strong)
		binder_dec_node(ref->node, 1, 1);
	hlist_del(&ref->node_entry);
	binder_dec_node(ref->node, 0, 1);
	if (ref->death) {
		binder_debug(BINDER_DEBUG_DEAD_BINDER,
			     "%d delete ref %d desc %d has death notification\n",
			      ref->proc->pid, ref->debug_id, ref->desc);
		list_del(&ref->death->work.entry);
		kfree(ref->death);
		binder_stats_deleted(BINDER_STAT_DEATH);
	}
	kfree(ref);
	binder_stats_deleted(BINDER_STAT_REF);
}

static int binder_inc_ref(struct binder_ref *ref, int strong,
			  struct list_head *target_list)
{
	int ret;
	if (strong) {
		if (ref->strong == 0) {
			ret = binder_inc_node(ref->node, 1, 1, target_list);
			if (ret)
				return ret;
		}
		ref->strong++;
	} else {
		if (ref->weak == 0) {
			ret = binder_inc_node(ref->node, 0, 1, target_list);
			if (ret)
				return ret;
		}
		ref->weak++;
	}
	return 0;
}


static int binder_dec_ref(struct binder_ref *ref, int strong)
{
	if (strong) {
		if (ref->strong == 0) {
			binder_user_error("%d invalid dec strong, ref %d desc %d s %d w %d\n",
					  ref->proc->pid, ref->debug_id,
					  ref->desc, ref->strong, ref->weak);
			return -EINVAL;
		}
		ref->strong--;
		if (ref->strong == 0) {
			int ret;
			ret = binder_dec_node(ref->node, strong, 1);
			if (ret)
				return ret;
		}
	} else {
		if (ref->weak == 0) {
			binder_user_error("%d invalid dec weak, ref %d desc %d s %d w %d\n",
					  ref->proc->pid, ref->debug_id,
					  ref->desc, ref->strong, ref->weak);
			return -EINVAL;
		}
		ref->weak--;
	}
	if (ref->strong == 0 && ref->weak == 0)
		binder_delete_ref(ref);
	return 0;
}

static void binder_pop_transaction(struct binder_thread *target_thread,
				   struct binder_transaction *t)
{
	if (target_thread) {
		BUG_ON(target_thread->transaction_stack != t);
		BUG_ON(target_thread->transaction_stack->from != target_thread);
		target_thread->transaction_stack =
			target_thread->transaction_stack->from_parent;
		t->from = NULL;
	}
	t->need_reply = 0;
	if (t->buffer)
		t->buffer->transaction = NULL;
	kfree(t);
	binder_stats_deleted(BINDER_STAT_TRANSACTION);
}

static void binder_send_failed_reply(struct binder_transaction *t,
				     uint32_t error_code)
{
	struct binder_thread *target_thread;
	BUG_ON(t->flags & TF_ONE_WAY);
	while (1) {
		target_thread = t->from;
		if (target_thread) {
			if (target_thread->return_error != BR_OK &&
			   target_thread->return_error2 == BR_OK) {
				target_thread->return_error2 =
					target_thread->return_error;
				target_thread->return_error = BR_OK;
			}
			if (target_thread->return_error == BR_OK) {
				binder_debug(BINDER_DEBUG_FAILED_TRANSACTION,
					     "send failed reply for transaction %d to %d:%d\n",
					      t->debug_id, target_thread->proc->pid,
					      target_thread->pid);

				binder_pop_transaction(target_thread, t);
				target_thread->return_error = error_code;
				wake_up_interruptible(&target_thread->wait);
			} else {
				pr_err("reply failed, target thread, %d:%d, has error code %d already\n",
					target_thread->proc->pid,
					target_thread->pid,
					target_thread->return_error);
			}
			return;
		} else {
			struct binder_transaction *next = t->from_parent;

			binder_debug(BINDER_DEBUG_FAILED_TRANSACTION,
				     "send failed reply for transaction %d, target dead\n",
				     t->debug_id);

			binder_pop_transaction(target_thread, t);
			if (next == NULL) {
				binder_debug(BINDER_DEBUG_DEAD_BINDER,
					     "reply failed, no target thread at root\n");
				return;
			}
			t = next;
			binder_debug(BINDER_DEBUG_DEAD_BINDER,
				     "reply failed, no target thread -- retry %d\n",
				      t->debug_id);
		}
	}
}

static void binder_transaction_buffer_release(struct binder_proc *proc,
					      struct binder_buffer *buffer,
					      size_t *failed_at)
{
	size_t *offp, *off_end;
	int debug_id = buffer->debug_id;

	binder_debug(BINDER_DEBUG_TRANSACTION,
		     "%d buffer release %d, size %zd-%zd, failed at %p\n",
		     proc->pid, buffer->debug_id,
		     buffer->data_size, buffer->offsets_size, failed_at);

	if (buffer->target_node)
		binder_dec_node(buffer->target_node, 1, 0);

	offp = (size_t *)(buffer->data + ALIGN(buffer->data_size, sizeof(void *)));
	if (failed_at)
		off_end = failed_at;
	else
		off_end = (void *)offp + buffer->offsets_size;
	for (; offp < off_end; offp++) {
		struct flat_binder_object *fp;
		if (*offp > buffer->data_size - sizeof(*fp) ||
		    buffer->data_size < sizeof(*fp) ||
		    !IS_ALIGNED(*offp, sizeof(void *))) {
			pr_err("transaction release %d bad offset %zd, size %zd\n",
			 debug_id, *offp, buffer->data_size);
			continue;
		}
		fp = (struct flat_binder_object *)(buffer->data + *offp);
		switch (fp->type) {
		case BINDER_TYPE_BINDER:
		case BINDER_TYPE_WEAK_BINDER: {
			struct binder_node *node = binder_get_node(proc, fp->binder);
			if (node == NULL) {
				pr_err("transaction release %d bad node %p\n",
					debug_id, fp->binder);
				break;
			}
			binder_debug(BINDER_DEBUG_TRANSACTION,
				     "        node %d u%p\n",
				     node->debug_id, node->ptr);
			binder_dec_node(node, fp->type == BINDER_TYPE_BINDER, 0);
		} break;
		case BINDER_TYPE_HANDLE:
		case BINDER_TYPE_WEAK_HANDLE: {
			struct binder_ref *ref = binder_get_ref(proc, fp->handle);
			if (ref == NULL) {
				pr_err("transaction release %d bad handle %ld\n",
				 debug_id, fp->handle);
				break;
			}
			binder_debug(BINDER_DEBUG_TRANSACTION,
				     "        ref %d desc %d (node %d)\n",
				     ref->debug_id, ref->desc, ref->node->debug_id);
			binder_dec_ref(ref, fp->type == BINDER_TYPE_HANDLE);
		} break;

		case BINDER_TYPE_FD:
			binder_debug(BINDER_DEBUG_TRANSACTION,
				     "        fd %ld\n", fp->handle);
			if (failed_at)
				task_close_fd(proc, fp->handle);
			break;

		default:
			pr_err("transaction release %d bad object type %lx\n",
				debug_id, fp->type);
			break;
		}
	}
}

static void binder_transaction(struct binder_proc *proc,
			       struct binder_thread *thread,
			       struct binder_transaction_data *tr, int reply)
{
	struct binder_transaction *t;
	struct binder_work *tcomplete;
	size_t *offp, *off_end;
	struct binder_proc *target_proc;
	struct binder_thread *target_thread = NULL;
	struct binder_node *target_node = NULL;
	struct list_head *target_list;
	wait_queue_head_t *target_wait;
	struct binder_transaction *in_reply_to = NULL;
	struct binder_transaction_log_entry *e;
	uint32_t return_error;

	e = binder_transaction_log_add(&binder_transaction_log);
	e->call_type = reply ? 2 : !!(tr->flags & TF_ONE_WAY);
	e->from_proc = proc->pid;
	e->from_thread = thread->pid;
	e->target_handle = tr->target.handle;
	e->data_size = tr->data_size;
	e->offsets_size = tr->offsets_size;

	if (reply) {
		in_reply_to = thread->transaction_stack;
		if (in_reply_to == NULL) {
			binder_user_error("%d:%d got reply transaction with no transaction stack\n",
					  proc->pid, thread->pid);
			return_error = BR_FAILED_REPLY;
			goto err_empty_call_stack;
		}
		binder_set_nice(in_reply_to->saved_priority);
		if (in_reply_to->to_thread != thread) {
			binder_user_error("%d:%d got reply transaction with bad transaction stack, transaction %d has target %d:%d\n",
				proc->pid, thread->pid, in_reply_to->debug_id,
				in_reply_to->to_proc ?
				in_reply_to->to_proc->pid : 0,
				in_reply_to->to_thread ?
				in_reply_to->to_thread->pid : 0);
			return_error = BR_FAILED_REPLY;
			in_reply_to = NULL;
			goto err_bad_call_stack;
		}
		thread->transaction_stack = in_reply_to->to_parent;
		target_thread = in_reply_to->from;
		if (target_thread == NULL) {
			return_error = BR_DEAD_REPLY;
			goto err_dead_binder;
		}
		if (target_thread->transaction_stack != in_reply_to) {
			binder_user_error("%d:%d got reply transaction with bad target transaction stack %d, expected %d\n",
				proc->pid, thread->pid,
				target_thread->transaction_stack ?
				target_thread->transaction_stack->debug_id : 0,
				in_reply_to->debug_id);
			return_error = BR_FAILED_REPLY;
			in_reply_to = NULL;
			target_thread = NULL;
			goto err_dead_binder;
		}
		target_proc = target_thread->proc;
	} else {
		if (tr->target.handle) {
			struct binder_ref *ref;
			ref = binder_get_ref(proc, tr->target.handle);
			if (ref == NULL) {
				binder_user_error("%d:%d got transaction to invalid handle\n",
					proc->pid, thread->pid);
				return_error = BR_FAILED_REPLY;
				goto err_invalid_target_handle;
			}
			target_node = ref->node;
		} else {
			target_node = binder_context_mgr_node;
			if (target_node == NULL) {
				return_error = BR_DEAD_REPLY;
				goto err_no_context_mgr_node;
			}
		}
		e->to_node = target_node->debug_id;
		target_proc = target_node->proc;
		if (target_proc == NULL) {
			return_error = BR_DEAD_REPLY;
			goto err_dead_binder;
		}
		if (!(tr->flags & TF_ONE_WAY) && thread->transaction_stack) {
			struct binder_transaction *tmp;
			tmp = thread->transaction_stack;
			if (tmp->to_thread != thread) {
				binder_user_error("%d:%d got new transaction with bad transaction stack, transaction %d has target %d:%d\n",
					proc->pid, thread->pid, tmp->debug_id,
					tmp->to_proc ? tmp->to_proc->pid : 0,
					tmp->to_thread ?
					tmp->to_thread->pid : 0);
				return_error = BR_FAILED_REPLY;
				goto err_bad_call_stack;
			}
			while (tmp) {
				if (tmp->from && tmp->from->proc == target_proc)
					target_thread = tmp->from;
				tmp = tmp->from_parent;
			}
		}
	}
	if (target_thread) {
		e->to_thread = target_thread->pid;
		target_list = &target_thread->todo;
		target_wait = &target_thread->wait;
	} else {
		target_list = &target_proc->todo;
		target_wait = &target_proc->wait;
	}
	e->to_proc = target_proc->pid;

	/* TODO: reuse incoming transaction for reply */
	t = kzalloc(sizeof(*t), GFP_KERNEL);
	if (t == NULL) {
		return_error = BR_FAILED_REPLY;
		goto err_alloc_t_failed;
	}
	binder_stats_created(BINDER_STAT_TRANSACTION);

	tcomplete = kzalloc(sizeof(*tcomplete), GFP_KERNEL);
	if (tcomplete == NULL) {
		return_error = BR_FAILED_REPLY;
		goto err_alloc_tcomplete_failed;
	}
	binder_stats_created(BINDER_STAT_TRANSACTION_COMPLETE);

	t->debug_id = ++binder_last_id;
	e->debug_id = t->debug_id;

	if (reply)
		binder_debug(BINDER_DEBUG_TRANSACTION,
			     "%d:%d BC_REPLY %d -> %d:%d, data %p-%p size %zd-%zd\n",
			     proc->pid, thread->pid, t->debug_id,
			     target_proc->pid, target_thread->pid,
			     tr->data.ptr.buffer, tr->data.ptr.offsets,
			     tr->data_size, tr->offsets_size);
	else
		binder_debug(BINDER_DEBUG_TRANSACTION,
			     "%d:%d BC_TRANSACTION %d -> %d - node %d, data %p-%p size %zd-%zd\n",
			     proc->pid, thread->pid, t->debug_id,
			     target_proc->pid, target_node->debug_id,
			     tr->data.ptr.buffer, tr->data.ptr.offsets,
			     tr->data_size, tr->offsets_size);

	if (!reply && !(tr->flags & TF_ONE_WAY))
		t->from = thread;
	else
		t->from = NULL;
	t->sender_euid = proc->tsk->cred->euid;
	t->to_proc = target_proc;
	t->to_thread = target_thread;
	t->code = tr->code;
	t->flags = tr->flags;
	t->priority = task_nice(current);

	trace_binder_transaction(reply, t, target_node);

	t->buffer = binder_alloc_buf(target_proc, tr->data_size,
		tr->offsets_size, !reply && (t->flags & TF_ONE_WAY));
	if (t->buffer == NULL) {
		return_error = BR_FAILED_REPLY;
		goto err_binder_alloc_buf_failed;
	}
	t->buffer->allow_user_free = 0;
	t->buffer->debug_id = t->debug_id;
	t->buffer->transaction = t;
	t->buffer->target_node = target_node;
	trace_binder_transaction_alloc_buf(t->buffer);
	if (target_node)
		binder_inc_node(target_node, 1, 0, NULL);

	offp = (size_t *)(t->buffer->data + ALIGN(tr->data_size, sizeof(void *)));

	if (copy_from_user(t->buffer->data, tr->data.ptr.buffer, tr->data_size)) {
		binder_user_error("%d:%d got transaction with invalid data ptr\n",
				proc->pid, thread->pid);
		return_error = BR_FAILED_REPLY;
		goto err_copy_data_failed;
	}
	if (copy_from_user(offp, tr->data.ptr.offsets, tr->offsets_size)) {
		binder_user_error("%d:%d got transaction with invalid offsets ptr\n",
				proc->pid, thread->pid);
		return_error = BR_FAILED_REPLY;
		goto err_copy_data_failed;
	}
	if (!IS_ALIGNED(tr->offsets_size, sizeof(size_t))) {
		binder_user_error("%d:%d got transaction with invalid offsets size, %zd\n",
				proc->pid, thread->pid, tr->offsets_size);
		return_error = BR_FAILED_REPLY;
		goto err_bad_offset;
	}
	off_end = (void *)offp + tr->offsets_size;
	for (; offp < off_end; offp++) {
		struct flat_binder_object *fp;
		if (*offp > t->buffer->data_size - sizeof(*fp) ||
		    t->buffer->data_size < sizeof(*fp) ||
		    !IS_ALIGNED(*offp, sizeof(void *))) {
			binder_user_error("%d:%d got transaction with invalid offset, %zd\n",
					proc->pid, thread->pid, *offp);
			return_error = BR_FAILED_REPLY;
			goto err_bad_offset;
		}
		fp = (struct flat_binder_object *)(t->buffer->data + *offp);
		switch (fp->type) {
		case BINDER_TYPE_BINDER:
		case BINDER_TYPE_WEAK_BINDER: {
			struct binder_ref *ref;
			struct binder_node *node = binder_get_node(proc, fp->binder);
			if (node == NULL) {
				node = binder_new_node(proc, fp->binder, fp->cookie);
				if (node == NULL) {
					return_error = BR_FAILED_REPLY;
					goto err_binder_new_node_failed;
				}
				node->min_priority = fp->flags & FLAT_BINDER_FLAG_PRIORITY_MASK;
				node->accept_fds = !!(fp->flags & FLAT_BINDER_FLAG_ACCEPTS_FDS);
			}
			if (fp->cookie != node->cookie) {
				binder_user_error("%d:%d sending u%p node %d, cookie mismatch %p != %p\n",
					proc->pid, thread->pid,
					fp->binder, node->debug_id,
					fp->cookie, node->cookie);
				goto err_binder_get_ref_for_node_failed;
			}
			ref = binder_get_ref_for_node(target_proc, node);
			if (ref == NULL) {
				return_error = BR_FAILED_REPLY;
				goto err_binder_get_ref_for_node_failed;
			}
			if (fp->type == BINDER_TYPE_BINDER)
				fp->type = BINDER_TYPE_HANDLE;
			else
				fp->type = BINDER_TYPE_WEAK_HANDLE;
			fp->handle = ref->desc;
			binder_inc_ref(ref, fp->type == BINDER_TYPE_HANDLE,
				       &thread->todo);

			trace_binder_transaction_node_to_ref(t, node, ref);
			binder_debug(BINDER_DEBUG_TRANSACTION,
				     "        node %d u%p -> ref %d desc %d\n",
				     node->debug_id, node->ptr, ref->debug_id,
				     ref->desc);
		} break;
		case BINDER_TYPE_HANDLE:
		case BINDER_TYPE_WEAK_HANDLE: {
			struct binder_ref *ref = binder_get_ref(proc, fp->handle);
			if (ref == NULL) {
				binder_user_error("%d:%d got transaction with invalid handle, %ld\n",
						proc->pid,
						thread->pid, fp->handle);
				return_error = BR_FAILED_REPLY;
				goto err_binder_get_ref_failed;
			}
			if (ref->node->proc == target_proc) {
				if (fp->type == BINDER_TYPE_HANDLE)
					fp->type = BINDER_TYPE_BINDER;
				else
					fp->type = BINDER_TYPE_WEAK_BINDER;
				fp->binder = ref->node->ptr;
				fp->cookie = ref->node->cookie;
				binder_inc_node(ref->node, fp->type == BINDER_TYPE_BINDER, 0, NULL);
				trace_binder_transaction_ref_to_node(t, ref);
				binder_debug(BINDER_DEBUG_TRANSACTION,
					     "        ref %d desc %d -> node %d u%p\n",
					     ref->debug_id, ref->desc, ref->node->debug_id,
					     ref->node->ptr);
			} else {
				struct binder_ref *new_ref;
				new_ref = binder_get_ref_for_node(target_proc, ref->node);
				if (new_ref == NULL) {
					return_error = BR_FAILED_REPLY;
					goto err_binder_get_ref_for_node_failed;
				}
				fp->handle = new_ref->desc;
				binder_inc_ref(new_ref, fp->type == BINDER_TYPE_HANDLE, NULL);
				trace_binder_transaction_ref_to_ref(t, ref,
								    new_ref);
				binder_debug(BINDER_DEBUG_TRANSACTION,
					     "        ref %d desc %d -> ref %d desc %d (node %d)\n",
					     ref->debug_id, ref->desc, new_ref->debug_id,
					     new_ref->desc, ref->node->debug_id);
			}
		} break;

		case BINDER_TYPE_FD: {
			int target_fd;
			struct file *file;

			if (reply) {
				if (!(in_reply_to->flags & TF_ACCEPT_FDS)) {
					binder_user_error("%d:%d got reply with fd, %ld, but target does not allow fds\n",
						proc->pid, thread->pid, fp->handle);
					return_error = BR_FAILED_REPLY;
					goto err_fd_not_allowed;
				}
			} else if (!target_node->accept_fds) {
				binder_user_error("%d:%d got transaction with fd, %ld, but target does not allow fds\n",
					proc->pid, thread->pid, fp->handle);
				return_error = BR_FAILED_REPLY;
				goto err_fd_not_allowed;
			}

			file = fget(fp->handle);
			if (file == NULL) {
				binder_user_error("%d:%d got transaction with invalid fd, %ld\n",
					proc->pid, thread->pid, fp->handle);
				return_error = BR_FAILED_REPLY;
				goto err_fget_failed;
			}
			target_fd = task_get_unused_fd_flags(target_proc, O_CLOEXEC);
			if (target_fd < 0) {
				fput(file);
				return_error = BR_FAILED_REPLY;
				goto err_get_unused_fd_failed;
			}
			task_fd_install(target_proc, target_fd, file);
			trace_binder_transaction_fd(t, fp->handle, target_fd);
			binder_debug(BINDER_DEBUG_TRANSACTION,
				     "        fd %ld -> %d\n", fp->handle, target_fd);
			/* TODO: fput? */
			fp->handle = target_fd;
		} break;

		default:
			binder_user_error("%d:%d got transaction with invalid object type, %lx\n",
				proc->pid, thread->pid, fp->type);
			return_error = BR_FAILED_REPLY;
			goto err_bad_object_type;
		}
	}
	if (reply) {
		BUG_ON(t->buffer->async_transaction != 0);
		binder_pop_transaction(target_thread, in_reply_to);
	} else if (!(t->flags & TF_ONE_WAY)) {
		BUG_ON(t->buffer->async_transaction != 0);
		t->need_reply = 1;
		t->from_parent = thread->transaction_stack;
		thread->transaction_stack = t;
	} else {
		BUG_ON(target_node == NULL);
		BUG_ON(t->buffer->async_transaction != 1);
		if (target_node->has_async_transaction) {
			target_list = &target_node->async_todo;
			target_wait = NULL;
		} else
			target_node->has_async_transaction = 1;
	}
	t->work.type = BINDER_WORK_TRANSACTION;
	list_add_tail(&t->work.entry, target_list);
	tcomplete->type = BINDER_WORK_TRANSACTION_COMPLETE;
	list_add_tail(&tcomplete->entry, &thread->todo);
	if (target_wait)
		wake_up_interruptible(target_wait);
	return;

err_get_unused_fd_failed:
err_fget_failed:
err_fd_not_allowed:
err_binder_get_ref_for_node_failed:
err_binder_get_ref_failed:
err_binder_new_node_failed:
err_bad_object_type:
err_bad_offset:
err_copy_data_failed:
	trace_binder_transaction_failed_buffer_release(t->buffer);
	binder_transaction_buffer_release(target_proc, t->buffer, offp);
	t->buffer->transaction = NULL;
	binder_free_buf(target_proc, t->buffer);
err_binder_alloc_buf_failed:
	kfree(tcomplete);
	binder_stats_deleted(BINDER_STAT_TRANSACTION_COMPLETE);
err_alloc_tcomplete_failed:
	kfree(t);
	binder_stats_deleted(BINDER_STAT_TRANSACTION);
err_alloc_t_failed:
err_bad_call_stack:
err_empty_call_stack:
err_dead_binder:
err_invalid_target_handle:
err_no_context_mgr_node:
	binder_debug(BINDER_DEBUG_FAILED_TRANSACTION,
		     "%d:%d transaction failed %d, size %zd-%zd\n",
		     proc->pid, thread->pid, return_error,
		     tr->data_size, tr->offsets_size);

	{
		struct binder_transaction_log_entry *fe;
		fe = binder_transaction_log_add(&binder_transaction_log_failed);
		*fe = *e;
	}

	BUG_ON(thread->return_error != BR_OK);
	if (in_reply_to) {
		thread->return_error = BR_TRANSACTION_COMPLETE;
		binder_send_failed_reply(in_reply_to, return_error);
	} else
		thread->return_error = return_error;
}

int binder_thread_write(struct binder_proc *proc, struct binder_thread *thread,
			void __user *buffer, int size, signed long *consumed)
{
	uint32_t cmd;
	void __user *ptr = buffer + *consumed;
	void __user *end = buffer + size;

	while (ptr < end && thread->return_error == BR_OK) {
		if (get_user(cmd, (uint32_t __user *)ptr))
			return -EFAULT;
		ptr += sizeof(uint32_t);
		trace_binder_command(cmd);
		if (_IOC_NR(cmd) < ARRAY_SIZE(binder_stats.bc)) {
			binder_stats.bc[_IOC_NR(cmd)]++;
			proc->stats.bc[_IOC_NR(cmd)]++;
			thread->stats.bc[_IOC_NR(cmd)]++;
		}
		switch (cmd) {
		case BC_INCREFS:
		case BC_ACQUIRE:
		case BC_RELEASE:
		case BC_DECREFS: {
			uint32_t target;
			struct binder_ref *ref;
			const char *debug_string;

			if (get_user(target, (uint32_t __user *)ptr))
				return -EFAULT;
			ptr += sizeof(uint32_t);
			if (target == 0 && binder_context_mgr_node &&
			    (cmd == BC_INCREFS || cmd == BC_ACQUIRE)) {
				ref = binder_get_ref_for_node(proc,
					       binder_context_mgr_node);
				if (ref->desc != target) {
					binder_user_error("%d:%d tried to acquire reference to desc 0, got %d instead\n",
						proc->pid, thread->pid,
						ref->desc);
				}
			} else
				ref = binder_get_ref(proc, target);
			if (ref == NULL) {
				binder_user_error("%d:%d refcount change on invalid ref %d\n",
					proc->pid, thread->pid, target);
				break;
			}
			switch (cmd) {
			case BC_INCREFS:
				debug_string = "IncRefs";
				binder_inc_ref(ref, 0, NULL);
				break;
			case BC_ACQUIRE:
				debug_string = "Acquire";
				binder_inc_ref(ref, 1, NULL);
				break;
			case BC_RELEASE:
				debug_string = "Release";
				binder_dec_ref(ref, 1);
				break;
			case BC_DECREFS:
			default:
				debug_string = "DecRefs";
				binder_dec_ref(ref, 0);
				break;
			}
			binder_debug(BINDER_DEBUG_USER_REFS,
				     "%d:%d %s ref %d desc %d s %d w %d for node %d\n",
				     proc->pid, thread->pid, debug_string, ref->debug_id,
				     ref->desc, ref->strong, ref->weak, ref->node->debug_id);
			break;
		}
		case BC_INCREFS_DONE:
		case BC_ACQUIRE_DONE: {
			void __user *node_ptr;
			void *cookie;
			struct binder_node *node;

			if (get_user(node_ptr, (void * __user *)ptr))
				return -EFAULT;
			ptr += sizeof(void *);
			if (get_user(cookie, (void * __user *)ptr))
				return -EFAULT;
			ptr += sizeof(void *);
			node = binder_get_node(proc, node_ptr);
			if (node == NULL) {
				binder_user_error("%d:%d %s u%p no match\n",
					proc->pid, thread->pid,
					cmd == BC_INCREFS_DONE ?
					"BC_INCREFS_DONE" :
					"BC_ACQUIRE_DONE",
					node_ptr);
				break;
			}
			if (cookie != node->cookie) {
				binder_user_error("%d:%d %s u%p node %d cookie mismatch %p != %p\n",
					proc->pid, thread->pid,
					cmd == BC_INCREFS_DONE ?
					"BC_INCREFS_DONE" : "BC_ACQUIRE_DONE",
					node_ptr, node->debug_id,
					cookie, node->cookie);
				break;
			}
			if (cmd == BC_ACQUIRE_DONE) {
				if (node->pending_strong_ref == 0) {
					binder_user_error("%d:%d BC_ACQUIRE_DONE node %d has no pending acquire request\n",
						proc->pid, thread->pid,
						node->debug_id);
					break;
				}
				node->pending_strong_ref = 0;
			} else {
				if (node->pending_weak_ref == 0) {
					binder_user_error("%d:%d BC_INCREFS_DONE node %d has no pending increfs request\n",
						proc->pid, thread->pid,
						node->debug_id);
					break;
				}
				node->pending_weak_ref = 0;
			}
			binder_dec_node(node, cmd == BC_ACQUIRE_DONE, 0);
			binder_debug(BINDER_DEBUG_USER_REFS,
				     "%d:%d %s node %d ls %d lw %d\n",
				     proc->pid, thread->pid,
				     cmd == BC_INCREFS_DONE ? "BC_INCREFS_DONE" : "BC_ACQUIRE_DONE",
				     node->debug_id, node->local_strong_refs, node->local_weak_refs);
			break;
		}
		case BC_ATTEMPT_ACQUIRE:
			pr_err("BC_ATTEMPT_ACQUIRE not supported\n");
			return -EINVAL;
		case BC_ACQUIRE_RESULT:
			pr_err("BC_ACQUIRE_RESULT not supported\n");
			return -EINVAL;

		case BC_FREE_BUFFER: {
			void __user *data_ptr;
			struct binder_buffer *buffer;

			if (get_user(data_ptr, (void * __user *)ptr))
				return -EFAULT;
			ptr += sizeof(void *);

			buffer = binder_buffer_lookup(proc, data_ptr);
			if (buffer == NULL) {
				binder_user_error("%d:%d BC_FREE_BUFFER u%p no match\n",
					proc->pid, thread->pid, data_ptr);
				break;
			}
			if (!buffer->allow_user_free) {
				binder_user_error("%d:%d BC_FREE_BUFFER u%p matched unreturned buffer\n",
					proc->pid, thread->pid, data_ptr);
				break;
			}
			binder_debug(BINDER_DEBUG_FREE_BUFFER,
				     "%d:%d BC_FREE_BUFFER u%p found buffer %d for %s transaction\n",
				     proc->pid, thread->pid, data_ptr, buffer->debug_id,
				     buffer->transaction ? "active" : "finished");

			if (buffer->transaction) {
				buffer->transaction->buffer = NULL;
				buffer->transaction = NULL;
			}
			if (buffer->async_transaction && buffer->target_node) {
				BUG_ON(!buffer->target_node->has_async_transaction);
				if (list_empty(&buffer->target_node->async_todo))
					buffer->target_node->has_async_transaction = 0;
				else
					list_move_tail(buffer->target_node->async_todo.next, &thread->todo);
			}
			trace_binder_transaction_buffer_release(buffer);
			binder_transaction_buffer_release(proc, buffer, NULL);
			binder_free_buf(proc, buffer);
			break;
		}

		case BC_TRANSACTION:
		case BC_REPLY: {
			struct binder_transaction_data tr;

			if (copy_from_user(&tr, ptr, sizeof(tr)))
				return -EFAULT;
			ptr += sizeof(tr);
			binder_transaction(proc, thread, &tr, cmd == BC_REPLY);
			break;
		}

		case BC_REGISTER_LOOPER:
			binder_debug(BINDER_DEBUG_THREADS,
				     "%d:%d BC_REGISTER_LOOPER\n",
				     proc->pid, thread->pid);
			if (thread->looper & BINDER_LOOPER_STATE_ENTERED) {
				thread->looper |= BINDER_LOOPER_STATE_INVALID;
				binder_user_error("%d:%d ERROR: BC_REGISTER_LOOPER called after BC_ENTER_LOOPER\n",
					proc->pid, thread->pid);
			} else if (proc->requested_threads == 0) {
				thread->looper |= BINDER_LOOPER_STATE_INVALID;
				binder_user_error("%d:%d ERROR: BC_REGISTER_LOOPER called without request\n",
					proc->pid, thread->pid);
			} else {
				proc->requested_threads--;
				proc->requested_threads_started++;
			}
			thread->looper |= BINDER_LOOPER_STATE_REGISTERED;
			break;
		case BC_ENTER_LOOPER:
			binder_debug(BINDER_DEBUG_THREADS,
				     "%d:%d BC_ENTER_LOOPER\n",
				     proc->pid, thread->pid);
			if (thread->looper & BINDER_LOOPER_STATE_REGISTERED) {
				thread->looper |= BINDER_LOOPER_STATE_INVALID;
				binder_user_error("%d:%d ERROR: BC_ENTER_LOOPER called after BC_REGISTER_LOOPER\n",
					proc->pid, thread->pid);
			}
			thread->looper |= BINDER_LOOPER_STATE_ENTERED;
			break;
		case BC_EXIT_LOOPER:
			binder_debug(BINDER_DEBUG_THREADS,
				     "%d:%d BC_EXIT_LOOPER\n",
				     proc->pid, thread->pid);
			thread->looper |= BINDER_LOOPER_STATE_EXITED;
			break;

		case BC_REQUEST_DEATH_NOTIFICATION:
		case BC_CLEAR_DEATH_NOTIFICATION: {
			uint32_t target;
			void __user *cookie;
			struct binder_ref *ref;
			struct binder_ref_death *death;

			if (get_user(target, (uint32_t __user *)ptr))
				return -EFAULT;
			ptr += sizeof(uint32_t);
			if (get_user(cookie, (void __user * __user *)ptr))
				return -EFAULT;
			ptr += sizeof(void *);
			ref = binder_get_ref(proc, target);
			if (ref == NULL) {
				binder_user_error("%d:%d %s invalid ref %d\n",
					proc->pid, thread->pid,
					cmd == BC_REQUEST_DEATH_NOTIFICATION ?
					"BC_REQUEST_DEATH_NOTIFICATION" :
					"BC_CLEAR_DEATH_NOTIFICATION",
					target);
				break;
			}

			binder_debug(BINDER_DEBUG_DEATH_NOTIFICATION,
				     "%d:%d %s %p ref %d desc %d s %d w %d for node %d\n",
				     proc->pid, thread->pid,
				     cmd == BC_REQUEST_DEATH_NOTIFICATION ?
				     "BC_REQUEST_DEATH_NOTIFICATION" :
				     "BC_CLEAR_DEATH_NOTIFICATION",
				     cookie, ref->debug_id, ref->desc,
				     ref->strong, ref->weak, ref->node->debug_id);

			if (cmd == BC_REQUEST_DEATH_NOTIFICATION) {
				if (ref->death) {
					binder_user_error("%d:%d BC_REQUEST_DEATH_NOTIFICATION death notification already set\n",
						proc->pid, thread->pid);
					break;
				}
				death = kzalloc(sizeof(*death), GFP_KERNEL);
				if (death == NULL) {
					thread->return_error = BR_ERROR;
					binder_debug(BINDER_DEBUG_FAILED_TRANSACTION,
						     "%d:%d BC_REQUEST_DEATH_NOTIFICATION failed\n",
						     proc->pid, thread->pid);
					break;
				}
				binder_stats_created(BINDER_STAT_DEATH);
				INIT_LIST_HEAD(&death->work.entry);
				death->cookie = cookie;
				ref->death = death;
				if (ref->node->proc == NULL) {
					ref->death->work.type = BINDER_WORK_DEAD_BINDER;
					if (thread->looper & (BINDER_LOOPER_STATE_REGISTERED | BINDER_LOOPER_STATE_ENTERED)) {
						list_add_tail(&ref->death->work.entry, &thread->todo);
					} else {
						list_add_tail(&ref->death->work.entry, &proc->todo);
						wake_up_interruptible(&proc->wait);
					}
				}
			} else {
				if (ref->death == NULL) {
					binder_user_error("%d:%d BC_CLEAR_DEATH_NOTIFICATION death notification not active\n",
						proc->pid, thread->pid);
					break;
				}
				death = ref->death;
				if (death->cookie != cookie) {
					binder_user_error("%d:%d BC_CLEAR_DEATH_NOTIFICATION death notification cookie mismatch %p != %p\n",
						proc->pid, thread->pid,
						death->cookie, cookie);
					break;
				}
				ref->death = NULL;
				if (list_empty(&death->work.entry)) {
					death->work.type = BINDER_WORK_CLEAR_DEATH_NOTIFICATION;
					if (thread->looper & (BINDER_LOOPER_STATE_REGISTERED | BINDER_LOOPER_STATE_ENTERED)) {
						list_add_tail(&death->work.entry, &thread->todo);
					} else {
						list_add_tail(&death->work.entry, &proc->todo);
						wake_up_interruptible(&proc->wait);
					}
				} else {
					BUG_ON(death->work.type != BINDER_WORK_DEAD_BINDER);
					death->work.type = BINDER_WORK_DEAD_BINDER_AND_CLEAR;
				}
			}
		} break;
		case BC_DEAD_BINDER_DONE: {
			struct binder_work *w;
			void __user *cookie;
			struct binder_ref_death *death = NULL;
			if (get_user(cookie, (void __user * __user *)ptr))
				return -EFAULT;

			ptr += sizeof(void *);
			list_for_each_entry(w, &proc->delivered_death, entry) {
				struct binder_ref_death *tmp_death = container_of(w, struct binder_ref_death, work);
				if (tmp_death->cookie == cookie) {
					death = tmp_death;
					break;
				}
			}
			binder_debug(BINDER_DEBUG_DEAD_BINDER,
				     "%d:%d BC_DEAD_BINDER_DONE %p found %p\n",
				     proc->pid, thread->pid, cookie, death);
			if (death == NULL) {
				binder_user_error("%d:%d BC_DEAD_BINDER_DONE %p not found\n",
					proc->pid, thread->pid, cookie);
				break;
			}

			list_del_init(&death->work.entry);
			if (death->work.type == BINDER_WORK_DEAD_BINDER_AND_CLEAR) {
				death->work.type = BINDER_WORK_CLEAR_DEATH_NOTIFICATION;
				if (thread->looper & (BINDER_LOOPER_STATE_REGISTERED | BINDER_LOOPER_STATE_ENTERED)) {
					list_add_tail(&death->work.entry, &thread->todo);
				} else {
					list_add_tail(&death->work.entry, &proc->todo);
					wake_up_interruptible(&proc->wait);
				}
			}
		} break;

		default:
			pr_err("%d:%d unknown command %d\n",
			       proc->pid, thread->pid, cmd);
			return -EINVAL;
		}
		*consumed = ptr - buffer;
	}
	return 0;
}

void binder_stat_br(struct binder_proc *proc, struct binder_thread *thread,
		    uint32_t cmd)
{
	trace_binder_return(cmd);
	if (_IOC_NR(cmd) < ARRAY_SIZE(binder_stats.br)) {
		binder_stats.br[_IOC_NR(cmd)]++;
		proc->stats.br[_IOC_NR(cmd)]++;
		thread->stats.br[_IOC_NR(cmd)]++;
	}
}

static int binder_has_proc_work(struct binder_proc *proc,
				struct binder_thread *thread)
{
	return !list_empty(&proc->todo) ||
		(thread->looper & BINDER_LOOPER_STATE_NEED_RETURN);
}

static int binder_has_thread_work(struct binder_thread *thread)
{
	return !list_empty(&thread->todo) || thread->return_error != BR_OK ||
		(thread->looper & BINDER_LOOPER_STATE_NEED_RETURN);
}

static int binder_thread_read(struct binder_proc *proc,
			      struct binder_thread *thread,
			      void  __user *buffer, int size,
			      signed long *consumed, int non_block)
{
	void __user *ptr = buffer + *consumed;
	void __user *end = buffer + size;

	int ret = 0;
	int wait_for_proc_work;

	if (*consumed == 0) {
		if (put_user(BR_NOOP, (uint32_t __user *)ptr))
			return -EFAULT;
		ptr += sizeof(uint32_t);
	}

retry:
	wait_for_proc_work = thread->transaction_stack == NULL &&
				list_empty(&thread->todo);

	if (thread->return_error != BR_OK && ptr < end) {
		if (thread->return_error2 != BR_OK) {
			if (put_user(thread->return_error2, (uint32_t __user *)ptr))
				return -EFAULT;
			ptr += sizeof(uint32_t);
			binder_stat_br(proc, thread, thread->return_error2);
			if (ptr == end)
				goto done;
			thread->return_error2 = BR_OK;
		}
		if (put_user(thread->return_error, (uint32_t __user *)ptr))
			return -EFAULT;
		ptr += sizeof(uint32_t);
		binder_stat_br(proc, thread, thread->return_error);
		thread->return_error = BR_OK;
		goto done;
	}


	thread->looper |= BINDER_LOOPER_STATE_WAITING;
	if (wait_for_proc_work)
		proc->ready_threads++;

	binder_unlock(__func__);

	trace_binder_wait_for_work(wait_for_proc_work,
				   !!thread->transaction_stack,
				   !list_empty(&thread->todo));
	if (wait_for_proc_work) {
		if (!(thread->looper & (BINDER_LOOPER_STATE_REGISTERED |
					BINDER_LOOPER_STATE_ENTERED))) {
			binder_user_error("%d:%d ERROR: Thread waiting for process work before calling BC_REGISTER_LOOPER or BC_ENTER_LOOPER (state %x)\n",
				proc->pid, thread->pid, thread->looper);
			wait_event_interruptible(binder_user_error_wait,
						 binder_stop_on_user_error < 2);
		}
		binder_set_nice(proc->default_priority);
		if (non_block) {
			if (!binder_has_proc_work(proc, thread))
				ret = -EAGAIN;
		} else
			ret = wait_event_interruptible_exclusive(proc->wait, binder_has_proc_work(proc, thread));
	} else {
		if (non_block) {
			if (!binder_has_thread_work(thread))
				ret = -EAGAIN;
		} else
			ret = wait_event_interruptible(thread->wait, binder_has_thread_work(thread));
	}

	binder_lock(__func__);

	if (wait_for_proc_work)
		proc->ready_threads--;
	thread->looper &= ~BINDER_LOOPER_STATE_WAITING;

	if (ret)
		return ret;

	while (1) {
		uint32_t cmd;
		struct binder_transaction_data tr;
		struct binder_work *w;
		struct binder_transaction *t = NULL;

		if (!list_empty(&thread->todo))
			w = list_first_entry(&thread->todo, struct binder_work, entry);
		else if (!list_empty(&proc->todo) && wait_for_proc_work)
			w = list_first_entry(&proc->todo, struct binder_work, entry);
		else {
			if (ptr - buffer == 4 && !(thread->looper & BINDER_LOOPER_STATE_NEED_RETURN)) /* no data added */
				goto retry;
			break;
		}

		if (end - ptr < sizeof(tr) + 4)
			break;

		switch (w->type) {
		case BINDER_WORK_TRANSACTION: {
			t = container_of(w, struct binder_transaction, work);
		} break;
		case BINDER_WORK_TRANSACTION_COMPLETE: {
			cmd = BR_TRANSACTION_COMPLETE;
			if (put_user(cmd, (uint32_t __user *)ptr))
				return -EFAULT;
			ptr += sizeof(uint32_t);

			binder_stat_br(proc, thread, cmd);
			binder_debug(BINDER_DEBUG_TRANSACTION_COMPLETE,
				     "%d:%d BR_TRANSACTION_COMPLETE\n",
				     proc->pid, thread->pid);

			list_del(&w->entry);
			kfree(w);
			binder_stats_deleted(BINDER_STAT_TRANSACTION_COMPLETE);
		} break;
		case BINDER_WORK_NODE: {
			struct binder_node *node = container_of(w, struct binder_node, work);
			uint32_t cmd = BR_NOOP;
			const char *cmd_name;
			int strong = node->internal_strong_refs || node->local_strong_refs;
			int weak = !hlist_empty(&node->refs) || node->local_weak_refs || strong;
			if (weak && !node->has_weak_ref) {
				cmd = BR_INCREFS;
				cmd_name = "BR_INCREFS";
				node->has_weak_ref = 1;
				node->pending_weak_ref = 1;
				node->local_weak_refs++;
			} else if (strong && !node->has_strong_ref) {
				cmd = BR_ACQUIRE;
				cmd_name = "BR_ACQUIRE";
				node->has_strong_ref = 1;
				node->pending_strong_ref = 1;
				node->local_strong_refs++;
			} else if (!strong && node->has_strong_ref) {
				cmd = BR_RELEASE;
				cmd_name = "BR_RELEASE";
				node->has_strong_ref = 0;
			} else if (!weak && node->has_weak_ref) {
				cmd = BR_DECREFS;
				cmd_name = "BR_DECREFS";
				node->has_weak_ref = 0;
			}
			if (cmd != BR_NOOP) {
				if (put_user(cmd, (uint32_t __user *)ptr))
					return -EFAULT;
				ptr += sizeof(uint32_t);
				if (put_user(node->ptr, (void * __user *)ptr))
					return -EFAULT;
				ptr += sizeof(void *);
				if (put_user(node->cookie, (void * __user *)ptr))
					return -EFAULT;
				ptr += sizeof(void *);

				binder_stat_br(proc, thread, cmd);
				binder_debug(BINDER_DEBUG_USER_REFS,
					     "%d:%d %s %d u%p c%p\n",
					     proc->pid, thread->pid, cmd_name, node->debug_id, node->ptr, node->cookie);
			} else {
				list_del_init(&w->entry);
				if (!weak && !strong) {
					binder_debug(BINDER_DEBUG_INTERNAL_REFS,
						     "%d:%d node %d u%p c%p deleted\n",
						     proc->pid, thread->pid, node->debug_id,
						     node->ptr, node->cookie);
					rb_erase(&node->rb_node, &proc->nodes);
					kfree(node);
					binder_stats_deleted(BINDER_STAT_NODE);
				} else {
					binder_debug(BINDER_DEBUG_INTERNAL_REFS,
						     "%d:%d node %d u%p c%p state unchanged\n",
						     proc->pid, thread->pid, node->debug_id, node->ptr,
						     node->cookie);
				}
			}
		} break;
		case BINDER_WORK_DEAD_BINDER:
		case BINDER_WORK_DEAD_BINDER_AND_CLEAR:
		case BINDER_WORK_CLEAR_DEATH_NOTIFICATION: {
			struct binder_ref_death *death;
			uint32_t cmd;

			death = container_of(w, struct binder_ref_death, work);
			if (w->type == BINDER_WORK_CLEAR_DEATH_NOTIFICATION)
				cmd = BR_CLEAR_DEATH_NOTIFICATION_DONE;
			else
				cmd = BR_DEAD_BINDER;
			if (put_user(cmd, (uint32_t __user *)ptr))
				return -EFAULT;
			ptr += sizeof(uint32_t);
			if (put_user(death->cookie, (void * __user *)ptr))
				return -EFAULT;
			ptr += sizeof(void *);
			binder_stat_br(proc, thread, cmd);
			binder_debug(BINDER_DEBUG_DEATH_NOTIFICATION,
				     "%d:%d %s %p\n",
				      proc->pid, thread->pid,
				      cmd == BR_DEAD_BINDER ?
				      "BR_DEAD_BINDER" :
				      "BR_CLEAR_DEATH_NOTIFICATION_DONE",
				      death->cookie);

			if (w->type == BINDER_WORK_CLEAR_DEATH_NOTIFICATION) {
				list_del(&w->entry);
				kfree(death);
				binder_stats_deleted(BINDER_STAT_DEATH);
			} else
				list_move(&w->entry, &proc->delivered_death);
			if (cmd == BR_DEAD_BINDER)
				goto done; /* DEAD_BINDER notifications can cause transactions */
		} break;
		}

		if (!t)
			continue;

		BUG_ON(t->buffer == NULL);
		if (t->buffer->target_node) {
			struct binder_node *target_node = t->buffer->target_node;
			tr.target.ptr = target_node->ptr;
			tr.cookie =  target_node->cookie;
			t->saved_priority = task_nice(current);
			if (t->priority < target_node->min_priority &&
			    !(t->flags & TF_ONE_WAY))
				binder_set_nice(t->priority);
			else if (!(t->flags & TF_ONE_WAY) ||
				 t->saved_priority > target_node->min_priority)
				binder_set_nice(target_node->min_priority);
			cmd = BR_TRANSACTION;
		} else {
			tr.target.ptr = NULL;
			tr.cookie = NULL;
			cmd = BR_REPLY;
		}
		tr.code = t->code;
		tr.flags = t->flags;
		tr.sender_euid = from_kuid(current_user_ns(), t->sender_euid);

		if (t->from) {
			struct task_struct *sender = t->from->proc->tsk;
			tr.sender_pid = task_tgid_nr_ns(sender,
							task_active_pid_ns(current));
		} else {
			tr.sender_pid = 0;
		}

		tr.data_size = t->buffer->data_size;
		tr.offsets_size = t->buffer->offsets_size;
		tr.data.ptr.buffer = (void *)t->buffer->data +
					proc->user_buffer_offset;
		tr.data.ptr.offsets = tr.data.ptr.buffer +
					ALIGN(t->buffer->data_size,
					    sizeof(void *));

		if (put_user(cmd, (uint32_t __user *)ptr))
			return -EFAULT;
		ptr += sizeof(uint32_t);
		if (copy_to_user(ptr, &tr, sizeof(tr)))
			return -EFAULT;
		ptr += sizeof(tr);

		trace_binder_transaction_received(t);
		binder_stat_br(proc, thread, cmd);
		binder_debug(BINDER_DEBUG_TRANSACTION,
			     "%d:%d %s %d %d:%d, cmd %d size %zd-%zd ptr %p-%p\n",
			     proc->pid, thread->pid,
			     (cmd == BR_TRANSACTION) ? "BR_TRANSACTION" :
			     "BR_REPLY",
			     t->debug_id, t->from ? t->from->proc->pid : 0,
			     t->from ? t->from->pid : 0, cmd,
			     t->buffer->data_size, t->buffer->offsets_size,
			     tr.data.ptr.buffer, tr.data.ptr.offsets);

		list_del(&t->work.entry);
		t->buffer->allow_user_free = 1;
		if (cmd == BR_TRANSACTION && !(t->flags & TF_ONE_WAY)) {
			t->to_parent = thread->transaction_stack;
			t->to_thread = thread;
			thread->transaction_stack = t;
		} else {
			t->buffer->transaction = NULL;
			kfree(t);
			binder_stats_deleted(BINDER_STAT_TRANSACTION);
		}
		break;
	}

done:

	*consumed = ptr - buffer;
	if (proc->requested_threads + proc->ready_threads == 0 &&
	    proc->requested_threads_started < proc->max_threads &&
	    (thread->looper & (BINDER_LOOPER_STATE_REGISTERED |
	     BINDER_LOOPER_STATE_ENTERED)) /* the user-space code fails to */
	     /*spawn a new thread if we leave this out */) {
		proc->requested_threads++;
		binder_debug(BINDER_DEBUG_THREADS,
			     "%d:%d BR_SPAWN_LOOPER\n",
			     proc->pid, thread->pid);
		if (put_user(BR_SPAWN_LOOPER, (uint32_t __user *)buffer))
			return -EFAULT;
		binder_stat_br(proc, thread, BR_SPAWN_LOOPER);
	}
	return 0;
}

static void binder_release_work(struct list_head *list)
{
	struct binder_work *w;
	while (!list_empty(list)) {
		w = list_first_entry(list, struct binder_work, entry);
		list_del_init(&w->entry);
		switch (w->type) {
		case BINDER_WORK_TRANSACTION: {
			struct binder_transaction *t;

			t = container_of(w, struct binder_transaction, work);
			if (t->buffer->target_node &&
			    !(t->flags & TF_ONE_WAY)) {
				binder_send_failed_reply(t, BR_DEAD_REPLY);
			} else {
				binder_debug(BINDER_DEBUG_DEAD_TRANSACTION,
<<<<<<< HEAD
					"binder: undelivered transaction %d\n",
=======
					"undelivered transaction %d\n",
>>>>>>> 097e3635
					t->debug_id);
				t->buffer->transaction = NULL;
				kfree(t);
				binder_stats_deleted(BINDER_STAT_TRANSACTION);
			}
		} break;
		case BINDER_WORK_TRANSACTION_COMPLETE: {
			binder_debug(BINDER_DEBUG_DEAD_TRANSACTION,
<<<<<<< HEAD
				"binder: undelivered TRANSACTION_COMPLETE\n");
=======
				"undelivered TRANSACTION_COMPLETE\n");
>>>>>>> 097e3635
			kfree(w);
			binder_stats_deleted(BINDER_STAT_TRANSACTION_COMPLETE);
		} break;
		case BINDER_WORK_DEAD_BINDER_AND_CLEAR:
		case BINDER_WORK_CLEAR_DEATH_NOTIFICATION: {
			struct binder_ref_death *death;

			death = container_of(w, struct binder_ref_death, work);
			binder_debug(BINDER_DEBUG_DEAD_TRANSACTION,
<<<<<<< HEAD
				"binder: undelivered death notification, %p\n",
=======
				"undelivered death notification, %p\n",
>>>>>>> 097e3635
				death->cookie);
			kfree(death);
			binder_stats_deleted(BINDER_STAT_DEATH);
		} break;
		default:
<<<<<<< HEAD
			pr_err("binder: unexpected work type, %d, not freed\n",
=======
			pr_err("unexpected work type, %d, not freed\n",
>>>>>>> 097e3635
			       w->type);
			break;
		}
	}

}

static struct binder_thread *binder_get_thread(struct binder_proc *proc)
{
	struct binder_thread *thread = NULL;
	struct rb_node *parent = NULL;
	struct rb_node **p = &proc->threads.rb_node;

	while (*p) {
		parent = *p;
		thread = rb_entry(parent, struct binder_thread, rb_node);

		if (current->pid < thread->pid)
			p = &(*p)->rb_left;
		else if (current->pid > thread->pid)
			p = &(*p)->rb_right;
		else
			break;
	}
	if (*p == NULL) {
		thread = kzalloc(sizeof(*thread), GFP_KERNEL);
		if (thread == NULL)
			return NULL;
		binder_stats_created(BINDER_STAT_THREAD);
		thread->proc = proc;
		thread->pid = current->pid;
		init_waitqueue_head(&thread->wait);
		INIT_LIST_HEAD(&thread->todo);
		rb_link_node(&thread->rb_node, parent, p);
		rb_insert_color(&thread->rb_node, &proc->threads);
		thread->looper |= BINDER_LOOPER_STATE_NEED_RETURN;
		thread->return_error = BR_OK;
		thread->return_error2 = BR_OK;
	}
	return thread;
}

static int binder_free_thread(struct binder_proc *proc,
			      struct binder_thread *thread)
{
	struct binder_transaction *t;
	struct binder_transaction *send_reply = NULL;
	int active_transactions = 0;

	rb_erase(&thread->rb_node, &proc->threads);
	t = thread->transaction_stack;
	if (t && t->to_thread == thread)
		send_reply = t;
	while (t) {
		active_transactions++;
		binder_debug(BINDER_DEBUG_DEAD_TRANSACTION,
			     "release %d:%d transaction %d %s, still active\n",
			      proc->pid, thread->pid,
			     t->debug_id,
			     (t->to_thread == thread) ? "in" : "out");

		if (t->to_thread == thread) {
			t->to_proc = NULL;
			t->to_thread = NULL;
			if (t->buffer) {
				t->buffer->transaction = NULL;
				t->buffer = NULL;
			}
			t = t->to_parent;
		} else if (t->from == thread) {
			t->from = NULL;
			t = t->from_parent;
		} else
			BUG();
	}
	if (send_reply)
		binder_send_failed_reply(send_reply, BR_DEAD_REPLY);
	binder_release_work(&thread->todo);
	kfree(thread);
	binder_stats_deleted(BINDER_STAT_THREAD);
	return active_transactions;
}

static unsigned int binder_poll(struct file *filp,
				struct poll_table_struct *wait)
{
	struct binder_proc *proc = filp->private_data;
	struct binder_thread *thread = NULL;
	int wait_for_proc_work;

	binder_lock(__func__);

	thread = binder_get_thread(proc);

	wait_for_proc_work = thread->transaction_stack == NULL &&
		list_empty(&thread->todo) && thread->return_error == BR_OK;

	binder_unlock(__func__);

	if (wait_for_proc_work) {
		if (binder_has_proc_work(proc, thread))
			return POLLIN;
		poll_wait(filp, &proc->wait, wait);
		if (binder_has_proc_work(proc, thread))
			return POLLIN;
	} else {
		if (binder_has_thread_work(thread))
			return POLLIN;
		poll_wait(filp, &thread->wait, wait);
		if (binder_has_thread_work(thread))
			return POLLIN;
	}
	return 0;
}

static long binder_ioctl(struct file *filp, unsigned int cmd, unsigned long arg)
{
	int ret;
	struct binder_proc *proc = filp->private_data;
	struct binder_thread *thread;
	unsigned int size = _IOC_SIZE(cmd);
	void __user *ubuf = (void __user *)arg;

	/*pr_info("binder_ioctl: %d:%d %x %lx\n", proc->pid, current->pid, cmd, arg);*/

	trace_binder_ioctl(cmd, arg);

	ret = wait_event_interruptible(binder_user_error_wait, binder_stop_on_user_error < 2);
	if (ret)
		goto err_unlocked;

	binder_lock(__func__);
	thread = binder_get_thread(proc);
	if (thread == NULL) {
		ret = -ENOMEM;
		goto err;
	}

	switch (cmd) {
	case BINDER_WRITE_READ: {
		struct binder_write_read bwr;
		if (size != sizeof(struct binder_write_read)) {
			ret = -EINVAL;
			goto err;
		}
		if (copy_from_user(&bwr, ubuf, sizeof(bwr))) {
			ret = -EFAULT;
			goto err;
		}
		binder_debug(BINDER_DEBUG_READ_WRITE,
			     "%d:%d write %ld at %08lx, read %ld at %08lx\n",
			     proc->pid, thread->pid, bwr.write_size,
			     bwr.write_buffer, bwr.read_size, bwr.read_buffer);

		if (bwr.write_size > 0) {
			ret = binder_thread_write(proc, thread, (void __user *)bwr.write_buffer, bwr.write_size, &bwr.write_consumed);
			trace_binder_write_done(ret);
			if (ret < 0) {
				bwr.read_consumed = 0;
				if (copy_to_user(ubuf, &bwr, sizeof(bwr)))
					ret = -EFAULT;
				goto err;
			}
		}
		if (bwr.read_size > 0) {
			ret = binder_thread_read(proc, thread, (void __user *)bwr.read_buffer, bwr.read_size, &bwr.read_consumed, filp->f_flags & O_NONBLOCK);
			trace_binder_read_done(ret);
			if (!list_empty(&proc->todo))
				wake_up_interruptible(&proc->wait);
			if (ret < 0) {
				if (copy_to_user(ubuf, &bwr, sizeof(bwr)))
					ret = -EFAULT;
				goto err;
			}
		}
		binder_debug(BINDER_DEBUG_READ_WRITE,
			     "%d:%d wrote %ld of %ld, read return %ld of %ld\n",
			     proc->pid, thread->pid, bwr.write_consumed, bwr.write_size,
			     bwr.read_consumed, bwr.read_size);
		if (copy_to_user(ubuf, &bwr, sizeof(bwr))) {
			ret = -EFAULT;
			goto err;
		}
		break;
	}
	case BINDER_SET_MAX_THREADS:
		if (copy_from_user(&proc->max_threads, ubuf, sizeof(proc->max_threads))) {
			ret = -EINVAL;
			goto err;
		}
		break;
	case BINDER_SET_CONTEXT_MGR:
		if (binder_context_mgr_node != NULL) {
			pr_err("BINDER_SET_CONTEXT_MGR already set\n");
			ret = -EBUSY;
			goto err;
		}
		if (uid_valid(binder_context_mgr_uid)) {
			if (!uid_eq(binder_context_mgr_uid, current->cred->euid)) {
				pr_err("BINDER_SET_CONTEXT_MGR bad uid %d != %d\n",
				       from_kuid(&init_user_ns, current->cred->euid),
				       from_kuid(&init_user_ns, binder_context_mgr_uid));
				ret = -EPERM;
				goto err;
			}
		} else
			binder_context_mgr_uid = current->cred->euid;
		binder_context_mgr_node = binder_new_node(proc, NULL, NULL);
		if (binder_context_mgr_node == NULL) {
			ret = -ENOMEM;
			goto err;
		}
		binder_context_mgr_node->local_weak_refs++;
		binder_context_mgr_node->local_strong_refs++;
		binder_context_mgr_node->has_strong_ref = 1;
		binder_context_mgr_node->has_weak_ref = 1;
		break;
	case BINDER_THREAD_EXIT:
		binder_debug(BINDER_DEBUG_THREADS, "%d:%d exit\n",
			     proc->pid, thread->pid);
		binder_free_thread(proc, thread);
		thread = NULL;
		break;
	case BINDER_VERSION:
		if (size != sizeof(struct binder_version)) {
			ret = -EINVAL;
			goto err;
		}
		if (put_user(BINDER_CURRENT_PROTOCOL_VERSION, &((struct binder_version *)ubuf)->protocol_version)) {
			ret = -EINVAL;
			goto err;
		}
		break;
	default:
		ret = -EINVAL;
		goto err;
	}
	ret = 0;
err:
	if (thread)
		thread->looper &= ~BINDER_LOOPER_STATE_NEED_RETURN;
	binder_unlock(__func__);
	wait_event_interruptible(binder_user_error_wait, binder_stop_on_user_error < 2);
	if (ret && ret != -ERESTARTSYS)
		pr_info("%d:%d ioctl %x %lx returned %d\n", proc->pid, current->pid, cmd, arg, ret);
err_unlocked:
	trace_binder_ioctl_done(ret);
	return ret;
}

static void binder_vma_open(struct vm_area_struct *vma)
{
	struct binder_proc *proc = vma->vm_private_data;
	binder_debug(BINDER_DEBUG_OPEN_CLOSE,
		     "%d open vm area %lx-%lx (%ld K) vma %lx pagep %lx\n",
		     proc->pid, vma->vm_start, vma->vm_end,
		     (vma->vm_end - vma->vm_start) / SZ_1K, vma->vm_flags,
		     (unsigned long)pgprot_val(vma->vm_page_prot));
}

static void binder_vma_close(struct vm_area_struct *vma)
{
	struct binder_proc *proc = vma->vm_private_data;
	binder_debug(BINDER_DEBUG_OPEN_CLOSE,
		     "%d close vm area %lx-%lx (%ld K) vma %lx pagep %lx\n",
		     proc->pid, vma->vm_start, vma->vm_end,
		     (vma->vm_end - vma->vm_start) / SZ_1K, vma->vm_flags,
		     (unsigned long)pgprot_val(vma->vm_page_prot));
	proc->vma = NULL;
	proc->vma_vm_mm = NULL;
	binder_defer_work(proc, BINDER_DEFERRED_PUT_FILES);
}

static struct vm_operations_struct binder_vm_ops = {
	.open = binder_vma_open,
	.close = binder_vma_close,
};

static int binder_mmap(struct file *filp, struct vm_area_struct *vma)
{
	int ret;
	struct vm_struct *area;
	struct binder_proc *proc = filp->private_data;
	const char *failure_string;
	struct binder_buffer *buffer;

	if (proc->tsk != current)
		return -EINVAL;

	if ((vma->vm_end - vma->vm_start) > SZ_4M)
		vma->vm_end = vma->vm_start + SZ_4M;

	binder_debug(BINDER_DEBUG_OPEN_CLOSE,
		     "binder_mmap: %d %lx-%lx (%ld K) vma %lx pagep %lx\n",
		     proc->pid, vma->vm_start, vma->vm_end,
		     (vma->vm_end - vma->vm_start) / SZ_1K, vma->vm_flags,
		     (unsigned long)pgprot_val(vma->vm_page_prot));

	if (vma->vm_flags & FORBIDDEN_MMAP_FLAGS) {
		ret = -EPERM;
		failure_string = "bad vm_flags";
		goto err_bad_arg;
	}
	vma->vm_flags = (vma->vm_flags | VM_DONTCOPY) & ~VM_MAYWRITE;

	mutex_lock(&binder_mmap_lock);
	if (proc->buffer) {
		ret = -EBUSY;
		failure_string = "already mapped";
		goto err_already_mapped;
	}

	area = get_vm_area(vma->vm_end - vma->vm_start, VM_IOREMAP);
	if (area == NULL) {
		ret = -ENOMEM;
		failure_string = "get_vm_area";
		goto err_get_vm_area_failed;
	}
	proc->buffer = area->addr;
	proc->user_buffer_offset = vma->vm_start - (uintptr_t)proc->buffer;
	mutex_unlock(&binder_mmap_lock);

#ifdef CONFIG_CPU_CACHE_VIPT
	if (cache_is_vipt_aliasing()) {
		while (CACHE_COLOUR((vma->vm_start ^ (uint32_t)proc->buffer))) {
			pr_info("binder_mmap: %d %lx-%lx maps %p bad alignment\n", proc->pid, vma->vm_start, vma->vm_end, proc->buffer);
			vma->vm_start += PAGE_SIZE;
		}
	}
#endif
	proc->pages = kzalloc(sizeof(proc->pages[0]) * ((vma->vm_end - vma->vm_start) / PAGE_SIZE), GFP_KERNEL);
	if (proc->pages == NULL) {
		ret = -ENOMEM;
		failure_string = "alloc page array";
		goto err_alloc_pages_failed;
	}
	proc->buffer_size = vma->vm_end - vma->vm_start;

	vma->vm_ops = &binder_vm_ops;
	vma->vm_private_data = proc;

	if (binder_update_page_range(proc, 1, proc->buffer, proc->buffer + PAGE_SIZE, vma)) {
		ret = -ENOMEM;
		failure_string = "alloc small buf";
		goto err_alloc_small_buf_failed;
	}
	buffer = proc->buffer;
	INIT_LIST_HEAD(&proc->buffers);
	list_add(&buffer->entry, &proc->buffers);
	buffer->free = 1;
	binder_insert_free_buffer(proc, buffer);
	proc->free_async_space = proc->buffer_size / 2;
	barrier();
	proc->files = get_files_struct(current);
	proc->vma = vma;
	proc->vma_vm_mm = vma->vm_mm;

	/*pr_info("binder_mmap: %d %lx-%lx maps %p\n",
		 proc->pid, vma->vm_start, vma->vm_end, proc->buffer);*/
	return 0;

err_alloc_small_buf_failed:
	kfree(proc->pages);
	proc->pages = NULL;
err_alloc_pages_failed:
	mutex_lock(&binder_mmap_lock);
	vfree(proc->buffer);
	proc->buffer = NULL;
err_get_vm_area_failed:
err_already_mapped:
	mutex_unlock(&binder_mmap_lock);
err_bad_arg:
	pr_err("binder_mmap: %d %lx-%lx %s failed %d\n",
	       proc->pid, vma->vm_start, vma->vm_end, failure_string, ret);
	return ret;
}

static int binder_open(struct inode *nodp, struct file *filp)
{
	struct binder_proc *proc;

	binder_debug(BINDER_DEBUG_OPEN_CLOSE, "binder_open: %d:%d\n",
		     current->group_leader->pid, current->pid);

	proc = kzalloc(sizeof(*proc), GFP_KERNEL);
	if (proc == NULL)
		return -ENOMEM;
	get_task_struct(current);
	proc->tsk = current;
	INIT_LIST_HEAD(&proc->todo);
	init_waitqueue_head(&proc->wait);
	proc->default_priority = task_nice(current);

	binder_lock(__func__);

	binder_stats_created(BINDER_STAT_PROC);
	hlist_add_head(&proc->proc_node, &binder_procs);
	proc->pid = current->group_leader->pid;
	INIT_LIST_HEAD(&proc->delivered_death);
	filp->private_data = proc;

	binder_unlock(__func__);

	if (binder_debugfs_dir_entry_proc) {
		char strbuf[11];
		snprintf(strbuf, sizeof(strbuf), "%u", proc->pid);
		proc->debugfs_entry = debugfs_create_file(strbuf, S_IRUGO,
			binder_debugfs_dir_entry_proc, proc, &binder_proc_fops);
	}

	return 0;
}

static int binder_flush(struct file *filp, fl_owner_t id)
{
	struct binder_proc *proc = filp->private_data;

	binder_defer_work(proc, BINDER_DEFERRED_FLUSH);

	return 0;
}

static void binder_deferred_flush(struct binder_proc *proc)
{
	struct rb_node *n;
	int wake_count = 0;
	for (n = rb_first(&proc->threads); n != NULL; n = rb_next(n)) {
		struct binder_thread *thread = rb_entry(n, struct binder_thread, rb_node);
		thread->looper |= BINDER_LOOPER_STATE_NEED_RETURN;
		if (thread->looper & BINDER_LOOPER_STATE_WAITING) {
			wake_up_interruptible(&thread->wait);
			wake_count++;
		}
	}
	wake_up_interruptible_all(&proc->wait);

	binder_debug(BINDER_DEBUG_OPEN_CLOSE,
		     "binder_flush: %d woke %d threads\n", proc->pid,
		     wake_count);
}

static int binder_release(struct inode *nodp, struct file *filp)
{
	struct binder_proc *proc = filp->private_data;
	debugfs_remove(proc->debugfs_entry);
	binder_defer_work(proc, BINDER_DEFERRED_RELEASE);

	return 0;
}

static void binder_deferred_release(struct binder_proc *proc)
{
	struct hlist_node *pos;
	struct binder_transaction *t;
	struct rb_node *n;
	int threads, nodes, incoming_refs, outgoing_refs, buffers, active_transactions, page_count;

	BUG_ON(proc->vma);
	BUG_ON(proc->files);

	hlist_del(&proc->proc_node);
	if (binder_context_mgr_node && binder_context_mgr_node->proc == proc) {
		binder_debug(BINDER_DEBUG_DEAD_BINDER,
			     "binder_release: %d context_mgr_node gone\n",
			     proc->pid);
		binder_context_mgr_node = NULL;
	}

	threads = 0;
	active_transactions = 0;
	while ((n = rb_first(&proc->threads))) {
		struct binder_thread *thread = rb_entry(n, struct binder_thread, rb_node);
		threads++;
		active_transactions += binder_free_thread(proc, thread);
	}
	nodes = 0;
	incoming_refs = 0;
	while ((n = rb_first(&proc->nodes))) {
		struct binder_node *node = rb_entry(n, struct binder_node, rb_node);

		nodes++;
		rb_erase(&node->rb_node, &proc->nodes);
		list_del_init(&node->work.entry);
		binder_release_work(&node->async_todo);
		if (hlist_empty(&node->refs)) {
			kfree(node);
			binder_stats_deleted(BINDER_STAT_NODE);
		} else {
			struct binder_ref *ref;
			int death = 0;

			node->proc = NULL;
			node->local_strong_refs = 0;
			node->local_weak_refs = 0;
			hlist_add_head(&node->dead_node, &binder_dead_nodes);

			hlist_for_each_entry(ref, pos, &node->refs, node_entry) {
				incoming_refs++;
				if (ref->death) {
					death++;
					if (list_empty(&ref->death->work.entry)) {
						ref->death->work.type = BINDER_WORK_DEAD_BINDER;
						list_add_tail(&ref->death->work.entry, &ref->proc->todo);
						wake_up_interruptible(&ref->proc->wait);
					} else
						BUG();
				}
			}
			binder_debug(BINDER_DEBUG_DEAD_BINDER,
				     "node %d now dead, refs %d, death %d\n",
				      node->debug_id, incoming_refs, death);
		}
	}
	outgoing_refs = 0;
	while ((n = rb_first(&proc->refs_by_desc))) {
		struct binder_ref *ref = rb_entry(n, struct binder_ref,
						  rb_node_desc);
		outgoing_refs++;
		binder_delete_ref(ref);
	}
	binder_release_work(&proc->todo);
	binder_release_work(&proc->delivered_death);
	buffers = 0;

	while ((n = rb_first(&proc->allocated_buffers))) {
		struct binder_buffer *buffer = rb_entry(n, struct binder_buffer,
							rb_node);
		t = buffer->transaction;
		if (t) {
			t->buffer = NULL;
			buffer->transaction = NULL;
			pr_err("release proc %d, transaction %d, not freed\n",
			       proc->pid, t->debug_id);
			/*BUG();*/
		}
		binder_free_buf(proc, buffer);
		buffers++;
	}

	binder_stats_deleted(BINDER_STAT_PROC);

	page_count = 0;
	if (proc->pages) {
		int i;
		for (i = 0; i < proc->buffer_size / PAGE_SIZE; i++) {
			if (proc->pages[i]) {
				void *page_addr = proc->buffer + i * PAGE_SIZE;
				binder_debug(BINDER_DEBUG_BUFFER_ALLOC,
					     "binder_release: %d: page %d at %p not freed\n",
					     proc->pid, i,
					     page_addr);
				unmap_kernel_range((unsigned long)page_addr,
					PAGE_SIZE);
				__free_page(proc->pages[i]);
				page_count++;
			}
		}
		kfree(proc->pages);
		vfree(proc->buffer);
	}

	put_task_struct(proc->tsk);

	binder_debug(BINDER_DEBUG_OPEN_CLOSE,
		     "binder_release: %d threads %d, nodes %d (ref %d), refs %d, active transactions %d, buffers %d, pages %d\n",
		     proc->pid, threads, nodes, incoming_refs, outgoing_refs,
		     active_transactions, buffers, page_count);

	kfree(proc);
}

static void binder_deferred_func(struct work_struct *work)
{
	struct binder_proc *proc;
	struct files_struct *files;

	int defer;
	do {
		binder_lock(__func__);
		mutex_lock(&binder_deferred_lock);
		if (!hlist_empty(&binder_deferred_list)) {
			proc = hlist_entry(binder_deferred_list.first,
					struct binder_proc, deferred_work_node);
			hlist_del_init(&proc->deferred_work_node);
			defer = proc->deferred_work;
			proc->deferred_work = 0;
		} else {
			proc = NULL;
			defer = 0;
		}
		mutex_unlock(&binder_deferred_lock);

		files = NULL;
		if (defer & BINDER_DEFERRED_PUT_FILES) {
			files = proc->files;
			if (files)
				proc->files = NULL;
		}

		if (defer & BINDER_DEFERRED_FLUSH)
			binder_deferred_flush(proc);

		if (defer & BINDER_DEFERRED_RELEASE)
			binder_deferred_release(proc); /* frees proc */

		binder_unlock(__func__);
		if (files)
			put_files_struct(files);
	} while (proc);
}
static DECLARE_WORK(binder_deferred_work, binder_deferred_func);

static void
binder_defer_work(struct binder_proc *proc, enum binder_deferred_state defer)
{
	mutex_lock(&binder_deferred_lock);
	proc->deferred_work |= defer;
	if (hlist_unhashed(&proc->deferred_work_node)) {
		hlist_add_head(&proc->deferred_work_node,
				&binder_deferred_list);
		queue_work(binder_deferred_workqueue, &binder_deferred_work);
	}
	mutex_unlock(&binder_deferred_lock);
}

static void print_binder_transaction(struct seq_file *m, const char *prefix,
				     struct binder_transaction *t)
{
	seq_printf(m,
		   "%s %d: %p from %d:%d to %d:%d code %x flags %x pri %ld r%d",
		   prefix, t->debug_id, t,
		   t->from ? t->from->proc->pid : 0,
		   t->from ? t->from->pid : 0,
		   t->to_proc ? t->to_proc->pid : 0,
		   t->to_thread ? t->to_thread->pid : 0,
		   t->code, t->flags, t->priority, t->need_reply);
	if (t->buffer == NULL) {
		seq_puts(m, " buffer free\n");
		return;
	}
	if (t->buffer->target_node)
		seq_printf(m, " node %d",
			   t->buffer->target_node->debug_id);
	seq_printf(m, " size %zd:%zd data %p\n",
		   t->buffer->data_size, t->buffer->offsets_size,
		   t->buffer->data);
}

static void print_binder_buffer(struct seq_file *m, const char *prefix,
				struct binder_buffer *buffer)
{
	seq_printf(m, "%s %d: %p size %zd:%zd %s\n",
		   prefix, buffer->debug_id, buffer->data,
		   buffer->data_size, buffer->offsets_size,
		   buffer->transaction ? "active" : "delivered");
}

static void print_binder_work(struct seq_file *m, const char *prefix,
			      const char *transaction_prefix,
			      struct binder_work *w)
{
	struct binder_node *node;
	struct binder_transaction *t;

	switch (w->type) {
	case BINDER_WORK_TRANSACTION:
		t = container_of(w, struct binder_transaction, work);
		print_binder_transaction(m, transaction_prefix, t);
		break;
	case BINDER_WORK_TRANSACTION_COMPLETE:
		seq_printf(m, "%stransaction complete\n", prefix);
		break;
	case BINDER_WORK_NODE:
		node = container_of(w, struct binder_node, work);
		seq_printf(m, "%snode work %d: u%p c%p\n",
			   prefix, node->debug_id, node->ptr, node->cookie);
		break;
	case BINDER_WORK_DEAD_BINDER:
		seq_printf(m, "%shas dead binder\n", prefix);
		break;
	case BINDER_WORK_DEAD_BINDER_AND_CLEAR:
		seq_printf(m, "%shas cleared dead binder\n", prefix);
		break;
	case BINDER_WORK_CLEAR_DEATH_NOTIFICATION:
		seq_printf(m, "%shas cleared death notification\n", prefix);
		break;
	default:
		seq_printf(m, "%sunknown work: type %d\n", prefix, w->type);
		break;
	}
}

static void print_binder_thread(struct seq_file *m,
				struct binder_thread *thread,
				int print_always)
{
	struct binder_transaction *t;
	struct binder_work *w;
	size_t start_pos = m->count;
	size_t header_pos;

	seq_printf(m, "  thread %d: l %02x\n", thread->pid, thread->looper);
	header_pos = m->count;
	t = thread->transaction_stack;
	while (t) {
		if (t->from == thread) {
			print_binder_transaction(m,
						 "    outgoing transaction", t);
			t = t->from_parent;
		} else if (t->to_thread == thread) {
			print_binder_transaction(m,
						 "    incoming transaction", t);
			t = t->to_parent;
		} else {
			print_binder_transaction(m, "    bad transaction", t);
			t = NULL;
		}
	}
	list_for_each_entry(w, &thread->todo, entry) {
		print_binder_work(m, "    ", "    pending transaction", w);
	}
	if (!print_always && m->count == header_pos)
		m->count = start_pos;
}

static void print_binder_node(struct seq_file *m, struct binder_node *node)
{
	struct binder_ref *ref;
	struct hlist_node *pos;
	struct binder_work *w;
	int count;

	count = 0;
	hlist_for_each_entry(ref, pos, &node->refs, node_entry)
		count++;

	seq_printf(m, "  node %d: u%p c%p hs %d hw %d ls %d lw %d is %d iw %d",
		   node->debug_id, node->ptr, node->cookie,
		   node->has_strong_ref, node->has_weak_ref,
		   node->local_strong_refs, node->local_weak_refs,
		   node->internal_strong_refs, count);
	if (count) {
		seq_puts(m, " proc");
		hlist_for_each_entry(ref, pos, &node->refs, node_entry)
			seq_printf(m, " %d", ref->proc->pid);
	}
	seq_puts(m, "\n");
	list_for_each_entry(w, &node->async_todo, entry)
		print_binder_work(m, "    ",
				  "    pending async transaction", w);
}

static void print_binder_ref(struct seq_file *m, struct binder_ref *ref)
{
	seq_printf(m, "  ref %d: desc %d %snode %d s %d w %d d %p\n",
		   ref->debug_id, ref->desc, ref->node->proc ? "" : "dead ",
		   ref->node->debug_id, ref->strong, ref->weak, ref->death);
}

static void print_binder_proc(struct seq_file *m,
			      struct binder_proc *proc, int print_all)
{
	struct binder_work *w;
	struct rb_node *n;
	size_t start_pos = m->count;
	size_t header_pos;

	seq_printf(m, "proc %d\n", proc->pid);
	header_pos = m->count;

	for (n = rb_first(&proc->threads); n != NULL; n = rb_next(n))
		print_binder_thread(m, rb_entry(n, struct binder_thread,
						rb_node), print_all);
	for (n = rb_first(&proc->nodes); n != NULL; n = rb_next(n)) {
		struct binder_node *node = rb_entry(n, struct binder_node,
						    rb_node);
		if (print_all || node->has_async_transaction)
			print_binder_node(m, node);
	}
	if (print_all) {
		for (n = rb_first(&proc->refs_by_desc);
		     n != NULL;
		     n = rb_next(n))
			print_binder_ref(m, rb_entry(n, struct binder_ref,
						     rb_node_desc));
	}
	for (n = rb_first(&proc->allocated_buffers); n != NULL; n = rb_next(n))
		print_binder_buffer(m, "  buffer",
				    rb_entry(n, struct binder_buffer, rb_node));
	list_for_each_entry(w, &proc->todo, entry)
		print_binder_work(m, "  ", "  pending transaction", w);
	list_for_each_entry(w, &proc->delivered_death, entry) {
		seq_puts(m, "  has delivered dead binder\n");
		break;
	}
	if (!print_all && m->count == header_pos)
		m->count = start_pos;
}

static const char *binder_return_strings[] = {
	"BR_ERROR",
	"BR_OK",
	"BR_TRANSACTION",
	"BR_REPLY",
	"BR_ACQUIRE_RESULT",
	"BR_DEAD_REPLY",
	"BR_TRANSACTION_COMPLETE",
	"BR_INCREFS",
	"BR_ACQUIRE",
	"BR_RELEASE",
	"BR_DECREFS",
	"BR_ATTEMPT_ACQUIRE",
	"BR_NOOP",
	"BR_SPAWN_LOOPER",
	"BR_FINISHED",
	"BR_DEAD_BINDER",
	"BR_CLEAR_DEATH_NOTIFICATION_DONE",
	"BR_FAILED_REPLY"
};

static const char *binder_command_strings[] = {
	"BC_TRANSACTION",
	"BC_REPLY",
	"BC_ACQUIRE_RESULT",
	"BC_FREE_BUFFER",
	"BC_INCREFS",
	"BC_ACQUIRE",
	"BC_RELEASE",
	"BC_DECREFS",
	"BC_INCREFS_DONE",
	"BC_ACQUIRE_DONE",
	"BC_ATTEMPT_ACQUIRE",
	"BC_REGISTER_LOOPER",
	"BC_ENTER_LOOPER",
	"BC_EXIT_LOOPER",
	"BC_REQUEST_DEATH_NOTIFICATION",
	"BC_CLEAR_DEATH_NOTIFICATION",
	"BC_DEAD_BINDER_DONE"
};

static const char *binder_objstat_strings[] = {
	"proc",
	"thread",
	"node",
	"ref",
	"death",
	"transaction",
	"transaction_complete"
};

static void print_binder_stats(struct seq_file *m, const char *prefix,
			       struct binder_stats *stats)
{
	int i;

	BUILD_BUG_ON(ARRAY_SIZE(stats->bc) !=
		     ARRAY_SIZE(binder_command_strings));
	for (i = 0; i < ARRAY_SIZE(stats->bc); i++) {
		if (stats->bc[i])
			seq_printf(m, "%s%s: %d\n", prefix,
				   binder_command_strings[i], stats->bc[i]);
	}

	BUILD_BUG_ON(ARRAY_SIZE(stats->br) !=
		     ARRAY_SIZE(binder_return_strings));
	for (i = 0; i < ARRAY_SIZE(stats->br); i++) {
		if (stats->br[i])
			seq_printf(m, "%s%s: %d\n", prefix,
				   binder_return_strings[i], stats->br[i]);
	}

	BUILD_BUG_ON(ARRAY_SIZE(stats->obj_created) !=
		     ARRAY_SIZE(binder_objstat_strings));
	BUILD_BUG_ON(ARRAY_SIZE(stats->obj_created) !=
		     ARRAY_SIZE(stats->obj_deleted));
	for (i = 0; i < ARRAY_SIZE(stats->obj_created); i++) {
		if (stats->obj_created[i] || stats->obj_deleted[i])
			seq_printf(m, "%s%s: active %d total %d\n", prefix,
				binder_objstat_strings[i],
				stats->obj_created[i] - stats->obj_deleted[i],
				stats->obj_created[i]);
	}
}

static void print_binder_proc_stats(struct seq_file *m,
				    struct binder_proc *proc)
{
	struct binder_work *w;
	struct rb_node *n;
	int count, strong, weak;

	seq_printf(m, "proc %d\n", proc->pid);
	count = 0;
	for (n = rb_first(&proc->threads); n != NULL; n = rb_next(n))
		count++;
	seq_printf(m, "  threads: %d\n", count);
	seq_printf(m, "  requested threads: %d+%d/%d\n"
			"  ready threads %d\n"
			"  free async space %zd\n", proc->requested_threads,
			proc->requested_threads_started, proc->max_threads,
			proc->ready_threads, proc->free_async_space);
	count = 0;
	for (n = rb_first(&proc->nodes); n != NULL; n = rb_next(n))
		count++;
	seq_printf(m, "  nodes: %d\n", count);
	count = 0;
	strong = 0;
	weak = 0;
	for (n = rb_first(&proc->refs_by_desc); n != NULL; n = rb_next(n)) {
		struct binder_ref *ref = rb_entry(n, struct binder_ref,
						  rb_node_desc);
		count++;
		strong += ref->strong;
		weak += ref->weak;
	}
	seq_printf(m, "  refs: %d s %d w %d\n", count, strong, weak);

	count = 0;
	for (n = rb_first(&proc->allocated_buffers); n != NULL; n = rb_next(n))
		count++;
	seq_printf(m, "  buffers: %d\n", count);

	count = 0;
	list_for_each_entry(w, &proc->todo, entry) {
		switch (w->type) {
		case BINDER_WORK_TRANSACTION:
			count++;
			break;
		default:
			break;
		}
	}
	seq_printf(m, "  pending transactions: %d\n", count);

	print_binder_stats(m, "  ", &proc->stats);
}


static int binder_state_show(struct seq_file *m, void *unused)
{
	struct binder_proc *proc;
	struct hlist_node *pos;
	struct binder_node *node;
	int do_lock = !binder_debug_no_lock;

	if (do_lock)
		binder_lock(__func__);

	seq_puts(m, "binder state:\n");

	if (!hlist_empty(&binder_dead_nodes))
		seq_puts(m, "dead nodes:\n");
	hlist_for_each_entry(node, pos, &binder_dead_nodes, dead_node)
		print_binder_node(m, node);

	hlist_for_each_entry(proc, pos, &binder_procs, proc_node)
		print_binder_proc(m, proc, 1);
	if (do_lock)
		binder_unlock(__func__);
	return 0;
}

static int binder_stats_show(struct seq_file *m, void *unused)
{
	struct binder_proc *proc;
	struct hlist_node *pos;
	int do_lock = !binder_debug_no_lock;

	if (do_lock)
		binder_lock(__func__);

	seq_puts(m, "binder stats:\n");

	print_binder_stats(m, "", &binder_stats);

	hlist_for_each_entry(proc, pos, &binder_procs, proc_node)
		print_binder_proc_stats(m, proc);
	if (do_lock)
		binder_unlock(__func__);
	return 0;
}

static int binder_transactions_show(struct seq_file *m, void *unused)
{
	struct binder_proc *proc;
	struct hlist_node *pos;
	int do_lock = !binder_debug_no_lock;

	if (do_lock)
		binder_lock(__func__);

	seq_puts(m, "binder transactions:\n");
	hlist_for_each_entry(proc, pos, &binder_procs, proc_node)
		print_binder_proc(m, proc, 0);
	if (do_lock)
		binder_unlock(__func__);
	return 0;
}

static int binder_proc_show(struct seq_file *m, void *unused)
{
	struct binder_proc *proc = m->private;
	int do_lock = !binder_debug_no_lock;

	if (do_lock)
		binder_lock(__func__);
	seq_puts(m, "binder proc state:\n");
	print_binder_proc(m, proc, 1);
	if (do_lock)
		binder_unlock(__func__);
	return 0;
}

static void print_binder_transaction_log_entry(struct seq_file *m,
					struct binder_transaction_log_entry *e)
{
	seq_printf(m,
		   "%d: %s from %d:%d to %d:%d node %d handle %d size %d:%d\n",
		   e->debug_id, (e->call_type == 2) ? "reply" :
		   ((e->call_type == 1) ? "async" : "call "), e->from_proc,
		   e->from_thread, e->to_proc, e->to_thread, e->to_node,
		   e->target_handle, e->data_size, e->offsets_size);
}

static int binder_transaction_log_show(struct seq_file *m, void *unused)
{
	struct binder_transaction_log *log = m->private;
	int i;

	if (log->full) {
		for (i = log->next; i < ARRAY_SIZE(log->entry); i++)
			print_binder_transaction_log_entry(m, &log->entry[i]);
	}
	for (i = 0; i < log->next; i++)
		print_binder_transaction_log_entry(m, &log->entry[i]);
	return 0;
}

static const struct file_operations binder_fops = {
	.owner = THIS_MODULE,
	.poll = binder_poll,
	.unlocked_ioctl = binder_ioctl,
	.mmap = binder_mmap,
	.open = binder_open,
	.flush = binder_flush,
	.release = binder_release,
};

static struct miscdevice binder_miscdev = {
	.minor = MISC_DYNAMIC_MINOR,
	.name = "binder",
	.fops = &binder_fops
};

BINDER_DEBUG_ENTRY(state);
BINDER_DEBUG_ENTRY(stats);
BINDER_DEBUG_ENTRY(transactions);
BINDER_DEBUG_ENTRY(transaction_log);

static int __init binder_init(void)
{
	int ret;

	binder_deferred_workqueue = create_singlethread_workqueue("binder");
	if (!binder_deferred_workqueue)
		return -ENOMEM;

	binder_debugfs_dir_entry_root = debugfs_create_dir("binder", NULL);
	if (binder_debugfs_dir_entry_root)
		binder_debugfs_dir_entry_proc = debugfs_create_dir("proc",
						 binder_debugfs_dir_entry_root);
	ret = misc_register(&binder_miscdev);
	if (binder_debugfs_dir_entry_root) {
		debugfs_create_file("state",
				    S_IRUGO,
				    binder_debugfs_dir_entry_root,
				    NULL,
				    &binder_state_fops);
		debugfs_create_file("stats",
				    S_IRUGO,
				    binder_debugfs_dir_entry_root,
				    NULL,
				    &binder_stats_fops);
		debugfs_create_file("transactions",
				    S_IRUGO,
				    binder_debugfs_dir_entry_root,
				    NULL,
				    &binder_transactions_fops);
		debugfs_create_file("transaction_log",
				    S_IRUGO,
				    binder_debugfs_dir_entry_root,
				    &binder_transaction_log,
				    &binder_transaction_log_fops);
		debugfs_create_file("failed_transaction_log",
				    S_IRUGO,
				    binder_debugfs_dir_entry_root,
				    &binder_transaction_log_failed,
				    &binder_transaction_log_fops);
	}
	return ret;
}

device_initcall(binder_init);

#define CREATE_TRACE_POINTS
#include "binder_trace.h"

MODULE_LICENSE("GPL v2");<|MERGE_RESOLUTION|>--- conflicted
+++ resolved
@@ -2402,11 +2402,7 @@
 				binder_send_failed_reply(t, BR_DEAD_REPLY);
 			} else {
 				binder_debug(BINDER_DEBUG_DEAD_TRANSACTION,
-<<<<<<< HEAD
-					"binder: undelivered transaction %d\n",
-=======
 					"undelivered transaction %d\n",
->>>>>>> 097e3635
 					t->debug_id);
 				t->buffer->transaction = NULL;
 				kfree(t);
@@ -2415,11 +2411,7 @@
 		} break;
 		case BINDER_WORK_TRANSACTION_COMPLETE: {
 			binder_debug(BINDER_DEBUG_DEAD_TRANSACTION,
-<<<<<<< HEAD
-				"binder: undelivered TRANSACTION_COMPLETE\n");
-=======
 				"undelivered TRANSACTION_COMPLETE\n");
->>>>>>> 097e3635
 			kfree(w);
 			binder_stats_deleted(BINDER_STAT_TRANSACTION_COMPLETE);
 		} break;
@@ -2429,21 +2421,13 @@
 
 			death = container_of(w, struct binder_ref_death, work);
 			binder_debug(BINDER_DEBUG_DEAD_TRANSACTION,
-<<<<<<< HEAD
-				"binder: undelivered death notification, %p\n",
-=======
 				"undelivered death notification, %p\n",
->>>>>>> 097e3635
 				death->cookie);
 			kfree(death);
 			binder_stats_deleted(BINDER_STAT_DEATH);
 		} break;
 		default:
-<<<<<<< HEAD
-			pr_err("binder: unexpected work type, %d, not freed\n",
-=======
 			pr_err("unexpected work type, %d, not freed\n",
->>>>>>> 097e3635
 			       w->type);
 			break;
 		}
