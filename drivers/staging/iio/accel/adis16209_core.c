--- conflicted
+++ resolved
@@ -130,117 +130,6 @@
 }
 
 static const struct iio_chan_spec adis16209_channels[] = {
-<<<<<<< HEAD
-	{
-		.type = IIO_VOLTAGE,
-		.indexed = 1,
-		.channel = 0,
-		.extend_name = "supply",
-		.info_mask = IIO_CHAN_INFO_RAW_SEPARATE_BIT |
-		IIO_CHAN_INFO_SCALE_SEPARATE_BIT,
-		.address = in_supply,
-		.scan_index = ADIS16209_SCAN_SUPPLY,
-		.scan_type = {
-			.sign = 'u',
-			.realbits = 14,
-			.storagebits = 16,
-		},
-	}, {
-		.type = IIO_TEMP,
-		.indexed = 0,
-		.channel = 0,
-		.info_mask = IIO_CHAN_INFO_RAW_SEPARATE_BIT |
-		IIO_CHAN_INFO_SCALE_SEPARATE_BIT |
-		IIO_CHAN_INFO_OFFSET_SEPARATE_BIT,
-		.address = temp,
-		.scan_index = ADIS16209_SCAN_TEMP,
-		.scan_type = {
-			.sign = 'u',
-			.realbits = 12,
-			.storagebits = 16,
-		},
-	}, {
-		.type = IIO_ACCEL,
-		.modified = 1,
-		.channel2 = IIO_MOD_X,
-		.info_mask = IIO_CHAN_INFO_RAW_SEPARATE_BIT |
-		IIO_CHAN_INFO_SCALE_SHARED_BIT |
-		IIO_CHAN_INFO_CALIBBIAS_SEPARATE_BIT,
-		.address = accel_x,
-		.scan_index = ADIS16209_SCAN_ACC_X,
-		.scan_type = {
-			.sign = 's',
-			.realbits = 14,
-			.storagebits = 16,
-		},
-	}, {
-		.type = IIO_ACCEL,
-		.modified = 1,
-		.channel2 = IIO_MOD_Y,
-		.info_mask = IIO_CHAN_INFO_RAW_SEPARATE_BIT |
-		IIO_CHAN_INFO_SCALE_SHARED_BIT |
-		IIO_CHAN_INFO_CALIBBIAS_SEPARATE_BIT,
-		.address = accel_y,
-		.scan_index = ADIS16209_SCAN_ACC_Y,
-		.scan_type = {
-			.sign = 's',
-			.realbits = 14,
-			.storagebits = 16,
-		},
-	}, {
-		.type = IIO_VOLTAGE,
-		.indexed = 1,
-		.channel = 1,
-		.info_mask = IIO_CHAN_INFO_RAW_SEPARATE_BIT |
-		IIO_CHAN_INFO_SCALE_SEPARATE_BIT,
-		.address = in_aux,
-		.scan_index = ADIS16209_SCAN_AUX_ADC,
-		.scan_type = {
-			.sign = 'u',
-			.realbits = 12,
-			.storagebits = 16,
-		},
-	}, {
-		.type = IIO_INCLI,
-		.modified = 1,
-		.channel2 = IIO_MOD_X,
-		.info_mask = IIO_CHAN_INFO_RAW_SEPARATE_BIT |
-		IIO_CHAN_INFO_SCALE_SHARED_BIT,
-		.address = incli_x,
-		.scan_index = ADIS16209_SCAN_INCLI_X,
-		.scan_type = {
-			.sign = 's',
-			.realbits = 14,
-			.storagebits = 16,
-		},
-	}, {
-		.type = IIO_INCLI,
-		.modified = 1,
-		.channel2 = IIO_MOD_Y,
-		.info_mask = IIO_CHAN_INFO_RAW_SEPARATE_BIT |
-		IIO_CHAN_INFO_SCALE_SHARED_BIT,
-		.address = incli_y,
-		.scan_index = ADIS16209_SCAN_INCLI_Y,
-		.scan_type = {
-			.sign = 's',
-			.realbits = 14,
-			.storagebits = 16,
-		},
-	}, {
-		.type = IIO_ROT,
-		.modified = 1,
-		.channel2 = IIO_MOD_X,
-		.info_mask = IIO_CHAN_INFO_RAW_SEPARATE_BIT,
-		IIO_CHAN_INFO_SCALE_SHARED_BIT,
-		.address = rot,
-		.scan_index = ADIS16209_SCAN_ROT,
-		.scan_type = {
-			.sign = 's',
-			.realbits = 14,
-			.storagebits = 16,
-		},
-	},
-=======
 	ADIS_SUPPLY_CHAN(ADIS16209_SUPPLY_OUT, ADIS16209_SCAN_SUPPLY, 14),
 	ADIS_TEMP_CHAN(ADIS16209_TEMP_OUT, ADIS16209_SCAN_TEMP, 12),
 	ADIS_ACCEL_CHAN(X, ADIS16209_XACCL_OUT, ADIS16209_SCAN_ACC_X,
@@ -251,7 +140,6 @@
 	ADIS_INCLI_CHAN(X, ADIS16209_XINCL_OUT, ADIS16209_SCAN_INCLI_X, 0, 14),
 	ADIS_INCLI_CHAN(Y, ADIS16209_YINCL_OUT, ADIS16209_SCAN_INCLI_Y, 0, 14),
 	ADIS_ROT_CHAN(X, ADIS16209_ROT_OUT, ADIS16209_SCAN_ROT, 0, 14),
->>>>>>> 097e3635
 	IIO_CHAN_SOFT_TIMESTAMP(8)
 };
 
