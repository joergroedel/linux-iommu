/*
 * adis16400.c	support Analog Devices ADIS16400/5
 *		3d 2g Linear Accelerometers,
 *		3d Gyroscopes,
 *		3d Magnetometers via SPI
 *
 * Copyright (c) 2009 Manuel Stahl <manuel.stahl@iis.fraunhofer.de>
 * Copyright (c) 2007 Jonathan Cameron <jic23@kernel.org>
 * Copyright (c) 2011 Analog Devices Inc.
 *
 * This program is free software; you can redistribute it and/or modify
 * it under the terms of the GNU General Public License version 2 as
 * published by the Free Software Foundation.
 *
 */

#include <linux/interrupt.h>
#include <linux/irq.h>
#include <linux/delay.h>
#include <linux/mutex.h>
#include <linux/device.h>
#include <linux/kernel.h>
#include <linux/spi/spi.h>
#include <linux/slab.h>
#include <linux/sysfs.h>
#include <linux/list.h>
#include <linux/module.h>

#include <linux/iio/iio.h>
#include <linux/iio/sysfs.h>
#include <linux/iio/buffer.h>
#include "adis16400.h"

enum adis16400_chip_variant {
	ADIS16300,
	ADIS16334,
	ADIS16350,
	ADIS16360,
	ADIS16362,
	ADIS16364,
	ADIS16400,
};

/**
 * adis16400_spi_write_reg_8() - write single byte to a register
 * @dev: device associated with child of actual device (iio_dev or iio_trig)
 * @reg_address: the address of the register to be written
 * @val: the value to write
 */
static int adis16400_spi_write_reg_8(struct iio_dev *indio_dev,
				     u8 reg_address,
				     u8 val)
{
	int ret;
	struct adis16400_state *st = iio_priv(indio_dev);

	mutex_lock(&st->buf_lock);
	st->tx[0] = ADIS16400_WRITE_REG(reg_address);
	st->tx[1] = val;

	ret = spi_write(st->us, st->tx, 2);
	mutex_unlock(&st->buf_lock);

	return ret;
}

/**
 * adis16400_spi_write_reg_16() - write 2 bytes to a pair of registers
 * @dev: device associated with child of actual device (iio_dev or iio_trig)
 * @reg_address: the address of the lower of the two registers. Second register
 *               is assumed to have address one greater.
 * @val: value to be written
 *
 * At the moment the spi framework doesn't allow global setting of cs_change.
 * This means that use cannot be made of spi_write.
 */
static int adis16400_spi_write_reg_16(struct iio_dev *indio_dev,
		u8 lower_reg_address,
		u16 value)
{
	int ret;
	struct spi_message msg;
	struct adis16400_state *st = iio_priv(indio_dev);
	struct spi_transfer xfers[] = {
		{
			.tx_buf = st->tx,
			.bits_per_word = 8,
			.len = 2,
			.cs_change = 1,
		}, {
			.tx_buf = st->tx + 2,
			.bits_per_word = 8,
			.len = 2,
		},
	};

	mutex_lock(&st->buf_lock);
	st->tx[0] = ADIS16400_WRITE_REG(lower_reg_address);
	st->tx[1] = value & 0xFF;
	st->tx[2] = ADIS16400_WRITE_REG(lower_reg_address + 1);
	st->tx[3] = (value >> 8) & 0xFF;

	spi_message_init(&msg);
	spi_message_add_tail(&xfers[0], &msg);
	spi_message_add_tail(&xfers[1], &msg);
	ret = spi_sync(st->us, &msg);
	mutex_unlock(&st->buf_lock);

	return ret;
}

/**
 * adis16400_spi_read_reg_16() - read 2 bytes from a 16-bit register
 * @indio_dev: iio device
 * @reg_address: the address of the lower of the two registers. Second register
 *               is assumed to have address one greater.
 * @val: somewhere to pass back the value read
 *
 * At the moment the spi framework doesn't allow global setting of cs_change.
 * This means that use cannot be made of spi_read.
 **/
static int adis16400_spi_read_reg_16(struct iio_dev *indio_dev,
		u8 lower_reg_address,
		u16 *val)
{
	struct spi_message msg;
	struct adis16400_state *st = iio_priv(indio_dev);
	int ret;
	struct spi_transfer xfers[] = {
		{
			.tx_buf = st->tx,
			.bits_per_word = 8,
			.len = 2,
			.cs_change = 1,
		}, {
			.rx_buf = st->rx,
			.bits_per_word = 8,
			.len = 2,
		},
	};

	mutex_lock(&st->buf_lock);
	st->tx[0] = ADIS16400_READ_REG(lower_reg_address);
	st->tx[1] = 0;

	spi_message_init(&msg);
	spi_message_add_tail(&xfers[0], &msg);
	spi_message_add_tail(&xfers[1], &msg);
	ret = spi_sync(st->us, &msg);
	if (ret) {
		dev_err(&st->us->dev,
			"problem when reading 16 bit register 0x%02X",
			lower_reg_address);
		goto error_ret;
	}
	*val = (st->rx[0] << 8) | st->rx[1];

error_ret:
	mutex_unlock(&st->buf_lock);
	return ret;
}

static int adis16334_get_freq(struct iio_dev *indio_dev)
{
	int ret;
	u16 t;

	ret = adis16400_spi_read_reg_16(indio_dev, ADIS16400_SMPL_PRD, &t);
	if (ret < 0)
		return ret;

	t >>= ADIS16334_RATE_DIV_SHIFT;

	return (8192 >> t) / 10;
}

static int adis16334_set_freq(struct iio_dev *indio_dev, unsigned int freq)
{
	unsigned int t;

	t = ilog2(8192 / (freq * 10));

	if (t > 0x31)
		t = 0x31;

	t <<= ADIS16334_RATE_DIV_SHIFT;
	t |= ADIS16334_RATE_INT_CLK;

	return adis16400_spi_write_reg_16(indio_dev, ADIS16400_SMPL_PRD, t);
}

static int adis16400_get_freq(struct iio_dev *indio_dev)
{
	int sps, ret;
	u16 t;

	ret = adis16400_spi_read_reg_16(indio_dev, ADIS16400_SMPL_PRD, &t);
	if (ret < 0)
		return ret;
	sps =  (t & ADIS16400_SMPL_PRD_TIME_BASE) ? 53 : 1638;
	sps /= (t & ADIS16400_SMPL_PRD_DIV_MASK) + 1;

	return sps;
}

static int adis16400_set_freq(struct iio_dev *indio_dev, unsigned int freq)
{
	struct adis16400_state *st = iio_priv(indio_dev);
	unsigned int t;

	t = 1638 / freq;
	if (t > 0)
		t--;
	t &= ADIS16400_SMPL_PRD_DIV_MASK;
	if ((t & ADIS16400_SMPL_PRD_DIV_MASK) >= 0x0A)
		st->us->max_speed_hz = ADIS16400_SPI_SLOW;
	else
		st->us->max_speed_hz = ADIS16400_SPI_FAST;

	return adis16400_spi_write_reg_8(indio_dev,
			ADIS16400_SMPL_PRD, t);
}

static ssize_t adis16400_read_frequency(struct device *dev,
		struct device_attribute *attr,
		char *buf)
{
	struct iio_dev *indio_dev = dev_to_iio_dev(dev);
	struct adis16400_state *st = iio_priv(indio_dev);
	int ret, len = 0;

	ret = st->variant->get_freq(indio_dev);
	if (ret < 0)
		return ret;
	len = sprintf(buf, "%d SPS\n", ret);
	return len;
}

static const unsigned adis16400_3db_divisors[] = {
	[0] = 2, /* Special case */
	[1] = 5,
	[2] = 10,
	[3] = 50,
	[4] = 200,
};

static int adis16400_set_filter(struct iio_dev *indio_dev, int sps, int val)
{
	int i, ret;
	u16 val16;
	for (i = ARRAY_SIZE(adis16400_3db_divisors) - 1; i >= 0; i--)
		if (sps/adis16400_3db_divisors[i] > val)
			break;
	if (i == -1)
		ret = -EINVAL;
	else {
		ret = adis16400_spi_read_reg_16(indio_dev,
						ADIS16400_SENS_AVG,
						&val16);
		if (ret < 0)
			goto error_ret;

		ret = adis16400_spi_write_reg_16(indio_dev,
						 ADIS16400_SENS_AVG,
						 (val16 & ~0x03) | i);
	}
error_ret:
	return ret;
}

static ssize_t adis16400_write_frequency(struct device *dev,
		struct device_attribute *attr,
		const char *buf,
		size_t len)
{
	struct iio_dev *indio_dev = dev_to_iio_dev(dev);
	struct adis16400_state *st = iio_priv(indio_dev);
	long val;
	int ret;

	ret = strict_strtol(buf, 10, &val);
	if (ret)
		return ret;
	if (val == 0)
		return -EINVAL;

	mutex_lock(&indio_dev->mlock);

	st->variant->set_freq(indio_dev, val);

	/* Also update the filter */
	mutex_unlock(&indio_dev->mlock);

	return ret ? ret : len;
}

static int adis16400_reset(struct iio_dev *indio_dev)
{
	int ret;
	ret = adis16400_spi_write_reg_8(indio_dev,
			ADIS16400_GLOB_CMD,
			ADIS16400_GLOB_CMD_SW_RESET);
	if (ret)
		dev_err(&indio_dev->dev, "problem resetting device");

	return ret;
}

int adis16400_set_irq(struct iio_dev *indio_dev, bool enable)
{
	int ret;
	u16 msc;

	ret = adis16400_spi_read_reg_16(indio_dev, ADIS16400_MSC_CTRL, &msc);
	if (ret)
		goto error_ret;

	msc |= ADIS16400_MSC_CTRL_DATA_RDY_POL_HIGH;
	if (enable)
		msc |= ADIS16400_MSC_CTRL_DATA_RDY_EN;
	else
		msc &= ~ADIS16400_MSC_CTRL_DATA_RDY_EN;

	ret = adis16400_spi_write_reg_16(indio_dev, ADIS16400_MSC_CTRL, msc);
	if (ret)
		goto error_ret;

error_ret:
	return ret;
}

/* Power down the device */
static int adis16400_stop_device(struct iio_dev *indio_dev)
{
	int ret;
	u16 val = ADIS16400_SLP_CNT_POWER_OFF;

	ret = adis16400_spi_write_reg_16(indio_dev, ADIS16400_SLP_CNT, val);
	if (ret)
		dev_err(&indio_dev->dev,
			"problem with turning device off: SLP_CNT");

	return ret;
}

static int adis16400_check_status(struct iio_dev *indio_dev)
{
	u16 status;
	int ret;
	struct device *dev = &indio_dev->dev;

	ret = adis16400_spi_read_reg_16(indio_dev,
					ADIS16400_DIAG_STAT, &status);

	if (ret < 0) {
		dev_err(dev, "Reading status failed\n");
		goto error_ret;
	}
	ret = status;
	if (status & ADIS16400_DIAG_STAT_ZACCL_FAIL)
		dev_err(dev, "Z-axis accelerometer self-test failure\n");
	if (status & ADIS16400_DIAG_STAT_YACCL_FAIL)
		dev_err(dev, "Y-axis accelerometer self-test failure\n");
	if (status & ADIS16400_DIAG_STAT_XACCL_FAIL)
		dev_err(dev, "X-axis accelerometer self-test failure\n");
	if (status & ADIS16400_DIAG_STAT_XGYRO_FAIL)
		dev_err(dev, "X-axis gyroscope self-test failure\n");
	if (status & ADIS16400_DIAG_STAT_YGYRO_FAIL)
		dev_err(dev, "Y-axis gyroscope self-test failure\n");
	if (status & ADIS16400_DIAG_STAT_ZGYRO_FAIL)
		dev_err(dev, "Z-axis gyroscope self-test failure\n");
	if (status & ADIS16400_DIAG_STAT_ALARM2)
		dev_err(dev, "Alarm 2 active\n");
	if (status & ADIS16400_DIAG_STAT_ALARM1)
		dev_err(dev, "Alarm 1 active\n");
	if (status & ADIS16400_DIAG_STAT_FLASH_CHK)
		dev_err(dev, "Flash checksum error\n");
	if (status & ADIS16400_DIAG_STAT_SELF_TEST)
		dev_err(dev, "Self test error\n");
	if (status & ADIS16400_DIAG_STAT_OVERFLOW)
		dev_err(dev, "Sensor overrange\n");
	if (status & ADIS16400_DIAG_STAT_SPI_FAIL)
		dev_err(dev, "SPI failure\n");
	if (status & ADIS16400_DIAG_STAT_FLASH_UPT)
		dev_err(dev, "Flash update failed\n");
	if (status & ADIS16400_DIAG_STAT_POWER_HIGH)
		dev_err(dev, "Power supply above 5.25V\n");
	if (status & ADIS16400_DIAG_STAT_POWER_LOW)
		dev_err(dev, "Power supply below 4.75V\n");

error_ret:
	return ret;
}

static int adis16400_self_test(struct iio_dev *indio_dev)
{
	int ret;
	ret = adis16400_spi_write_reg_16(indio_dev,
			ADIS16400_MSC_CTRL,
			ADIS16400_MSC_CTRL_MEM_TEST);
	if (ret) {
		dev_err(&indio_dev->dev, "problem starting self test");
		goto err_ret;
	}

	msleep(ADIS16400_MTEST_DELAY);
	adis16400_check_status(indio_dev);

err_ret:
	return ret;
}

static int adis16400_initial_setup(struct iio_dev *indio_dev)
{
	int ret;
	u16 prod_id, smp_prd;
	unsigned int device_id;
	struct adis16400_state *st = iio_priv(indio_dev);

	/* use low spi speed for init if the device has a slow mode */
	if (st->variant->flags & ADIS16400_HAS_SLOW_MODE)
		st->us->max_speed_hz = ADIS16400_SPI_SLOW;
	else
		st->us->max_speed_hz = ADIS16400_SPI_FAST;
	st->us->mode = SPI_MODE_3;
	spi_setup(st->us);

	ret = adis16400_set_irq(indio_dev, false);
	if (ret) {
		dev_err(&indio_dev->dev, "disable irq failed");
		goto err_ret;
	}

	ret = adis16400_self_test(indio_dev);
	if (ret) {
		dev_err(&indio_dev->dev, "self test failure");
		goto err_ret;
	}

	ret = adis16400_check_status(indio_dev);
	if (ret) {
		adis16400_reset(indio_dev);
		dev_err(&indio_dev->dev, "device not playing ball -> reset");
		msleep(ADIS16400_STARTUP_DELAY);
		ret = adis16400_check_status(indio_dev);
		if (ret) {
			dev_err(&indio_dev->dev, "giving up");
			goto err_ret;
		}
	}
	if (st->variant->flags & ADIS16400_HAS_PROD_ID) {
		ret = adis16400_spi_read_reg_16(indio_dev,
						ADIS16400_PRODUCT_ID, &prod_id);
		if (ret)
			goto err_ret;

		sscanf(indio_dev->name, "adis%u\n", &device_id);

		if (prod_id != device_id)
			dev_warn(&indio_dev->dev, "Device ID(%u) and product ID(%u) do not match.",
					device_id, prod_id);

		dev_info(&indio_dev->dev, "%s: prod_id 0x%04x at CS%d (irq %d)\n",
		       indio_dev->name, prod_id,
		       st->us->chip_select, st->us->irq);
	}
	/* use high spi speed if possible */
	if (st->variant->flags & ADIS16400_HAS_SLOW_MODE) {
		ret = adis16400_spi_read_reg_16(indio_dev,
						ADIS16400_SMPL_PRD, &smp_prd);
		if (ret)
			goto err_ret;

		if ((smp_prd & ADIS16400_SMPL_PRD_DIV_MASK) < 0x0A) {
			st->us->max_speed_hz = ADIS16400_SPI_FAST;
			spi_setup(st->us);
		}
	}

err_ret:
	return ret;
}

static IIO_DEV_ATTR_SAMP_FREQ(S_IWUSR | S_IRUGO,
			      adis16400_read_frequency,
			      adis16400_write_frequency);

static IIO_CONST_ATTR_SAMP_FREQ_AVAIL("409 546 819 1638");

enum adis16400_chan {
	in_supply,
	gyro_x,
	gyro_y,
	gyro_z,
	accel_x,
	accel_y,
	accel_z,
	magn_x,
	magn_y,
	magn_z,
	temp,
	temp0, temp1, temp2,
	in1,
	in2,
	incli_x,
	incli_y,
};

static u8 adis16400_addresses[18][2] = {
	[in_supply] = { ADIS16400_SUPPLY_OUT },
	[gyro_x] = { ADIS16400_XGYRO_OUT, ADIS16400_XGYRO_OFF },
	[gyro_y] = { ADIS16400_YGYRO_OUT, ADIS16400_YGYRO_OFF },
	[gyro_z] = { ADIS16400_ZGYRO_OUT, ADIS16400_ZGYRO_OFF },
	[accel_x] = { ADIS16400_XACCL_OUT, ADIS16400_XACCL_OFF },
	[accel_y] = { ADIS16400_YACCL_OUT, ADIS16400_YACCL_OFF },
	[accel_z] = { ADIS16400_ZACCL_OUT, ADIS16400_ZACCL_OFF },
	[magn_x] = { ADIS16400_XMAGN_OUT },
	[magn_y] = { ADIS16400_YMAGN_OUT },
	[magn_z] = { ADIS16400_ZMAGN_OUT },
	[temp] = { ADIS16400_TEMP_OUT },
	[temp0] = { ADIS16350_XTEMP_OUT },
	[temp1] = { ADIS16350_YTEMP_OUT },
	[temp2] = { ADIS16350_ZTEMP_OUT },
	[in1] = { ADIS16300_AUX_ADC },
	[in2] = { ADIS16400_AUX_ADC },
	[incli_x] = { ADIS16300_PITCH_OUT },
	[incli_y] = { ADIS16300_ROLL_OUT }
};


static int adis16400_write_raw(struct iio_dev *indio_dev,
			       struct iio_chan_spec const *chan,
			       int val,
			       int val2,
			       long mask)
{
	struct adis16400_state *st = iio_priv(indio_dev);
	int ret, sps;

	switch (mask) {
	case IIO_CHAN_INFO_CALIBBIAS:
		mutex_lock(&indio_dev->mlock);
		ret = adis16400_spi_write_reg_16(indio_dev,
				adis16400_addresses[chan->address][1],
				val);
		mutex_unlock(&indio_dev->mlock);
		return ret;
	case IIO_CHAN_INFO_LOW_PASS_FILTER_3DB_FREQUENCY:
		/* Need to cache values so we can update if the frequency
		   changes */
		mutex_lock(&indio_dev->mlock);
		st->filt_int = val;
		/* Work out update to current value */
		sps = st->variant->get_freq(indio_dev);
		if (sps < 0) {
			mutex_unlock(&indio_dev->mlock);
			return sps;
		}

		ret = adis16400_set_filter(indio_dev, sps, val);
		mutex_unlock(&indio_dev->mlock);
		return ret;
	default:
		return -EINVAL;
	}
}

static int adis16400_read_raw(struct iio_dev *indio_dev,
			      struct iio_chan_spec const *chan,
			      int *val,
			      int *val2,
			      long mask)
{
	struct adis16400_state *st = iio_priv(indio_dev);
	int ret, shift;
	s16 val16;

	switch (mask) {
	case IIO_CHAN_INFO_RAW:
		mutex_lock(&indio_dev->mlock);
		ret = adis16400_spi_read_reg_16(indio_dev,
				adis16400_addresses[chan->address][0],
				&val16);
		if (ret) {
			mutex_unlock(&indio_dev->mlock);
			return ret;
		}
		val16 &= (1 << chan->scan_type.realbits) - 1;
		if (chan->scan_type.sign == 's') {
			shift = 16 - chan->scan_type.realbits;
			val16 = (s16)(val16 << shift) >> shift;
		}
		*val = val16;
		mutex_unlock(&indio_dev->mlock);
		return IIO_VAL_INT;
	case IIO_CHAN_INFO_SCALE:
		switch (chan->type) {
		case IIO_ANGL_VEL:
			*val = 0;
			*val2 = st->variant->gyro_scale_micro;
			return IIO_VAL_INT_PLUS_MICRO;
		case IIO_VOLTAGE:
			*val = 0;
			if (chan->channel == 0) {
				*val = 2;
				*val2 = 418000; /* 2.418 mV */
			} else {
				*val = 0;
				*val2 = 805800; /* 805.8 uV */
			}
			return IIO_VAL_INT_PLUS_MICRO;
		case IIO_ACCEL:
			*val = 0;
			*val2 = st->variant->accel_scale_micro;
			return IIO_VAL_INT_PLUS_MICRO;
		case IIO_MAGN:
			*val = 0;
			*val2 = 500; /* 0.5 mgauss */
			return IIO_VAL_INT_PLUS_MICRO;
		case IIO_TEMP:
			*val = st->variant->temp_scale_nano / 1000000;
			*val2 = (st->variant->temp_scale_nano % 1000000);
			return IIO_VAL_INT_PLUS_MICRO;
		default:
			return -EINVAL;
		}
	case IIO_CHAN_INFO_CALIBBIAS:
		mutex_lock(&indio_dev->mlock);
		ret = adis16400_spi_read_reg_16(indio_dev,
				adis16400_addresses[chan->address][1],
				&val16);
		mutex_unlock(&indio_dev->mlock);
		if (ret)
			return ret;
		val16 = ((val16 & 0xFFF) << 4) >> 4;
		*val = val16;
		return IIO_VAL_INT;
	case IIO_CHAN_INFO_OFFSET:
		/* currently only temperature */
		*val = st->variant->temp_offset;
		return IIO_VAL_INT;
	case IIO_CHAN_INFO_LOW_PASS_FILTER_3DB_FREQUENCY:
		mutex_lock(&indio_dev->mlock);
		/* Need both the number of taps and the sampling frequency */
		ret = adis16400_spi_read_reg_16(indio_dev,
						ADIS16400_SENS_AVG,
						&val16);
		if (ret < 0) {
			mutex_unlock(&indio_dev->mlock);
			return ret;
		}
		val16 = st->variant->get_freq(indio_dev);
		if (ret > 0)
			*val = ret/adis16400_3db_divisors[val16 & 0x03];
		*val2 = 0;
		mutex_unlock(&indio_dev->mlock);
		if (ret < 0)
			return ret;
		return IIO_VAL_INT_PLUS_MICRO;
	default:
		return -EINVAL;
	}
}

static const struct iio_chan_spec adis16400_channels[] = {
	{
		.type = IIO_VOLTAGE,
		.indexed = 1,
		.channel = 0,
		.extend_name = "supply",
		.info_mask = IIO_CHAN_INFO_RAW_SEPARATE_BIT |
		IIO_CHAN_INFO_SCALE_SEPARATE_BIT,
		.address = in_supply,
		.scan_index = ADIS16400_SCAN_SUPPLY,
		.scan_type = IIO_ST('u', 14, 16, 0),
	}, {
		.type = IIO_ANGL_VEL,
		.modified = 1,
		.channel2 = IIO_MOD_X,
		.info_mask = IIO_CHAN_INFO_RAW_SEPARATE_BIT |
		IIO_CHAN_INFO_CALIBBIAS_SEPARATE_BIT |
		IIO_CHAN_INFO_SCALE_SHARED_BIT |
		IIO_CHAN_INFO_LOW_PASS_FILTER_3DB_FREQUENCY_SHARED_BIT,
		.address = gyro_x,
		.scan_index = ADIS16400_SCAN_GYRO_X,
		.scan_type = IIO_ST('s', 14, 16, 0),
	}, {
		.type = IIO_ANGL_VEL,
		.modified = 1,
		.channel2 = IIO_MOD_Y,
		.info_mask = IIO_CHAN_INFO_RAW_SEPARATE_BIT |
		IIO_CHAN_INFO_CALIBBIAS_SEPARATE_BIT |
		IIO_CHAN_INFO_SCALE_SHARED_BIT |
		IIO_CHAN_INFO_LOW_PASS_FILTER_3DB_FREQUENCY_SHARED_BIT,
		.address = gyro_y,
		.scan_index = ADIS16400_SCAN_GYRO_Y,
		.scan_type = IIO_ST('s', 14, 16, 0),
	}, {
		.type = IIO_ANGL_VEL,
		.modified = 1,
		.channel2 = IIO_MOD_Z,
		.info_mask = IIO_CHAN_INFO_RAW_SEPARATE_BIT |
		IIO_CHAN_INFO_CALIBBIAS_SEPARATE_BIT |
		IIO_CHAN_INFO_SCALE_SHARED_BIT |
		IIO_CHAN_INFO_LOW_PASS_FILTER_3DB_FREQUENCY_SHARED_BIT,
		.address = gyro_z,
		.scan_index = ADIS16400_SCAN_GYRO_Z,
		.scan_type = IIO_ST('s', 14, 16, 0),
	}, {
		.type = IIO_ACCEL,
		.modified = 1,
		.channel2 = IIO_MOD_X,
		.info_mask = IIO_CHAN_INFO_RAW_SEPARATE_BIT |
		IIO_CHAN_INFO_CALIBBIAS_SEPARATE_BIT |
		IIO_CHAN_INFO_SCALE_SHARED_BIT |
		IIO_CHAN_INFO_LOW_PASS_FILTER_3DB_FREQUENCY_SHARED_BIT,
		.address = accel_x,
		.scan_index = ADIS16400_SCAN_ACC_X,
		.scan_type = IIO_ST('s', 14, 16, 0),
	}, {
		.type = IIO_ACCEL,
		.modified = 1,
		.channel2 = IIO_MOD_Y,
		.info_mask = IIO_CHAN_INFO_RAW_SEPARATE_BIT |
		IIO_CHAN_INFO_CALIBBIAS_SEPARATE_BIT |
		IIO_CHAN_INFO_SCALE_SHARED_BIT |
		IIO_CHAN_INFO_LOW_PASS_FILTER_3DB_FREQUENCY_SHARED_BIT,
		.address = accel_y,
		.scan_index = ADIS16400_SCAN_ACC_Y,
		.scan_type = IIO_ST('s', 14, 16, 0),
	}, {
		.type = IIO_ACCEL,
		.modified = 1,
		.channel2 = IIO_MOD_Z,
		.info_mask = IIO_CHAN_INFO_RAW_SEPARATE_BIT |
		IIO_CHAN_INFO_CALIBBIAS_SEPARATE_BIT |
		IIO_CHAN_INFO_SCALE_SHARED_BIT |
		IIO_CHAN_INFO_LOW_PASS_FILTER_3DB_FREQUENCY_SHARED_BIT,
		.address = accel_z,
		.scan_index = ADIS16400_SCAN_ACC_Z,
		.scan_type = IIO_ST('s', 14, 16, 0),
	}, {
		.type = IIO_MAGN,
		.modified = 1,
		.channel2 = IIO_MOD_X,
		.info_mask = IIO_CHAN_INFO_RAW_SEPARATE_BIT |
		IIO_CHAN_INFO_SCALE_SHARED_BIT |
		IIO_CHAN_INFO_LOW_PASS_FILTER_3DB_FREQUENCY_SHARED_BIT,
		.address = magn_x,
		.scan_index = ADIS16400_SCAN_MAGN_X,
		.scan_type = IIO_ST('s', 14, 16, 0),
	}, {
		.type = IIO_MAGN,
		.modified = 1,
		.channel2 = IIO_MOD_Y,
		.info_mask = IIO_CHAN_INFO_RAW_SEPARATE_BIT |
		IIO_CHAN_INFO_SCALE_SHARED_BIT |
		IIO_CHAN_INFO_LOW_PASS_FILTER_3DB_FREQUENCY_SHARED_BIT,
		.address = magn_y,
		.scan_index = ADIS16400_SCAN_MAGN_Y,
		.scan_type = IIO_ST('s', 14, 16, 0),
	}, {
		.type = IIO_MAGN,
		.modified = 1,
		.channel2 = IIO_MOD_Z,
		.info_mask = IIO_CHAN_INFO_RAW_SEPARATE_BIT |
		IIO_CHAN_INFO_SCALE_SHARED_BIT |
		IIO_CHAN_INFO_LOW_PASS_FILTER_3DB_FREQUENCY_SHARED_BIT,
		.address = magn_z,
		.scan_index = ADIS16400_SCAN_MAGN_Z,
		.scan_type = IIO_ST('s', 14, 16, 0),
	}, {
		.type = IIO_TEMP,
		.indexed = 1,
		.channel = 0,
		.info_mask = IIO_CHAN_INFO_RAW_SEPARATE_BIT |
		IIO_CHAN_INFO_OFFSET_SEPARATE_BIT |
		IIO_CHAN_INFO_SCALE_SEPARATE_BIT,
		.address = temp,
		.scan_index = ADIS16400_SCAN_TEMP,
		.scan_type = IIO_ST('s', 12, 16, 0),
	}, {
		.type = IIO_VOLTAGE,
		.indexed = 1,
		.channel = 1,
		.info_mask = IIO_CHAN_INFO_RAW_SEPARATE_BIT |
		IIO_CHAN_INFO_SCALE_SEPARATE_BIT,
		.address = in2,
		.scan_index = ADIS16400_SCAN_ADC_0,
		.scan_type = IIO_ST('s', 12, 16, 0),
	},
	IIO_CHAN_SOFT_TIMESTAMP(12)
};

static const struct iio_chan_spec adis16350_channels[] = {
	{
		.type = IIO_VOLTAGE,
		.indexed = 1,
		.channel = 0,
		.extend_name = "supply",
		.info_mask = IIO_CHAN_INFO_RAW_SEPARATE_BIT |
		IIO_CHAN_INFO_SCALE_SEPARATE_BIT,
		.address = in_supply,
		.scan_index = ADIS16400_SCAN_SUPPLY,
		.scan_type = IIO_ST('u', 12, 16, 0),
	}, {
		.type = IIO_ANGL_VEL,
		.modified = 1,
		.channel2 = IIO_MOD_X,
		.info_mask = IIO_CHAN_INFO_RAW_SEPARATE_BIT |
		IIO_CHAN_INFO_CALIBBIAS_SEPARATE_BIT |
		IIO_CHAN_INFO_SCALE_SHARED_BIT |
		IIO_CHAN_INFO_LOW_PASS_FILTER_3DB_FREQUENCY_SHARED_BIT,
		.address = gyro_x,
		.scan_index = ADIS16400_SCAN_GYRO_X,
		.scan_type = IIO_ST('s', 14, 16, 0),
	}, {
		.type = IIO_ANGL_VEL,
		.modified = 1,
		.channel2 = IIO_MOD_Y,
		.info_mask = IIO_CHAN_INFO_RAW_SEPARATE_BIT |
		IIO_CHAN_INFO_CALIBBIAS_SEPARATE_BIT |
		IIO_CHAN_INFO_SCALE_SHARED_BIT |
		IIO_CHAN_INFO_LOW_PASS_FILTER_3DB_FREQUENCY_SHARED_BIT,
		.address = gyro_y,
		.scan_index = ADIS16400_SCAN_GYRO_Y,
		.scan_type = IIO_ST('s', 14, 16, 0),
	}, {
		.type = IIO_ANGL_VEL,
		.modified = 1,
		.channel2 = IIO_MOD_Z,
		.info_mask = IIO_CHAN_INFO_RAW_SEPARATE_BIT |
		IIO_CHAN_INFO_CALIBBIAS_SEPARATE_BIT |
		IIO_CHAN_INFO_SCALE_SHARED_BIT |
		IIO_CHAN_INFO_LOW_PASS_FILTER_3DB_FREQUENCY_SHARED_BIT,
		.address = gyro_z,
		.scan_index = ADIS16400_SCAN_GYRO_Z,
		.scan_type = IIO_ST('s', 14, 16, 0),
	}, {
		.type = IIO_ACCEL,
		.modified = 1,
		.channel2 = IIO_MOD_X,
		.info_mask = IIO_CHAN_INFO_RAW_SEPARATE_BIT |
		IIO_CHAN_INFO_CALIBBIAS_SEPARATE_BIT |
		IIO_CHAN_INFO_SCALE_SHARED_BIT |
		IIO_CHAN_INFO_LOW_PASS_FILTER_3DB_FREQUENCY_SHARED_BIT,
		.address = accel_x,
		.scan_index = ADIS16400_SCAN_ACC_X,
		.scan_type = IIO_ST('s', 14, 16, 0),
	}, {
		.type = IIO_ACCEL,
		.modified = 1,
		.channel2 = IIO_MOD_Y,
		.info_mask = IIO_CHAN_INFO_RAW_SEPARATE_BIT |
		IIO_CHAN_INFO_CALIBBIAS_SEPARATE_BIT |
		IIO_CHAN_INFO_SCALE_SHARED_BIT |
		IIO_CHAN_INFO_LOW_PASS_FILTER_3DB_FREQUENCY_SHARED_BIT,
		.address = accel_y,
		.scan_index = ADIS16400_SCAN_ACC_Y,
		.scan_type = IIO_ST('s', 14, 16, 0),
	}, {
		.type = IIO_ACCEL,
		.modified = 1,
		.channel2 = IIO_MOD_Z,
		.info_mask = IIO_CHAN_INFO_RAW_SEPARATE_BIT |
		IIO_CHAN_INFO_CALIBBIAS_SEPARATE_BIT |
		IIO_CHAN_INFO_SCALE_SHARED_BIT |
		IIO_CHAN_INFO_LOW_PASS_FILTER_3DB_FREQUENCY_SHARED_BIT,
		.address = accel_z,
		.scan_index = ADIS16400_SCAN_ACC_Z,
		.scan_type = IIO_ST('s', 14, 16, 0),
	}, {
		.type = IIO_TEMP,
		.indexed = 1,
		.channel = 0,
		.extend_name = "x",
		.info_mask = IIO_CHAN_INFO_RAW_SEPARATE_BIT |
		IIO_CHAN_INFO_OFFSET_SEPARATE_BIT |
		IIO_CHAN_INFO_SCALE_SEPARATE_BIT |
		IIO_CHAN_INFO_LOW_PASS_FILTER_3DB_FREQUENCY_SHARED_BIT,
		.address = temp0,
		.scan_index = ADIS16350_SCAN_TEMP_X,
		.scan_type = IIO_ST('s', 12, 16, 0),
	}, {
		.type = IIO_TEMP,
		.indexed = 1,
		.channel = 1,
		.extend_name = "y",
		.info_mask = IIO_CHAN_INFO_RAW_SEPARATE_BIT |
		IIO_CHAN_INFO_OFFSET_SEPARATE_BIT |
		IIO_CHAN_INFO_SCALE_SEPARATE_BIT |
		IIO_CHAN_INFO_LOW_PASS_FILTER_3DB_FREQUENCY_SHARED_BIT,
		.address = temp1,
		.scan_index = ADIS16350_SCAN_TEMP_Y,
		.scan_type = IIO_ST('s', 12, 16, 0),
	}, {
		.type = IIO_TEMP,
		.indexed = 1,
		.channel = 2,
		.extend_name = "z",
		.info_mask = IIO_CHAN_INFO_RAW_SEPARATE_BIT |
		IIO_CHAN_INFO_OFFSET_SEPARATE_BIT |
		IIO_CHAN_INFO_SCALE_SEPARATE_BIT,
		.address = temp2,
		.scan_index = ADIS16350_SCAN_TEMP_Z,
		.scan_type = IIO_ST('s', 12, 16, 0),
	}, {
		.type = IIO_VOLTAGE,
		.indexed = 1,
		.channel = 1,
		.info_mask = IIO_CHAN_INFO_RAW_SEPARATE_BIT |
		IIO_CHAN_INFO_SCALE_SEPARATE_BIT,
		.address = in1,
		.scan_index = ADIS16350_SCAN_ADC_0,
		.scan_type = IIO_ST('s', 12, 16, 0),
	},
	IIO_CHAN_SOFT_TIMESTAMP(11)
};

static const struct iio_chan_spec adis16300_channels[] = {
	{
		.type = IIO_VOLTAGE,
		.indexed = 1,
		.channel = 0,
		.extend_name = "supply",
		.info_mask = IIO_CHAN_INFO_RAW_SEPARATE_BIT |
		IIO_CHAN_INFO_SCALE_SEPARATE_BIT,
		.address = in_supply,
		.scan_index = ADIS16400_SCAN_SUPPLY,
		.scan_type = IIO_ST('u', 12, 16, 0),
	}, {
		.type = IIO_ANGL_VEL,
		.modified = 1,
		.channel2 = IIO_MOD_X,
		.info_mask = IIO_CHAN_INFO_RAW_SEPARATE_BIT |
		IIO_CHAN_INFO_CALIBBIAS_SEPARATE_BIT |
		IIO_CHAN_INFO_SCALE_SHARED_BIT |
		IIO_CHAN_INFO_LOW_PASS_FILTER_3DB_FREQUENCY_SHARED_BIT,
		.address = gyro_x,
		.scan_index = ADIS16400_SCAN_GYRO_X,
		.scan_type = IIO_ST('s', 14, 16, 0),
	}, {
		.type = IIO_ACCEL,
		.modified = 1,
		.channel2 = IIO_MOD_X,
		.info_mask = IIO_CHAN_INFO_RAW_SEPARATE_BIT |
		IIO_CHAN_INFO_CALIBBIAS_SEPARATE_BIT |
		IIO_CHAN_INFO_SCALE_SHARED_BIT |
		IIO_CHAN_INFO_LOW_PASS_FILTER_3DB_FREQUENCY_SHARED_BIT,
		.address = accel_x,
		.scan_index = ADIS16400_SCAN_ACC_X,
		.scan_type = IIO_ST('s', 14, 16, 0),
	}, {
		.type = IIO_ACCEL,
		.modified = 1,
		.channel2 = IIO_MOD_Y,
		.info_mask = IIO_CHAN_INFO_RAW_SEPARATE_BIT |
		IIO_CHAN_INFO_CALIBBIAS_SEPARATE_BIT |
		IIO_CHAN_INFO_SCALE_SHARED_BIT |
		IIO_CHAN_INFO_LOW_PASS_FILTER_3DB_FREQUENCY_SHARED_BIT,
		.address = accel_y,
		.scan_index = ADIS16400_SCAN_ACC_Y,
		.scan_type = IIO_ST('s', 14, 16, 0),
	}, {
		.type = IIO_ACCEL,
		.modified = 1,
		.channel2 = IIO_MOD_Z,
		.info_mask = IIO_CHAN_INFO_RAW_SEPARATE_BIT |
		IIO_CHAN_INFO_CALIBBIAS_SEPARATE_BIT |
		IIO_CHAN_INFO_SCALE_SHARED_BIT |
		IIO_CHAN_INFO_LOW_PASS_FILTER_3DB_FREQUENCY_SHARED_BIT,
		.address = accel_z,
		.scan_index = ADIS16400_SCAN_ACC_Z,
		.scan_type = IIO_ST('s', 14, 16, 0),
	}, {
		.type = IIO_TEMP,
		.indexed = 1,
		.channel = 0,
		.info_mask = IIO_CHAN_INFO_RAW_SEPARATE_BIT |
		IIO_CHAN_INFO_OFFSET_SEPARATE_BIT |
		IIO_CHAN_INFO_SCALE_SEPARATE_BIT,
		.address = temp0,
		.scan_index = ADIS16400_SCAN_TEMP,
		.scan_type = IIO_ST('s', 12, 16, 0),
	}, {
		.type = IIO_VOLTAGE,
		.indexed = 1,
		.channel = 1,
		.info_mask = IIO_CHAN_INFO_RAW_SEPARATE_BIT |
		IIO_CHAN_INFO_SCALE_SEPARATE_BIT,
		.address = in1,
		.scan_index = ADIS16350_SCAN_ADC_0,
		.scan_type = IIO_ST('s', 12, 16, 0),
	}, {
		.type = IIO_INCLI,
		.modified = 1,
		.channel2 = IIO_MOD_X,
		.info_mask = IIO_CHAN_INFO_RAW_SEPARATE_BIT |
		IIO_CHAN_INFO_SCALE_SHARED_BIT,
		.address = incli_x,
		.scan_index = ADIS16300_SCAN_INCLI_X,
		.scan_type = IIO_ST('s', 13, 16, 0),
	}, {
		.type = IIO_INCLI,
		.modified = 1,
		.channel2 = IIO_MOD_Y,
		.info_mask = IIO_CHAN_INFO_RAW_SEPARATE_BIT |
		IIO_CHAN_INFO_SCALE_SHARED_BIT,
		.address = incli_y,
		.scan_index = ADIS16300_SCAN_INCLI_Y,
		.scan_type = IIO_ST('s', 13, 16, 0),
	},
	IIO_CHAN_SOFT_TIMESTAMP(14)
};

static const struct iio_chan_spec adis16334_channels[] = {
	{
		.type = IIO_ANGL_VEL,
		.modified = 1,
		.channel2 = IIO_MOD_X,
		.info_mask = IIO_CHAN_INFO_RAW_SEPARATE_BIT |
		IIO_CHAN_INFO_CALIBBIAS_SEPARATE_BIT |
		IIO_CHAN_INFO_SCALE_SHARED_BIT |
		IIO_CHAN_INFO_LOW_PASS_FILTER_3DB_FREQUENCY_SHARED_BIT,
		.address = gyro_x,
		.scan_index = ADIS16400_SCAN_GYRO_X,
		.scan_type = IIO_ST('s', 14, 16, 0),
	}, {
		.type = IIO_ANGL_VEL,
		.modified = 1,
		.channel2 = IIO_MOD_Y,
		.info_mask = IIO_CHAN_INFO_RAW_SEPARATE_BIT |
		IIO_CHAN_INFO_CALIBBIAS_SEPARATE_BIT |
		IIO_CHAN_INFO_SCALE_SHARED_BIT |
		IIO_CHAN_INFO_LOW_PASS_FILTER_3DB_FREQUENCY_SHARED_BIT,
		.address = gyro_y,
		.scan_index = ADIS16400_SCAN_GYRO_Y,
		.scan_type = IIO_ST('s', 14, 16, 0),
	}, {
		.type = IIO_ANGL_VEL,
		.modified = 1,
		.channel2 = IIO_MOD_Z,
		.info_mask = IIO_CHAN_INFO_RAW_SEPARATE_BIT |
		IIO_CHAN_INFO_CALIBBIAS_SEPARATE_BIT |
		IIO_CHAN_INFO_SCALE_SHARED_BIT |
		IIO_CHAN_INFO_LOW_PASS_FILTER_3DB_FREQUENCY_SHARED_BIT,
		.address = gyro_z,
		.scan_index = ADIS16400_SCAN_GYRO_Z,
		.scan_type = IIO_ST('s', 14, 16, 0),
	}, {
		.type = IIO_ACCEL,
		.modified = 1,
		.channel2 = IIO_MOD_X,
		.info_mask = IIO_CHAN_INFO_RAW_SEPARATE_BIT |
		IIO_CHAN_INFO_CALIBBIAS_SEPARATE_BIT |
		IIO_CHAN_INFO_SCALE_SHARED_BIT |
		IIO_CHAN_INFO_LOW_PASS_FILTER_3DB_FREQUENCY_SHARED_BIT,
		.address = accel_x,
		.scan_index = ADIS16400_SCAN_ACC_X,
		.scan_type = IIO_ST('s', 14, 16, 0),
	}, {
		.type = IIO_ACCEL,
		.modified = 1,
		.channel2 = IIO_MOD_Y,
		.info_mask = IIO_CHAN_INFO_RAW_SEPARATE_BIT |
		IIO_CHAN_INFO_CALIBBIAS_SEPARATE_BIT |
		IIO_CHAN_INFO_SCALE_SHARED_BIT |
		IIO_CHAN_INFO_LOW_PASS_FILTER_3DB_FREQUENCY_SHARED_BIT,
		.address = accel_y,
		.scan_index = ADIS16400_SCAN_ACC_Y,
		.scan_type = IIO_ST('s', 14, 16, 0),
	}, {
		.type = IIO_ACCEL,
		.modified = 1,
		.channel2 = IIO_MOD_Z,
		.info_mask = IIO_CHAN_INFO_RAW_SEPARATE_BIT |
		IIO_CHAN_INFO_CALIBBIAS_SEPARATE_BIT |
		IIO_CHAN_INFO_SCALE_SHARED_BIT |
		IIO_CHAN_INFO_LOW_PASS_FILTER_3DB_FREQUENCY_SHARED_BIT,
		.address = accel_z,
		.scan_index = ADIS16400_SCAN_ACC_Z,
		.scan_type = IIO_ST('s', 14, 16, 0),
	}, {
		.type = IIO_TEMP,
		.indexed = 1,
		.channel = 0,
		.info_mask = IIO_CHAN_INFO_RAW_SEPARATE_BIT |
		IIO_CHAN_INFO_OFFSET_SEPARATE_BIT |
		IIO_CHAN_INFO_SCALE_SHARED_BIT,
		.address = temp0,
		.scan_index = ADIS16400_SCAN_TEMP,
		.scan_type = IIO_ST('s', 14, 16, 0),
	},
	IIO_CHAN_SOFT_TIMESTAMP(12)
};

static struct attribute *adis16400_attributes[] = {
	&iio_dev_attr_sampling_frequency.dev_attr.attr,
	&iio_const_attr_sampling_frequency_available.dev_attr.attr,
	NULL
};

static const struct attribute_group adis16400_attribute_group = {
	.attrs = adis16400_attributes,
};

static struct adis16400_chip_info adis16400_chips[] = {
	[ADIS16300] = {
		.channels = adis16300_channels,
		.num_channels = ARRAY_SIZE(adis16300_channels),
<<<<<<< HEAD
=======
		.flags = ADIS16400_HAS_SLOW_MODE,
>>>>>>> 097e3635
		.gyro_scale_micro = IIO_DEGREE_TO_RAD(50000), /* 0.05 deg/s */
		.accel_scale_micro = 5884,
		.temp_scale_nano = 140000000, /* 0.14 C */
		.temp_offset = 25000000 / 140000, /* 25 C = 0x00 */
		.default_scan_mask = (1 << ADIS16400_SCAN_SUPPLY) |
		(1 << ADIS16400_SCAN_GYRO_X) | (1 << ADIS16400_SCAN_ACC_X) |
		(1 << ADIS16400_SCAN_ACC_Y) | (1 << ADIS16400_SCAN_ACC_Z) |
		(1 << ADIS16400_SCAN_TEMP) | (1 << ADIS16400_SCAN_ADC_0) |
		(1 << ADIS16300_SCAN_INCLI_X) | (1 << ADIS16300_SCAN_INCLI_Y) |
		(1 << 14),
		.set_freq = adis16400_set_freq,
		.get_freq = adis16400_get_freq,
	},
	[ADIS16334] = {
		.channels = adis16334_channels,
		.num_channels = ARRAY_SIZE(adis16334_channels),
<<<<<<< HEAD
=======
		.flags = ADIS16400_HAS_PROD_ID,
>>>>>>> 097e3635
		.gyro_scale_micro = IIO_DEGREE_TO_RAD(50000), /* 0.05 deg/s */
		.accel_scale_micro = IIO_G_TO_M_S_2(1000), /* 1 mg */
		.temp_scale_nano = 67850000, /* 0.06785 C */
		.temp_offset = 25000000 / 67850, /* 25 C = 0x00 */
		.default_scan_mask = (1 << ADIS16400_SCAN_GYRO_X) |
		(1 << ADIS16400_SCAN_GYRO_Y) | (1 << ADIS16400_SCAN_GYRO_Z) |
		(1 << ADIS16400_SCAN_ACC_X) | (1 << ADIS16400_SCAN_ACC_Y) |
		(1 << ADIS16400_SCAN_ACC_Z),
		.set_freq = adis16334_set_freq,
		.get_freq = adis16334_get_freq,
	},
	[ADIS16350] = {
		.channels = adis16350_channels,
		.num_channels = ARRAY_SIZE(adis16350_channels),
		.gyro_scale_micro = IIO_DEGREE_TO_RAD(73260), /* 0.07326 deg/s */
		.accel_scale_micro = IIO_G_TO_M_S_2(2522), /* 0.002522 g */
		.temp_scale_nano = 145300000, /* 0.1453 C */
		.temp_offset = 25000000 / 145300, /* 25 C = 0x00 */
		.default_scan_mask = 0x7FF,
		.flags = ADIS16400_NO_BURST | ADIS16400_HAS_SLOW_MODE,
		.set_freq = adis16400_set_freq,
		.get_freq = adis16400_get_freq,
	},
	[ADIS16360] = {
		.channels = adis16350_channels,
		.num_channels = ARRAY_SIZE(adis16350_channels),
<<<<<<< HEAD
		.flags = ADIS16400_HAS_PROD_ID,
		.product_id = 0x3FE8,
=======
		.flags = ADIS16400_HAS_PROD_ID | ADIS16400_HAS_SLOW_MODE,
>>>>>>> 097e3635
		.gyro_scale_micro = IIO_DEGREE_TO_RAD(50000), /* 0.05 deg/s */
		.accel_scale_micro = IIO_G_TO_M_S_2(3333), /* 3.333 mg */
		.temp_scale_nano = 136000000, /* 0.136 C */
		.temp_offset = 25000000 / 136000, /* 25 C = 0x00 */
		.default_scan_mask = 0x7FF,
		.set_freq = adis16400_set_freq,
		.get_freq = adis16400_get_freq,
	},
	[ADIS16362] = {
		.channels = adis16350_channels,
		.num_channels = ARRAY_SIZE(adis16350_channels),
<<<<<<< HEAD
		.flags = ADIS16400_HAS_PROD_ID,
		.product_id = 0x3FEA,
=======
		.flags = ADIS16400_HAS_PROD_ID | ADIS16400_HAS_SLOW_MODE,
>>>>>>> 097e3635
		.gyro_scale_micro = IIO_DEGREE_TO_RAD(50000), /* 0.05 deg/s */
		.accel_scale_micro = IIO_G_TO_M_S_2(333), /* 0.333 mg */
		.temp_scale_nano = 136000000, /* 0.136 C */
		.temp_offset = 25000000 / 136000, /* 25 C = 0x00 */
		.default_scan_mask = 0x7FF,
		.set_freq = adis16400_set_freq,
		.get_freq = adis16400_get_freq,
	},
	[ADIS16364] = {
		.channels = adis16350_channels,
		.num_channels = ARRAY_SIZE(adis16350_channels),
<<<<<<< HEAD
		.flags = ADIS16400_HAS_PROD_ID,
		.product_id = 0x3FEC,
		.gyro_scale_micro = IIO_DEGREE_TO_RAD(50000), /* 0.05 deg/s */
		.accel_scale_micro = IIO_G_TO_M_S_2(1000), /* 1 mg */
		.temp_scale_nano = 136000000, /* 0.136 C */
		.temp_offset = 25000000 / 136000, /* 25 C = 0x00 */
		.default_scan_mask = 0x7FF,
	},
	[ADIS16365] = {
		.channels = adis16350_channels,
		.num_channels = ARRAY_SIZE(adis16350_channels),
		.flags = ADIS16400_HAS_PROD_ID,
		.product_id = 0x3FED,
=======
		.flags = ADIS16400_HAS_PROD_ID | ADIS16400_HAS_SLOW_MODE,
>>>>>>> 097e3635
		.gyro_scale_micro = IIO_DEGREE_TO_RAD(50000), /* 0.05 deg/s */
		.accel_scale_micro = IIO_G_TO_M_S_2(1000), /* 1 mg */
		.temp_scale_nano = 136000000, /* 0.136 C */
		.temp_offset = 25000000 / 136000, /* 25 C = 0x00 */
		.default_scan_mask = 0x7FF,
		.set_freq = adis16400_set_freq,
		.get_freq = adis16400_get_freq,
	},
	[ADIS16400] = {
		.channels = adis16400_channels,
		.num_channels = ARRAY_SIZE(adis16400_channels),
<<<<<<< HEAD
		.flags = ADIS16400_HAS_PROD_ID,
		.product_id = 0x4015,
=======
		.flags = ADIS16400_HAS_PROD_ID | ADIS16400_HAS_SLOW_MODE,
>>>>>>> 097e3635
		.gyro_scale_micro = IIO_DEGREE_TO_RAD(50000), /* 0.05 deg/s */
		.accel_scale_micro = IIO_G_TO_M_S_2(3333), /* 3.333 mg */
		.default_scan_mask = 0xFFF,
		.temp_scale_nano = 140000000, /* 0.14 C */
		.temp_offset = 25000000 / 140000, /* 25 C = 0x00 */
<<<<<<< HEAD
=======
		.set_freq = adis16400_set_freq,
		.get_freq = adis16400_get_freq,
>>>>>>> 097e3635
	}
};

static const struct iio_info adis16400_info = {
	.driver_module = THIS_MODULE,
	.read_raw = &adis16400_read_raw,
	.write_raw = &adis16400_write_raw,
	.attrs = &adis16400_attribute_group,
};

static int adis16400_probe(struct spi_device *spi)
{
	int ret;
	struct adis16400_state *st;
	struct iio_dev *indio_dev = iio_device_alloc(sizeof(*st));
	if (indio_dev == NULL) {
		ret =  -ENOMEM;
		goto error_ret;
	}
	st = iio_priv(indio_dev);
	/* this is only used for removal purposes */
	spi_set_drvdata(spi, indio_dev);

	st->us = spi;
	mutex_init(&st->buf_lock);

	/* setup the industrialio driver allocated elements */
	st->variant = &adis16400_chips[spi_get_device_id(spi)->driver_data];
	indio_dev->dev.parent = &spi->dev;
	indio_dev->name = spi_get_device_id(spi)->name;
	indio_dev->channels = st->variant->channels;
	indio_dev->num_channels = st->variant->num_channels;
	indio_dev->info = &adis16400_info;
	indio_dev->modes = INDIO_DIRECT_MODE;

	ret = adis16400_configure_ring(indio_dev);
	if (ret)
		goto error_free_dev;

	ret = iio_buffer_register(indio_dev,
				  st->variant->channels,
				  st->variant->num_channels);
	if (ret) {
		dev_err(&spi->dev, "failed to initialize the ring\n");
		goto error_unreg_ring_funcs;
	}

	if (spi->irq) {
		ret = adis16400_probe_trigger(indio_dev);
		if (ret)
			goto error_uninitialize_ring;
	}

	/* Get the device into a sane initial state */
	ret = adis16400_initial_setup(indio_dev);
	if (ret)
		goto error_remove_trigger;
	ret = iio_device_register(indio_dev);
	if (ret)
		goto error_remove_trigger;

	return 0;

error_remove_trigger:
	if (spi->irq)
		adis16400_remove_trigger(indio_dev);
error_uninitialize_ring:
	iio_buffer_unregister(indio_dev);
error_unreg_ring_funcs:
	adis16400_unconfigure_ring(indio_dev);
error_free_dev:
	iio_device_free(indio_dev);
error_ret:
	return ret;
}

/* fixme, confirm ordering in this function */
static int adis16400_remove(struct spi_device *spi)
{
	struct iio_dev *indio_dev =  spi_get_drvdata(spi);

	iio_device_unregister(indio_dev);
	adis16400_stop_device(indio_dev);

	adis16400_remove_trigger(indio_dev);
	iio_buffer_unregister(indio_dev);
	adis16400_unconfigure_ring(indio_dev);
	iio_device_free(indio_dev);

	return 0;
}

static const struct spi_device_id adis16400_id[] = {
	{"adis16300", ADIS16300},
	{"adis16334", ADIS16334},
	{"adis16350", ADIS16350},
	{"adis16354", ADIS16350},
	{"adis16355", ADIS16350},
	{"adis16360", ADIS16360},
	{"adis16362", ADIS16362},
	{"adis16364", ADIS16364},
	{"adis16365", ADIS16360},
	{"adis16400", ADIS16400},
	{"adis16405", ADIS16400},
	{}
};
MODULE_DEVICE_TABLE(spi, adis16400_id);

static struct spi_driver adis16400_driver = {
	.driver = {
		.name = "adis16400",
		.owner = THIS_MODULE,
	},
	.id_table = adis16400_id,
	.probe = adis16400_probe,
	.remove = adis16400_remove,
};
module_spi_driver(adis16400_driver);

MODULE_AUTHOR("Manuel Stahl <manuel.stahl@iis.fraunhofer.de>");
MODULE_DESCRIPTION("Analog Devices ADIS16400/5 IMU SPI driver");
MODULE_LICENSE("GPL v2");<|MERGE_RESOLUTION|>--- conflicted
+++ resolved
@@ -1108,10 +1108,7 @@
 	[ADIS16300] = {
 		.channels = adis16300_channels,
 		.num_channels = ARRAY_SIZE(adis16300_channels),
-<<<<<<< HEAD
-=======
 		.flags = ADIS16400_HAS_SLOW_MODE,
->>>>>>> 097e3635
 		.gyro_scale_micro = IIO_DEGREE_TO_RAD(50000), /* 0.05 deg/s */
 		.accel_scale_micro = 5884,
 		.temp_scale_nano = 140000000, /* 0.14 C */
@@ -1128,10 +1125,7 @@
 	[ADIS16334] = {
 		.channels = adis16334_channels,
 		.num_channels = ARRAY_SIZE(adis16334_channels),
-<<<<<<< HEAD
-=======
 		.flags = ADIS16400_HAS_PROD_ID,
->>>>>>> 097e3635
 		.gyro_scale_micro = IIO_DEGREE_TO_RAD(50000), /* 0.05 deg/s */
 		.accel_scale_micro = IIO_G_TO_M_S_2(1000), /* 1 mg */
 		.temp_scale_nano = 67850000, /* 0.06785 C */
@@ -1158,12 +1152,7 @@
 	[ADIS16360] = {
 		.channels = adis16350_channels,
 		.num_channels = ARRAY_SIZE(adis16350_channels),
-<<<<<<< HEAD
-		.flags = ADIS16400_HAS_PROD_ID,
-		.product_id = 0x3FE8,
-=======
 		.flags = ADIS16400_HAS_PROD_ID | ADIS16400_HAS_SLOW_MODE,
->>>>>>> 097e3635
 		.gyro_scale_micro = IIO_DEGREE_TO_RAD(50000), /* 0.05 deg/s */
 		.accel_scale_micro = IIO_G_TO_M_S_2(3333), /* 3.333 mg */
 		.temp_scale_nano = 136000000, /* 0.136 C */
@@ -1175,12 +1164,7 @@
 	[ADIS16362] = {
 		.channels = adis16350_channels,
 		.num_channels = ARRAY_SIZE(adis16350_channels),
-<<<<<<< HEAD
-		.flags = ADIS16400_HAS_PROD_ID,
-		.product_id = 0x3FEA,
-=======
 		.flags = ADIS16400_HAS_PROD_ID | ADIS16400_HAS_SLOW_MODE,
->>>>>>> 097e3635
 		.gyro_scale_micro = IIO_DEGREE_TO_RAD(50000), /* 0.05 deg/s */
 		.accel_scale_micro = IIO_G_TO_M_S_2(333), /* 0.333 mg */
 		.temp_scale_nano = 136000000, /* 0.136 C */
@@ -1192,23 +1176,7 @@
 	[ADIS16364] = {
 		.channels = adis16350_channels,
 		.num_channels = ARRAY_SIZE(adis16350_channels),
-<<<<<<< HEAD
-		.flags = ADIS16400_HAS_PROD_ID,
-		.product_id = 0x3FEC,
-		.gyro_scale_micro = IIO_DEGREE_TO_RAD(50000), /* 0.05 deg/s */
-		.accel_scale_micro = IIO_G_TO_M_S_2(1000), /* 1 mg */
-		.temp_scale_nano = 136000000, /* 0.136 C */
-		.temp_offset = 25000000 / 136000, /* 25 C = 0x00 */
-		.default_scan_mask = 0x7FF,
-	},
-	[ADIS16365] = {
-		.channels = adis16350_channels,
-		.num_channels = ARRAY_SIZE(adis16350_channels),
-		.flags = ADIS16400_HAS_PROD_ID,
-		.product_id = 0x3FED,
-=======
 		.flags = ADIS16400_HAS_PROD_ID | ADIS16400_HAS_SLOW_MODE,
->>>>>>> 097e3635
 		.gyro_scale_micro = IIO_DEGREE_TO_RAD(50000), /* 0.05 deg/s */
 		.accel_scale_micro = IIO_G_TO_M_S_2(1000), /* 1 mg */
 		.temp_scale_nano = 136000000, /* 0.136 C */
@@ -1220,22 +1188,14 @@
 	[ADIS16400] = {
 		.channels = adis16400_channels,
 		.num_channels = ARRAY_SIZE(adis16400_channels),
-<<<<<<< HEAD
-		.flags = ADIS16400_HAS_PROD_ID,
-		.product_id = 0x4015,
-=======
 		.flags = ADIS16400_HAS_PROD_ID | ADIS16400_HAS_SLOW_MODE,
->>>>>>> 097e3635
 		.gyro_scale_micro = IIO_DEGREE_TO_RAD(50000), /* 0.05 deg/s */
 		.accel_scale_micro = IIO_G_TO_M_S_2(3333), /* 3.333 mg */
 		.default_scan_mask = 0xFFF,
 		.temp_scale_nano = 140000000, /* 0.14 C */
 		.temp_offset = 25000000 / 140000, /* 25 C = 0x00 */
-<<<<<<< HEAD
-=======
 		.set_freq = adis16400_set_freq,
 		.get_freq = adis16400_get_freq,
->>>>>>> 097e3635
 	}
 };
 
