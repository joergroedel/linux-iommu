ifneq ($(CONFIG_ARM),y)
obj-y	+= manage.o
obj-$(CONFIG_HOTPLUG_CPU)		+= cpu_hotplug.o
endif
obj-$(CONFIG_X86)			+= fallback.o
<<<<<<< HEAD
obj-y	+= grant-table.o features.o events.o
=======
obj-y	+= grant-table.o features.o events.o balloon.o
>>>>>>> 097e3635
obj-y	+= xenbus/

nostackp := $(call cc-option, -fno-stack-protector)
CFLAGS_features.o			:= $(nostackp)

dom0-$(CONFIG_PCI) += pci.o
dom0-$(CONFIG_USB_SUPPORT) += dbgp.o
dom0-$(CONFIG_ACPI) += acpi.o $(xen-pad-y)
xen-pad-$(CONFIG_X86) += xen-acpi-pad.o
dom0-$(CONFIG_X86) += pcpu.o
obj-$(CONFIG_XEN_DOM0)			+= $(dom0-y)
obj-$(CONFIG_BLOCK)			+= biomerge.o
obj-$(CONFIG_XEN_XENCOMM)		+= xencomm.o
obj-$(CONFIG_XEN_BALLOON)		+= xen-balloon.o
obj-$(CONFIG_XEN_SELFBALLOONING)	+= xen-selfballoon.o
obj-$(CONFIG_XEN_DEV_EVTCHN)		+= xen-evtchn.o
obj-$(CONFIG_XEN_GNTDEV)		+= xen-gntdev.o
obj-$(CONFIG_XEN_GRANT_DEV_ALLOC)	+= xen-gntalloc.o
obj-$(CONFIG_XENFS)			+= xenfs/
obj-$(CONFIG_XEN_SYS_HYPERVISOR)	+= sys-hypervisor.o
obj-$(CONFIG_XEN_PVHVM)			+= platform-pci.o
obj-$(CONFIG_XEN_TMEM)			+= tmem.o
obj-$(CONFIG_SWIOTLB_XEN)		+= swiotlb-xen.o
obj-$(CONFIG_XEN_MCE_LOG)		+= mcelog.o
obj-$(CONFIG_XEN_PCIDEV_BACKEND)	+= xen-pciback/
obj-$(CONFIG_XEN_PRIVCMD)		+= xen-privcmd.o
obj-$(CONFIG_XEN_ACPI_PROCESSOR)	+= xen-acpi-processor.o
xen-evtchn-y				:= evtchn.o
xen-gntdev-y				:= gntdev.o
xen-gntalloc-y				:= gntalloc.o
xen-privcmd-y				:= privcmd.o<|MERGE_RESOLUTION|>--- conflicted
+++ resolved
@@ -3,11 +3,7 @@
 obj-$(CONFIG_HOTPLUG_CPU)		+= cpu_hotplug.o
 endif
 obj-$(CONFIG_X86)			+= fallback.o
-<<<<<<< HEAD
-obj-y	+= grant-table.o features.o events.o
-=======
 obj-y	+= grant-table.o features.o events.o balloon.o
->>>>>>> 097e3635
 obj-y	+= xenbus/
 
 nostackp := $(call cc-option, -fno-stack-protector)
