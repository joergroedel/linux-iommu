--- conflicted
+++ resolved
@@ -1549,8 +1549,6 @@
 /* pin banks of exynos5433 pin-controller - TOUCH */
 static const struct samsung_pin_bank_data exynos5433_pin_banks9[] __initconst = {
 	EXYNOS5433_PIN_BANK_EINTG(3, 0x000, "gpj1", 0x00),
-<<<<<<< HEAD
-=======
 };
 
 /* PMU pin retention groups registers for Exynos5433 (without audio & fsys) */
@@ -1599,7 +1597,6 @@
 	.nr_regs = ARRAY_SIZE(exynos5433_fsys_retention_regs),
 	.value	 = EXYNOS_WAKEUP_FROM_LOWPWR,
 	.init	 = exynos_retention_init,
->>>>>>> 2ea659a9
 };
 
 /*
