/*
 * Core driver for the imx pin controller
 *
 * Copyright (C) 2012 Freescale Semiconductor, Inc.
 * Copyright (C) 2012 Linaro Ltd.
 *
 * Author: Dong Aisheng <dong.aisheng@linaro.org>
 *
 * This program is free software; you can redistribute it and/or modify
 * it under the terms of the GNU General Public License as published by
 * the Free Software Foundation; either version 2 of the License, or
 * (at your option) any later version.
 */

#include <linux/err.h>
#include <linux/init.h>
#include <linux/io.h>
#include <linux/module.h>
#include <linux/of.h>
#include <linux/of_device.h>
#include <linux/pinctrl/machine.h>
#include <linux/pinctrl/pinconf.h>
#include <linux/pinctrl/pinctrl.h>
#include <linux/pinctrl/pinmux.h>
#include <linux/slab.h>

#include "core.h"
#include "pinctrl-imx.h"

#define IMX_PMX_DUMP(info, p, m, c, n)			\
{							\
	int i, j;					\
	printk(KERN_DEBUG "Format: Pin Mux Config\n");	\
	for (i = 0; i < n; i++) {			\
		j = p[i];				\
		printk(KERN_DEBUG "%s %d 0x%lx\n",	\
			info->pins[j].name,		\
			m[i], c[i]);			\
	}						\
}

/* The bits in CONFIG cell defined in binding doc*/
#define IMX_NO_PAD_CTL	0x80000000	/* no pin config need */
#define IMX_PAD_SION 0x40000000		/* set SION */

/**
 * @dev: a pointer back to containing device
 * @base: the offset to the controller in virtual memory
 */
struct imx_pinctrl {
	struct device *dev;
	struct pinctrl_dev *pctl;
	void __iomem *base;
	const struct imx_pinctrl_soc_info *info;
};

static const struct imx_pin_reg *imx_find_pin_reg(
				const struct imx_pinctrl_soc_info *info,
				unsigned pin, bool is_mux, unsigned mux)
{
	const struct imx_pin_reg *pin_reg = NULL;
	int i;

	for (i = 0; i < info->npin_regs; i++) {
		pin_reg = &info->pin_regs[i];
		if (pin_reg->pid != pin)
			continue;
		if (!is_mux)
			break;
		else if (pin_reg->mux_mode == (mux & IMX_MUX_MASK))
			break;
	}

	if (!pin_reg) {
		dev_err(info->dev, "Pin(%s): unable to find pin reg map\n",
			info->pins[pin].name);
		return NULL;
	}

	return pin_reg;
}

static const inline struct imx_pin_group *imx_pinctrl_find_group_by_name(
				const struct imx_pinctrl_soc_info *info,
				const char *name)
{
	const struct imx_pin_group *grp = NULL;
	int i;

	for (i = 0; i < info->ngroups; i++) {
		if (!strcmp(info->groups[i].name, name)) {
			grp = &info->groups[i];
			break;
		}
	}

	return grp;
}

static int imx_get_groups_count(struct pinctrl_dev *pctldev)
{
	struct imx_pinctrl *ipctl = pinctrl_dev_get_drvdata(pctldev);
	const struct imx_pinctrl_soc_info *info = ipctl->info;

	return info->ngroups;
}

static const char *imx_get_group_name(struct pinctrl_dev *pctldev,
				       unsigned selector)
{
	struct imx_pinctrl *ipctl = pinctrl_dev_get_drvdata(pctldev);
	const struct imx_pinctrl_soc_info *info = ipctl->info;

	return info->groups[selector].name;
}

static int imx_get_group_pins(struct pinctrl_dev *pctldev, unsigned selector,
			       const unsigned **pins,
			       unsigned *npins)
{
	struct imx_pinctrl *ipctl = pinctrl_dev_get_drvdata(pctldev);
	const struct imx_pinctrl_soc_info *info = ipctl->info;

	if (selector >= info->ngroups)
		return -EINVAL;

	*pins = info->groups[selector].pins;
	*npins = info->groups[selector].npins;

	return 0;
}

static void imx_pin_dbg_show(struct pinctrl_dev *pctldev, struct seq_file *s,
		   unsigned offset)
{
	seq_printf(s, "%s", dev_name(pctldev->dev));
}

static int imx_dt_node_to_map(struct pinctrl_dev *pctldev,
			struct device_node *np,
			struct pinctrl_map **map, unsigned *num_maps)
{
	struct imx_pinctrl *ipctl = pinctrl_dev_get_drvdata(pctldev);
	const struct imx_pinctrl_soc_info *info = ipctl->info;
	const struct imx_pin_group *grp;
	struct pinctrl_map *new_map;
	struct device_node *parent;
	int map_num = 1;
	int i;

	/*
	 * first find the group of this node and check if we need create
	 * config maps for pins
	 */
	grp = imx_pinctrl_find_group_by_name(info, np->name);
	if (!grp) {
		dev_err(info->dev, "unable to find group for node %s\n",
			np->name);
		return -EINVAL;
	}

	for (i = 0; i < grp->npins; i++) {
		if (!(grp->configs[i] & IMX_NO_PAD_CTL))
			map_num++;
	}

	new_map = kmalloc(sizeof(struct pinctrl_map) * map_num, GFP_KERNEL);
	if (!new_map)
		return -ENOMEM;

	*map = new_map;
	*num_maps = map_num;

	/* create mux map */
	parent = of_get_parent(np);
	if (!parent) {
		kfree(new_map);
		return -EINVAL;
	}
	new_map[0].type = PIN_MAP_TYPE_MUX_GROUP;
	new_map[0].data.mux.function = parent->name;
	new_map[0].data.mux.group = np->name;
	of_node_put(parent);

	/* create config map */
	new_map++;
	for (i = 0; i < grp->npins; i++) {
		if (!(grp->configs[i] & IMX_NO_PAD_CTL)) {
			new_map[i].type = PIN_MAP_TYPE_CONFIGS_PIN;
			new_map[i].data.configs.group_or_pin =
					pin_get_name(pctldev, grp->pins[i]);
			new_map[i].data.configs.configs = &grp->configs[i];
			new_map[i].data.configs.num_configs = 1;
		}
	}

	dev_dbg(pctldev->dev, "maps: function %s group %s num %d\n",
		(*map)->data.mux.function, (*map)->data.mux.group, map_num);

	return 0;
}

static void imx_dt_free_map(struct pinctrl_dev *pctldev,
				struct pinctrl_map *map, unsigned num_maps)
{
	kfree(map);
}

static struct pinctrl_ops imx_pctrl_ops = {
	.get_groups_count = imx_get_groups_count,
	.get_group_name = imx_get_group_name,
	.get_group_pins = imx_get_group_pins,
	.pin_dbg_show = imx_pin_dbg_show,
	.dt_node_to_map = imx_dt_node_to_map,
	.dt_free_map = imx_dt_free_map,

};

static int imx_pmx_enable(struct pinctrl_dev *pctldev, unsigned selector,
			   unsigned group)
{
	struct imx_pinctrl *ipctl = pinctrl_dev_get_drvdata(pctldev);
	const struct imx_pinctrl_soc_info *info = ipctl->info;
	const struct imx_pin_reg *pin_reg;
	const unsigned *pins, *mux;
	unsigned int npins, pin_id;
	int i;

	/*
	 * Configure the mux mode for each pin in the group for a specific
	 * function.
	 */
	pins = info->groups[group].pins;
	npins = info->groups[group].npins;
	mux = info->groups[group].mux_mode;

	WARN_ON(!pins || !npins || !mux);

	dev_dbg(ipctl->dev, "enable function %s group %s\n",
		info->functions[selector].name, info->groups[group].name);

	for (i = 0; i < npins; i++) {
		pin_id = pins[i];

		pin_reg = imx_find_pin_reg(info, pin_id, 1, mux[i]);
		if (!pin_reg)
			return -EINVAL;

		if (!pin_reg->mux_reg) {
			dev_err(ipctl->dev, "Pin(%s) does not support mux function\n",
				info->pins[pin_id].name);
			return -EINVAL;
		}

		writel(mux[i], ipctl->base + pin_reg->mux_reg);
		dev_dbg(ipctl->dev, "write: offset 0x%x val 0x%x\n",
			pin_reg->mux_reg, mux[i]);

		/* some pins also need select input setting, set it if found */
		if (pin_reg->input_reg) {
			writel(pin_reg->input_val, ipctl->base + pin_reg->input_reg);
			dev_dbg(ipctl->dev,
				"==>select_input: offset 0x%x val 0x%x\n",
				pin_reg->input_reg, pin_reg->input_val);
		}
	}

	return 0;
}

static int imx_pmx_get_funcs_count(struct pinctrl_dev *pctldev)
{
	struct imx_pinctrl *ipctl = pinctrl_dev_get_drvdata(pctldev);
	const struct imx_pinctrl_soc_info *info = ipctl->info;

	return info->nfunctions;
}

static const char *imx_pmx_get_func_name(struct pinctrl_dev *pctldev,
					  unsigned selector)
{
	struct imx_pinctrl *ipctl = pinctrl_dev_get_drvdata(pctldev);
	const struct imx_pinctrl_soc_info *info = ipctl->info;

	return info->functions[selector].name;
}

static int imx_pmx_get_groups(struct pinctrl_dev *pctldev, unsigned selector,
			       const char * const **groups,
			       unsigned * const num_groups)
{
	struct imx_pinctrl *ipctl = pinctrl_dev_get_drvdata(pctldev);
	const struct imx_pinctrl_soc_info *info = ipctl->info;

	*groups = info->functions[selector].groups;
	*num_groups = info->functions[selector].num_groups;

	return 0;
}

static struct pinmux_ops imx_pmx_ops = {
	.get_functions_count = imx_pmx_get_funcs_count,
	.get_function_name = imx_pmx_get_func_name,
	.get_function_groups = imx_pmx_get_groups,
	.enable = imx_pmx_enable,
};

static int imx_pinconf_get(struct pinctrl_dev *pctldev,
			     unsigned pin_id, unsigned long *config)
{
	struct imx_pinctrl *ipctl = pinctrl_dev_get_drvdata(pctldev);
	const struct imx_pinctrl_soc_info *info = ipctl->info;
	const struct imx_pin_reg *pin_reg;

	pin_reg = imx_find_pin_reg(info, pin_id, 0, 0);
	if (!pin_reg)
		return -EINVAL;

	if (!pin_reg->conf_reg) {
		dev_err(info->dev, "Pin(%s) does not support config function\n",
			info->pins[pin_id].name);
		return -EINVAL;
	}

	*config = readl(ipctl->base + pin_reg->conf_reg);

	return 0;
}

static int imx_pinconf_set(struct pinctrl_dev *pctldev,
			     unsigned pin_id, unsigned long config)
{
	struct imx_pinctrl *ipctl = pinctrl_dev_get_drvdata(pctldev);
	const struct imx_pinctrl_soc_info *info = ipctl->info;
	const struct imx_pin_reg *pin_reg;

	pin_reg = imx_find_pin_reg(info, pin_id, 0, 0);
	if (!pin_reg)
		return -EINVAL;

	if (!pin_reg->conf_reg) {
		dev_err(info->dev, "Pin(%s) does not support config function\n",
			info->pins[pin_id].name);
		return -EINVAL;
	}

	dev_dbg(ipctl->dev, "pinconf set pin %s\n",
		info->pins[pin_id].name);

	writel(config, ipctl->base + pin_reg->conf_reg);
	dev_dbg(ipctl->dev, "write: offset 0x%x val 0x%lx\n",
		pin_reg->conf_reg, config);

	return 0;
}

static void imx_pinconf_dbg_show(struct pinctrl_dev *pctldev,
				   struct seq_file *s, unsigned pin_id)
{
	struct imx_pinctrl *ipctl = pinctrl_dev_get_drvdata(pctldev);
	const struct imx_pinctrl_soc_info *info = ipctl->info;
	const struct imx_pin_reg *pin_reg;
	unsigned long config;

	pin_reg = imx_find_pin_reg(info, pin_id, 0, 0);
	if (!pin_reg || !pin_reg->conf_reg) {
		seq_printf(s, "N/A");
		return;
	}

	config = readl(ipctl->base + pin_reg->conf_reg);
	seq_printf(s, "0x%lx", config);
}

static void imx_pinconf_group_dbg_show(struct pinctrl_dev *pctldev,
					 struct seq_file *s, unsigned group)
{
	struct imx_pinctrl *ipctl = pinctrl_dev_get_drvdata(pctldev);
	const struct imx_pinctrl_soc_info *info = ipctl->info;
	struct imx_pin_group *grp;
	unsigned long config;
	const char *name;
	int i, ret;

	if (group > info->ngroups)
		return;

	seq_printf(s, "\n");
	grp = &info->groups[group];
	for (i = 0; i < grp->npins; i++) {
		name = pin_get_name(pctldev, grp->pins[i]);
		ret = imx_pinconf_get(pctldev, grp->pins[i], &config);
		if (ret)
			return;
		seq_printf(s, "%s: 0x%lx", name, config);
	}
}

struct pinconf_ops imx_pinconf_ops = {
	.pin_config_get = imx_pinconf_get,
	.pin_config_set = imx_pinconf_set,
	.pin_config_dbg_show = imx_pinconf_dbg_show,
	.pin_config_group_dbg_show = imx_pinconf_group_dbg_show,
};

static struct pinctrl_desc imx_pinctrl_desc = {
	.pctlops = &imx_pctrl_ops,
	.pmxops = &imx_pmx_ops,
	.confops = &imx_pinconf_ops,
	.owner = THIS_MODULE,
};

/* decode pin id and mux from pin function id got from device tree*/
static int imx_pinctrl_get_pin_id_and_mux(const struct imx_pinctrl_soc_info *info,
				unsigned int pin_func_id, unsigned int *pin_id,
				unsigned int *mux)
{
	if (pin_func_id > info->npin_regs)
		return -EINVAL;

	*pin_id = info->pin_regs[pin_func_id].pid;
	*mux = info->pin_regs[pin_func_id].mux_mode;

	return 0;
}

static int __devinit imx_pinctrl_parse_groups(struct device_node *np,
				struct imx_pin_group *grp,
				struct imx_pinctrl_soc_info *info,
				u32 index)
{
	unsigned int pin_func_id;
	int ret, size;
	const const __be32 *list;
	int i, j;
	u32 config;

	dev_dbg(info->dev, "group(%d): %s\n", index, np->name);

	/* Initialise group */
	grp->name = np->name;

	/*
	 * the binding format is fsl,pins = <PIN_FUNC_ID CONFIG ...>,
	 * do sanity check and calculate pins number
	 */
	list = of_get_property(np, "fsl,pins", &size);
	/* we do not check return since it's safe node passed down */
	size /= sizeof(*list);
	if (!size || size % 2) {
		dev_err(info->dev, "wrong pins number or pins and configs should be pairs\n");
		return -EINVAL;
	}

	grp->npins = size / 2;
	grp->pins = devm_kzalloc(info->dev, grp->npins * sizeof(unsigned int),
				GFP_KERNEL);
	grp->mux_mode = devm_kzalloc(info->dev, grp->npins * sizeof(unsigned int),
				GFP_KERNEL);
	grp->configs = devm_kzalloc(info->dev, grp->npins * sizeof(unsigned long),
				GFP_KERNEL);
	for (i = 0, j = 0; i < size; i += 2, j++) {
		pin_func_id = be32_to_cpu(*list++);
		ret = imx_pinctrl_get_pin_id_and_mux(info, pin_func_id,
					&grp->pins[j], &grp->mux_mode[j]);
		if (ret) {
			dev_err(info->dev, "get invalid pin function id\n");
			return -EINVAL;
		}
		/* SION bit is in mux register */
		config = be32_to_cpu(*list++);
		if (config & IMX_PAD_SION)
			grp->mux_mode[j] |= IOMUXC_CONFIG_SION;
		grp->configs[j] = config & ~IMX_PAD_SION;
	}

	IMX_PMX_DUMP(info, grp->pins, grp->mux_mode, grp->configs, grp->npins);
<<<<<<< HEAD
=======
#endif
>>>>>>> 395e51f1

	return 0;
}

static int __devinit imx_pinctrl_parse_functions(struct device_node *np,
			struct imx_pinctrl_soc_info *info, u32 index)
{
	struct device_node *child;
	struct imx_pmx_func *func;
	struct imx_pin_group *grp;
	int ret;
	static u32 grp_index;
	u32 i = 0;

	dev_dbg(info->dev, "parse function(%d): %s\n", index, np->name);

	func = &info->functions[index];

	/* Initialise function */
	func->name = np->name;
	func->num_groups = of_get_child_count(np);
	if (func->num_groups <= 0) {
		dev_err(info->dev, "no groups defined\n");
		return -EINVAL;
	}
	func->groups = devm_kzalloc(info->dev,
			func->num_groups * sizeof(char *), GFP_KERNEL);

	for_each_child_of_node(np, child) {
		func->groups[i] = child->name;
		grp = &info->groups[grp_index++];
		ret = imx_pinctrl_parse_groups(child, grp, info, i++);
		if (ret)
			return ret;
	}

	return 0;
}

static int __devinit imx_pinctrl_probe_dt(struct platform_device *pdev,
				struct imx_pinctrl_soc_info *info)
{
	struct device_node *np = pdev->dev.of_node;
	struct device_node *child;
	int ret;
	u32 nfuncs = 0;
	u32 i = 0;

	if (!np)
		return -ENODEV;

	nfuncs = of_get_child_count(np);
	if (nfuncs <= 0) {
		dev_err(&pdev->dev, "no functions defined\n");
		return -EINVAL;
	}

	info->nfunctions = nfuncs;
	info->functions = devm_kzalloc(&pdev->dev, nfuncs * sizeof(struct imx_pmx_func),
					GFP_KERNEL);
	if (!info->functions)
		return -ENOMEM;

	info->ngroups = 0;
	for_each_child_of_node(np, child)
		info->ngroups += of_get_child_count(child);
	info->groups = devm_kzalloc(&pdev->dev, info->ngroups * sizeof(struct imx_pin_group),
					GFP_KERNEL);
	if (!info->groups)
		return -ENOMEM;

	for_each_child_of_node(np, child) {
		ret = imx_pinctrl_parse_functions(child, info, i++);
		if (ret) {
			dev_err(&pdev->dev, "failed to parse function\n");
			return ret;
		}
	}

	return 0;
}

int __devinit imx_pinctrl_probe(struct platform_device *pdev,
				struct imx_pinctrl_soc_info *info)
{
	struct imx_pinctrl *ipctl;
	struct resource *res;
	int ret;

	if (!info || !info->pins || !info->npins
		  || !info->pin_regs || !info->npin_regs) {
		dev_err(&pdev->dev, "wrong pinctrl info\n");
		return -EINVAL;
	}
	info->dev = &pdev->dev;

	/* Create state holders etc for this driver */
	ipctl = devm_kzalloc(&pdev->dev, sizeof(*ipctl), GFP_KERNEL);
	if (!ipctl)
		return -ENOMEM;

	res = platform_get_resource(pdev, IORESOURCE_MEM, 0);
	if (!res)
		return -ENOENT;

	ipctl->base = devm_request_and_ioremap(&pdev->dev, res);
	if (!ipctl->base)
		return -EBUSY;

	imx_pinctrl_desc.name = dev_name(&pdev->dev);
	imx_pinctrl_desc.pins = info->pins;
	imx_pinctrl_desc.npins = info->npins;

	ret = imx_pinctrl_probe_dt(pdev, info);
	if (ret) {
		dev_err(&pdev->dev, "fail to probe dt properties\n");
		return ret;
	}

	ipctl->info = info;
	ipctl->dev = info->dev;
	platform_set_drvdata(pdev, ipctl);
	ipctl->pctl = pinctrl_register(&imx_pinctrl_desc, &pdev->dev, ipctl);
	if (!ipctl->pctl) {
		dev_err(&pdev->dev, "could not register IMX pinctrl driver\n");
		return -EINVAL;
	}

	dev_info(&pdev->dev, "initialized IMX pinctrl driver\n");

	return 0;
}

int __devexit imx_pinctrl_remove(struct platform_device *pdev)
{
	struct imx_pinctrl *ipctl = platform_get_drvdata(pdev);

	pinctrl_unregister(ipctl->pctl);

	return 0;
}<|MERGE_RESOLUTION|>--- conflicted
+++ resolved
@@ -474,11 +474,9 @@
 		grp->configs[j] = config & ~IMX_PAD_SION;
 	}
 
+#ifdef DEBUG
 	IMX_PMX_DUMP(info, grp->pins, grp->mux_mode, grp->configs, grp->npins);
-<<<<<<< HEAD
-=======
 #endif
->>>>>>> 395e51f1
 
 	return 0;
 }
