--- conflicted
+++ resolved
@@ -955,11 +955,7 @@
 
 static SIMPLE_DEV_PM_OPS(ads7846_pm, ads7846_suspend, ads7846_resume);
 
-<<<<<<< HEAD
-static int __devinit ads7846_setup_pendown(struct spi_device *spi,
-=======
 static int ads7846_setup_pendown(struct spi_device *spi,
->>>>>>> 097e3635
 					   struct ads7846 *ts)
 {
 	struct ads7846_platform_data *pdata = spi->dev.platform_data;
