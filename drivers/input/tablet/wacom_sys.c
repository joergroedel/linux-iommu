/*
 * drivers/input/tablet/wacom_sys.c
 *
 *  USB Wacom tablet support - system specific code
 */

/*
 * This program is free software; you can redistribute it and/or modify
 * it under the terms of the GNU General Public License as published by
 * the Free Software Foundation; either version 2 of the License, or
 * (at your option) any later version.
 */

#include "wacom_wac.h"
#include "wacom.h"

/* defines to get HID report descriptor */
#define HID_DEVICET_HID		(USB_TYPE_CLASS | 0x01)
#define HID_DEVICET_REPORT	(USB_TYPE_CLASS | 0x02)
#define HID_USAGE_UNDEFINED		0x00
#define HID_USAGE_PAGE			0x05
#define HID_USAGE_PAGE_DIGITIZER	0x0d
#define HID_USAGE_PAGE_DESKTOP		0x01
#define HID_USAGE			0x09
#define HID_USAGE_X			0x30
#define HID_USAGE_Y			0x31
#define HID_USAGE_X_TILT		0x3d
#define HID_USAGE_Y_TILT		0x3e
#define HID_USAGE_FINGER		0x22
#define HID_USAGE_STYLUS		0x20
#define HID_USAGE_CONTACTMAX		0x55
#define HID_COLLECTION			0xa1
#define HID_COLLECTION_LOGICAL		0x02
#define HID_COLLECTION_END		0xc0

enum {
	WCM_UNDEFINED = 0,
	WCM_DESKTOP,
	WCM_DIGITIZER,
};

struct hid_descriptor {
	struct usb_descriptor_header header;
	__le16   bcdHID;
	u8       bCountryCode;
	u8       bNumDescriptors;
	u8       bDescriptorType;
	__le16   wDescriptorLength;
} __attribute__ ((packed));

/* defines to get/set USB message */
#define USB_REQ_GET_REPORT	0x01
#define USB_REQ_SET_REPORT	0x09

#define WAC_HID_FEATURE_REPORT	0x03
#define WAC_MSG_RETRIES		5

#define WAC_CMD_LED_CONTROL	0x20
#define WAC_CMD_ICON_START	0x21
#define WAC_CMD_ICON_XFER	0x23
#define WAC_CMD_RETRIES		10

static int wacom_get_report(struct usb_interface *intf, u8 type, u8 id,
			    void *buf, size_t size, unsigned int retries)
{
	struct usb_device *dev = interface_to_usbdev(intf);
	int retval;

	do {
		retval = usb_control_msg(dev, usb_rcvctrlpipe(dev, 0),
				USB_REQ_GET_REPORT,
				USB_DIR_IN | USB_TYPE_CLASS |
				USB_RECIP_INTERFACE,
				(type << 8) + id,
				intf->altsetting[0].desc.bInterfaceNumber,
				buf, size, 100);
	} while ((retval == -ETIMEDOUT || retval == -EPIPE) && --retries);

	return retval;
}

static int wacom_set_report(struct usb_interface *intf, u8 type, u8 id,
			    void *buf, size_t size, unsigned int retries)
{
	struct usb_device *dev = interface_to_usbdev(intf);
	int retval;

	do {
		retval = usb_control_msg(dev, usb_sndctrlpipe(dev, 0),
				USB_REQ_SET_REPORT,
				USB_TYPE_CLASS | USB_RECIP_INTERFACE,
				(type << 8) + id,
				intf->altsetting[0].desc.bInterfaceNumber,
				buf, size, 1000);
	} while ((retval == -ETIMEDOUT || retval == -EPIPE) && --retries);

	return retval;
}

static void wacom_sys_irq(struct urb *urb)
{
	struct wacom *wacom = urb->context;
	struct device *dev = &wacom->intf->dev;
	int retval;

	switch (urb->status) {
	case 0:
		/* success */
		break;
	case -ECONNRESET:
	case -ENOENT:
	case -ESHUTDOWN:
		/* this urb is terminated, clean up */
		dev_dbg(dev, "%s - urb shutting down with status: %d\n",
			__func__, urb->status);
		return;
	default:
		dev_dbg(dev, "%s - nonzero urb status received: %d\n",
			__func__, urb->status);
		goto exit;
	}

	wacom_wac_irq(&wacom->wacom_wac, urb->actual_length);

 exit:
	usb_mark_last_busy(wacom->usbdev);
	retval = usb_submit_urb(urb, GFP_ATOMIC);
	if (retval)
		dev_err(dev, "%s - usb_submit_urb failed with result %d\n",
			__func__, retval);
}

static int wacom_open(struct input_dev *dev)
{
	struct wacom *wacom = input_get_drvdata(dev);
	int retval = 0;

	if (usb_autopm_get_interface(wacom->intf) < 0)
		return -EIO;

	mutex_lock(&wacom->lock);

	if (usb_submit_urb(wacom->irq, GFP_KERNEL)) {
		retval = -EIO;
		goto out;
	}

	wacom->open = true;
	wacom->intf->needs_remote_wakeup = 1;

out:
	mutex_unlock(&wacom->lock);
	usb_autopm_put_interface(wacom->intf);
	return retval;
}

static void wacom_close(struct input_dev *dev)
{
	struct wacom *wacom = input_get_drvdata(dev);
	int autopm_error;

	autopm_error = usb_autopm_get_interface(wacom->intf);

	mutex_lock(&wacom->lock);
	usb_kill_urb(wacom->irq);
	wacom->open = false;
	wacom->intf->needs_remote_wakeup = 0;
	mutex_unlock(&wacom->lock);

	if (!autopm_error)
		usb_autopm_put_interface(wacom->intf);
}

/*
 * Calculate the resolution of the X or Y axis, given appropriate HID data.
 * This function is little more than hidinput_calc_abs_res stripped down.
 */
static int wacom_calc_hid_res(int logical_extents, int physical_extents,
                              unsigned char unit, unsigned char exponent)
{
	int prev, unit_exponent;

	/* Check if the extents are sane */
	if (logical_extents <= 0 || physical_extents <= 0)
		return 0;

	/* Get signed value of nybble-sized twos-compliment exponent */
	unit_exponent = exponent;
	if (unit_exponent > 7)
		unit_exponent -= 16;

	/* Convert physical_extents to millimeters */
	if (unit == 0x11) {		/* If centimeters */
		unit_exponent += 1;
	} else if (unit == 0x13) {	/* If inches */
		prev = physical_extents;
		physical_extents *= 254;
		if (physical_extents < prev)
			return 0;
		unit_exponent -= 1;
	} else {
		return 0;
	}

	/* Apply negative unit exponent */
	for (; unit_exponent < 0; unit_exponent++) {
		prev = logical_extents;
		logical_extents *= 10;
		if (logical_extents < prev)
			return 0;
	}
	/* Apply positive unit exponent */
	for (; unit_exponent > 0; unit_exponent--) {
		prev = physical_extents;
		physical_extents *= 10;
		if (physical_extents < prev)
			return 0;
	}

	/* Calculate resolution */
	return logical_extents / physical_extents;
}

/*
 * The physical dimension specified by the HID descriptor is likely not in
 * the "100th of a mm" units expected by wacom_calculate_touch_res. This
 * function adjusts the value of [xy]_phy based on the unit and exponent
 * provided by the HID descriptor. If an error occurs durring conversion
 * (e.g. from the unit being left unspecified) [xy]_phy is not modified.
 */
static void wacom_fix_phy_from_hid(struct wacom_features *features)
{
	int xres = wacom_calc_hid_res(features->x_max, features->x_phy,
					features->unit, features->unitExpo);
	int yres = wacom_calc_hid_res(features->y_max, features->y_phy,
					features->unit, features->unitExpo);

	if (xres > 0 && yres > 0) {
		features->x_phy = (100 * features->x_max) / xres;
		features->y_phy = (100 * features->y_max) / yres;
	}
}

/*
 * Static values for max X/Y and resolution of Pen interface is stored in
 * features. This mean physical size of active area can be computed.
 * This is useful to do when Pen and Touch have same active area of tablet.
 * This means for Touch device, we only need to find max X/Y value and we
 * have enough information to compute resolution of touch.
 */
static void wacom_set_phy_from_res(struct wacom_features *features)
{
	features->x_phy = (features->x_max * 100) / features->x_resolution;
	features->y_phy = (features->y_max * 100) / features->y_resolution;
}

static int wacom_parse_logical_collection(unsigned char *report,
					  struct wacom_features *features)
{
	int length = 0;

	if (features->type == BAMBOO_PT) {

		/* Logical collection is only used by 3rd gen Bamboo Touch */
		features->pktlen = WACOM_PKGLEN_BBTOUCH3;
		features->device_type = BTN_TOOL_FINGER;

		wacom_set_phy_from_res(features);

		features->x_max = features->y_max =
			get_unaligned_le16(&report[10]);

		length = 11;
	}
	return length;
}

static void wacom_retrieve_report_data(struct usb_interface *intf,
				       struct wacom_features *features)
{
	int result = 0;
	unsigned char *rep_data;

	rep_data = kmalloc(2, GFP_KERNEL);
	if (rep_data) {

		rep_data[0] = 12;
		result = wacom_get_report(intf, WAC_HID_FEATURE_REPORT,
					  rep_data[0], rep_data, 2,
					  WAC_MSG_RETRIES);

		if (result >= 0 && rep_data[1] > 2)
			features->touch_max = rep_data[1];

		kfree(rep_data);
	}
}

/*
 * Interface Descriptor of wacom devices can be incomplete and
 * inconsistent so wacom_features table is used to store stylus
 * device's packet lengths, various maximum values, and tablet
 * resolution based on product ID's.
 *
 * For devices that contain 2 interfaces, wacom_features table is
 * inaccurate for the touch interface.  Since the Interface Descriptor
 * for touch interfaces has pretty complete data, this function exists
 * to query tablet for this missing information instead of hard coding in
 * an additional table.
 *
 * A typical Interface Descriptor for a stylus will contain a
 * boot mouse application collection that is not of interest and this
 * function will ignore it.
 *
 * It also contains a digitizer application collection that also is not
 * of interest since any information it contains would be duplicate
 * of what is in wacom_features. Usually it defines a report of an array
 * of bytes that could be used as max length of the stylus packet returned.
 * If it happens to define a Digitizer-Stylus Physical Collection then
 * the X and Y logical values contain valid data but it is ignored.
 *
 * A typical Interface Descriptor for a touch interface will contain a
 * Digitizer-Finger Physical Collection which will define both logical
 * X/Y maximum as well as the physical size of tablet. Since touch
 * interfaces haven't supported pressure or distance, this is enough
 * information to override invalid values in the wacom_features table.
 *
 * 3rd gen Bamboo Touch no longer define a Digitizer-Finger Pysical
 * Collection. Instead they define a Logical Collection with a single
 * Logical Maximum for both X and Y.
 *
 * Intuos5 touch interface does not contain useful data. We deal with
 * this after returning from this function.
 */
static int wacom_parse_hid(struct usb_interface *intf,
			   struct hid_descriptor *hid_desc,
			   struct wacom_features *features)
{
	struct usb_device *dev = interface_to_usbdev(intf);
	char limit = 0;
	/* result has to be defined as int for some devices */
	int result = 0;
	int i = 0, usage = WCM_UNDEFINED, finger = 0, pen = 0;
	unsigned char *report;

	report = kzalloc(hid_desc->wDescriptorLength, GFP_KERNEL);
	if (!report)
		return -ENOMEM;

	/* retrive report descriptors */
	do {
		result = usb_control_msg(dev, usb_rcvctrlpipe(dev, 0),
			USB_REQ_GET_DESCRIPTOR,
			USB_RECIP_INTERFACE | USB_DIR_IN,
			HID_DEVICET_REPORT << 8,
			intf->altsetting[0].desc.bInterfaceNumber, /* interface */
			report,
			hid_desc->wDescriptorLength,
			5000); /* 5 secs */
	} while (result < 0 && limit++ < WAC_MSG_RETRIES);

	/* No need to parse the Descriptor. It isn't an error though */
	if (result < 0)
		goto out;

	for (i = 0; i < hid_desc->wDescriptorLength; i++) {

		switch (report[i]) {
		case HID_USAGE_PAGE:
			switch (report[i + 1]) {
			case HID_USAGE_PAGE_DIGITIZER:
				usage = WCM_DIGITIZER;
				i++;
				break;

			case HID_USAGE_PAGE_DESKTOP:
				usage = WCM_DESKTOP;
				i++;
				break;
			}
			break;

		case HID_USAGE:
			switch (report[i + 1]) {
			case HID_USAGE_X:
				if (usage == WCM_DESKTOP) {
					if (finger) {
						features->device_type = BTN_TOOL_FINGER;

						switch (features->type) {
						case TABLETPC2FG:
							features->pktlen = WACOM_PKGLEN_TPC2FG;
							break;

<<<<<<< HEAD
						if (features->type == MTSCREEN || features->type == WACOM_24HDT)
=======
						case MTSCREEN:
						case WACOM_24HDT:
>>>>>>> 097e3635
							features->pktlen = WACOM_PKGLEN_MTOUCH;
							break;

						case MTTPC:
							features->pktlen = WACOM_PKGLEN_MTTPC;
							break;

						case BAMBOO_PT:
							features->pktlen = WACOM_PKGLEN_BBTOUCH;
							break;

						default:
							features->pktlen = WACOM_PKGLEN_GRAPHIRE;
							break;
						}

						switch (features->type) {
						case BAMBOO_PT:
							features->x_phy =
								get_unaligned_le16(&report[i + 5]);
							features->x_max =
								get_unaligned_le16(&report[i + 8]);
							i += 15;
<<<<<<< HEAD
						} else if (features->type == WACOM_24HDT) {
=======
							break;

						case WACOM_24HDT:
>>>>>>> 097e3635
							features->x_max =
								get_unaligned_le16(&report[i + 3]);
							features->x_phy =
								get_unaligned_le16(&report[i + 8]);
							features->unit = report[i - 1];
							features->unitExpo = report[i - 3];
							i += 12;
<<<<<<< HEAD
						} else {
=======
							break;

						default:
>>>>>>> 097e3635
							features->x_max =
								get_unaligned_le16(&report[i + 3]);
							features->x_phy =
								get_unaligned_le16(&report[i + 6]);
							features->unit = report[i + 9];
							features->unitExpo = report[i + 11];
							i += 12;
							break;
						}
					} else if (pen) {
						/* penabled only accepts exact bytes of data */
						if (features->type >= TABLETPC)
							features->pktlen = WACOM_PKGLEN_GRAPHIRE;
						features->device_type = BTN_TOOL_PEN;
						features->x_max =
							get_unaligned_le16(&report[i + 3]);
						i += 4;
					}
				}
				break;

			case HID_USAGE_Y:
				if (usage == WCM_DESKTOP) {
					if (finger) {
						switch (features->type) {
						case TABLETPC2FG:
						case MTSCREEN:
						case MTTPC:
							features->y_max =
								get_unaligned_le16(&report[i + 3]);
							features->y_phy =
								get_unaligned_le16(&report[i + 6]);
							i += 7;
<<<<<<< HEAD
						} else if (type == WACOM_24HDT) {
=======
							break;

						case WACOM_24HDT:
>>>>>>> 097e3635
							features->y_max =
								get_unaligned_le16(&report[i + 3]);
							features->y_phy =
								get_unaligned_le16(&report[i - 2]);
							i += 7;
<<<<<<< HEAD
						} else if (type == BAMBOO_PT) {
=======
							break;

						case BAMBOO_PT:
>>>>>>> 097e3635
							features->y_phy =
								get_unaligned_le16(&report[i + 3]);
							features->y_max =
								get_unaligned_le16(&report[i + 6]);
							i += 12;
							break;

						default:
							features->y_max =
								features->x_max;
							features->y_phy =
								get_unaligned_le16(&report[i + 3]);
							i += 4;
							break;
						}
					} else if (pen) {
						features->y_max =
							get_unaligned_le16(&report[i + 3]);
						i += 4;
					}
				}
				break;

			case HID_USAGE_FINGER:
				finger = 1;
				i++;
				break;

			/*
			 * Requiring Stylus Usage will ignore boot mouse
			 * X/Y values and some cases of invalid Digitizer X/Y
			 * values commonly reported.
			 */
			case HID_USAGE_STYLUS:
				pen = 1;
				i++;
				break;

			case HID_USAGE_CONTACTMAX:
				/* leave touch_max as is if predefined */
				if (!features->touch_max)
					wacom_retrieve_report_data(intf, features);
				i++;
				break;
			}
			break;

		case HID_COLLECTION_END:
			/* reset UsagePage and Finger */
			finger = usage = 0;
			break;

		case HID_COLLECTION:
			i++;
			switch (report[i]) {
			case HID_COLLECTION_LOGICAL:
				i += wacom_parse_logical_collection(&report[i],
								    features);
				break;
			}
			break;
		}
	}

 out:
	result = 0;
	kfree(report);
	return result;
}

static int wacom_set_device_mode(struct usb_interface *intf, int report_id, int length, int mode)
{
	unsigned char *rep_data;
	int error = -ENOMEM, limit = 0;

	rep_data = kzalloc(length, GFP_KERNEL);
	if (!rep_data)
		return error;

	rep_data[0] = report_id;
	rep_data[1] = mode;

	do {
		error = wacom_set_report(intf, WAC_HID_FEATURE_REPORT,
		                         report_id, rep_data, length, 1);
		if (error >= 0)
			error = wacom_get_report(intf, WAC_HID_FEATURE_REPORT,
			                         report_id, rep_data, length, 1);
	} while ((error < 0 || rep_data[1] != mode) && limit++ < WAC_MSG_RETRIES);

	kfree(rep_data);

	return error < 0 ? error : 0;
}

/*
 * Switch the tablet into its most-capable mode. Wacom tablets are
 * typically configured to power-up in a mode which sends mouse-like
 * reports to the OS. To get absolute position, pressure data, etc.
 * from the tablet, it is necessary to switch the tablet out of this
 * mode and into one which sends the full range of tablet data.
 */
static int wacom_query_tablet_data(struct usb_interface *intf, struct wacom_features *features)
{
	if (features->device_type == BTN_TOOL_FINGER) {
		if (features->type > TABLETPC) {
			/* MT Tablet PC touch */
			return wacom_set_device_mode(intf, 3, 4, 4);
		}
		else if (features->type == WACOM_24HDT) {
			return wacom_set_device_mode(intf, 18, 3, 2);
		}
	} else if (features->device_type == BTN_TOOL_PEN) {
		if (features->type <= BAMBOO_PT && features->type != WIRELESS) {
			return wacom_set_device_mode(intf, 2, 2, 2);
		}
	}

	return 0;
}

static int wacom_retrieve_hid_descriptor(struct usb_interface *intf,
					 struct wacom_features *features)
{
	int error = 0;
	struct usb_host_interface *interface = intf->cur_altsetting;
	struct hid_descriptor *hid_desc;

	/* default features */
	features->device_type = BTN_TOOL_PEN;
	features->x_fuzz = 4;
	features->y_fuzz = 4;
	features->pressure_fuzz = 0;
	features->distance_fuzz = 0;

	/*
	 * The wireless device HID is basic and layout conflicts with
	 * other tablets (monitor and touch interface can look like pen).
	 * Skip the query for this type and modify defaults based on
	 * interface number.
	 */
	if (features->type == WIRELESS) {
		if (intf->cur_altsetting->desc.bInterfaceNumber == 0) {
			features->device_type = 0;
		} else if (intf->cur_altsetting->desc.bInterfaceNumber == 2) {
			features->device_type = BTN_TOOL_FINGER;
			features->pktlen = WACOM_PKGLEN_BBTOUCH3;
		}
	}

	/* only devices that support touch need to retrieve the info */
	if (features->type < BAMBOO_PT) {
		goto out;
	}

	error = usb_get_extra_descriptor(interface, HID_DEVICET_HID, &hid_desc);
	if (error) {
		error = usb_get_extra_descriptor(&interface->endpoint[0],
						 HID_DEVICET_REPORT, &hid_desc);
		if (error) {
			dev_err(&intf->dev,
				"can not retrieve extra class descriptor\n");
			goto out;
		}
	}
	error = wacom_parse_hid(intf, hid_desc, features);
	if (error)
		goto out;
	wacom_fix_phy_from_hid(features);

 out:
	return error;
}

struct wacom_usbdev_data {
	struct list_head list;
	struct kref kref;
	struct usb_device *dev;
	struct wacom_shared shared;
};

static LIST_HEAD(wacom_udev_list);
static DEFINE_MUTEX(wacom_udev_list_lock);

static struct usb_device *wacom_get_sibling(struct usb_device *dev, int vendor, int product)
{
	int port1;
	struct usb_device *sibling;

	if (vendor == 0 && product == 0)
		return dev;

	if (dev->parent == NULL)
		return NULL;

	usb_hub_for_each_child(dev->parent, port1, sibling) {
		struct usb_device_descriptor *d;
		if (sibling == NULL)
			continue;

		d = &sibling->descriptor;
		if (d->idVendor == vendor && d->idProduct == product)
			return sibling;
	}

	return NULL;
}

static struct wacom_usbdev_data *wacom_get_usbdev_data(struct usb_device *dev)
{
	struct wacom_usbdev_data *data;

	list_for_each_entry(data, &wacom_udev_list, list) {
		if (data->dev == dev) {
			kref_get(&data->kref);
			return data;
		}
	}

	return NULL;
}

static int wacom_add_shared_data(struct wacom_wac *wacom,
				 struct usb_device *dev)
{
	struct wacom_usbdev_data *data;
	int retval = 0;

	mutex_lock(&wacom_udev_list_lock);

	data = wacom_get_usbdev_data(dev);
	if (!data) {
		data = kzalloc(sizeof(struct wacom_usbdev_data), GFP_KERNEL);
		if (!data) {
			retval = -ENOMEM;
			goto out;
		}

		kref_init(&data->kref);
		data->dev = dev;
		list_add_tail(&data->list, &wacom_udev_list);
	}

	wacom->shared = &data->shared;

out:
	mutex_unlock(&wacom_udev_list_lock);
	return retval;
}

static void wacom_release_shared_data(struct kref *kref)
{
	struct wacom_usbdev_data *data =
		container_of(kref, struct wacom_usbdev_data, kref);

	mutex_lock(&wacom_udev_list_lock);
	list_del(&data->list);
	mutex_unlock(&wacom_udev_list_lock);

	kfree(data);
}

static void wacom_remove_shared_data(struct wacom_wac *wacom)
{
	struct wacom_usbdev_data *data;

	if (wacom->shared) {
		data = container_of(wacom->shared, struct wacom_usbdev_data, shared);
		kref_put(&data->kref, wacom_release_shared_data);
		wacom->shared = NULL;
	}
}

static int wacom_led_control(struct wacom *wacom)
{
	unsigned char *buf;
	int retval;

	buf = kzalloc(9, GFP_KERNEL);
	if (!buf)
		return -ENOMEM;

	if (wacom->wacom_wac.features.type >= INTUOS5S &&
	    wacom->wacom_wac.features.type <= INTUOS5L)	{
		/*
		 * Touch Ring and crop mark LED luminance may take on
		 * one of four values:
		 *    0 = Low; 1 = Medium; 2 = High; 3 = Off
		 */
		int ring_led = wacom->led.select[0] & 0x03;
		int ring_lum = (((wacom->led.llv & 0x60) >> 5) - 1) & 0x03;
		int crop_lum = 0;

		buf[0] = WAC_CMD_LED_CONTROL;
		buf[1] = (crop_lum << 4) | (ring_lum << 2) | (ring_led);
	}
	else {
		int led = wacom->led.select[0] | 0x4;

		if (wacom->wacom_wac.features.type == WACOM_21UX2 ||
		    wacom->wacom_wac.features.type == WACOM_24HD)
			led |= (wacom->led.select[1] << 4) | 0x40;

		buf[0] = WAC_CMD_LED_CONTROL;
		buf[1] = led;
		buf[2] = wacom->led.llv;
		buf[3] = wacom->led.hlv;
		buf[4] = wacom->led.img_lum;
	}

	retval = wacom_set_report(wacom->intf, 0x03, WAC_CMD_LED_CONTROL,
				  buf, 9, WAC_CMD_RETRIES);
	kfree(buf);

	return retval;
}

static int wacom_led_putimage(struct wacom *wacom, int button_id, const void *img)
{
	unsigned char *buf;
	int i, retval;

	buf = kzalloc(259, GFP_KERNEL);
	if (!buf)
		return -ENOMEM;

	/* Send 'start' command */
	buf[0] = WAC_CMD_ICON_START;
	buf[1] = 1;
	retval = wacom_set_report(wacom->intf, 0x03, WAC_CMD_ICON_START,
				  buf, 2, WAC_CMD_RETRIES);
	if (retval < 0)
		goto out;

	buf[0] = WAC_CMD_ICON_XFER;
	buf[1] = button_id & 0x07;
	for (i = 0; i < 4; i++) {
		buf[2] = i;
		memcpy(buf + 3, img + i * 256, 256);

		retval = wacom_set_report(wacom->intf, 0x03, WAC_CMD_ICON_XFER,
					  buf, 259, WAC_CMD_RETRIES);
		if (retval < 0)
			break;
	}

	/* Send 'stop' */
	buf[0] = WAC_CMD_ICON_START;
	buf[1] = 0;
	wacom_set_report(wacom->intf, 0x03, WAC_CMD_ICON_START,
			 buf, 2, WAC_CMD_RETRIES);

out:
	kfree(buf);
	return retval;
}

static ssize_t wacom_led_select_store(struct device *dev, int set_id,
				      const char *buf, size_t count)
{
	struct wacom *wacom = dev_get_drvdata(dev);
	unsigned int id;
	int err;

	err = kstrtouint(buf, 10, &id);
	if (err)
		return err;

	mutex_lock(&wacom->lock);

	wacom->led.select[set_id] = id & 0x3;
	err = wacom_led_control(wacom);

	mutex_unlock(&wacom->lock);

	return err < 0 ? err : count;
}

#define DEVICE_LED_SELECT_ATTR(SET_ID)					\
static ssize_t wacom_led##SET_ID##_select_store(struct device *dev,	\
	struct device_attribute *attr, const char *buf, size_t count)	\
{									\
	return wacom_led_select_store(dev, SET_ID, buf, count);		\
}									\
static ssize_t wacom_led##SET_ID##_select_show(struct device *dev,	\
	struct device_attribute *attr, char *buf)			\
{									\
	struct wacom *wacom = dev_get_drvdata(dev);			\
	return snprintf(buf, 2, "%d\n", wacom->led.select[SET_ID]);	\
}									\
static DEVICE_ATTR(status_led##SET_ID##_select, S_IWUSR | S_IRUSR,	\
		    wacom_led##SET_ID##_select_show,			\
		    wacom_led##SET_ID##_select_store)

DEVICE_LED_SELECT_ATTR(0);
DEVICE_LED_SELECT_ATTR(1);

static ssize_t wacom_luminance_store(struct wacom *wacom, u8 *dest,
				     const char *buf, size_t count)
{
	unsigned int value;
	int err;

	err = kstrtouint(buf, 10, &value);
	if (err)
		return err;

	mutex_lock(&wacom->lock);

	*dest = value & 0x7f;
	err = wacom_led_control(wacom);

	mutex_unlock(&wacom->lock);

	return err < 0 ? err : count;
}

#define DEVICE_LUMINANCE_ATTR(name, field)				\
static ssize_t wacom_##name##_luminance_store(struct device *dev,	\
	struct device_attribute *attr, const char *buf, size_t count)	\
{									\
	struct wacom *wacom = dev_get_drvdata(dev);			\
									\
	return wacom_luminance_store(wacom, &wacom->led.field,		\
				     buf, count);			\
}									\
static DEVICE_ATTR(name##_luminance, S_IWUSR,				\
		   NULL, wacom_##name##_luminance_store)

DEVICE_LUMINANCE_ATTR(status0, llv);
DEVICE_LUMINANCE_ATTR(status1, hlv);
DEVICE_LUMINANCE_ATTR(buttons, img_lum);

static ssize_t wacom_button_image_store(struct device *dev, int button_id,
					const char *buf, size_t count)
{
	struct wacom *wacom = dev_get_drvdata(dev);
	int err;

	if (count != 1024)
		return -EINVAL;

	mutex_lock(&wacom->lock);

	err = wacom_led_putimage(wacom, button_id, buf);

	mutex_unlock(&wacom->lock);

	return err < 0 ? err : count;
}

#define DEVICE_BTNIMG_ATTR(BUTTON_ID)					\
static ssize_t wacom_btnimg##BUTTON_ID##_store(struct device *dev,	\
	struct device_attribute *attr, const char *buf, size_t count)	\
{									\
	return wacom_button_image_store(dev, BUTTON_ID, buf, count);	\
}									\
static DEVICE_ATTR(button##BUTTON_ID##_rawimg, S_IWUSR,			\
		   NULL, wacom_btnimg##BUTTON_ID##_store)

DEVICE_BTNIMG_ATTR(0);
DEVICE_BTNIMG_ATTR(1);
DEVICE_BTNIMG_ATTR(2);
DEVICE_BTNIMG_ATTR(3);
DEVICE_BTNIMG_ATTR(4);
DEVICE_BTNIMG_ATTR(5);
DEVICE_BTNIMG_ATTR(6);
DEVICE_BTNIMG_ATTR(7);

static struct attribute *cintiq_led_attrs[] = {
	&dev_attr_status_led0_select.attr,
	&dev_attr_status_led1_select.attr,
	NULL
};

static struct attribute_group cintiq_led_attr_group = {
	.name = "wacom_led",
	.attrs = cintiq_led_attrs,
};

static struct attribute *intuos4_led_attrs[] = {
	&dev_attr_status0_luminance.attr,
	&dev_attr_status1_luminance.attr,
	&dev_attr_status_led0_select.attr,
	&dev_attr_buttons_luminance.attr,
	&dev_attr_button0_rawimg.attr,
	&dev_attr_button1_rawimg.attr,
	&dev_attr_button2_rawimg.attr,
	&dev_attr_button3_rawimg.attr,
	&dev_attr_button4_rawimg.attr,
	&dev_attr_button5_rawimg.attr,
	&dev_attr_button6_rawimg.attr,
	&dev_attr_button7_rawimg.attr,
	NULL
};

static struct attribute_group intuos4_led_attr_group = {
	.name = "wacom_led",
	.attrs = intuos4_led_attrs,
};

static struct attribute *intuos5_led_attrs[] = {
	&dev_attr_status0_luminance.attr,
	&dev_attr_status_led0_select.attr,
	NULL
};

static struct attribute_group intuos5_led_attr_group = {
	.name = "wacom_led",
	.attrs = intuos5_led_attrs,
};

static int wacom_initialize_leds(struct wacom *wacom)
{
	int error;

	/* Initialize default values */
	switch (wacom->wacom_wac.features.type) {
	case INTUOS4S:
	case INTUOS4:
	case INTUOS4L:
		wacom->led.select[0] = 0;
		wacom->led.select[1] = 0;
		wacom->led.llv = 10;
		wacom->led.hlv = 20;
		wacom->led.img_lum = 10;
		error = sysfs_create_group(&wacom->intf->dev.kobj,
					   &intuos4_led_attr_group);
		break;

	case WACOM_24HD:
	case WACOM_21UX2:
		wacom->led.select[0] = 0;
		wacom->led.select[1] = 0;
		wacom->led.llv = 0;
		wacom->led.hlv = 0;
		wacom->led.img_lum = 0;

		error = sysfs_create_group(&wacom->intf->dev.kobj,
					   &cintiq_led_attr_group);
		break;

	case INTUOS5S:
	case INTUOS5:
	case INTUOS5L:
		wacom->led.select[0] = 0;
		wacom->led.select[1] = 0;
		wacom->led.llv = 32;
		wacom->led.hlv = 0;
		wacom->led.img_lum = 0;

		error = sysfs_create_group(&wacom->intf->dev.kobj,
					   &intuos5_led_attr_group);
		break;

	default:
		return 0;
	}

	if (error) {
		dev_err(&wacom->intf->dev,
			"cannot create sysfs group err: %d\n", error);
		return error;
	}
	wacom_led_control(wacom);

	return 0;
}

static void wacom_destroy_leds(struct wacom *wacom)
{
	switch (wacom->wacom_wac.features.type) {
	case INTUOS4S:
	case INTUOS4:
	case INTUOS4L:
		sysfs_remove_group(&wacom->intf->dev.kobj,
				   &intuos4_led_attr_group);
		break;

	case WACOM_24HD:
	case WACOM_21UX2:
		sysfs_remove_group(&wacom->intf->dev.kobj,
				   &cintiq_led_attr_group);
		break;

	case INTUOS5S:
	case INTUOS5:
	case INTUOS5L:
		sysfs_remove_group(&wacom->intf->dev.kobj,
				   &intuos5_led_attr_group);
		break;
	}
}

static enum power_supply_property wacom_battery_props[] = {
	POWER_SUPPLY_PROP_CAPACITY
};

static int wacom_battery_get_property(struct power_supply *psy,
				      enum power_supply_property psp,
				      union power_supply_propval *val)
{
	struct wacom *wacom = container_of(psy, struct wacom, battery);
	int ret = 0;

	switch (psp) {
		case POWER_SUPPLY_PROP_CAPACITY:
			val->intval =
				wacom->wacom_wac.battery_capacity * 100 / 31;
			break;
		default:
			ret = -EINVAL;
			break;
	}

	return ret;
}

static int wacom_initialize_battery(struct wacom *wacom)
{
	int error = 0;

	if (wacom->wacom_wac.features.quirks & WACOM_QUIRK_MONITOR) {
		wacom->battery.properties = wacom_battery_props;
		wacom->battery.num_properties = ARRAY_SIZE(wacom_battery_props);
		wacom->battery.get_property = wacom_battery_get_property;
		wacom->battery.name = "wacom_battery";
		wacom->battery.type = POWER_SUPPLY_TYPE_BATTERY;
		wacom->battery.use_for_apm = 0;

		error = power_supply_register(&wacom->usbdev->dev,
					      &wacom->battery);

		if (!error)
			power_supply_powers(&wacom->battery,
					    &wacom->usbdev->dev);
	}

	return error;
}

static void wacom_destroy_battery(struct wacom *wacom)
{
	if (wacom->wacom_wac.features.quirks & WACOM_QUIRK_MONITOR &&
	    wacom->battery.dev) {
		power_supply_unregister(&wacom->battery);
		wacom->battery.dev = NULL;
	}
}

static int wacom_register_input(struct wacom *wacom)
{
	struct input_dev *input_dev;
	struct usb_interface *intf = wacom->intf;
	struct usb_device *dev = interface_to_usbdev(intf);
	struct wacom_wac *wacom_wac = &(wacom->wacom_wac);
	int error;

	input_dev = input_allocate_device();
	if (!input_dev) {
		error = -ENOMEM;
		goto fail1;
	}

	input_dev->name = wacom_wac->name;
	input_dev->dev.parent = &intf->dev;
	input_dev->open = wacom_open;
	input_dev->close = wacom_close;
	usb_to_input_id(dev, &input_dev->id);
	input_set_drvdata(input_dev, wacom);

	wacom_wac->input = input_dev;
	error = wacom_setup_input_capabilities(input_dev, wacom_wac);
	if (error)
		goto fail1;

	error = input_register_device(input_dev);
	if (error)
		goto fail2;

	return 0;

fail2:
	input_free_device(input_dev);
	wacom_wac->input = NULL;
fail1:
	return error;
}

static void wacom_wireless_work(struct work_struct *work)
{
	struct wacom *wacom = container_of(work, struct wacom, work);
	struct usb_device *usbdev = wacom->usbdev;
	struct wacom_wac *wacom_wac = &wacom->wacom_wac;
	struct wacom *wacom1, *wacom2;
	struct wacom_wac *wacom_wac1, *wacom_wac2;
	int error;

	/*
	 * Regardless if this is a disconnect or a new tablet,
	 * remove any existing input and battery devices.
	 */

	wacom_destroy_battery(wacom);

	/* Stylus interface */
	wacom1 = usb_get_intfdata(usbdev->config->interface[1]);
	wacom_wac1 = &(wacom1->wacom_wac);
	if (wacom_wac1->input)
		input_unregister_device(wacom_wac1->input);
	wacom_wac1->input = NULL;

	/* Touch interface */
	wacom2 = usb_get_intfdata(usbdev->config->interface[2]);
	wacom_wac2 = &(wacom2->wacom_wac);
	if (wacom_wac2->input)
		input_unregister_device(wacom_wac2->input);
	wacom_wac2->input = NULL;

	if (wacom_wac->pid == 0) {
		dev_info(&wacom->intf->dev, "wireless tablet disconnected\n");
	} else {
		const struct usb_device_id *id = wacom_ids;

		dev_info(&wacom->intf->dev,
			 "wireless tablet connected with PID %x\n",
			 wacom_wac->pid);

		while (id->match_flags) {
			if (id->idVendor == USB_VENDOR_ID_WACOM &&
			    id->idProduct == wacom_wac->pid)
				break;
			id++;
		}

		if (!id->match_flags) {
			dev_info(&wacom->intf->dev,
				 "ignoring unknown PID.\n");
			return;
		}

		/* Stylus interface */
		wacom_wac1->features =
			*((struct wacom_features *)id->driver_info);
		wacom_wac1->features.device_type = BTN_TOOL_PEN;
		error = wacom_register_input(wacom1);
		if (error)
			goto fail1;

		/* Touch interface */
		wacom_wac2->features =
			*((struct wacom_features *)id->driver_info);
		wacom_wac2->features.pktlen = WACOM_PKGLEN_BBTOUCH3;
		wacom_wac2->features.device_type = BTN_TOOL_FINGER;
		wacom_set_phy_from_res(&wacom_wac2->features);
		wacom_wac2->features.x_max = wacom_wac2->features.y_max = 4096;
		error = wacom_register_input(wacom2);
		if (error)
			goto fail2;

		error = wacom_initialize_battery(wacom);
		if (error)
			goto fail3;
	}

	return;

fail3:
	input_unregister_device(wacom_wac2->input);
	wacom_wac2->input = NULL;
fail2:
	input_unregister_device(wacom_wac1->input);
	wacom_wac1->input = NULL;
fail1:
	return;
}

static int wacom_probe(struct usb_interface *intf, const struct usb_device_id *id)
{
	struct usb_device *dev = interface_to_usbdev(intf);
	struct usb_endpoint_descriptor *endpoint;
	struct wacom *wacom;
	struct wacom_wac *wacom_wac;
	struct wacom_features *features;
	int error;

	if (!id->driver_info)
		return -EINVAL;

	wacom = kzalloc(sizeof(struct wacom), GFP_KERNEL);
	if (!wacom)
		return -ENOMEM;

	wacom_wac = &wacom->wacom_wac;
	wacom_wac->features = *((struct wacom_features *)id->driver_info);
	features = &wacom_wac->features;
	if (features->pktlen > WACOM_PKGLEN_MAX) {
		error = -EINVAL;
		goto fail1;
	}

	wacom_wac->data = usb_alloc_coherent(dev, WACOM_PKGLEN_MAX,
					     GFP_KERNEL, &wacom->data_dma);
	if (!wacom_wac->data) {
		error = -ENOMEM;
		goto fail1;
	}

	wacom->irq = usb_alloc_urb(0, GFP_KERNEL);
	if (!wacom->irq) {
		error = -ENOMEM;
		goto fail2;
	}

	wacom->usbdev = dev;
	wacom->intf = intf;
	mutex_init(&wacom->lock);
	INIT_WORK(&wacom->work, wacom_wireless_work);
	usb_make_path(dev, wacom->phys, sizeof(wacom->phys));
	strlcat(wacom->phys, "/input0", sizeof(wacom->phys));

	endpoint = &intf->cur_altsetting->endpoint[0].desc;

	/* Retrieve the physical and logical size for touch devices */
	error = wacom_retrieve_hid_descriptor(intf, features);
	if (error)
		goto fail3;

	/*
	 * Intuos5 has no useful data about its touch interface in its
	 * HID descriptor. If this is the touch interface (wMaxPacketSize
	 * of WACOM_PKGLEN_BBTOUCH3), override the table values.
	 */
	if (features->type >= INTUOS5S && features->type <= INTUOS5L) {
		if (endpoint->wMaxPacketSize == WACOM_PKGLEN_BBTOUCH3) {
			features->device_type = BTN_TOOL_FINGER;
			features->pktlen = WACOM_PKGLEN_BBTOUCH3;

			wacom_set_phy_from_res(features);

			features->x_max = 4096;
			features->y_max = 4096;
		} else {
			features->device_type = BTN_TOOL_PEN;
		}
	}

	wacom_setup_device_quirks(features);

	strlcpy(wacom_wac->name, features->name, sizeof(wacom_wac->name));

	if (features->quirks & WACOM_QUIRK_MULTI_INPUT) {
		struct usb_device *other_dev;

		/* Append the device type to the name */
		strlcat(wacom_wac->name,
			features->device_type == BTN_TOOL_PEN ?
				" Pen" : " Finger",
			sizeof(wacom_wac->name));


		other_dev = wacom_get_sibling(dev, features->oVid, features->oPid);
		if (other_dev == NULL || wacom_get_usbdev_data(other_dev) == NULL)
			other_dev = dev;
		error = wacom_add_shared_data(wacom_wac, other_dev);
		if (error)
			goto fail3;
	}

	usb_fill_int_urb(wacom->irq, dev,
			 usb_rcvintpipe(dev, endpoint->bEndpointAddress),
			 wacom_wac->data, features->pktlen,
			 wacom_sys_irq, wacom, endpoint->bInterval);
	wacom->irq->transfer_dma = wacom->data_dma;
	wacom->irq->transfer_flags |= URB_NO_TRANSFER_DMA_MAP;

	error = wacom_initialize_leds(wacom);
	if (error)
		goto fail4;

	if (!(features->quirks & WACOM_QUIRK_NO_INPUT)) {
		error = wacom_register_input(wacom);
		if (error)
			goto fail5;
	}

	/* Note that if query fails it is not a hard failure */
	wacom_query_tablet_data(intf, features);

	usb_set_intfdata(intf, wacom);

	if (features->quirks & WACOM_QUIRK_MONITOR) {
		if (usb_submit_urb(wacom->irq, GFP_KERNEL))
			goto fail5;
	}

	return 0;

 fail5: wacom_destroy_leds(wacom);
 fail4:	wacom_remove_shared_data(wacom_wac);
 fail3:	usb_free_urb(wacom->irq);
 fail2:	usb_free_coherent(dev, WACOM_PKGLEN_MAX, wacom_wac->data, wacom->data_dma);
 fail1:	kfree(wacom);
	return error;
}

static void wacom_disconnect(struct usb_interface *intf)
{
	struct wacom *wacom = usb_get_intfdata(intf);

	usb_set_intfdata(intf, NULL);

	usb_kill_urb(wacom->irq);
	cancel_work_sync(&wacom->work);
	if (wacom->wacom_wac.input)
		input_unregister_device(wacom->wacom_wac.input);
	wacom_destroy_battery(wacom);
	wacom_destroy_leds(wacom);
	usb_free_urb(wacom->irq);
	usb_free_coherent(interface_to_usbdev(intf), WACOM_PKGLEN_MAX,
			wacom->wacom_wac.data, wacom->data_dma);
	wacom_remove_shared_data(&wacom->wacom_wac);
	kfree(wacom);
}

static int wacom_suspend(struct usb_interface *intf, pm_message_t message)
{
	struct wacom *wacom = usb_get_intfdata(intf);

	mutex_lock(&wacom->lock);
	usb_kill_urb(wacom->irq);
	mutex_unlock(&wacom->lock);

	return 0;
}

static int wacom_resume(struct usb_interface *intf)
{
	struct wacom *wacom = usb_get_intfdata(intf);
	struct wacom_features *features = &wacom->wacom_wac.features;
	int rv = 0;

	mutex_lock(&wacom->lock);

	/* switch to wacom mode first */
	wacom_query_tablet_data(intf, features);
	wacom_led_control(wacom);

	if ((wacom->open || features->quirks & WACOM_QUIRK_MONITOR)
	     && usb_submit_urb(wacom->irq, GFP_NOIO) < 0)
		rv = -EIO;

	mutex_unlock(&wacom->lock);

	return rv;
}

static int wacom_reset_resume(struct usb_interface *intf)
{
	return wacom_resume(intf);
}

static struct usb_driver wacom_driver = {
	.name =		"wacom",
	.id_table =	wacom_ids,
	.probe =	wacom_probe,
	.disconnect =	wacom_disconnect,
	.suspend =	wacom_suspend,
	.resume =	wacom_resume,
	.reset_resume =	wacom_reset_resume,
	.supports_autosuspend = 1,
};

module_usb_driver(wacom_driver);<|MERGE_RESOLUTION|>--- conflicted
+++ resolved
@@ -392,12 +392,8 @@
 							features->pktlen = WACOM_PKGLEN_TPC2FG;
 							break;
 
-<<<<<<< HEAD
-						if (features->type == MTSCREEN || features->type == WACOM_24HDT)
-=======
 						case MTSCREEN:
 						case WACOM_24HDT:
->>>>>>> 097e3635
 							features->pktlen = WACOM_PKGLEN_MTOUCH;
 							break;
 
@@ -421,13 +417,9 @@
 							features->x_max =
 								get_unaligned_le16(&report[i + 8]);
 							i += 15;
-<<<<<<< HEAD
-						} else if (features->type == WACOM_24HDT) {
-=======
 							break;
 
 						case WACOM_24HDT:
->>>>>>> 097e3635
 							features->x_max =
 								get_unaligned_le16(&report[i + 3]);
 							features->x_phy =
@@ -435,13 +427,9 @@
 							features->unit = report[i - 1];
 							features->unitExpo = report[i - 3];
 							i += 12;
-<<<<<<< HEAD
-						} else {
-=======
 							break;
 
 						default:
->>>>>>> 097e3635
 							features->x_max =
 								get_unaligned_le16(&report[i + 3]);
 							features->x_phy =
@@ -475,25 +463,17 @@
 							features->y_phy =
 								get_unaligned_le16(&report[i + 6]);
 							i += 7;
-<<<<<<< HEAD
-						} else if (type == WACOM_24HDT) {
-=======
 							break;
 
 						case WACOM_24HDT:
->>>>>>> 097e3635
 							features->y_max =
 								get_unaligned_le16(&report[i + 3]);
 							features->y_phy =
 								get_unaligned_le16(&report[i - 2]);
 							i += 7;
-<<<<<<< HEAD
-						} else if (type == BAMBOO_PT) {
-=======
 							break;
 
 						case BAMBOO_PT:
->>>>>>> 097e3635
 							features->y_phy =
 								get_unaligned_le16(&report[i + 3]);
 							features->y_max =
