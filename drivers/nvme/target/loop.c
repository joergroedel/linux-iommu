// SPDX-License-Identifier: GPL-2.0
/*
 * NVMe over Fabrics loopback device.
 * Copyright (c) 2015-2016 HGST, a Western Digital Company.
 */
#define pr_fmt(fmt) KBUILD_MODNAME ": " fmt
#include <linux/scatterlist.h>
#include <linux/blk-mq.h>
#include <linux/nvme.h>
#include <linux/module.h>
#include <linux/parser.h>
#include "nvmet.h"
#include "../host/nvme.h"
#include "../host/fabrics.h"

#define NVME_LOOP_MAX_SEGMENTS		256

struct nvme_loop_iod {
	struct nvme_request	nvme_req;
	struct nvme_command	cmd;
	struct nvme_completion	cqe;
	struct nvmet_req	req;
	struct nvme_loop_queue	*queue;
	struct work_struct	work;
	struct sg_table		sg_table;
	struct scatterlist	first_sgl[];
};

struct nvme_loop_ctrl {
	struct nvme_loop_queue	*queues;

	struct blk_mq_tag_set	admin_tag_set;

	struct list_head	list;
	struct blk_mq_tag_set	tag_set;
	struct nvme_loop_iod	async_event_iod;
	struct nvme_ctrl	ctrl;

	struct nvmet_ctrl	*target_ctrl;
	struct nvmet_port	*port;
};

static inline struct nvme_loop_ctrl *to_loop_ctrl(struct nvme_ctrl *ctrl)
{
	return container_of(ctrl, struct nvme_loop_ctrl, ctrl);
}

enum nvme_loop_queue_flags {
	NVME_LOOP_Q_LIVE	= 0,
};

struct nvme_loop_queue {
	struct nvmet_cq		nvme_cq;
	struct nvmet_sq		nvme_sq;
	struct nvme_loop_ctrl	*ctrl;
	unsigned long		flags;
};

static LIST_HEAD(nvme_loop_ports);
static DEFINE_MUTEX(nvme_loop_ports_mutex);

static LIST_HEAD(nvme_loop_ctrl_list);
static DEFINE_MUTEX(nvme_loop_ctrl_mutex);

static void nvme_loop_queue_response(struct nvmet_req *nvme_req);
static void nvme_loop_delete_ctrl(struct nvmet_ctrl *ctrl);

static const struct nvmet_fabrics_ops nvme_loop_ops;

static inline int nvme_loop_queue_idx(struct nvme_loop_queue *queue)
{
	return queue - queue->ctrl->queues;
}

static void nvme_loop_complete_rq(struct request *req)
{
	struct nvme_loop_iod *iod = blk_mq_rq_to_pdu(req);

	sg_free_table_chained(&iod->sg_table, NVME_INLINE_SG_CNT);
	nvme_complete_rq(req);
}

static struct blk_mq_tags *nvme_loop_tagset(struct nvme_loop_queue *queue)
{
	u32 queue_idx = nvme_loop_queue_idx(queue);

	if (queue_idx == 0)
		return queue->ctrl->admin_tag_set.tags[queue_idx];
	return queue->ctrl->tag_set.tags[queue_idx - 1];
}

static void nvme_loop_queue_response(struct nvmet_req *req)
{
	struct nvme_loop_queue *queue =
		container_of(req->sq, struct nvme_loop_queue, nvme_sq);
	struct nvme_completion *cqe = req->cqe;

	/*
	 * AEN requests are special as they don't time out and can
	 * survive any kind of queue freeze and often don't respond to
	 * aborts.  We don't even bother to allocate a struct request
	 * for them but rather special case them here.
	 */
	if (unlikely(nvme_is_aen_req(nvme_loop_queue_idx(queue),
				     cqe->command_id))) {
		nvme_complete_async_event(&queue->ctrl->ctrl, cqe->status,
				&cqe->result);
	} else {
		struct request *rq;

		rq = blk_mq_tag_to_rq(nvme_loop_tagset(queue), cqe->command_id);
		if (!rq) {
			dev_err(queue->ctrl->ctrl.device,
				"tag 0x%x on queue %d not found\n",
				cqe->command_id, nvme_loop_queue_idx(queue));
			return;
		}

		nvme_end_request(rq, cqe->status, cqe->result);
	}
}

static void nvme_loop_execute_work(struct work_struct *work)
{
	struct nvme_loop_iod *iod =
		container_of(work, struct nvme_loop_iod, work);

	iod->req.execute(&iod->req);
}

static blk_status_t nvme_loop_queue_rq(struct blk_mq_hw_ctx *hctx,
		const struct blk_mq_queue_data *bd)
{
	struct nvme_ns *ns = hctx->queue->queuedata;
	struct nvme_loop_queue *queue = hctx->driver_data;
	struct request *req = bd->rq;
	struct nvme_loop_iod *iod = blk_mq_rq_to_pdu(req);
	bool queue_ready = test_bit(NVME_LOOP_Q_LIVE, &queue->flags);
	blk_status_t ret;

	if (!nvmf_check_ready(&queue->ctrl->ctrl, req, queue_ready))
		return nvmf_fail_nonready_command(&queue->ctrl->ctrl, req);

	ret = nvme_setup_cmd(ns, req, &iod->cmd);
	if (ret)
		return ret;

	blk_mq_start_request(req);
	iod->cmd.common.flags |= NVME_CMD_SGL_METABUF;
	iod->req.port = queue->ctrl->port;
	if (!nvmet_req_init(&iod->req, &queue->nvme_cq,
			&queue->nvme_sq, &nvme_loop_ops))
		return BLK_STS_OK;

	if (blk_rq_nr_phys_segments(req)) {
		iod->sg_table.sgl = iod->first_sgl;
		if (sg_alloc_table_chained(&iod->sg_table,
				blk_rq_nr_phys_segments(req),
<<<<<<< HEAD
				iod->sg_table.sgl, SG_CHUNK_SIZE)) {
=======
				iod->sg_table.sgl, NVME_INLINE_SG_CNT)) {
>>>>>>> d1eef1c6
			nvme_cleanup_cmd(req);
			return BLK_STS_RESOURCE;
		}

		iod->req.sg = iod->sg_table.sgl;
		iod->req.sg_cnt = blk_rq_map_sg(req->q, req, iod->sg_table.sgl);
		iod->req.transfer_len = blk_rq_payload_bytes(req);
	}

	schedule_work(&iod->work);
	return BLK_STS_OK;
}

static void nvme_loop_submit_async_event(struct nvme_ctrl *arg)
{
	struct nvme_loop_ctrl *ctrl = to_loop_ctrl(arg);
	struct nvme_loop_queue *queue = &ctrl->queues[0];
	struct nvme_loop_iod *iod = &ctrl->async_event_iod;

	memset(&iod->cmd, 0, sizeof(iod->cmd));
	iod->cmd.common.opcode = nvme_admin_async_event;
	iod->cmd.common.command_id = NVME_AQ_BLK_MQ_DEPTH;
	iod->cmd.common.flags |= NVME_CMD_SGL_METABUF;

	if (!nvmet_req_init(&iod->req, &queue->nvme_cq, &queue->nvme_sq,
			&nvme_loop_ops)) {
		dev_err(ctrl->ctrl.device, "failed async event work\n");
		return;
	}

	schedule_work(&iod->work);
}

static int nvme_loop_init_iod(struct nvme_loop_ctrl *ctrl,
		struct nvme_loop_iod *iod, unsigned int queue_idx)
{
	iod->req.cmd = &iod->cmd;
	iod->req.cqe = &iod->cqe;
	iod->queue = &ctrl->queues[queue_idx];
	INIT_WORK(&iod->work, nvme_loop_execute_work);
	return 0;
}

static int nvme_loop_init_request(struct blk_mq_tag_set *set,
		struct request *req, unsigned int hctx_idx,
		unsigned int numa_node)
{
	struct nvme_loop_ctrl *ctrl = set->driver_data;

	nvme_req(req)->ctrl = &ctrl->ctrl;
	return nvme_loop_init_iod(ctrl, blk_mq_rq_to_pdu(req),
			(set == &ctrl->tag_set) ? hctx_idx + 1 : 0);
}

static int nvme_loop_init_hctx(struct blk_mq_hw_ctx *hctx, void *data,
		unsigned int hctx_idx)
{
	struct nvme_loop_ctrl *ctrl = data;
	struct nvme_loop_queue *queue = &ctrl->queues[hctx_idx + 1];

	BUG_ON(hctx_idx >= ctrl->ctrl.queue_count);

	hctx->driver_data = queue;
	return 0;
}

static int nvme_loop_init_admin_hctx(struct blk_mq_hw_ctx *hctx, void *data,
		unsigned int hctx_idx)
{
	struct nvme_loop_ctrl *ctrl = data;
	struct nvme_loop_queue *queue = &ctrl->queues[0];

	BUG_ON(hctx_idx != 0);

	hctx->driver_data = queue;
	return 0;
}

static const struct blk_mq_ops nvme_loop_mq_ops = {
	.queue_rq	= nvme_loop_queue_rq,
	.complete	= nvme_loop_complete_rq,
	.init_request	= nvme_loop_init_request,
	.init_hctx	= nvme_loop_init_hctx,
};

static const struct blk_mq_ops nvme_loop_admin_mq_ops = {
	.queue_rq	= nvme_loop_queue_rq,
	.complete	= nvme_loop_complete_rq,
	.init_request	= nvme_loop_init_request,
	.init_hctx	= nvme_loop_init_admin_hctx,
};

static void nvme_loop_destroy_admin_queue(struct nvme_loop_ctrl *ctrl)
{
	clear_bit(NVME_LOOP_Q_LIVE, &ctrl->queues[0].flags);
	nvmet_sq_destroy(&ctrl->queues[0].nvme_sq);
	blk_cleanup_queue(ctrl->ctrl.admin_q);
	blk_cleanup_queue(ctrl->ctrl.fabrics_q);
	blk_mq_free_tag_set(&ctrl->admin_tag_set);
}

static void nvme_loop_free_ctrl(struct nvme_ctrl *nctrl)
{
	struct nvme_loop_ctrl *ctrl = to_loop_ctrl(nctrl);

	if (list_empty(&ctrl->list))
		goto free_ctrl;

	mutex_lock(&nvme_loop_ctrl_mutex);
	list_del(&ctrl->list);
	mutex_unlock(&nvme_loop_ctrl_mutex);

	if (nctrl->tagset) {
		blk_cleanup_queue(ctrl->ctrl.connect_q);
		blk_mq_free_tag_set(&ctrl->tag_set);
	}
	kfree(ctrl->queues);
	nvmf_free_options(nctrl->opts);
free_ctrl:
	kfree(ctrl);
}

static void nvme_loop_destroy_io_queues(struct nvme_loop_ctrl *ctrl)
{
	int i;

	for (i = 1; i < ctrl->ctrl.queue_count; i++) {
		clear_bit(NVME_LOOP_Q_LIVE, &ctrl->queues[i].flags);
		nvmet_sq_destroy(&ctrl->queues[i].nvme_sq);
	}
}

static int nvme_loop_init_io_queues(struct nvme_loop_ctrl *ctrl)
{
	struct nvmf_ctrl_options *opts = ctrl->ctrl.opts;
	unsigned int nr_io_queues;
	int ret, i;

	nr_io_queues = min(opts->nr_io_queues, num_online_cpus());
	ret = nvme_set_queue_count(&ctrl->ctrl, &nr_io_queues);
	if (ret || !nr_io_queues)
		return ret;

	dev_info(ctrl->ctrl.device, "creating %d I/O queues.\n", nr_io_queues);

	for (i = 1; i <= nr_io_queues; i++) {
		ctrl->queues[i].ctrl = ctrl;
		ret = nvmet_sq_init(&ctrl->queues[i].nvme_sq);
		if (ret)
			goto out_destroy_queues;

		ctrl->ctrl.queue_count++;
	}

	return 0;

out_destroy_queues:
	nvme_loop_destroy_io_queues(ctrl);
	return ret;
}

static int nvme_loop_connect_io_queues(struct nvme_loop_ctrl *ctrl)
{
	int i, ret;

	for (i = 1; i < ctrl->ctrl.queue_count; i++) {
		ret = nvmf_connect_io_queue(&ctrl->ctrl, i, false);
		if (ret)
			return ret;
		set_bit(NVME_LOOP_Q_LIVE, &ctrl->queues[i].flags);
	}

	return 0;
}

static int nvme_loop_configure_admin_queue(struct nvme_loop_ctrl *ctrl)
{
	int error;

	memset(&ctrl->admin_tag_set, 0, sizeof(ctrl->admin_tag_set));
	ctrl->admin_tag_set.ops = &nvme_loop_admin_mq_ops;
	ctrl->admin_tag_set.queue_depth = NVME_AQ_MQ_TAG_DEPTH;
	ctrl->admin_tag_set.reserved_tags = 2; /* connect + keep-alive */
	ctrl->admin_tag_set.numa_node = NUMA_NO_NODE;
	ctrl->admin_tag_set.cmd_size = sizeof(struct nvme_loop_iod) +
		NVME_INLINE_SG_CNT * sizeof(struct scatterlist);
	ctrl->admin_tag_set.driver_data = ctrl;
	ctrl->admin_tag_set.nr_hw_queues = 1;
	ctrl->admin_tag_set.timeout = ADMIN_TIMEOUT;
	ctrl->admin_tag_set.flags = BLK_MQ_F_NO_SCHED;

	ctrl->queues[0].ctrl = ctrl;
	error = nvmet_sq_init(&ctrl->queues[0].nvme_sq);
	if (error)
		return error;
	ctrl->ctrl.queue_count = 1;

	error = blk_mq_alloc_tag_set(&ctrl->admin_tag_set);
	if (error)
		goto out_free_sq;
	ctrl->ctrl.admin_tagset = &ctrl->admin_tag_set;

	ctrl->ctrl.fabrics_q = blk_mq_init_queue(&ctrl->admin_tag_set);
	if (IS_ERR(ctrl->ctrl.fabrics_q)) {
		error = PTR_ERR(ctrl->ctrl.fabrics_q);
		goto out_free_tagset;
	}

	ctrl->ctrl.admin_q = blk_mq_init_queue(&ctrl->admin_tag_set);
	if (IS_ERR(ctrl->ctrl.admin_q)) {
		error = PTR_ERR(ctrl->ctrl.admin_q);
		goto out_cleanup_fabrics_q;
	}

	error = nvmf_connect_admin_queue(&ctrl->ctrl);
	if (error)
		goto out_cleanup_queue;

	set_bit(NVME_LOOP_Q_LIVE, &ctrl->queues[0].flags);

	error = nvme_enable_ctrl(&ctrl->ctrl);
	if (error)
		goto out_cleanup_queue;

	ctrl->ctrl.max_hw_sectors =
		(NVME_LOOP_MAX_SEGMENTS - 1) << (PAGE_SHIFT - 9);

	blk_mq_unquiesce_queue(ctrl->ctrl.admin_q);

	error = nvme_init_identify(&ctrl->ctrl);
	if (error)
		goto out_cleanup_queue;

	return 0;

out_cleanup_queue:
	blk_cleanup_queue(ctrl->ctrl.admin_q);
out_cleanup_fabrics_q:
	blk_cleanup_queue(ctrl->ctrl.fabrics_q);
out_free_tagset:
	blk_mq_free_tag_set(&ctrl->admin_tag_set);
out_free_sq:
	nvmet_sq_destroy(&ctrl->queues[0].nvme_sq);
	return error;
}

static void nvme_loop_shutdown_ctrl(struct nvme_loop_ctrl *ctrl)
{
	if (ctrl->ctrl.queue_count > 1) {
		nvme_stop_queues(&ctrl->ctrl);
		blk_mq_tagset_busy_iter(&ctrl->tag_set,
					nvme_cancel_request, &ctrl->ctrl);
		blk_mq_tagset_wait_completed_request(&ctrl->tag_set);
		nvme_loop_destroy_io_queues(ctrl);
	}

	blk_mq_quiesce_queue(ctrl->ctrl.admin_q);
	if (ctrl->ctrl.state == NVME_CTRL_LIVE)
		nvme_shutdown_ctrl(&ctrl->ctrl);

	blk_mq_tagset_busy_iter(&ctrl->admin_tag_set,
				nvme_cancel_request, &ctrl->ctrl);
	blk_mq_tagset_wait_completed_request(&ctrl->admin_tag_set);
	nvme_loop_destroy_admin_queue(ctrl);
}

static void nvme_loop_delete_ctrl_host(struct nvme_ctrl *ctrl)
{
	nvme_loop_shutdown_ctrl(to_loop_ctrl(ctrl));
}

static void nvme_loop_delete_ctrl(struct nvmet_ctrl *nctrl)
{
	struct nvme_loop_ctrl *ctrl;

	mutex_lock(&nvme_loop_ctrl_mutex);
	list_for_each_entry(ctrl, &nvme_loop_ctrl_list, list) {
		if (ctrl->ctrl.cntlid == nctrl->cntlid)
			nvme_delete_ctrl(&ctrl->ctrl);
	}
	mutex_unlock(&nvme_loop_ctrl_mutex);
}

static void nvme_loop_reset_ctrl_work(struct work_struct *work)
{
	struct nvme_loop_ctrl *ctrl =
		container_of(work, struct nvme_loop_ctrl, ctrl.reset_work);
	bool changed;
	int ret;

	nvme_stop_ctrl(&ctrl->ctrl);
	nvme_loop_shutdown_ctrl(ctrl);

	if (!nvme_change_ctrl_state(&ctrl->ctrl, NVME_CTRL_CONNECTING)) {
		/* state change failure should never happen */
		WARN_ON_ONCE(1);
		return;
	}

	ret = nvme_loop_configure_admin_queue(ctrl);
	if (ret)
		goto out_disable;

	ret = nvme_loop_init_io_queues(ctrl);
	if (ret)
		goto out_destroy_admin;

	ret = nvme_loop_connect_io_queues(ctrl);
	if (ret)
		goto out_destroy_io;

	blk_mq_update_nr_hw_queues(&ctrl->tag_set,
			ctrl->ctrl.queue_count - 1);

	changed = nvme_change_ctrl_state(&ctrl->ctrl, NVME_CTRL_LIVE);
	WARN_ON_ONCE(!changed);

	nvme_start_ctrl(&ctrl->ctrl);

	return;

out_destroy_io:
	nvme_loop_destroy_io_queues(ctrl);
out_destroy_admin:
	nvme_loop_destroy_admin_queue(ctrl);
out_disable:
	dev_warn(ctrl->ctrl.device, "Removing after reset failure\n");
	nvme_uninit_ctrl(&ctrl->ctrl);
	nvme_put_ctrl(&ctrl->ctrl);
}

static const struct nvme_ctrl_ops nvme_loop_ctrl_ops = {
	.name			= "loop",
	.module			= THIS_MODULE,
	.flags			= NVME_F_FABRICS,
	.reg_read32		= nvmf_reg_read32,
	.reg_read64		= nvmf_reg_read64,
	.reg_write32		= nvmf_reg_write32,
	.free_ctrl		= nvme_loop_free_ctrl,
	.submit_async_event	= nvme_loop_submit_async_event,
	.delete_ctrl		= nvme_loop_delete_ctrl_host,
	.get_address		= nvmf_get_address,
};

static int nvme_loop_create_io_queues(struct nvme_loop_ctrl *ctrl)
{
	int ret;

	ret = nvme_loop_init_io_queues(ctrl);
	if (ret)
		return ret;

	memset(&ctrl->tag_set, 0, sizeof(ctrl->tag_set));
	ctrl->tag_set.ops = &nvme_loop_mq_ops;
	ctrl->tag_set.queue_depth = ctrl->ctrl.opts->queue_size;
	ctrl->tag_set.reserved_tags = 1; /* fabric connect */
	ctrl->tag_set.numa_node = NUMA_NO_NODE;
	ctrl->tag_set.flags = BLK_MQ_F_SHOULD_MERGE;
	ctrl->tag_set.cmd_size = sizeof(struct nvme_loop_iod) +
		NVME_INLINE_SG_CNT * sizeof(struct scatterlist);
	ctrl->tag_set.driver_data = ctrl;
	ctrl->tag_set.nr_hw_queues = ctrl->ctrl.queue_count - 1;
	ctrl->tag_set.timeout = NVME_IO_TIMEOUT;
	ctrl->ctrl.tagset = &ctrl->tag_set;

	ret = blk_mq_alloc_tag_set(&ctrl->tag_set);
	if (ret)
		goto out_destroy_queues;

	ctrl->ctrl.connect_q = blk_mq_init_queue(&ctrl->tag_set);
	if (IS_ERR(ctrl->ctrl.connect_q)) {
		ret = PTR_ERR(ctrl->ctrl.connect_q);
		goto out_free_tagset;
	}

	ret = nvme_loop_connect_io_queues(ctrl);
	if (ret)
		goto out_cleanup_connect_q;

	return 0;

out_cleanup_connect_q:
	blk_cleanup_queue(ctrl->ctrl.connect_q);
out_free_tagset:
	blk_mq_free_tag_set(&ctrl->tag_set);
out_destroy_queues:
	nvme_loop_destroy_io_queues(ctrl);
	return ret;
}

static struct nvmet_port *nvme_loop_find_port(struct nvme_ctrl *ctrl)
{
	struct nvmet_port *p, *found = NULL;

	mutex_lock(&nvme_loop_ports_mutex);
	list_for_each_entry(p, &nvme_loop_ports, entry) {
		/* if no transport address is specified use the first port */
		if ((ctrl->opts->mask & NVMF_OPT_TRADDR) &&
		    strcmp(ctrl->opts->traddr, p->disc_addr.traddr))
			continue;
		found = p;
		break;
	}
	mutex_unlock(&nvme_loop_ports_mutex);
	return found;
}

static struct nvme_ctrl *nvme_loop_create_ctrl(struct device *dev,
		struct nvmf_ctrl_options *opts)
{
	struct nvme_loop_ctrl *ctrl;
	bool changed;
	int ret;

	ctrl = kzalloc(sizeof(*ctrl), GFP_KERNEL);
	if (!ctrl)
		return ERR_PTR(-ENOMEM);
	ctrl->ctrl.opts = opts;
	INIT_LIST_HEAD(&ctrl->list);

	INIT_WORK(&ctrl->ctrl.reset_work, nvme_loop_reset_ctrl_work);

	ret = nvme_init_ctrl(&ctrl->ctrl, dev, &nvme_loop_ctrl_ops,
				0 /* no quirks, we're perfect! */);
	if (ret)
		goto out_put_ctrl;

	ret = -ENOMEM;

	ctrl->ctrl.sqsize = opts->queue_size - 1;
	ctrl->ctrl.kato = opts->kato;
	ctrl->port = nvme_loop_find_port(&ctrl->ctrl);

	ctrl->queues = kcalloc(opts->nr_io_queues + 1, sizeof(*ctrl->queues),
			GFP_KERNEL);
	if (!ctrl->queues)
		goto out_uninit_ctrl;

	ret = nvme_loop_configure_admin_queue(ctrl);
	if (ret)
		goto out_free_queues;

	if (opts->queue_size > ctrl->ctrl.maxcmd) {
		/* warn if maxcmd is lower than queue_size */
		dev_warn(ctrl->ctrl.device,
			"queue_size %zu > ctrl maxcmd %u, clamping down\n",
			opts->queue_size, ctrl->ctrl.maxcmd);
		opts->queue_size = ctrl->ctrl.maxcmd;
	}

	if (opts->nr_io_queues) {
		ret = nvme_loop_create_io_queues(ctrl);
		if (ret)
			goto out_remove_admin_queue;
	}

	nvme_loop_init_iod(ctrl, &ctrl->async_event_iod, 0);

	dev_info(ctrl->ctrl.device,
		 "new ctrl: \"%s\"\n", ctrl->ctrl.opts->subsysnqn);

	nvme_get_ctrl(&ctrl->ctrl);

	changed = nvme_change_ctrl_state(&ctrl->ctrl, NVME_CTRL_LIVE);
	WARN_ON_ONCE(!changed);

	mutex_lock(&nvme_loop_ctrl_mutex);
	list_add_tail(&ctrl->list, &nvme_loop_ctrl_list);
	mutex_unlock(&nvme_loop_ctrl_mutex);

	nvme_start_ctrl(&ctrl->ctrl);

	return &ctrl->ctrl;

out_remove_admin_queue:
	nvme_loop_destroy_admin_queue(ctrl);
out_free_queues:
	kfree(ctrl->queues);
out_uninit_ctrl:
	nvme_uninit_ctrl(&ctrl->ctrl);
out_put_ctrl:
	nvme_put_ctrl(&ctrl->ctrl);
	if (ret > 0)
		ret = -EIO;
	return ERR_PTR(ret);
}

static int nvme_loop_add_port(struct nvmet_port *port)
{
	mutex_lock(&nvme_loop_ports_mutex);
	list_add_tail(&port->entry, &nvme_loop_ports);
	mutex_unlock(&nvme_loop_ports_mutex);
	return 0;
}

static void nvme_loop_remove_port(struct nvmet_port *port)
{
	mutex_lock(&nvme_loop_ports_mutex);
	list_del_init(&port->entry);
	mutex_unlock(&nvme_loop_ports_mutex);

	/*
	 * Ensure any ctrls that are in the process of being
	 * deleted are in fact deleted before we return
	 * and free the port. This is to prevent active
	 * ctrls from using a port after it's freed.
	 */
	flush_workqueue(nvme_delete_wq);
}

static const struct nvmet_fabrics_ops nvme_loop_ops = {
	.owner		= THIS_MODULE,
	.type		= NVMF_TRTYPE_LOOP,
	.add_port	= nvme_loop_add_port,
	.remove_port	= nvme_loop_remove_port,
	.queue_response = nvme_loop_queue_response,
	.delete_ctrl	= nvme_loop_delete_ctrl,
};

static struct nvmf_transport_ops nvme_loop_transport = {
	.name		= "loop",
	.module		= THIS_MODULE,
	.create_ctrl	= nvme_loop_create_ctrl,
	.allowed_opts	= NVMF_OPT_TRADDR,
};

static int __init nvme_loop_init_module(void)
{
	int ret;

	ret = nvmet_register_transport(&nvme_loop_ops);
	if (ret)
		return ret;

	ret = nvmf_register_transport(&nvme_loop_transport);
	if (ret)
		nvmet_unregister_transport(&nvme_loop_ops);

	return ret;
}

static void __exit nvme_loop_cleanup_module(void)
{
	struct nvme_loop_ctrl *ctrl, *next;

	nvmf_unregister_transport(&nvme_loop_transport);
	nvmet_unregister_transport(&nvme_loop_ops);

	mutex_lock(&nvme_loop_ctrl_mutex);
	list_for_each_entry_safe(ctrl, next, &nvme_loop_ctrl_list, list)
		nvme_delete_ctrl(&ctrl->ctrl);
	mutex_unlock(&nvme_loop_ctrl_mutex);

	flush_workqueue(nvme_delete_wq);
}

module_init(nvme_loop_init_module);
module_exit(nvme_loop_cleanup_module);

MODULE_LICENSE("GPL v2");
MODULE_ALIAS("nvmet-transport-254"); /* 254 == NVMF_TRTYPE_LOOP */<|MERGE_RESOLUTION|>--- conflicted
+++ resolved
@@ -156,11 +156,7 @@
 		iod->sg_table.sgl = iod->first_sgl;
 		if (sg_alloc_table_chained(&iod->sg_table,
 				blk_rq_nr_phys_segments(req),
-<<<<<<< HEAD
-				iod->sg_table.sgl, SG_CHUNK_SIZE)) {
-=======
 				iod->sg_table.sgl, NVME_INLINE_SG_CNT)) {
->>>>>>> d1eef1c6
 			nvme_cleanup_cmd(req);
 			return BLK_STS_RESOURCE;
 		}
