/*
 * Copyright (C) 2014 Felix Fietkau <nbd@openwrt.org>
 * Copyright (C) 2015 Jakub Kicinski <kubakici@wp.pl>
 * Copyright (C) 2018 Stanislaw Gruszka <stf_xl@wp.pl>
 *
 * This program is free software; you can redistribute it and/or modify
 * it under the terms of the GNU General Public License version 2
 * as published by the Free Software Foundation
 *
 * This program is distributed in the hope that it will be useful,
 * but WITHOUT ANY WARRANTY; without even the implied warranty of
 * MERCHANTABILITY or FITNESS FOR A PARTICULAR PURPOSE. See the
 * GNU General Public License for more details.
 */

#include <linux/etherdevice.h>
#include "mt76x0.h"

static int
mt76x0_set_channel(struct mt76x02_dev *dev, struct cfg80211_chan_def *chandef)
{
	int ret;

	cancel_delayed_work_sync(&dev->cal_work);

	mt76_set_channel(&dev->mt76);
	ret = mt76x0_phy_set_channel(dev, chandef);
	mt76_txq_schedule_all(&dev->mt76);

	return ret;
}

int mt76x0_config(struct ieee80211_hw *hw, u32 changed)
{
	struct mt76x02_dev *dev = hw->priv;
	int ret = 0;

<<<<<<< HEAD
static void mt76x0_remove_interface(struct ieee80211_hw *hw,
				     struct ieee80211_vif *vif)
{
	struct mt76x0_dev *dev = hw->priv;
	struct mt76_vif *mvif = (struct mt76_vif *) vif->drv_priv;

	dev->vif_mask &= ~BIT(mvif->idx);
}
=======
	mutex_lock(&dev->mt76.mutex);

	if (changed & IEEE80211_CONF_CHANGE_CHANNEL) {
		ieee80211_stop_queues(hw);
		ret = mt76x0_set_channel(dev, &hw->conf.chandef);
		ieee80211_wake_queues(hw);
	}
>>>>>>> 65102238

	if (changed & IEEE80211_CONF_CHANGE_POWER) {
		dev->mt76.txpower_conf = hw->conf.power_level * 2;

		if (test_bit(MT76_STATE_RUNNING, &dev->mt76.state))
			mt76x0_phy_set_txpower(dev);
	}

	if (changed & IEEE80211_CONF_CHANGE_MONITOR) {
		if (!(hw->conf.flags & IEEE80211_CONF_MONITOR))
			dev->mt76.rxfilter |= MT_RX_FILTR_CFG_PROMISC;
		else
			dev->mt76.rxfilter &= ~MT_RX_FILTR_CFG_PROMISC;

		mt76_wr(dev, MT_RX_FILTR_CFG, dev->mt76.rxfilter);
	}

	mutex_unlock(&dev->mt76.mutex);

	return ret;
}
EXPORT_SYMBOL_GPL(mt76x0_config);

static void
mt76x0_addr_wr(struct mt76x02_dev *dev, const u32 offset, const u8 *addr)
{
	mt76_wr(dev, offset, get_unaligned_le32(addr));
	mt76_wr(dev, offset + 4, addr[4] | addr[5] << 8);
}

void mt76x0_bss_info_changed(struct ieee80211_hw *hw,
			     struct ieee80211_vif *vif,
			     struct ieee80211_bss_conf *info, u32 changed)
{
	struct mt76x02_dev *dev = hw->priv;

	mutex_lock(&dev->mt76.mutex);

	if (changed & BSS_CHANGED_BSSID) {
		mt76x0_addr_wr(dev, MT_MAC_BSSID_DW0, info->bssid);

		/* Note: this is a hack because beacon_int is not changed
		 *	 on leave nor is any more appropriate event generated.
		 *	 rt2x00 doesn't seem to be bothered though.
		 */
		if (is_zero_ether_addr(info->bssid))
			mt76x0_mac_config_tsf(dev, false, 0);
	}

	if (changed & BSS_CHANGED_BASIC_RATES) {
		mt76_wr(dev, MT_LEGACY_BASIC_RATE, info->basic_rates);
		mt76_wr(dev, MT_VHT_HT_FBK_CFG0, 0x65432100);
		mt76_wr(dev, MT_VHT_HT_FBK_CFG1, 0xedcba980);
		mt76_wr(dev, MT_LG_FBK_CFG0, 0xedcba988);
		mt76_wr(dev, MT_LG_FBK_CFG1, 0x00002100);
	}

	if (changed & BSS_CHANGED_BEACON_INT)
		mt76x0_mac_config_tsf(dev, true, info->beacon_int);

	if (changed & BSS_CHANGED_HT || changed & BSS_CHANGED_ERP_CTS_PROT)
		mt76x0_mac_set_protection(dev, info->use_cts_prot,
					   info->ht_operation_mode);

	if (changed & BSS_CHANGED_ERP_PREAMBLE)
		mt76x0_mac_set_short_preamble(dev, info->use_short_preamble);

	if (changed & BSS_CHANGED_ERP_SLOT) {
		int slottime = info->use_short_slot ? 9 : 20;

		mt76_rmw_field(dev, MT_BKOFF_SLOT_CFG,
			       MT_BKOFF_SLOT_CFG_SLOTTIME, slottime);
	}

	if (changed & BSS_CHANGED_ASSOC)
		mt76x0_phy_recalibrate_after_assoc(dev);

	mutex_unlock(&dev->mt76.mutex);
}
EXPORT_SYMBOL_GPL(mt76x0_bss_info_changed);

void mt76x0_sw_scan(struct ieee80211_hw *hw, struct ieee80211_vif *vif,
		    const u8 *mac_addr)
{
	struct mt76x02_dev *dev = hw->priv;

	set_bit(MT76_SCANNING, &dev->mt76.state);
}
EXPORT_SYMBOL_GPL(mt76x0_sw_scan);

void mt76x0_sw_scan_complete(struct ieee80211_hw *hw,
			     struct ieee80211_vif *vif)
{
	struct mt76x02_dev *dev = hw->priv;

	clear_bit(MT76_SCANNING, &dev->mt76.state);
}
EXPORT_SYMBOL_GPL(mt76x0_sw_scan_complete);

int mt76x0_set_rts_threshold(struct ieee80211_hw *hw, u32 value)
{
	struct mt76x02_dev *dev = hw->priv;

	mt76_rmw_field(dev, MT_TX_RTS_CFG, MT_TX_RTS_CFG_THRESH, value);

	return 0;
}
EXPORT_SYMBOL_GPL(mt76x0_set_rts_threshold);<|MERGE_RESOLUTION|>--- conflicted
+++ resolved
@@ -35,16 +35,6 @@
 	struct mt76x02_dev *dev = hw->priv;
 	int ret = 0;
 
-<<<<<<< HEAD
-static void mt76x0_remove_interface(struct ieee80211_hw *hw,
-				     struct ieee80211_vif *vif)
-{
-	struct mt76x0_dev *dev = hw->priv;
-	struct mt76_vif *mvif = (struct mt76_vif *) vif->drv_priv;
-
-	dev->vif_mask &= ~BIT(mvif->idx);
-}
-=======
 	mutex_lock(&dev->mt76.mutex);
 
 	if (changed & IEEE80211_CONF_CHANGE_CHANNEL) {
@@ -52,7 +42,6 @@
 		ret = mt76x0_set_channel(dev, &hw->conf.chandef);
 		ieee80211_wake_queues(hw);
 	}
->>>>>>> 65102238
 
 	if (changed & IEEE80211_CONF_CHANGE_POWER) {
 		dev->mt76.txpower_conf = hw->conf.power_level * 2;
