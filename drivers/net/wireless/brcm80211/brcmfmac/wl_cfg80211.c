--- conflicted
+++ resolved
@@ -2923,13 +2923,8 @@
 	}
 
 	if (!request || !request->n_ssids || !request->n_match_sets) {
-<<<<<<< HEAD
-		WL_ERR("Invalid sched scan req!! n_ssids:%d\n",
-		       request ? request->n_ssids : 0);
-=======
 		brcmf_err("Invalid sched scan req!! n_ssids:%d\n",
 			  request ? request->n_ssids : 0);
->>>>>>> 097e3635
 		return -EINVAL;
 	}
 
@@ -3342,11 +3337,7 @@
 	u8  *curr_ie_buf;
 	u8  *mgmt_ie_buf = NULL;
 	int mgmt_ie_buf_len;
-<<<<<<< HEAD
-	u32 *mgmt_ie_len = 0;
-=======
 	u32 *mgmt_ie_len;
->>>>>>> 097e3635
 	u32 del_add_ie_buf_len = 0;
 	u32 total_ie_buf_len = 0;
 	u32 parsed_ie_buf_len = 0;
@@ -3356,14 +3347,11 @@
 	s32 i;
 	u8 *ptr;
 	int remained_buf_len;
-<<<<<<< HEAD
-=======
 
 	if (!vif)
 		return -ENODEV;
 	ifp = vif->ifp;
 	saved_ie = &vif->saved_ie;
->>>>>>> 097e3635
 
 	brcmf_dbg(TRACE, "bssidx %d, pktflag : 0x%02X\n", ifp->bssidx, pktflag);
 	iovar_ie_buf = kzalloc(WL_EXTRA_BUF_MAX, GFP_KERNEL);
@@ -3752,10 +3740,6 @@
 
 static void brcmf_wiphy_pno_params(struct wiphy *wiphy)
 {
-<<<<<<< HEAD
-#ifndef CONFIG_BRCMISCAN
-=======
->>>>>>> 097e3635
 	/* scheduled scan settings */
 	wiphy->max_sched_scan_ssids = BRCMF_PNO_MAX_PFN_COUNT;
 	wiphy->max_match_sets = BRCMF_PNO_MAX_PFN_COUNT;
@@ -4003,12 +3987,8 @@
 
 	/* data sent to dongle has to be little endian */
 	*(__le32 *)buf = cpu_to_le32(WL_BSS_INFO_MAX);
-<<<<<<< HEAD
-	err = brcmf_exec_dcmd(ndev, BRCMF_C_GET_BSS_INFO, buf, WL_BSS_INFO_MAX);
-=======
 	err = brcmf_fil_cmd_data_get(ifp, BRCMF_C_GET_BSS_INFO,
 				     buf, WL_BSS_INFO_MAX);
->>>>>>> 097e3635
 
 	if (err)
 		goto done;
@@ -4340,32 +4320,8 @@
 
 void brcmf_cfg80211_detach(struct brcmf_cfg80211_info *cfg)
 {
-<<<<<<< HEAD
-	wl_deinit_priv(cfg);
-	brcmf_free_wdev(cfg);
-}
-
-void
-brcmf_cfg80211_event(struct net_device *ndev,
-		  const struct brcmf_event_msg *e, void *data)
-{
-	u32 event_type = be32_to_cpu(e->event_type);
-	struct brcmf_cfg80211_info *cfg = ndev_to_cfg(ndev);
-
-	if (!brcmf_enq_event(cfg, event_type, e, data))
-		schedule_work(&cfg->event_work);
-}
-
-static s32 brcmf_dongle_eventmsg(struct net_device *ndev)
-{
-	/* Room for "event_msgs" + '\0' + bitvec */
-	s8 iovbuf[BRCMF_EVENTING_MASK_LEN + 12];
-	s8 eventmask[BRCMF_EVENTING_MASK_LEN];
-	s32 err = 0;
-=======
 	struct brcmf_cfg80211_vif *vif;
 	struct brcmf_cfg80211_vif *tmp;
->>>>>>> 097e3635
 
 	wl_deinit_priv(cfg);
 	list_for_each_entry_safe(vif, tmp, &cfg->vif_list, list) {
