/*
 * Copyright (c) 2011 Broadcom Corporation
 *
 * Permission to use, copy, modify, and/or distribute this software for any
 * purpose with or without fee is hereby granted, provided that the above
 * copyright notice and this permission notice appear in all copies.
 *
 * THE SOFTWARE IS PROVIDED "AS IS" AND THE AUTHOR DISCLAIMS ALL WARRANTIES
 * WITH REGARD TO THIS SOFTWARE INCLUDING ALL IMPLIED WARRANTIES OF
 * MERCHANTABILITY AND FITNESS. IN NO EVENT SHALL THE AUTHOR BE LIABLE FOR ANY
 * SPECIAL, DIRECT, INDIRECT, OR CONSEQUENTIAL DAMAGES OR ANY DAMAGES
 * WHATSOEVER RESULTING FROM LOSS OF USE, DATA OR PROFITS, WHETHER IN AN ACTION
 * OF CONTRACT, NEGLIGENCE OR OTHER TORTIOUS ACTION, ARISING OUT OF OR IN
 * CONNECTION WITH THE USE OR PERFORMANCE OF THIS SOFTWARE.
 */

#include <linux/kernel.h>
#include <linux/module.h>
#include <linux/firmware.h>
#include <linux/usb.h>
#include <linux/vmalloc.h>

#include <brcmu_utils.h>
#include <brcmu_wifi.h>
#include <dhd_bus.h>
#include <dhd_dbg.h>

#include "usb_rdl.h"
#include "usb.h"

#define IOCTL_RESP_TIMEOUT  2000

#define BRCMF_USB_RESET_GETVER_SPINWAIT	100	/* in unit of ms */
#define BRCMF_USB_RESET_GETVER_LOOP_CNT	10

#define BRCMF_POSTBOOT_ID		0xA123  /* ID to detect if dongle
						   has boot up */
#define BRCMF_USB_NRXQ	50
#define BRCMF_USB_NTXQ	50

#define CONFIGDESC(usb)         (&((usb)->actconfig)->desc)
#define IFPTR(usb, idx)         ((usb)->actconfig->interface[(idx)])
#define IFALTS(usb, idx)        (IFPTR((usb), (idx))->altsetting[0])
#define IFDESC(usb, idx)        IFALTS((usb), (idx)).desc
#define IFEPDESC(usb, idx, ep)  (IFALTS((usb), (idx)).endpoint[(ep)]).desc

#define CONTROL_IF              0
#define BULK_IF                 0

#define BRCMF_USB_CBCTL_WRITE	0
#define BRCMF_USB_CBCTL_READ	1
#define BRCMF_USB_MAX_PKT_SIZE	1600

#define BRCMF_USB_43143_FW_NAME	"brcm/brcmfmac43143.bin"
#define BRCMF_USB_43236_FW_NAME	"brcm/brcmfmac43236b.bin"
#define BRCMF_USB_43242_FW_NAME	"brcm/brcmfmac43242a.bin"

struct brcmf_usb_image {
	struct list_head list;
	s8 *fwname;
	u8 *image;
	int image_len;
};
static struct list_head fw_image_list;

struct intr_transfer_buf {
	u32 notification;
	u32 reserved;
};

struct brcmf_usbdev_info {
	struct brcmf_usbdev bus_pub; /* MUST BE FIRST */
	spinlock_t qlock;
	struct list_head rx_freeq;
	struct list_head rx_postq;
	struct list_head tx_freeq;
	struct list_head tx_postq;
	uint rx_pipe, tx_pipe, intr_pipe, rx_pipe2;

	int rx_low_watermark;
	int tx_low_watermark;
	int tx_high_watermark;
	int tx_freecount;
	bool tx_flowblock;

	struct brcmf_usbreq *tx_reqs;
	struct brcmf_usbreq *rx_reqs;

	u8 *image;	/* buffer for combine fw and nvram */
	int image_len;

	struct usb_device *usbdev;
	struct device *dev;

	int ctl_in_pipe, ctl_out_pipe;
	struct urb *ctl_urb; /* URB for control endpoint */
	struct usb_ctrlrequest ctl_write;
	struct usb_ctrlrequest ctl_read;
	u32 ctl_urb_actual_length;
	int ctl_urb_status;
	int ctl_completed;
	wait_queue_head_t ioctl_resp_wait;
	ulong ctl_op;

	struct urb *bulk_urb; /* used for FW download */
	struct urb *intr_urb; /* URB for interrupt endpoint */
	int intr_size;          /* Size of interrupt message */
	int interval;           /* Interrupt polling interval */
	struct intr_transfer_buf intr; /* Data buffer for interrupt endpoint */
};

static void brcmf_usb_rx_refill(struct brcmf_usbdev_info *devinfo,
				struct brcmf_usbreq  *req);

MODULE_AUTHOR("Broadcom Corporation");
MODULE_DESCRIPTION("Broadcom 802.11n wireless LAN fullmac usb driver.");
MODULE_SUPPORTED_DEVICE("Broadcom 802.11n WLAN fullmac usb cards");
MODULE_LICENSE("Dual BSD/GPL");

static struct brcmf_usbdev *brcmf_usb_get_buspub(struct device *dev)
{
	struct brcmf_bus *bus_if = dev_get_drvdata(dev);
	return bus_if->bus_priv.usb;
}

static struct brcmf_usbdev_info *brcmf_usb_get_businfo(struct device *dev)
{
	return brcmf_usb_get_buspub(dev)->devinfo;
}

static int brcmf_usb_ioctl_resp_wait(struct brcmf_usbdev_info *devinfo)
{
	return wait_event_timeout(devinfo->ioctl_resp_wait,
				  devinfo->ctl_completed,
				  msecs_to_jiffies(IOCTL_RESP_TIMEOUT));
}

static void brcmf_usb_ioctl_resp_wake(struct brcmf_usbdev_info *devinfo)
{
	if (waitqueue_active(&devinfo->ioctl_resp_wait))
		wake_up(&devinfo->ioctl_resp_wait);
}

static void
brcmf_usb_ctl_complete(struct brcmf_usbdev_info *devinfo, int type, int status)
{
	brcmf_dbg(USB, "Enter, status=%d\n", status);

	if (unlikely(devinfo == NULL))
		return;

	if (type == BRCMF_USB_CBCTL_READ) {
		if (status == 0)
			devinfo->bus_pub.stats.rx_ctlpkts++;
		else
			devinfo->bus_pub.stats.rx_ctlerrs++;
	} else if (type == BRCMF_USB_CBCTL_WRITE) {
		if (status == 0)
			devinfo->bus_pub.stats.tx_ctlpkts++;
		else
			devinfo->bus_pub.stats.tx_ctlerrs++;
	}

	devinfo->ctl_urb_status = status;
	devinfo->ctl_completed = true;
	brcmf_usb_ioctl_resp_wake(devinfo);
}

static void
brcmf_usb_ctlread_complete(struct urb *urb)
{
	struct brcmf_usbdev_info *devinfo =
		(struct brcmf_usbdev_info *)urb->context;

	brcmf_dbg(USB, "Enter\n");
	devinfo->ctl_urb_actual_length = urb->actual_length;
	brcmf_usb_ctl_complete(devinfo, BRCMF_USB_CBCTL_READ,
		urb->status);
}

static void
brcmf_usb_ctlwrite_complete(struct urb *urb)
{
	struct brcmf_usbdev_info *devinfo =
		(struct brcmf_usbdev_info *)urb->context;

	brcmf_dbg(USB, "Enter\n");
	brcmf_usb_ctl_complete(devinfo, BRCMF_USB_CBCTL_WRITE,
		urb->status);
}

static int
brcmf_usb_send_ctl(struct brcmf_usbdev_info *devinfo, u8 *buf, int len)
{
	int ret;
	u16 size;

	brcmf_dbg(USB, "Enter\n");
	if (devinfo == NULL || buf == NULL ||
	    len == 0 || devinfo->ctl_urb == NULL)
		return -EINVAL;

	size = len;
	devinfo->ctl_write.wLength = cpu_to_le16p(&size);
	devinfo->ctl_urb->transfer_buffer_length = size;
	devinfo->ctl_urb_status = 0;
	devinfo->ctl_urb_actual_length = 0;

	usb_fill_control_urb(devinfo->ctl_urb,
		devinfo->usbdev,
		devinfo->ctl_out_pipe,
		(unsigned char *) &devinfo->ctl_write,
		buf, size,
		(usb_complete_t)brcmf_usb_ctlwrite_complete,
		devinfo);

	ret = usb_submit_urb(devinfo->ctl_urb, GFP_ATOMIC);
	if (ret < 0)
		brcmf_err("usb_submit_urb failed %d\n", ret);

	return ret;
}

static int
brcmf_usb_recv_ctl(struct brcmf_usbdev_info *devinfo, u8 *buf, int len)
{
	int ret;
	u16 size;

	brcmf_dbg(USB, "Enter\n");
	if ((devinfo == NULL) || (buf == NULL) || (len == 0)
		|| (devinfo->ctl_urb == NULL))
		return -EINVAL;

	size = len;
	devinfo->ctl_read.wLength = cpu_to_le16p(&size);
	devinfo->ctl_urb->transfer_buffer_length = size;

	devinfo->ctl_read.bRequestType = USB_DIR_IN
		| USB_TYPE_CLASS | USB_RECIP_INTERFACE;
	devinfo->ctl_read.bRequest = 1;

	usb_fill_control_urb(devinfo->ctl_urb,
		devinfo->usbdev,
		devinfo->ctl_in_pipe,
		(unsigned char *) &devinfo->ctl_read,
		buf, size,
		(usb_complete_t)brcmf_usb_ctlread_complete,
		devinfo);

	ret = usb_submit_urb(devinfo->ctl_urb, GFP_ATOMIC);
	if (ret < 0)
		brcmf_err("usb_submit_urb failed %d\n", ret);

	return ret;
}

static int brcmf_usb_tx_ctlpkt(struct device *dev, u8 *buf, u32 len)
{
	int err = 0;
	int timeout = 0;
	struct brcmf_usbdev_info *devinfo = brcmf_usb_get_businfo(dev);

	brcmf_dbg(USB, "Enter\n");
	if (devinfo->bus_pub.state != BRCMFMAC_USB_STATE_UP)
		return -EIO;

	if (test_and_set_bit(0, &devinfo->ctl_op))
		return -EIO;

	devinfo->ctl_completed = false;
	err = brcmf_usb_send_ctl(devinfo, buf, len);
	if (err) {
		brcmf_err("fail %d bytes: %d\n", err, len);
		clear_bit(0, &devinfo->ctl_op);
		return err;
	}
	timeout = brcmf_usb_ioctl_resp_wait(devinfo);
	clear_bit(0, &devinfo->ctl_op);
	if (!timeout) {
		brcmf_err("Txctl wait timed out\n");
		err = -EIO;
	}
	return err;
}

static int brcmf_usb_rx_ctlpkt(struct device *dev, u8 *buf, u32 len)
{
	int err = 0;
	int timeout = 0;
	struct brcmf_usbdev_info *devinfo = brcmf_usb_get_businfo(dev);

	brcmf_dbg(USB, "Enter\n");
	if (devinfo->bus_pub.state != BRCMFMAC_USB_STATE_UP)
		return -EIO;

	if (test_and_set_bit(0, &devinfo->ctl_op))
		return -EIO;

	devinfo->ctl_completed = false;
	err = brcmf_usb_recv_ctl(devinfo, buf, len);
	if (err) {
		brcmf_err("fail %d bytes: %d\n", err, len);
		clear_bit(0, &devinfo->ctl_op);
		return err;
	}
	timeout = brcmf_usb_ioctl_resp_wait(devinfo);
	err = devinfo->ctl_urb_status;
	clear_bit(0, &devinfo->ctl_op);
	if (!timeout) {
		brcmf_err("rxctl wait timed out\n");
		err = -EIO;
	}
	if (!err)
		return devinfo->ctl_urb_actual_length;
	else
		return err;
}

static struct brcmf_usbreq *brcmf_usb_deq(struct brcmf_usbdev_info *devinfo,
					  struct list_head *q, int *counter)
{
	unsigned long flags;
	struct brcmf_usbreq  *req;
	spin_lock_irqsave(&devinfo->qlock, flags);
	if (list_empty(q)) {
		spin_unlock_irqrestore(&devinfo->qlock, flags);
		return NULL;
	}
	req = list_entry(q->next, struct brcmf_usbreq, list);
	list_del_init(q->next);
	if (counter)
		(*counter)--;
	spin_unlock_irqrestore(&devinfo->qlock, flags);
	return req;

}

static void brcmf_usb_enq(struct brcmf_usbdev_info *devinfo,
			  struct list_head *q, struct brcmf_usbreq *req,
			  int *counter)
{
	unsigned long flags;
	spin_lock_irqsave(&devinfo->qlock, flags);
	list_add_tail(&req->list, q);
	if (counter)
		(*counter)++;
	spin_unlock_irqrestore(&devinfo->qlock, flags);
}

static struct brcmf_usbreq *
brcmf_usbdev_qinit(struct list_head *q, int qsize)
{
	int i;
	struct brcmf_usbreq *req, *reqs;

	reqs = kzalloc(sizeof(struct brcmf_usbreq) * qsize, GFP_ATOMIC);
	if (reqs == NULL) {
		brcmf_err("fail to allocate memory!\n");
		return NULL;
	}
	req = reqs;

	for (i = 0; i < qsize; i++) {
		req->urb = usb_alloc_urb(0, GFP_ATOMIC);
		if (!req->urb)
			goto fail;

		INIT_LIST_HEAD(&req->list);
		list_add_tail(&req->list, q);
		req++;
	}
	return reqs;
fail:
	brcmf_err("fail!\n");
	while (!list_empty(q)) {
		req = list_entry(q->next, struct brcmf_usbreq, list);
		if (req && req->urb)
			usb_free_urb(req->urb);
		list_del(q->next);
	}
	return NULL;

}

static void brcmf_usb_free_q(struct list_head *q, bool pending)
{
	struct brcmf_usbreq *req, *next;
	int i = 0;
	list_for_each_entry_safe(req, next, q, list) {
		if (!req->urb) {
			brcmf_err("bad req\n");
			break;
		}
		i++;
		if (pending) {
			usb_kill_urb(req->urb);
		} else {
			usb_free_urb(req->urb);
			list_del_init(&req->list);
		}
	}
}

static void brcmf_usb_del_fromq(struct brcmf_usbdev_info *devinfo,
				struct brcmf_usbreq *req)
{
	unsigned long flags;

	spin_lock_irqsave(&devinfo->qlock, flags);
	list_del_init(&req->list);
	spin_unlock_irqrestore(&devinfo->qlock, flags);
}


static void brcmf_usb_tx_complete(struct urb *urb)
{
	struct brcmf_usbreq *req = (struct brcmf_usbreq *)urb->context;
	struct brcmf_usbdev_info *devinfo = req->devinfo;

	brcmf_dbg(USB, "Enter, urb->status=%d, skb=%p\n", urb->status,
		  req->skb);
	brcmf_usb_del_fromq(devinfo, req);
	if (urb->status == 0)
		devinfo->bus_pub.bus->dstats.tx_packets++;
	else
		devinfo->bus_pub.bus->dstats.tx_errors++;

	brcmf_txcomplete(devinfo->dev, req->skb, urb->status == 0);

	brcmu_pkt_buf_free_skb(req->skb);
	req->skb = NULL;
	brcmf_usb_enq(devinfo, &devinfo->tx_freeq, req, &devinfo->tx_freecount);
	if (devinfo->tx_freecount > devinfo->tx_high_watermark &&
		devinfo->tx_flowblock) {
		brcmf_txflowblock(devinfo->dev, false);
		devinfo->tx_flowblock = false;
	}
}

static void brcmf_usb_rx_complete(struct urb *urb)
{
	struct brcmf_usbreq  *req = (struct brcmf_usbreq *)urb->context;
	struct brcmf_usbdev_info *devinfo = req->devinfo;
	struct sk_buff *skb;
	int ifidx = 0;

	brcmf_dbg(USB, "Enter, urb->status=%d\n", urb->status);
	brcmf_usb_del_fromq(devinfo, req);
	skb = req->skb;
	req->skb = NULL;

	if (urb->status == 0) {
		devinfo->bus_pub.bus->dstats.rx_packets++;
	} else {
		devinfo->bus_pub.bus->dstats.rx_errors++;
		brcmu_pkt_buf_free_skb(skb);
		brcmf_usb_enq(devinfo, &devinfo->rx_freeq, req, NULL);
		return;
	}

	if (devinfo->bus_pub.state == BRCMFMAC_USB_STATE_UP) {
		skb_put(skb, urb->actual_length);
		if (brcmf_proto_hdrpull(devinfo->dev, &ifidx, skb) != 0) {
			brcmf_err("rx protocol error\n");
			brcmu_pkt_buf_free_skb(skb);
			devinfo->bus_pub.bus->dstats.rx_errors++;
		} else
			brcmf_rx_packet(devinfo->dev, ifidx, skb);
		brcmf_usb_rx_refill(devinfo, req);
	} else {
		brcmu_pkt_buf_free_skb(skb);
		brcmf_usb_enq(devinfo, &devinfo->rx_freeq, req, NULL);
	}
	return;

}

static void brcmf_usb_rx_refill(struct brcmf_usbdev_info *devinfo,
				struct brcmf_usbreq  *req)
{
	struct sk_buff *skb;
	int ret;

	if (!req || !devinfo)
		return;

	skb = dev_alloc_skb(devinfo->bus_pub.bus_mtu);
	if (!skb) {
		brcmf_usb_enq(devinfo, &devinfo->rx_freeq, req, NULL);
		return;
	}
	req->skb = skb;

	usb_fill_bulk_urb(req->urb, devinfo->usbdev, devinfo->rx_pipe,
			  skb->data, skb_tailroom(skb), brcmf_usb_rx_complete,
			  req);
	req->devinfo = devinfo;
	brcmf_usb_enq(devinfo, &devinfo->rx_postq, req, NULL);

	ret = usb_submit_urb(req->urb, GFP_ATOMIC);
	if (ret) {
		brcmf_usb_del_fromq(devinfo, req);
		brcmu_pkt_buf_free_skb(req->skb);
		req->skb = NULL;
		brcmf_usb_enq(devinfo, &devinfo->rx_freeq, req, NULL);
	}
	return;
}

static void brcmf_usb_rx_fill_all(struct brcmf_usbdev_info *devinfo)
{
	struct brcmf_usbreq *req;

	if (devinfo->bus_pub.state != BRCMFMAC_USB_STATE_UP) {
		brcmf_err("bus is not up=%d\n", devinfo->bus_pub.state);
		return;
	}
	while ((req = brcmf_usb_deq(devinfo, &devinfo->rx_freeq, NULL)) != NULL)
		brcmf_usb_rx_refill(devinfo, req);
}

static void
brcmf_usb_state_change(struct brcmf_usbdev_info *devinfo, int state)
{
	struct brcmf_bus *bcmf_bus = devinfo->bus_pub.bus;
	int old_state;

	brcmf_dbg(USB, "Enter, current state=%d, new state=%d\n",
		  devinfo->bus_pub.state, state);

	if (devinfo->bus_pub.state == state)
		return;

	old_state = devinfo->bus_pub.state;
	devinfo->bus_pub.state = state;

	/* update state of upper layer */
	if (state == BRCMFMAC_USB_STATE_DOWN) {
		brcmf_dbg(USB, "DBUS is down\n");
		bcmf_bus->state = BRCMF_BUS_DOWN;
	} else if (state == BRCMFMAC_USB_STATE_UP) {
		brcmf_dbg(USB, "DBUS is up\n");
		bcmf_bus->state = BRCMF_BUS_DATA;
	} else {
		brcmf_dbg(USB, "DBUS current state=%d\n", state);
	}
}

static void
brcmf_usb_intr_complete(struct urb *urb)
{
	struct brcmf_usbdev_info *devinfo =
			(struct brcmf_usbdev_info *)urb->context;
	int err;

	brcmf_dbg(USB, "Enter, urb->status=%d\n", urb->status);

	if (devinfo == NULL)
		return;

	if (unlikely(urb->status)) {
		if (urb->status == -ENOENT ||
		    urb->status == -ESHUTDOWN ||
		    urb->status == -ENODEV) {
			brcmf_usb_state_change(devinfo,
					       BRCMFMAC_USB_STATE_DOWN);
		}
	}

	if (devinfo->bus_pub.state == BRCMFMAC_USB_STATE_DOWN) {
		brcmf_err("intr cb when DBUS down, ignoring\n");
		return;
	}

	if (devinfo->bus_pub.state == BRCMFMAC_USB_STATE_UP) {
		err = usb_submit_urb(devinfo->intr_urb, GFP_ATOMIC);
		if (err)
			brcmf_err("usb_submit_urb, err=%d\n", err);
	}
}

static int brcmf_usb_tx(struct device *dev, struct sk_buff *skb)
{
	struct brcmf_usbdev_info *devinfo = brcmf_usb_get_businfo(dev);
	struct brcmf_usbreq  *req;
	int ret;

	brcmf_dbg(USB, "Enter, skb=%p\n", skb);
	if (devinfo->bus_pub.state != BRCMFMAC_USB_STATE_UP)
		return -EIO;

	req = brcmf_usb_deq(devinfo, &devinfo->tx_freeq,
					&devinfo->tx_freecount);
	if (!req) {
		brcmu_pkt_buf_free_skb(skb);
		brcmf_err("no req to send\n");
		return -ENOMEM;
	}

	req->skb = skb;
	req->devinfo = devinfo;
	usb_fill_bulk_urb(req->urb, devinfo->usbdev, devinfo->tx_pipe,
			  skb->data, skb->len, brcmf_usb_tx_complete, req);
	req->urb->transfer_flags |= URB_ZERO_PACKET;
	brcmf_usb_enq(devinfo, &devinfo->tx_postq, req, NULL);
	ret = usb_submit_urb(req->urb, GFP_ATOMIC);
	if (ret) {
		brcmf_err("brcmf_usb_tx usb_submit_urb FAILED\n");
		brcmf_usb_del_fromq(devinfo, req);
		brcmu_pkt_buf_free_skb(req->skb);
		req->skb = NULL;
		brcmf_usb_enq(devinfo, &devinfo->tx_freeq, req,
						&devinfo->tx_freecount);
	} else {
		if (devinfo->tx_freecount < devinfo->tx_low_watermark &&
			!devinfo->tx_flowblock) {
			brcmf_txflowblock(dev, true);
			devinfo->tx_flowblock = true;
		}
	}

	return ret;
}


static int brcmf_usb_up(struct device *dev)
{
	struct brcmf_usbdev_info *devinfo = brcmf_usb_get_businfo(dev);
	u16 ifnum;
	int ret;

	brcmf_dbg(USB, "Enter\n");
	if (devinfo->bus_pub.state == BRCMFMAC_USB_STATE_UP)
		return 0;

	/* Success, indicate devinfo is fully up */
	brcmf_usb_state_change(devinfo, BRCMFMAC_USB_STATE_UP);

	if (devinfo->intr_urb) {
		usb_fill_int_urb(devinfo->intr_urb, devinfo->usbdev,
			devinfo->intr_pipe,
			&devinfo->intr,
			devinfo->intr_size,
			(usb_complete_t)brcmf_usb_intr_complete,
			devinfo,
			devinfo->interval);

		ret = usb_submit_urb(devinfo->intr_urb, GFP_ATOMIC);
		if (ret) {
			brcmf_err("USB_SUBMIT_URB failed with status %d\n",
				  ret);
			return -EINVAL;
		}
	}

	if (devinfo->ctl_urb) {
		devinfo->ctl_in_pipe = usb_rcvctrlpipe(devinfo->usbdev, 0);
		devinfo->ctl_out_pipe = usb_sndctrlpipe(devinfo->usbdev, 0);

		ifnum = IFDESC(devinfo->usbdev, CONTROL_IF).bInterfaceNumber;

		/* CTL Write */
		devinfo->ctl_write.bRequestType =
			USB_DIR_OUT | USB_TYPE_CLASS | USB_RECIP_INTERFACE;
		devinfo->ctl_write.bRequest = 0;
		devinfo->ctl_write.wValue = cpu_to_le16(0);
		devinfo->ctl_write.wIndex = cpu_to_le16p(&ifnum);

		/* CTL Read */
		devinfo->ctl_read.bRequestType =
			USB_DIR_IN | USB_TYPE_CLASS | USB_RECIP_INTERFACE;
		devinfo->ctl_read.bRequest = 1;
		devinfo->ctl_read.wValue = cpu_to_le16(0);
		devinfo->ctl_read.wIndex = cpu_to_le16p(&ifnum);
	}
	brcmf_usb_rx_fill_all(devinfo);
	return 0;
}

static void brcmf_usb_down(struct device *dev)
{
	struct brcmf_usbdev_info *devinfo = brcmf_usb_get_businfo(dev);

	brcmf_dbg(USB, "Enter\n");
	if (devinfo == NULL)
		return;

	if (devinfo->bus_pub.state == BRCMFMAC_USB_STATE_DOWN)
		return;

	brcmf_usb_state_change(devinfo, BRCMFMAC_USB_STATE_DOWN);
	if (devinfo->intr_urb)
		usb_kill_urb(devinfo->intr_urb);

	if (devinfo->ctl_urb)
		usb_kill_urb(devinfo->ctl_urb);

	if (devinfo->bulk_urb)
		usb_kill_urb(devinfo->bulk_urb);
	brcmf_usb_free_q(&devinfo->tx_postq, true);

	brcmf_usb_free_q(&devinfo->rx_postq, true);
}

static void
brcmf_usb_sync_complete(struct urb *urb)
{
	struct brcmf_usbdev_info *devinfo =
			(struct brcmf_usbdev_info *)urb->context;

	devinfo->ctl_completed = true;
	brcmf_usb_ioctl_resp_wake(devinfo);
}

static bool brcmf_usb_dl_cmd(struct brcmf_usbdev_info *devinfo, u8 cmd,
			     void *buffer, int buflen)
{
	int ret = 0;
	char *tmpbuf;
	u16 size;

	if ((!devinfo) || (devinfo->ctl_urb == NULL))
		return false;

	tmpbuf = kmalloc(buflen, GFP_ATOMIC);
	if (!tmpbuf)
		return false;

	size = buflen;
	devinfo->ctl_urb->transfer_buffer_length = size;

	devinfo->ctl_read.wLength = cpu_to_le16p(&size);
	devinfo->ctl_read.bRequestType = USB_DIR_IN | USB_TYPE_VENDOR |
		USB_RECIP_INTERFACE;
	devinfo->ctl_read.bRequest = cmd;

	usb_fill_control_urb(devinfo->ctl_urb,
		devinfo->usbdev,
		usb_rcvctrlpipe(devinfo->usbdev, 0),
		(unsigned char *) &devinfo->ctl_read,
		(void *) tmpbuf, size,
		(usb_complete_t)brcmf_usb_sync_complete, devinfo);

	devinfo->ctl_completed = false;
	ret = usb_submit_urb(devinfo->ctl_urb, GFP_ATOMIC);
	if (ret < 0) {
		brcmf_err("usb_submit_urb failed %d\n", ret);
		kfree(tmpbuf);
		return false;
	}

	ret = brcmf_usb_ioctl_resp_wait(devinfo);
	memcpy(buffer, tmpbuf, buflen);
	kfree(tmpbuf);

	return ret;
}

static bool
brcmf_usb_dlneeded(struct brcmf_usbdev_info *devinfo)
{
	struct bootrom_id_le id;
	u32 chipid, chiprev;

	brcmf_dbg(USB, "Enter\n");

	if (devinfo == NULL)
		return false;

	/* Check if firmware downloaded already by querying runtime ID */
	id.chip = cpu_to_le32(0xDEAD);
	brcmf_usb_dl_cmd(devinfo, DL_GETVER, &id, sizeof(id));

	chipid = le32_to_cpu(id.chip);
	chiprev = le32_to_cpu(id.chiprev);

	if ((chipid & 0x4300) == 0x4300)
		brcmf_dbg(USB, "chip %x rev 0x%x\n", chipid, chiprev);
	else
		brcmf_dbg(USB, "chip %d rev 0x%x\n", chipid, chiprev);
	if (chipid == BRCMF_POSTBOOT_ID) {
		brcmf_dbg(USB, "firmware already downloaded\n");
		brcmf_usb_dl_cmd(devinfo, DL_RESETCFG, &id, sizeof(id));
		return false;
	} else {
		devinfo->bus_pub.devid = chipid;
		devinfo->bus_pub.chiprev = chiprev;
	}
	return true;
}

static int
brcmf_usb_resetcfg(struct brcmf_usbdev_info *devinfo)
{
	struct bootrom_id_le id;
	u32 loop_cnt;

	brcmf_dbg(USB, "Enter\n");

	loop_cnt = 0;
	do {
		mdelay(BRCMF_USB_RESET_GETVER_SPINWAIT);
		loop_cnt++;
		id.chip = cpu_to_le32(0xDEAD);       /* Get the ID */
		brcmf_usb_dl_cmd(devinfo, DL_GETVER, &id, sizeof(id));
		if (id.chip == cpu_to_le32(BRCMF_POSTBOOT_ID))
			break;
	} while (loop_cnt < BRCMF_USB_RESET_GETVER_LOOP_CNT);

	if (id.chip == cpu_to_le32(BRCMF_POSTBOOT_ID)) {
		brcmf_dbg(USB, "postboot chip 0x%x/rev 0x%x\n",
			  le32_to_cpu(id.chip), le32_to_cpu(id.chiprev));

		brcmf_usb_dl_cmd(devinfo, DL_RESETCFG, &id, sizeof(id));
		return 0;
	} else {
		brcmf_err("Cannot talk to Dongle. Firmware is not UP, %d ms\n",
			  BRCMF_USB_RESET_GETVER_SPINWAIT * loop_cnt);
		return -EINVAL;
	}
}


static int
brcmf_usb_dl_send_bulk(struct brcmf_usbdev_info *devinfo, void *buffer, int len)
{
	int ret;

	if ((devinfo == NULL) || (devinfo->bulk_urb == NULL))
		return -EINVAL;

	/* Prepare the URB */
	usb_fill_bulk_urb(devinfo->bulk_urb, devinfo->usbdev,
			  devinfo->tx_pipe, buffer, len,
			  (usb_complete_t)brcmf_usb_sync_complete, devinfo);

	devinfo->bulk_urb->transfer_flags |= URB_ZERO_PACKET;

	devinfo->ctl_completed = false;
	ret = usb_submit_urb(devinfo->bulk_urb, GFP_ATOMIC);
	if (ret) {
		brcmf_err("usb_submit_urb failed %d\n", ret);
		return ret;
	}
	ret = brcmf_usb_ioctl_resp_wait(devinfo);
	return (ret == 0);
}

static int
brcmf_usb_dl_writeimage(struct brcmf_usbdev_info *devinfo, u8 *fw, int fwlen)
{
	unsigned int sendlen, sent, dllen;
	char *bulkchunk = NULL, *dlpos;
	struct rdl_state_le state;
	u32 rdlstate, rdlbytes;
	int err = 0;

	brcmf_dbg(USB, "Enter, fw %p, len %d\n", fw, fwlen);

	bulkchunk = kmalloc(RDL_CHUNK, GFP_ATOMIC);
	if (bulkchunk == NULL) {
		err = -ENOMEM;
		goto fail;
	}

	/* 1) Prepare USB boot loader for runtime image */
	brcmf_usb_dl_cmd(devinfo, DL_START, &state,
			 sizeof(struct rdl_state_le));

	rdlstate = le32_to_cpu(state.state);
	rdlbytes = le32_to_cpu(state.bytes);

	/* 2) Check we are in the Waiting state */
	if (rdlstate != DL_WAITING) {
		brcmf_err("Failed to DL_START\n");
		err = -EINVAL;
		goto fail;
	}
	sent = 0;
	dlpos = fw;
	dllen = fwlen;

	/* Get chip id and rev */
	while (rdlbytes != dllen) {
		/* Wait until the usb device reports it received all
		 * the bytes we sent */
		if ((rdlbytes == sent) && (rdlbytes != dllen)) {
			if ((dllen-sent) < RDL_CHUNK)
				sendlen = dllen-sent;
			else
				sendlen = RDL_CHUNK;

			/* simply avoid having to send a ZLP by ensuring we
			 * never have an even
			 * multiple of 64
			 */
			if (!(sendlen % 64))
				sendlen -= 4;

			/* send data */
			memcpy(bulkchunk, dlpos, sendlen);
			if (brcmf_usb_dl_send_bulk(devinfo, bulkchunk,
						   sendlen)) {
				brcmf_err("send_bulk failed\n");
				err = -EINVAL;
				goto fail;
			}

			dlpos += sendlen;
			sent += sendlen;
		}
		if (!brcmf_usb_dl_cmd(devinfo, DL_GETSTATE, &state,
				      sizeof(struct rdl_state_le))) {
			brcmf_err("DL_GETSTATE Failed xxxx\n");
			err = -EINVAL;
			goto fail;
		}

		rdlstate = le32_to_cpu(state.state);
		rdlbytes = le32_to_cpu(state.bytes);

		/* restart if an error is reported */
		if (rdlstate == DL_BAD_HDR || rdlstate == DL_BAD_CRC) {
			brcmf_err("Bad Hdr or Bad CRC state %d\n",
				  rdlstate);
			err = -EINVAL;
			goto fail;
		}
	}

fail:
	kfree(bulkchunk);
	brcmf_dbg(USB, "Exit, err=%d\n", err);
	return err;
}

static int brcmf_usb_dlstart(struct brcmf_usbdev_info *devinfo, u8 *fw, int len)
{
	int err;

	brcmf_dbg(USB, "Enter\n");

	if (devinfo == NULL)
		return -EINVAL;

	if (devinfo->bus_pub.devid == 0xDEAD)
		return -EINVAL;

	err = brcmf_usb_dl_writeimage(devinfo, fw, len);
	if (err == 0)
		devinfo->bus_pub.state = BRCMFMAC_USB_STATE_DL_DONE;
	else
		devinfo->bus_pub.state = BRCMFMAC_USB_STATE_DL_FAIL;
	brcmf_dbg(USB, "Exit, err=%d\n", err);

	return err;
}

static int brcmf_usb_dlrun(struct brcmf_usbdev_info *devinfo)
{
	struct rdl_state_le state;

	brcmf_dbg(USB, "Enter\n");
	if (!devinfo)
		return -EINVAL;

	if (devinfo->bus_pub.devid == 0xDEAD)
		return -EINVAL;

	/* Check we are runnable */
	brcmf_usb_dl_cmd(devinfo, DL_GETSTATE, &state,
		sizeof(struct rdl_state_le));

	/* Start the image */
	if (state.state == cpu_to_le32(DL_RUNNABLE)) {
		if (!brcmf_usb_dl_cmd(devinfo, DL_GO, &state,
			sizeof(struct rdl_state_le)))
			return -ENODEV;
		if (brcmf_usb_resetcfg(devinfo))
			return -ENODEV;
		/* The Dongle may go for re-enumeration. */
	} else {
		brcmf_err("Dongle not runnable\n");
		return -EINVAL;
	}
	brcmf_dbg(USB, "Exit\n");
	return 0;
}

static bool brcmf_usb_chip_support(int chipid, int chiprev)
{
	switch(chipid) {
	case 43143:
		return true;
	case 43235:
	case 43236:
	case 43238:
		return (chiprev == 3);
	case 43242:
		return true;
	default:
		break;
	}
	return false;
}

static int
brcmf_usb_fw_download(struct brcmf_usbdev_info *devinfo)
{
	int devid, chiprev;
	int err;

	brcmf_dbg(USB, "Enter\n");
	if (devinfo == NULL)
		return -ENODEV;

	devid = devinfo->bus_pub.devid;
	chiprev = devinfo->bus_pub.chiprev;

	if (!brcmf_usb_chip_support(devid, chiprev)) {
		brcmf_err("unsupported chip %d rev %d\n",
			  devid, chiprev);
		return -EINVAL;
	}

	if (!devinfo->image) {
		brcmf_err("No firmware!\n");
		return -ENOENT;
	}

	err = brcmf_usb_dlstart(devinfo,
		devinfo->image, devinfo->image_len);
	if (err == 0)
		err = brcmf_usb_dlrun(devinfo);
	return err;
}


static void brcmf_usb_detach(struct brcmf_usbdev_info *devinfo)
{
	brcmf_dbg(USB, "Enter, devinfo %p\n", devinfo);

	/* free the URBS */
	brcmf_usb_free_q(&devinfo->rx_freeq, false);
	brcmf_usb_free_q(&devinfo->tx_freeq, false);

	usb_free_urb(devinfo->intr_urb);
	usb_free_urb(devinfo->ctl_urb);
	usb_free_urb(devinfo->bulk_urb);

	kfree(devinfo->tx_reqs);
	kfree(devinfo->rx_reqs);
}

#define TRX_MAGIC       0x30524448      /* "HDR0" */
#define TRX_VERSION     1               /* Version 1 */
#define TRX_MAX_LEN     0x3B0000        /* Max length */
#define TRX_NO_HEADER   1               /* Do not write TRX header */
#define TRX_MAX_OFFSET  3               /* Max number of individual files */
#define TRX_UNCOMP_IMAGE        0x20    /* Trx contains uncompressed image */

struct trx_header_le {
	__le32 magic;		/* "HDR0" */
	__le32 len;		/* Length of file including header */
	__le32 crc32;		/* CRC from flag_version to end of file */
	__le32 flag_version;	/* 0:15 flags, 16:31 version */
	__le32 offsets[TRX_MAX_OFFSET]; /* Offsets of partitions from start of
					 * header */
};

static int check_file(const u8 *headers)
{
	struct trx_header_le *trx;
	int actual_len = -1;

	brcmf_dbg(USB, "Enter\n");
	/* Extract trx header */
	trx = (struct trx_header_le *) headers;
	if (trx->magic != cpu_to_le32(TRX_MAGIC))
		return -1;

	headers += sizeof(struct trx_header_le);

	if (le32_to_cpu(trx->flag_version) & TRX_UNCOMP_IMAGE) {
		actual_len = le32_to_cpu(trx->offsets[TRX_OFFSETS_DLFWLEN_IDX]);
		return actual_len + sizeof(struct trx_header_le);
	}
	return -1;
}

static int brcmf_usb_get_fw(struct brcmf_usbdev_info *devinfo)
{
	s8 *fwname;
	const struct firmware *fw;
	struct brcmf_usb_image *fw_image;
	int err;

	brcmf_dbg(USB, "Enter\n");
	switch (devinfo->bus_pub.devid) {
	case 43143:
		fwname = BRCMF_USB_43143_FW_NAME;
		break;
	case 43235:
	case 43236:
	case 43238:
		fwname = BRCMF_USB_43236_FW_NAME;
		break;
	case 43242:
		fwname = BRCMF_USB_43242_FW_NAME;
		break;
	default:
		return -EINVAL;
		break;
	}
	brcmf_dbg(USB, "Loading FW %s\n", fwname);
	list_for_each_entry(fw_image, &fw_image_list, list) {
		if (fw_image->fwname == fwname) {
			devinfo->image = fw_image->image;
			devinfo->image_len = fw_image->image_len;
			return 0;
		}
	}
	/* fw image not yet loaded. Load it now and add to list */
	err = request_firmware(&fw, fwname, devinfo->dev);
	if (!fw) {
		brcmf_err("fail to request firmware %s\n", fwname);
		return err;
	}
	if (check_file(fw->data) < 0) {
		brcmf_err("invalid firmware %s\n", fwname);
		return -EINVAL;
	}

	fw_image = kzalloc(sizeof(*fw_image), GFP_ATOMIC);
	if (!fw_image)
		return -ENOMEM;
	INIT_LIST_HEAD(&fw_image->list);
	list_add_tail(&fw_image->list, &fw_image_list);
	fw_image->fwname = fwname;
	fw_image->image = vmalloc(fw->size);
	if (!fw_image->image)
		return -ENOMEM;

	memcpy(fw_image->image, fw->data, fw->size);
	fw_image->image_len = fw->size;

	release_firmware(fw);

	devinfo->image = fw_image->image;
	devinfo->image_len = fw_image->image_len;

	return 0;
}


static
struct brcmf_usbdev *brcmf_usb_attach(struct brcmf_usbdev_info *devinfo,
				      int nrxq, int ntxq)
{
	brcmf_dbg(USB, "Enter\n");

	devinfo->bus_pub.nrxq = nrxq;
	devinfo->rx_low_watermark = nrxq / 2;
	devinfo->bus_pub.devinfo = devinfo;
	devinfo->bus_pub.ntxq = ntxq;
	devinfo->bus_pub.state = BRCMFMAC_USB_STATE_DOWN;

	/* flow control when too many tx urbs posted */
	devinfo->tx_low_watermark = ntxq / 4;
	devinfo->tx_high_watermark = devinfo->tx_low_watermark * 3;
	devinfo->bus_pub.bus_mtu = BRCMF_USB_MAX_PKT_SIZE;

	/* Initialize other structure content */
	init_waitqueue_head(&devinfo->ioctl_resp_wait);

	/* Initialize the spinlocks */
	spin_lock_init(&devinfo->qlock);

	INIT_LIST_HEAD(&devinfo->rx_freeq);
	INIT_LIST_HEAD(&devinfo->rx_postq);

	INIT_LIST_HEAD(&devinfo->tx_freeq);
	INIT_LIST_HEAD(&devinfo->tx_postq);

	devinfo->tx_flowblock = false;

	devinfo->rx_reqs = brcmf_usbdev_qinit(&devinfo->rx_freeq, nrxq);
	if (!devinfo->rx_reqs)
		goto error;

	devinfo->tx_reqs = brcmf_usbdev_qinit(&devinfo->tx_freeq, ntxq);
	if (!devinfo->tx_reqs)
		goto error;
	devinfo->tx_freecount = ntxq;

	devinfo->intr_urb = usb_alloc_urb(0, GFP_ATOMIC);
	if (!devinfo->intr_urb) {
		brcmf_err("usb_alloc_urb (intr) failed\n");
		goto error;
	}
	devinfo->ctl_urb = usb_alloc_urb(0, GFP_ATOMIC);
	if (!devinfo->ctl_urb) {
		brcmf_err("usb_alloc_urb (ctl) failed\n");
		goto error;
	}
	devinfo->bulk_urb = usb_alloc_urb(0, GFP_ATOMIC);
	if (!devinfo->bulk_urb) {
		brcmf_err("usb_alloc_urb (bulk) failed\n");
		goto error;
	}

	if (!brcmf_usb_dlneeded(devinfo))
		return &devinfo->bus_pub;

	brcmf_dbg(USB, "Start fw downloading\n");
	if (brcmf_usb_get_fw(devinfo))
		goto error;

	if (brcmf_usb_fw_download(devinfo))
		goto error;

	return &devinfo->bus_pub;

error:
	brcmf_err("failed!\n");
	brcmf_usb_detach(devinfo);
	return NULL;
}

static struct brcmf_bus_ops brcmf_usb_bus_ops = {
	.txdata = brcmf_usb_tx,
	.init = brcmf_usb_up,
	.stop = brcmf_usb_down,
	.txctl = brcmf_usb_tx_ctlpkt,
	.rxctl = brcmf_usb_rx_ctlpkt,
};

static int brcmf_usb_probe_cb(struct brcmf_usbdev_info *devinfo)
{
	struct brcmf_bus *bus = NULL;
	struct brcmf_usbdev *bus_pub = NULL;
	int ret;
	struct device *dev = devinfo->dev;

	brcmf_dbg(USB, "Enter\n");
	bus_pub = brcmf_usb_attach(devinfo, BRCMF_USB_NRXQ, BRCMF_USB_NTXQ);
	if (!bus_pub)
		return -ENODEV;

	bus = kzalloc(sizeof(struct brcmf_bus), GFP_ATOMIC);
	if (!bus) {
		ret = -ENOMEM;
		goto fail;
	}

	bus->dev = dev;
	bus_pub->bus = bus;
	bus->bus_priv.usb = bus_pub;
	dev_set_drvdata(dev, bus);
	bus->ops = &brcmf_usb_bus_ops;

	/* Attach to the common driver interface */
	ret = brcmf_attach(0, dev);
	if (ret) {
		brcmf_err("brcmf_attach failed\n");
		goto fail;
	}

	ret = brcmf_bus_start(dev);
	if (ret) {
<<<<<<< HEAD
		brcmf_dbg(ERROR, "dongle is not responding\n");
=======
		brcmf_err("dongle is not responding\n");
>>>>>>> 097e3635
		brcmf_detach(dev);
		goto fail;
	}

	return 0;
fail:
	/* Release resources in reverse order */
	kfree(bus);
	brcmf_usb_detach(devinfo);
	return ret;
}

static void
brcmf_usb_disconnect_cb(struct brcmf_usbdev_info *devinfo)
{
	if (!devinfo)
		return;
	brcmf_dbg(USB, "Enter, bus_pub %p\n", devinfo);

	brcmf_detach(devinfo->dev);
	kfree(devinfo->bus_pub.bus);
	brcmf_usb_detach(devinfo);
}

static int
brcmf_usb_probe(struct usb_interface *intf, const struct usb_device_id *id)
{
	int ep;
	struct usb_endpoint_descriptor *endpoint;
	int ret = 0;
	struct usb_device *usb = interface_to_usbdev(intf);
	int num_of_eps;
	u8 endpoint_num;
	struct brcmf_usbdev_info *devinfo;

	brcmf_dbg(USB, "Enter\n");

	devinfo = kzalloc(sizeof(*devinfo), GFP_ATOMIC);
	if (devinfo == NULL)
		return -ENOMEM;

	devinfo->usbdev = usb;
	devinfo->dev = &usb->dev;

	usb_set_intfdata(intf, devinfo);

	/* Check that the device supports only one configuration */
	if (usb->descriptor.bNumConfigurations != 1) {
		ret = -1;
		goto fail;
	}

	if (usb->descriptor.bDeviceClass != USB_CLASS_VENDOR_SPEC) {
		ret = -1;
		goto fail;
	}

	/*
	 * Only the BDC interface configuration is supported:
	 *	Device class: USB_CLASS_VENDOR_SPEC
	 *	if0 class: USB_CLASS_VENDOR_SPEC
	 *	if0/ep0: control
	 *	if0/ep1: bulk in
	 *	if0/ep2: bulk out (ok if swapped with bulk in)
	 */
	if (CONFIGDESC(usb)->bNumInterfaces != 1) {
		ret = -1;
		goto fail;
	}

	/* Check interface */
	if (IFDESC(usb, CONTROL_IF).bInterfaceClass != USB_CLASS_VENDOR_SPEC ||
	    IFDESC(usb, CONTROL_IF).bInterfaceSubClass != 2 ||
	    IFDESC(usb, CONTROL_IF).bInterfaceProtocol != 0xff) {
		brcmf_err("invalid control interface: class %d, subclass %d, proto %d\n",
			  IFDESC(usb, CONTROL_IF).bInterfaceClass,
			  IFDESC(usb, CONTROL_IF).bInterfaceSubClass,
			  IFDESC(usb, CONTROL_IF).bInterfaceProtocol);
		ret = -1;
		goto fail;
	}

	/* Check control endpoint */
	endpoint = &IFEPDESC(usb, CONTROL_IF, 0);
	if ((endpoint->bmAttributes & USB_ENDPOINT_XFERTYPE_MASK)
		!= USB_ENDPOINT_XFER_INT) {
		brcmf_err("invalid control endpoint %d\n",
			  endpoint->bmAttributes & USB_ENDPOINT_XFERTYPE_MASK);
		ret = -1;
		goto fail;
	}

	endpoint_num = endpoint->bEndpointAddress & USB_ENDPOINT_NUMBER_MASK;
	devinfo->intr_pipe = usb_rcvintpipe(usb, endpoint_num);

	devinfo->rx_pipe = 0;
	devinfo->rx_pipe2 = 0;
	devinfo->tx_pipe = 0;
	num_of_eps = IFDESC(usb, BULK_IF).bNumEndpoints - 1;

	/* Check data endpoints and get pipes */
	for (ep = 1; ep <= num_of_eps; ep++) {
		endpoint = &IFEPDESC(usb, BULK_IF, ep);
		if ((endpoint->bmAttributes & USB_ENDPOINT_XFERTYPE_MASK) !=
		    USB_ENDPOINT_XFER_BULK) {
			brcmf_err("invalid data endpoint %d\n", ep);
			ret = -1;
			goto fail;
		}

		endpoint_num = endpoint->bEndpointAddress &
			       USB_ENDPOINT_NUMBER_MASK;
		if ((endpoint->bEndpointAddress & USB_ENDPOINT_DIR_MASK)
			== USB_DIR_IN) {
			if (!devinfo->rx_pipe) {
				devinfo->rx_pipe =
					usb_rcvbulkpipe(usb, endpoint_num);
			} else {
				devinfo->rx_pipe2 =
					usb_rcvbulkpipe(usb, endpoint_num);
			}
		} else {
			devinfo->tx_pipe = usb_sndbulkpipe(usb, endpoint_num);
		}
	}

	/* Allocate interrupt URB and data buffer */
	/* RNDIS says 8-byte intr, our old drivers used 4-byte */
	if (IFEPDESC(usb, CONTROL_IF, 0).wMaxPacketSize == cpu_to_le16(16))
		devinfo->intr_size = 8;
	else
		devinfo->intr_size = 4;

	devinfo->interval = IFEPDESC(usb, CONTROL_IF, 0).bInterval;

	if (usb->speed == USB_SPEED_HIGH)
		brcmf_dbg(USB, "Broadcom high speed USB wireless device detected\n");
	else
		brcmf_dbg(USB, "Broadcom full speed USB wireless device detected\n");

	ret = brcmf_usb_probe_cb(devinfo);
	if (ret)
		goto fail;

	/* Success */
	return 0;

fail:
	brcmf_err("failed with errno %d\n", ret);
	kfree(devinfo);
	usb_set_intfdata(intf, NULL);
	return ret;

}

static void
brcmf_usb_disconnect(struct usb_interface *intf)
{
	struct brcmf_usbdev_info *devinfo;

	brcmf_dbg(USB, "Enter\n");
	devinfo = (struct brcmf_usbdev_info *)usb_get_intfdata(intf);
	brcmf_usb_disconnect_cb(devinfo);
	kfree(devinfo);
	brcmf_dbg(USB, "Exit\n");
}

/*
 * only need to signal the bus being down and update the state.
 */
static int brcmf_usb_suspend(struct usb_interface *intf, pm_message_t state)
{
	struct usb_device *usb = interface_to_usbdev(intf);
	struct brcmf_usbdev_info *devinfo = brcmf_usb_get_businfo(&usb->dev);

	brcmf_dbg(USB, "Enter\n");
	devinfo->bus_pub.state = BRCMFMAC_USB_STATE_SLEEP;
	brcmf_detach(&usb->dev);
	return 0;
}

/*
 * (re-) start the bus.
 */
static int brcmf_usb_resume(struct usb_interface *intf)
{
	struct usb_device *usb = interface_to_usbdev(intf);
	struct brcmf_usbdev_info *devinfo = brcmf_usb_get_businfo(&usb->dev);

	brcmf_dbg(USB, "Enter\n");
	if (!brcmf_attach(0, devinfo->dev))
		return brcmf_bus_start(&usb->dev);

	return 0;
}

static int brcmf_usb_reset_resume(struct usb_interface *intf)
{
	struct usb_device *usb = interface_to_usbdev(intf);
	struct brcmf_usbdev_info *devinfo = brcmf_usb_get_businfo(&usb->dev);

	brcmf_dbg(USB, "Enter\n");

	if (!brcmf_usb_fw_download(devinfo))
		return brcmf_usb_resume(intf);

	return -EIO;
}

#define BRCMF_USB_VENDOR_ID_BROADCOM	0x0a5c
#define BRCMF_USB_DEVICE_ID_43143	0xbd1e
#define BRCMF_USB_DEVICE_ID_43236	0xbd17
#define BRCMF_USB_DEVICE_ID_43242	0xbd1f
#define BRCMF_USB_DEVICE_ID_BCMFW	0x0bdc

static struct usb_device_id brcmf_usb_devid_table[] = {
	{ USB_DEVICE(BRCMF_USB_VENDOR_ID_BROADCOM, BRCMF_USB_DEVICE_ID_43143) },
	{ USB_DEVICE(BRCMF_USB_VENDOR_ID_BROADCOM, BRCMF_USB_DEVICE_ID_43236) },
	{ USB_DEVICE(BRCMF_USB_VENDOR_ID_BROADCOM, BRCMF_USB_DEVICE_ID_43242) },
	/* special entry for device with firmware loaded and running */
	{ USB_DEVICE(BRCMF_USB_VENDOR_ID_BROADCOM, BRCMF_USB_DEVICE_ID_BCMFW) },
	{ }
};
MODULE_DEVICE_TABLE(usb, brcmf_usb_devid_table);
MODULE_FIRMWARE(BRCMF_USB_43143_FW_NAME);
MODULE_FIRMWARE(BRCMF_USB_43236_FW_NAME);
MODULE_FIRMWARE(BRCMF_USB_43242_FW_NAME);

static struct usb_driver brcmf_usbdrvr = {
	.name = KBUILD_MODNAME,
	.probe = brcmf_usb_probe,
	.disconnect = brcmf_usb_disconnect,
	.id_table = brcmf_usb_devid_table,
	.suspend = brcmf_usb_suspend,
	.resume = brcmf_usb_resume,
	.reset_resume = brcmf_usb_reset_resume,
	.supports_autosuspend = 1,
	.disable_hub_initiated_lpm = 1,
};

static void brcmf_release_fw(struct list_head *q)
{
	struct brcmf_usb_image *fw_image, *next;

	list_for_each_entry_safe(fw_image, next, q, list) {
		vfree(fw_image->image);
		list_del_init(&fw_image->list);
	}
}


void brcmf_usb_exit(void)
{
	brcmf_dbg(USB, "Enter\n");
	usb_deregister(&brcmf_usbdrvr);
	brcmf_release_fw(&fw_image_list);
}

void brcmf_usb_init(void)
{
	brcmf_dbg(USB, "Enter\n");
	INIT_LIST_HEAD(&fw_image_list);
	usb_register(&brcmf_usbdrvr);
}<|MERGE_RESOLUTION|>--- conflicted
+++ resolved
@@ -1269,11 +1269,7 @@
 
 	ret = brcmf_bus_start(dev);
 	if (ret) {
-<<<<<<< HEAD
-		brcmf_dbg(ERROR, "dongle is not responding\n");
-=======
 		brcmf_err("dongle is not responding\n");
->>>>>>> 097e3635
 		brcmf_detach(dev);
 		goto fail;
 	}
