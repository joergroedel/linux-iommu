--- conflicted
+++ resolved
@@ -6114,15 +6114,6 @@
 
 		mode = chan_to_phymode(&def);
 		ath10k_dbg(ar, ATH10K_DBG_MAC, "mac update sta %pM peer bw %d phymode %d\n",
-<<<<<<< HEAD
-				sta->addr, bw, mode);
-
-		err = ath10k_wmi_peer_set_param(ar, arvif->vdev_id, sta->addr,
-				WMI_PEER_PHYMODE, mode);
-		if (err) {
-			ath10k_warn(ar, "failed to update STA %pM peer phymode %d: %d\n",
-					sta->addr, mode, err);
-=======
 			   sta->addr, bw, mode);
 
 		err = ath10k_wmi_peer_set_param(ar, arvif->vdev_id, sta->addr,
@@ -6130,7 +6121,6 @@
 		if (err) {
 			ath10k_warn(ar, "failed to update STA %pM peer phymode %d: %d\n",
 				    sta->addr, mode, err);
->>>>>>> 6bf4ca7f
 			goto exit;
 		}
 
