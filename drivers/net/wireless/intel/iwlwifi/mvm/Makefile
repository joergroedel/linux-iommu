# SPDX-License-Identifier: GPL-2.0
obj-$(CONFIG_IWLMVM)   += iwlmvm.o
obj-$(CONFIG_IWLWIFI_KUNIT_TESTS) += tests/
iwlmvm-y += fw.o mac80211.o nvm.o ops.o phy-ctxt.o mac-ctxt.o
iwlmvm-y += utils.o rx.o rxmq.o tx.o binding.o quota.o sta.o sf.o
iwlmvm-y += scan.o time-event.o rs.o rs-fw.o
iwlmvm-y += power.o coex.o
iwlmvm-y += tt.o offloading.o tdls.o
iwlmvm-y += ftm-responder.o ftm-initiator.o
iwlmvm-y += rfi.o
iwlmvm-y += mld-key.o mld-mac.o link.o mld-sta.o mld-mac80211.o
iwlmvm-y += ptp.o
iwlmvm-y += time-sync.o
iwlmvm-$(CONFIG_IWLWIFI_DEBUGFS) += debugfs.o debugfs-vif.o
iwlmvm-$(CONFIG_IWLWIFI_LEDS) += led.o
iwlmvm-$(CONFIG_PM) += d3.o
iwlmvm-$(CONFIG_IWLMEI) += vendor-cmd.o

<<<<<<< HEAD
subdir-ccflags-y += -I $(srctree)/$(src)/../
=======
ccflags-y += -I $(src)/../
>>>>>>> 6ffe4fdf
<|MERGE_RESOLUTION|>--- conflicted
+++ resolved
@@ -16,8 +16,4 @@
 iwlmvm-$(CONFIG_PM) += d3.o
 iwlmvm-$(CONFIG_IWLMEI) += vendor-cmd.o
 
-<<<<<<< HEAD
-subdir-ccflags-y += -I $(srctree)/$(src)/../
-=======
-ccflags-y += -I $(src)/../
->>>>>>> 6ffe4fdf
+subdir-ccflags-y += -I $(src)/../