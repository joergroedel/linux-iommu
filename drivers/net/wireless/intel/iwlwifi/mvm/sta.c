/******************************************************************************
 *
 * This file is provided under a dual BSD/GPLv2 license.  When using or
 * redistributing this file, you may do so under either license.
 *
 * GPL LICENSE SUMMARY
 *
 * Copyright(c) 2012 - 2015 Intel Corporation. All rights reserved.
 * Copyright(c) 2013 - 2015 Intel Mobile Communications GmbH
 * Copyright(c) 2016 - 2017 Intel Deutschland GmbH
 *
 * This program is free software; you can redistribute it and/or modify
 * it under the terms of version 2 of the GNU General Public License as
 * published by the Free Software Foundation.
 *
 * This program is distributed in the hope that it will be useful, but
 * WITHOUT ANY WARRANTY; without even the implied warranty of
 * MERCHANTABILITY or FITNESS FOR A PARTICULAR PURPOSE.  See the GNU
 * General Public License for more details.
 *
 * You should have received a copy of the GNU General Public License
 * along with this program; if not, write to the Free Software
 * Foundation, Inc., 51 Franklin Street, Fifth Floor, Boston, MA 02110,
 * USA
 *
 * The full GNU General Public License is included in this distribution
 * in the file called COPYING.
 *
 * Contact Information:
 *  Intel Linux Wireless <linuxwifi@intel.com>
 * Intel Corporation, 5200 N.E. Elam Young Parkway, Hillsboro, OR 97124-6497
 *
 * BSD LICENSE
 *
 * Copyright(c) 2012 - 2015 Intel Corporation. All rights reserved.
 * Copyright(c) 2013 - 2015 Intel Mobile Communications GmbH
 * Copyright(c) 2016 - 2017 Intel Deutschland GmbH
 * All rights reserved.
 *
 * Redistribution and use in source and binary forms, with or without
 * modification, are permitted provided that the following conditions
 * are met:
 *
 *  * Redistributions of source code must retain the above copyright
 *    notice, this list of conditions and the following disclaimer.
 *  * Redistributions in binary form must reproduce the above copyright
 *    notice, this list of conditions and the following disclaimer in
 *    the documentation and/or other materials provided with the
 *    distribution.
 *  * Neither the name Intel Corporation nor the names of its
 *    contributors may be used to endorse or promote products derived
 *    from this software without specific prior written permission.
 *
 * THIS SOFTWARE IS PROVIDED BY THE COPYRIGHT HOLDERS AND CONTRIBUTORS
 * "AS IS" AND ANY EXPRESS OR IMPLIED WARRANTIES, INCLUDING, BUT NOT
 * LIMITED TO, THE IMPLIED WARRANTIES OF MERCHANTABILITY AND FITNESS FOR
 * A PARTICULAR PURPOSE ARE DISCLAIMED. IN NO EVENT SHALL THE COPYRIGHT
 * OWNER OR CONTRIBUTORS BE LIABLE FOR ANY DIRECT, INDIRECT, INCIDENTAL,
 * SPECIAL, EXEMPLARY, OR CONSEQUENTIAL DAMAGES (INCLUDING, BUT NOT
 * LIMITED TO, PROCUREMENT OF SUBSTITUTE GOODS OR SERVICES; LOSS OF USE,
 * DATA, OR PROFITS; OR BUSINESS INTERRUPTION) HOWEVER CAUSED AND ON ANY
 * THEORY OF LIABILITY, WHETHER IN CONTRACT, STRICT LIABILITY, OR TORT
 * (INCLUDING NEGLIGENCE OR OTHERWISE) ARISING IN ANY WAY OUT OF THE USE
 * OF THIS SOFTWARE, EVEN IF ADVISED OF THE POSSIBILITY OF SUCH DAMAGE.
 *
 *****************************************************************************/
#include <net/mac80211.h>

#include "mvm.h"
#include "sta.h"
#include "rs.h"

/*
 * New version of ADD_STA_sta command added new fields at the end of the
 * structure, so sending the size of the relevant API's structure is enough to
 * support both API versions.
 */
static inline int iwl_mvm_add_sta_cmd_size(struct iwl_mvm *mvm)
{
	if (iwl_mvm_has_new_rx_api(mvm) ||
	    fw_has_api(&mvm->fw->ucode_capa, IWL_UCODE_TLV_API_STA_TYPE))
		return sizeof(struct iwl_mvm_add_sta_cmd);
	else
		return sizeof(struct iwl_mvm_add_sta_cmd_v7);
}

static int iwl_mvm_find_free_sta_id(struct iwl_mvm *mvm,
				    enum nl80211_iftype iftype)
{
	int sta_id;
	u32 reserved_ids = 0;

	BUILD_BUG_ON(IWL_MVM_STATION_COUNT > 32);
	WARN_ON_ONCE(test_bit(IWL_MVM_STATUS_IN_HW_RESTART, &mvm->status));

	lockdep_assert_held(&mvm->mutex);

	/* d0i3/d3 assumes the AP's sta_id (of sta vif) is 0. reserve it. */
	if (iftype != NL80211_IFTYPE_STATION)
		reserved_ids = BIT(0);

	/* Don't take rcu_read_lock() since we are protected by mvm->mutex */
	for (sta_id = 0; sta_id < ARRAY_SIZE(mvm->fw_id_to_mac_id); sta_id++) {
		if (BIT(sta_id) & reserved_ids)
			continue;

		if (!rcu_dereference_protected(mvm->fw_id_to_mac_id[sta_id],
					       lockdep_is_held(&mvm->mutex)))
			return sta_id;
	}
	return IWL_MVM_INVALID_STA;
}

/* send station add/update command to firmware */
int iwl_mvm_sta_send_to_fw(struct iwl_mvm *mvm, struct ieee80211_sta *sta,
			   bool update, unsigned int flags)
{
	struct iwl_mvm_sta *mvm_sta = iwl_mvm_sta_from_mac80211(sta);
	struct iwl_mvm_add_sta_cmd add_sta_cmd = {
		.sta_id = mvm_sta->sta_id,
		.mac_id_n_color = cpu_to_le32(mvm_sta->mac_id_n_color),
		.add_modify = update ? 1 : 0,
		.station_flags_msk = cpu_to_le32(STA_FLG_FAT_EN_MSK |
						 STA_FLG_MIMO_EN_MSK),
		.tid_disable_tx = cpu_to_le16(mvm_sta->tid_disable_agg),
	};
	int ret;
	u32 status;
	u32 agg_size = 0, mpdu_dens = 0;

	if (fw_has_api(&mvm->fw->ucode_capa, IWL_UCODE_TLV_API_STA_TYPE))
		add_sta_cmd.station_type = mvm_sta->sta_type;

	if (!update || (flags & STA_MODIFY_QUEUES)) {
		memcpy(&add_sta_cmd.addr, sta->addr, ETH_ALEN);

		if (!iwl_mvm_has_new_tx_api(mvm)) {
			add_sta_cmd.tfd_queue_msk =
				cpu_to_le32(mvm_sta->tfd_queue_msk);

			if (flags & STA_MODIFY_QUEUES)
				add_sta_cmd.modify_mask |= STA_MODIFY_QUEUES;
		} else {
			WARN_ON(flags & STA_MODIFY_QUEUES);
		}
	}

	switch (sta->bandwidth) {
	case IEEE80211_STA_RX_BW_160:
		add_sta_cmd.station_flags |= cpu_to_le32(STA_FLG_FAT_EN_160MHZ);
		/* fall through */
	case IEEE80211_STA_RX_BW_80:
		add_sta_cmd.station_flags |= cpu_to_le32(STA_FLG_FAT_EN_80MHZ);
		/* fall through */
	case IEEE80211_STA_RX_BW_40:
		add_sta_cmd.station_flags |= cpu_to_le32(STA_FLG_FAT_EN_40MHZ);
		/* fall through */
	case IEEE80211_STA_RX_BW_20:
		if (sta->ht_cap.ht_supported)
			add_sta_cmd.station_flags |=
				cpu_to_le32(STA_FLG_FAT_EN_20MHZ);
		break;
	}

	switch (sta->rx_nss) {
	case 1:
		add_sta_cmd.station_flags |= cpu_to_le32(STA_FLG_MIMO_EN_SISO);
		break;
	case 2:
		add_sta_cmd.station_flags |= cpu_to_le32(STA_FLG_MIMO_EN_MIMO2);
		break;
	case 3 ... 8:
		add_sta_cmd.station_flags |= cpu_to_le32(STA_FLG_MIMO_EN_MIMO3);
		break;
	}

	switch (sta->smps_mode) {
	case IEEE80211_SMPS_AUTOMATIC:
	case IEEE80211_SMPS_NUM_MODES:
		WARN_ON(1);
		break;
	case IEEE80211_SMPS_STATIC:
		/* override NSS */
		add_sta_cmd.station_flags &= ~cpu_to_le32(STA_FLG_MIMO_EN_MSK);
		add_sta_cmd.station_flags |= cpu_to_le32(STA_FLG_MIMO_EN_SISO);
		break;
	case IEEE80211_SMPS_DYNAMIC:
		add_sta_cmd.station_flags |= cpu_to_le32(STA_FLG_RTS_MIMO_PROT);
		break;
	case IEEE80211_SMPS_OFF:
		/* nothing */
		break;
	}

	if (sta->ht_cap.ht_supported) {
		add_sta_cmd.station_flags_msk |=
			cpu_to_le32(STA_FLG_MAX_AGG_SIZE_MSK |
				    STA_FLG_AGG_MPDU_DENS_MSK);

		mpdu_dens = sta->ht_cap.ampdu_density;
	}

	if (sta->vht_cap.vht_supported) {
		agg_size = sta->vht_cap.cap &
			IEEE80211_VHT_CAP_MAX_A_MPDU_LENGTH_EXPONENT_MASK;
		agg_size >>=
			IEEE80211_VHT_CAP_MAX_A_MPDU_LENGTH_EXPONENT_SHIFT;
	} else if (sta->ht_cap.ht_supported) {
		agg_size = sta->ht_cap.ampdu_factor;
	}

	add_sta_cmd.station_flags |=
		cpu_to_le32(agg_size << STA_FLG_MAX_AGG_SIZE_SHIFT);
	add_sta_cmd.station_flags |=
		cpu_to_le32(mpdu_dens << STA_FLG_AGG_MPDU_DENS_SHIFT);
	if (mvm_sta->associated)
		add_sta_cmd.assoc_id = cpu_to_le16(sta->aid);

	if (sta->wme) {
		add_sta_cmd.modify_mask |= STA_MODIFY_UAPSD_ACS;

		if (sta->uapsd_queues & IEEE80211_WMM_IE_STA_QOSINFO_AC_BK)
			add_sta_cmd.uapsd_acs |= BIT(AC_BK);
		if (sta->uapsd_queues & IEEE80211_WMM_IE_STA_QOSINFO_AC_BE)
			add_sta_cmd.uapsd_acs |= BIT(AC_BE);
		if (sta->uapsd_queues & IEEE80211_WMM_IE_STA_QOSINFO_AC_VI)
			add_sta_cmd.uapsd_acs |= BIT(AC_VI);
		if (sta->uapsd_queues & IEEE80211_WMM_IE_STA_QOSINFO_AC_VO)
			add_sta_cmd.uapsd_acs |= BIT(AC_VO);
		add_sta_cmd.uapsd_acs |= add_sta_cmd.uapsd_acs << 4;
		add_sta_cmd.sp_length = sta->max_sp ? sta->max_sp * 2 : 128;
	}

	status = ADD_STA_SUCCESS;
	ret = iwl_mvm_send_cmd_pdu_status(mvm, ADD_STA,
					  iwl_mvm_add_sta_cmd_size(mvm),
					  &add_sta_cmd, &status);
	if (ret)
		return ret;

	switch (status & IWL_ADD_STA_STATUS_MASK) {
	case ADD_STA_SUCCESS:
		IWL_DEBUG_ASSOC(mvm, "ADD_STA PASSED\n");
		break;
	default:
		ret = -EIO;
		IWL_ERR(mvm, "ADD_STA failed\n");
		break;
	}

	return ret;
}

static void iwl_mvm_rx_agg_session_expired(unsigned long data)
{
	struct iwl_mvm_baid_data __rcu **rcu_ptr = (void *)data;
	struct iwl_mvm_baid_data *ba_data;
	struct ieee80211_sta *sta;
	struct iwl_mvm_sta *mvm_sta;
	unsigned long timeout;

	rcu_read_lock();

	ba_data = rcu_dereference(*rcu_ptr);

	if (WARN_ON(!ba_data))
		goto unlock;

	if (!ba_data->timeout)
		goto unlock;

	timeout = ba_data->last_rx + TU_TO_JIFFIES(ba_data->timeout * 2);
	if (time_is_after_jiffies(timeout)) {
		mod_timer(&ba_data->session_timer, timeout);
		goto unlock;
	}

	/* Timer expired */
	sta = rcu_dereference(ba_data->mvm->fw_id_to_mac_id[ba_data->sta_id]);
	mvm_sta = iwl_mvm_sta_from_mac80211(sta);
	ieee80211_stop_rx_ba_session_offl(mvm_sta->vif,
					  sta->addr, ba_data->tid);
unlock:
	rcu_read_unlock();
}

static int iwl_mvm_tdls_sta_init(struct iwl_mvm *mvm,
				 struct ieee80211_sta *sta)
{
	unsigned long used_hw_queues;
	struct iwl_mvm_sta *mvmsta = iwl_mvm_sta_from_mac80211(sta);
	unsigned int wdg_timeout =
		iwl_mvm_get_wd_timeout(mvm, NULL, true, false);
	u32 ac;

	lockdep_assert_held(&mvm->mutex);

	used_hw_queues = iwl_mvm_get_used_hw_queues(mvm, NULL);

	/* Find available queues, and allocate them to the ACs */
	for (ac = 0; ac < IEEE80211_NUM_ACS; ac++) {
		u8 queue = find_first_zero_bit(&used_hw_queues,
					       mvm->first_agg_queue);

		if (queue >= mvm->first_agg_queue) {
			IWL_ERR(mvm, "Failed to allocate STA queue\n");
			return -EBUSY;
		}

		__set_bit(queue, &used_hw_queues);
		mvmsta->hw_queue[ac] = queue;
	}

	/* Found a place for all queues - enable them */
	for (ac = 0; ac < IEEE80211_NUM_ACS; ac++) {
		iwl_mvm_enable_ac_txq(mvm, mvmsta->hw_queue[ac],
				      mvmsta->hw_queue[ac],
				      iwl_mvm_ac_to_tx_fifo[ac], 0,
				      wdg_timeout);
		mvmsta->tfd_queue_msk |= BIT(mvmsta->hw_queue[ac]);
	}

	return 0;
}

static void iwl_mvm_tdls_sta_deinit(struct iwl_mvm *mvm,
				    struct ieee80211_sta *sta)
{
	struct iwl_mvm_sta *mvmsta = iwl_mvm_sta_from_mac80211(sta);
	unsigned long sta_msk;
	int i;

	lockdep_assert_held(&mvm->mutex);

	/* disable the TDLS STA-specific queues */
	sta_msk = mvmsta->tfd_queue_msk;
	for_each_set_bit(i, &sta_msk, sizeof(sta_msk) * BITS_PER_BYTE)
		iwl_mvm_disable_txq(mvm, i, i, IWL_MAX_TID_COUNT, 0);
}

/* Disable aggregations for a bitmap of TIDs for a given station */
static int iwl_mvm_invalidate_sta_queue(struct iwl_mvm *mvm, int queue,
					unsigned long disable_agg_tids,
					bool remove_queue)
{
	struct iwl_mvm_add_sta_cmd cmd = {};
	struct ieee80211_sta *sta;
	struct iwl_mvm_sta *mvmsta;
	u32 status;
	u8 sta_id;
	int ret;

	if (WARN_ON(iwl_mvm_has_new_tx_api(mvm)))
		return -EINVAL;

	spin_lock_bh(&mvm->queue_info_lock);
	sta_id = mvm->queue_info[queue].ra_sta_id;
	spin_unlock_bh(&mvm->queue_info_lock);

	rcu_read_lock();

	sta = rcu_dereference(mvm->fw_id_to_mac_id[sta_id]);

	if (WARN_ON_ONCE(IS_ERR_OR_NULL(sta))) {
		rcu_read_unlock();
		return -EINVAL;
	}

	mvmsta = iwl_mvm_sta_from_mac80211(sta);

	mvmsta->tid_disable_agg |= disable_agg_tids;

	cmd.mac_id_n_color = cpu_to_le32(mvmsta->mac_id_n_color);
	cmd.sta_id = mvmsta->sta_id;
	cmd.add_modify = STA_MODE_MODIFY;
	cmd.modify_mask = STA_MODIFY_QUEUES;
	if (disable_agg_tids)
		cmd.modify_mask |= STA_MODIFY_TID_DISABLE_TX;
	if (remove_queue)
		cmd.modify_mask |= STA_MODIFY_QUEUE_REMOVAL;
	cmd.tfd_queue_msk = cpu_to_le32(mvmsta->tfd_queue_msk);
	cmd.tid_disable_tx = cpu_to_le16(mvmsta->tid_disable_agg);

	rcu_read_unlock();

	/* Notify FW of queue removal from the STA queues */
	status = ADD_STA_SUCCESS;
	ret = iwl_mvm_send_cmd_pdu_status(mvm, ADD_STA,
					  iwl_mvm_add_sta_cmd_size(mvm),
					  &cmd, &status);

	return ret;
}

static int iwl_mvm_get_queue_agg_tids(struct iwl_mvm *mvm, int queue)
{
	struct ieee80211_sta *sta;
	struct iwl_mvm_sta *mvmsta;
	unsigned long tid_bitmap;
	unsigned long agg_tids = 0;
	s8 sta_id;
	int tid;

	lockdep_assert_held(&mvm->mutex);

	if (WARN_ON(iwl_mvm_has_new_tx_api(mvm)))
		return -EINVAL;

	spin_lock_bh(&mvm->queue_info_lock);
	sta_id = mvm->queue_info[queue].ra_sta_id;
	tid_bitmap = mvm->queue_info[queue].tid_bitmap;
	spin_unlock_bh(&mvm->queue_info_lock);

	sta = rcu_dereference_protected(mvm->fw_id_to_mac_id[sta_id],
					lockdep_is_held(&mvm->mutex));

	if (WARN_ON_ONCE(IS_ERR_OR_NULL(sta)))
		return -EINVAL;

	mvmsta = iwl_mvm_sta_from_mac80211(sta);

	spin_lock_bh(&mvmsta->lock);
	for_each_set_bit(tid, &tid_bitmap, IWL_MAX_TID_COUNT + 1) {
		if (mvmsta->tid_data[tid].state == IWL_AGG_ON)
			agg_tids |= BIT(tid);
	}
	spin_unlock_bh(&mvmsta->lock);

	return agg_tids;
}

/*
 * Remove a queue from a station's resources.
 * Note that this only marks as free. It DOESN'T delete a BA agreement, and
 * doesn't disable the queue
 */
static int iwl_mvm_remove_sta_queue_marking(struct iwl_mvm *mvm, int queue)
{
	struct ieee80211_sta *sta;
	struct iwl_mvm_sta *mvmsta;
	unsigned long tid_bitmap;
	unsigned long disable_agg_tids = 0;
	u8 sta_id;
	int tid;

	lockdep_assert_held(&mvm->mutex);

	if (WARN_ON(iwl_mvm_has_new_tx_api(mvm)))
		return -EINVAL;

	spin_lock_bh(&mvm->queue_info_lock);
	sta_id = mvm->queue_info[queue].ra_sta_id;
	tid_bitmap = mvm->queue_info[queue].tid_bitmap;
	spin_unlock_bh(&mvm->queue_info_lock);

	rcu_read_lock();

	sta = rcu_dereference(mvm->fw_id_to_mac_id[sta_id]);

	if (WARN_ON_ONCE(IS_ERR_OR_NULL(sta))) {
		rcu_read_unlock();
		return 0;
	}

	mvmsta = iwl_mvm_sta_from_mac80211(sta);

	spin_lock_bh(&mvmsta->lock);
	/* Unmap MAC queues and TIDs from this queue */
	for_each_set_bit(tid, &tid_bitmap, IWL_MAX_TID_COUNT + 1) {
		if (mvmsta->tid_data[tid].state == IWL_AGG_ON)
			disable_agg_tids |= BIT(tid);
		mvmsta->tid_data[tid].txq_id = IWL_MVM_INVALID_QUEUE;
	}

	mvmsta->tfd_queue_msk &= ~BIT(queue); /* Don't use this queue anymore */
	spin_unlock_bh(&mvmsta->lock);

	rcu_read_unlock();

	return disable_agg_tids;
}

static int iwl_mvm_free_inactive_queue(struct iwl_mvm *mvm, int queue,
				       bool same_sta)
{
	struct iwl_mvm_sta *mvmsta;
	u8 txq_curr_ac, sta_id, tid;
	unsigned long disable_agg_tids = 0;
	int ret;

	lockdep_assert_held(&mvm->mutex);

	if (WARN_ON(iwl_mvm_has_new_tx_api(mvm)))
		return -EINVAL;

	spin_lock_bh(&mvm->queue_info_lock);
	txq_curr_ac = mvm->queue_info[queue].mac80211_ac;
	sta_id = mvm->queue_info[queue].ra_sta_id;
	tid = mvm->queue_info[queue].txq_tid;
	spin_unlock_bh(&mvm->queue_info_lock);

	mvmsta = iwl_mvm_sta_from_staid_protected(mvm, sta_id);
	if (WARN_ON(!mvmsta))
		return -EINVAL;

	disable_agg_tids = iwl_mvm_remove_sta_queue_marking(mvm, queue);
	/* Disable the queue */
	if (disable_agg_tids)
		iwl_mvm_invalidate_sta_queue(mvm, queue,
					     disable_agg_tids, false);

	ret = iwl_mvm_disable_txq(mvm, queue,
				  mvmsta->vif->hw_queue[txq_curr_ac],
				  tid, 0);
	if (ret) {
		/* Re-mark the inactive queue as inactive */
		spin_lock_bh(&mvm->queue_info_lock);
		mvm->queue_info[queue].status = IWL_MVM_QUEUE_INACTIVE;
		spin_unlock_bh(&mvm->queue_info_lock);
		IWL_ERR(mvm,
			"Failed to free inactive queue %d (ret=%d)\n",
			queue, ret);

		return ret;
	}

	/* If TXQ is allocated to another STA, update removal in FW */
	if (!same_sta)
		iwl_mvm_invalidate_sta_queue(mvm, queue, 0, true);

	return 0;
}

static int iwl_mvm_get_shared_queue(struct iwl_mvm *mvm,
				    unsigned long tfd_queue_mask, u8 ac)
{
	int queue = 0;
	u8 ac_to_queue[IEEE80211_NUM_ACS];
	int i;

	lockdep_assert_held(&mvm->queue_info_lock);
	if (WARN_ON(iwl_mvm_has_new_tx_api(mvm)))
		return -EINVAL;

	memset(&ac_to_queue, IEEE80211_INVAL_HW_QUEUE, sizeof(ac_to_queue));

	/* See what ACs the existing queues for this STA have */
	for_each_set_bit(i, &tfd_queue_mask, IWL_MVM_DQA_MAX_DATA_QUEUE) {
		/* Only DATA queues can be shared */
		if (i < IWL_MVM_DQA_MIN_DATA_QUEUE &&
		    i != IWL_MVM_DQA_BSS_CLIENT_QUEUE)
			continue;

		/* Don't try and take queues being reconfigured */
		if (mvm->queue_info[queue].status ==
		    IWL_MVM_QUEUE_RECONFIGURING)
			continue;

		ac_to_queue[mvm->queue_info[i].mac80211_ac] = i;
	}

	/*
	 * The queue to share is chosen only from DATA queues as follows (in
	 * descending priority):
	 * 1. An AC_BE queue
	 * 2. Same AC queue
	 * 3. Highest AC queue that is lower than new AC
	 * 4. Any existing AC (there always is at least 1 DATA queue)
	 */

	/* Priority 1: An AC_BE queue */
	if (ac_to_queue[IEEE80211_AC_BE] != IEEE80211_INVAL_HW_QUEUE)
		queue = ac_to_queue[IEEE80211_AC_BE];
	/* Priority 2: Same AC queue */
	else if (ac_to_queue[ac] != IEEE80211_INVAL_HW_QUEUE)
		queue = ac_to_queue[ac];
	/* Priority 3a: If new AC is VO and VI exists - use VI */
	else if (ac == IEEE80211_AC_VO &&
		 ac_to_queue[IEEE80211_AC_VI] != IEEE80211_INVAL_HW_QUEUE)
		queue = ac_to_queue[IEEE80211_AC_VI];
	/* Priority 3b: No BE so only AC less than the new one is BK */
	else if (ac_to_queue[IEEE80211_AC_BK] != IEEE80211_INVAL_HW_QUEUE)
		queue = ac_to_queue[IEEE80211_AC_BK];
	/* Priority 4a: No BE nor BK - use VI if exists */
	else if (ac_to_queue[IEEE80211_AC_VI] != IEEE80211_INVAL_HW_QUEUE)
		queue = ac_to_queue[IEEE80211_AC_VI];
	/* Priority 4b: No BE, BK nor VI - use VO if exists */
	else if (ac_to_queue[IEEE80211_AC_VO] != IEEE80211_INVAL_HW_QUEUE)
		queue = ac_to_queue[IEEE80211_AC_VO];

	/* Make sure queue found (or not) is legal */
	if (!iwl_mvm_is_dqa_data_queue(mvm, queue) &&
	    !iwl_mvm_is_dqa_mgmt_queue(mvm, queue) &&
	    (queue != IWL_MVM_DQA_BSS_CLIENT_QUEUE)) {
		IWL_ERR(mvm, "No DATA queues available to share\n");
		return -ENOSPC;
	}

	/* Make sure the queue isn't in the middle of being reconfigured */
	if (mvm->queue_info[queue].status == IWL_MVM_QUEUE_RECONFIGURING) {
		IWL_ERR(mvm,
			"TXQ %d is in the middle of re-config - try again\n",
			queue);
		return -EBUSY;
	}

	return queue;
}

/*
 * If a given queue has a higher AC than the TID stream that is being compared
 * to, the queue needs to be redirected to the lower AC. This function does that
 * in such a case, otherwise - if no redirection required - it does nothing,
 * unless the %force param is true.
 */
int iwl_mvm_scd_queue_redirect(struct iwl_mvm *mvm, int queue, int tid,
			       int ac, int ssn, unsigned int wdg_timeout,
			       bool force)
{
	struct iwl_scd_txq_cfg_cmd cmd = {
		.scd_queue = queue,
		.action = SCD_CFG_DISABLE_QUEUE,
	};
	bool shared_queue;
	unsigned long mq;
	int ret;

	if (WARN_ON(iwl_mvm_has_new_tx_api(mvm)))
		return -EINVAL;

	/*
	 * If the AC is lower than current one - FIFO needs to be redirected to
	 * the lowest one of the streams in the queue. Check if this is needed
	 * here.
	 * Notice that the enum ieee80211_ac_numbers is "flipped", so BK is with
	 * value 3 and VO with value 0, so to check if ac X is lower than ac Y
	 * we need to check if the numerical value of X is LARGER than of Y.
	 */
	spin_lock_bh(&mvm->queue_info_lock);
	if (ac <= mvm->queue_info[queue].mac80211_ac && !force) {
		spin_unlock_bh(&mvm->queue_info_lock);

		IWL_DEBUG_TX_QUEUES(mvm,
				    "No redirection needed on TXQ #%d\n",
				    queue);
		return 0;
	}

	cmd.sta_id = mvm->queue_info[queue].ra_sta_id;
	cmd.tx_fifo = iwl_mvm_ac_to_tx_fifo[mvm->queue_info[queue].mac80211_ac];
	cmd.tid = mvm->queue_info[queue].txq_tid;
	mq = mvm->hw_queue_to_mac80211[queue];
	shared_queue = (mvm->queue_info[queue].hw_queue_refcount > 1);
	spin_unlock_bh(&mvm->queue_info_lock);

	IWL_DEBUG_TX_QUEUES(mvm, "Redirecting TXQ #%d to FIFO #%d\n",
			    queue, iwl_mvm_ac_to_tx_fifo[ac]);

	/* Stop MAC queues and wait for this queue to empty */
	iwl_mvm_stop_mac_queues(mvm, mq);
	ret = iwl_trans_wait_tx_queues_empty(mvm->trans, BIT(queue));
	if (ret) {
		IWL_ERR(mvm, "Error draining queue %d before reconfig\n",
			queue);
		ret = -EIO;
		goto out;
	}

	/* Before redirecting the queue we need to de-activate it */
	iwl_trans_txq_disable(mvm->trans, queue, false);
	ret = iwl_mvm_send_cmd_pdu(mvm, SCD_QUEUE_CFG, 0, sizeof(cmd), &cmd);
	if (ret)
		IWL_ERR(mvm, "Failed SCD disable TXQ %d (ret=%d)\n", queue,
			ret);

	/* Make sure the SCD wrptr is correctly set before reconfiguring */
	iwl_trans_txq_enable_cfg(mvm->trans, queue, ssn, NULL, wdg_timeout);

	/* Update the TID "owner" of the queue */
	spin_lock_bh(&mvm->queue_info_lock);
	mvm->queue_info[queue].txq_tid = tid;
	spin_unlock_bh(&mvm->queue_info_lock);

	/* TODO: Work-around SCD bug when moving back by multiples of 0x40 */

	/* Redirect to lower AC */
	iwl_mvm_reconfig_scd(mvm, queue, iwl_mvm_ac_to_tx_fifo[ac],
			     cmd.sta_id, tid, LINK_QUAL_AGG_FRAME_LIMIT_DEF,
			     ssn);

	/* Update AC marking of the queue */
	spin_lock_bh(&mvm->queue_info_lock);
	mvm->queue_info[queue].mac80211_ac = ac;
	spin_unlock_bh(&mvm->queue_info_lock);

	/*
	 * Mark queue as shared in transport if shared
	 * Note this has to be done after queue enablement because enablement
	 * can also set this value, and there is no indication there to shared
	 * queues
	 */
	if (shared_queue)
		iwl_trans_txq_set_shared_mode(mvm->trans, queue, true);

out:
	/* Continue using the MAC queues */
	iwl_mvm_start_mac_queues(mvm, mq);

	return ret;
}

static int iwl_mvm_sta_alloc_queue_tvqm(struct iwl_mvm *mvm,
					struct ieee80211_sta *sta, u8 ac,
					int tid)
{
	struct iwl_mvm_sta *mvmsta = iwl_mvm_sta_from_mac80211(sta);
	unsigned int wdg_timeout =
		iwl_mvm_get_wd_timeout(mvm, mvmsta->vif, false, false);
	u8 mac_queue = mvmsta->vif->hw_queue[ac];
	int queue = -1;

	lockdep_assert_held(&mvm->mutex);

	IWL_DEBUG_TX_QUEUES(mvm,
			    "Allocating queue for sta %d on tid %d\n",
			    mvmsta->sta_id, tid);
	queue = iwl_mvm_tvqm_enable_txq(mvm, mac_queue, mvmsta->sta_id, tid,
					wdg_timeout);
	if (queue < 0)
		return queue;

	IWL_DEBUG_TX_QUEUES(mvm, "Allocated queue is %d\n", queue);

	spin_lock_bh(&mvmsta->lock);
	mvmsta->tid_data[tid].txq_id = queue;
	mvmsta->tid_data[tid].is_tid_active = true;
	mvmsta->tfd_queue_msk |= BIT(queue);
	spin_unlock_bh(&mvmsta->lock);

	return 0;
}

static int iwl_mvm_sta_alloc_queue(struct iwl_mvm *mvm,
				   struct ieee80211_sta *sta, u8 ac, int tid,
				   struct ieee80211_hdr *hdr)
{
	struct iwl_mvm_sta *mvmsta = iwl_mvm_sta_from_mac80211(sta);
	struct iwl_trans_txq_scd_cfg cfg = {
		.fifo = iwl_mvm_ac_to_tx_fifo[ac],
		.sta_id = mvmsta->sta_id,
		.tid = tid,
		.frame_limit = IWL_FRAME_LIMIT,
	};
	unsigned int wdg_timeout =
		iwl_mvm_get_wd_timeout(mvm, mvmsta->vif, false, false);
	u8 mac_queue = mvmsta->vif->hw_queue[ac];
	int queue = -1;
	bool using_inactive_queue = false, same_sta = false;
	unsigned long disable_agg_tids = 0;
	enum iwl_mvm_agg_state queue_state;
	bool shared_queue = false;
	int ssn;
	unsigned long tfd_queue_mask;
	int ret;

	lockdep_assert_held(&mvm->mutex);

	if (iwl_mvm_has_new_tx_api(mvm))
		return iwl_mvm_sta_alloc_queue_tvqm(mvm, sta, ac, tid);

	spin_lock_bh(&mvmsta->lock);
	tfd_queue_mask = mvmsta->tfd_queue_msk;
	spin_unlock_bh(&mvmsta->lock);

	spin_lock_bh(&mvm->queue_info_lock);

	/*
	 * Non-QoS, QoS NDP and MGMT frames should go to a MGMT queue, if one
	 * exists
	 */
	if (!ieee80211_is_data_qos(hdr->frame_control) ||
	    ieee80211_is_qos_nullfunc(hdr->frame_control)) {
		queue = iwl_mvm_find_free_queue(mvm, mvmsta->sta_id,
						IWL_MVM_DQA_MIN_MGMT_QUEUE,
						IWL_MVM_DQA_MAX_MGMT_QUEUE);
		if (queue >= IWL_MVM_DQA_MIN_MGMT_QUEUE)
			IWL_DEBUG_TX_QUEUES(mvm, "Found free MGMT queue #%d\n",
					    queue);

		/* If no such queue is found, we'll use a DATA queue instead */
	}

	if ((queue < 0 && mvmsta->reserved_queue != IEEE80211_INVAL_HW_QUEUE) &&
	    (mvm->queue_info[mvmsta->reserved_queue].status ==
	     IWL_MVM_QUEUE_RESERVED ||
	     mvm->queue_info[mvmsta->reserved_queue].status ==
	     IWL_MVM_QUEUE_INACTIVE)) {
		queue = mvmsta->reserved_queue;
		mvm->queue_info[queue].reserved = true;
		IWL_DEBUG_TX_QUEUES(mvm, "Using reserved queue #%d\n", queue);
	}

	if (queue < 0)
		queue = iwl_mvm_find_free_queue(mvm, mvmsta->sta_id,
						IWL_MVM_DQA_MIN_DATA_QUEUE,
						IWL_MVM_DQA_MAX_DATA_QUEUE);

	/*
	 * Check if this queue is already allocated but inactive.
	 * In such a case, we'll need to first free this queue before enabling
	 * it again, so we'll mark it as reserved to make sure no new traffic
	 * arrives on it
	 */
	if (queue > 0 &&
	    mvm->queue_info[queue].status == IWL_MVM_QUEUE_INACTIVE) {
		mvm->queue_info[queue].status = IWL_MVM_QUEUE_RESERVED;
		using_inactive_queue = true;
		same_sta = mvm->queue_info[queue].ra_sta_id == mvmsta->sta_id;
		IWL_DEBUG_TX_QUEUES(mvm,
				    "Re-assigning TXQ %d: sta_id=%d, tid=%d\n",
				    queue, mvmsta->sta_id, tid);
	}

	/* No free queue - we'll have to share */
	if (queue <= 0) {
		queue = iwl_mvm_get_shared_queue(mvm, tfd_queue_mask, ac);
		if (queue > 0) {
			shared_queue = true;
			mvm->queue_info[queue].status = IWL_MVM_QUEUE_SHARED;
		}
	}

	/*
	 * Mark TXQ as ready, even though it hasn't been fully configured yet,
	 * to make sure no one else takes it.
	 * This will allow avoiding re-acquiring the lock at the end of the
	 * configuration. On error we'll mark it back as free.
	 */
	if ((queue > 0) && !shared_queue)
		mvm->queue_info[queue].status = IWL_MVM_QUEUE_READY;

	spin_unlock_bh(&mvm->queue_info_lock);

	/* This shouldn't happen - out of queues */
	if (WARN_ON(queue <= 0)) {
		IWL_ERR(mvm, "No available queues for tid %d on sta_id %d\n",
			tid, cfg.sta_id);
		return queue;
	}

	/*
	 * Actual en/disablement of aggregations is through the ADD_STA HCMD,
	 * but for configuring the SCD to send A-MPDUs we need to mark the queue
	 * as aggregatable.
	 * Mark all DATA queues as allowing to be aggregated at some point
	 */
	cfg.aggregate = (queue >= IWL_MVM_DQA_MIN_DATA_QUEUE ||
			 queue == IWL_MVM_DQA_BSS_CLIENT_QUEUE);

	/*
	 * If this queue was previously inactive (idle) - we need to free it
	 * first
	 */
	if (using_inactive_queue) {
		ret = iwl_mvm_free_inactive_queue(mvm, queue, same_sta);
		if (ret)
			return ret;
	}

	IWL_DEBUG_TX_QUEUES(mvm,
			    "Allocating %squeue #%d to sta %d on tid %d\n",
			    shared_queue ? "shared " : "", queue,
			    mvmsta->sta_id, tid);

	if (shared_queue) {
		/* Disable any open aggs on this queue */
		disable_agg_tids = iwl_mvm_get_queue_agg_tids(mvm, queue);

		if (disable_agg_tids) {
			IWL_DEBUG_TX_QUEUES(mvm, "Disabling aggs on queue %d\n",
					    queue);
			iwl_mvm_invalidate_sta_queue(mvm, queue,
						     disable_agg_tids, false);
		}
	}

	ssn = IEEE80211_SEQ_TO_SN(le16_to_cpu(hdr->seq_ctrl));
	iwl_mvm_enable_txq(mvm, queue, mac_queue, ssn, &cfg,
			   wdg_timeout);

	/*
	 * Mark queue as shared in transport if shared
	 * Note this has to be done after queue enablement because enablement
	 * can also set this value, and there is no indication there to shared
	 * queues
	 */
	if (shared_queue)
		iwl_trans_txq_set_shared_mode(mvm->trans, queue, true);

	spin_lock_bh(&mvmsta->lock);
	mvmsta->tid_data[tid].txq_id = queue;
	mvmsta->tid_data[tid].is_tid_active = true;
	mvmsta->tfd_queue_msk |= BIT(queue);
	queue_state = mvmsta->tid_data[tid].state;

	if (mvmsta->reserved_queue == queue)
		mvmsta->reserved_queue = IEEE80211_INVAL_HW_QUEUE;
	spin_unlock_bh(&mvmsta->lock);

	if (!shared_queue) {
		ret = iwl_mvm_sta_send_to_fw(mvm, sta, true, STA_MODIFY_QUEUES);
		if (ret)
			goto out_err;

		/* If we need to re-enable aggregations... */
		if (queue_state == IWL_AGG_ON) {
			ret = iwl_mvm_sta_tx_agg(mvm, sta, tid, queue, true);
			if (ret)
				goto out_err;
		}
	} else {
		/* Redirect queue, if needed */
		ret = iwl_mvm_scd_queue_redirect(mvm, queue, tid, ac, ssn,
						 wdg_timeout, false);
		if (ret)
			goto out_err;
	}

	return 0;

out_err:
	iwl_mvm_disable_txq(mvm, queue, mac_queue, tid, 0);

	return ret;
}

static void iwl_mvm_change_queue_owner(struct iwl_mvm *mvm, int queue)
{
	struct iwl_scd_txq_cfg_cmd cmd = {
		.scd_queue = queue,
		.action = SCD_CFG_UPDATE_QUEUE_TID,
	};
	int tid;
	unsigned long tid_bitmap;
	int ret;

	lockdep_assert_held(&mvm->mutex);

	if (WARN_ON(iwl_mvm_has_new_tx_api(mvm)))
		return;

	spin_lock_bh(&mvm->queue_info_lock);
	tid_bitmap = mvm->queue_info[queue].tid_bitmap;
	spin_unlock_bh(&mvm->queue_info_lock);

	if (WARN(!tid_bitmap, "TXQ %d has no tids assigned to it\n", queue))
		return;

	/* Find any TID for queue */
	tid = find_first_bit(&tid_bitmap, IWL_MAX_TID_COUNT + 1);
	cmd.tid = tid;
	cmd.tx_fifo = iwl_mvm_ac_to_tx_fifo[tid_to_mac80211_ac[tid]];

	ret = iwl_mvm_send_cmd_pdu(mvm, SCD_QUEUE_CFG, 0, sizeof(cmd), &cmd);
	if (ret) {
		IWL_ERR(mvm, "Failed to update owner of TXQ %d (ret=%d)\n",
			queue, ret);
		return;
	}

	spin_lock_bh(&mvm->queue_info_lock);
	mvm->queue_info[queue].txq_tid = tid;
	spin_unlock_bh(&mvm->queue_info_lock);
	IWL_DEBUG_TX_QUEUES(mvm, "Changed TXQ %d ownership to tid %d\n",
			    queue, tid);
}

static void iwl_mvm_unshare_queue(struct iwl_mvm *mvm, int queue)
{
	struct ieee80211_sta *sta;
	struct iwl_mvm_sta *mvmsta;
	s8 sta_id;
	int tid = -1;
	unsigned long tid_bitmap;
	unsigned int wdg_timeout;
	int ssn;
	int ret = true;

	/* queue sharing is disabled on new TX path */
	if (WARN_ON(iwl_mvm_has_new_tx_api(mvm)))
		return;

	lockdep_assert_held(&mvm->mutex);

	spin_lock_bh(&mvm->queue_info_lock);
	sta_id = mvm->queue_info[queue].ra_sta_id;
	tid_bitmap = mvm->queue_info[queue].tid_bitmap;
	spin_unlock_bh(&mvm->queue_info_lock);

	/* Find TID for queue, and make sure it is the only one on the queue */
	tid = find_first_bit(&tid_bitmap, IWL_MAX_TID_COUNT + 1);
	if (tid_bitmap != BIT(tid)) {
		IWL_ERR(mvm, "Failed to unshare q %d, active tids=0x%lx\n",
			queue, tid_bitmap);
		return;
	}

	IWL_DEBUG_TX_QUEUES(mvm, "Unsharing TXQ %d, keeping tid %d\n", queue,
			    tid);

	sta = rcu_dereference_protected(mvm->fw_id_to_mac_id[sta_id],
					lockdep_is_held(&mvm->mutex));

	if (WARN_ON_ONCE(IS_ERR_OR_NULL(sta)))
		return;

	mvmsta = iwl_mvm_sta_from_mac80211(sta);
	wdg_timeout = iwl_mvm_get_wd_timeout(mvm, mvmsta->vif, false, false);

	ssn = IEEE80211_SEQ_TO_SN(mvmsta->tid_data[tid].seq_number);

	ret = iwl_mvm_scd_queue_redirect(mvm, queue, tid,
					 tid_to_mac80211_ac[tid], ssn,
					 wdg_timeout, true);
	if (ret) {
		IWL_ERR(mvm, "Failed to redirect TXQ %d\n", queue);
		return;
	}

	/* If aggs should be turned back on - do it */
	if (mvmsta->tid_data[tid].state == IWL_AGG_ON) {
		struct iwl_mvm_add_sta_cmd cmd = {0};

		mvmsta->tid_disable_agg &= ~BIT(tid);

		cmd.mac_id_n_color = cpu_to_le32(mvmsta->mac_id_n_color);
		cmd.sta_id = mvmsta->sta_id;
		cmd.add_modify = STA_MODE_MODIFY;
		cmd.modify_mask = STA_MODIFY_TID_DISABLE_TX;
		cmd.tfd_queue_msk = cpu_to_le32(mvmsta->tfd_queue_msk);
		cmd.tid_disable_tx = cpu_to_le16(mvmsta->tid_disable_agg);

		ret = iwl_mvm_send_cmd_pdu(mvm, ADD_STA, CMD_ASYNC,
					   iwl_mvm_add_sta_cmd_size(mvm), &cmd);
		if (!ret) {
			IWL_DEBUG_TX_QUEUES(mvm,
					    "TXQ #%d is now aggregated again\n",
					    queue);

			/* Mark queue intenally as aggregating again */
			iwl_trans_txq_set_shared_mode(mvm->trans, queue, false);
		}
	}

	spin_lock_bh(&mvm->queue_info_lock);
	mvm->queue_info[queue].status = IWL_MVM_QUEUE_READY;
	spin_unlock_bh(&mvm->queue_info_lock);
}

static inline u8 iwl_mvm_tid_to_ac_queue(int tid)
{
	if (tid == IWL_MAX_TID_COUNT)
		return IEEE80211_AC_VO; /* MGMT */

	return tid_to_mac80211_ac[tid];
}

static void iwl_mvm_tx_deferred_stream(struct iwl_mvm *mvm,
				       struct ieee80211_sta *sta, int tid)
{
	struct iwl_mvm_sta *mvmsta = iwl_mvm_sta_from_mac80211(sta);
	struct iwl_mvm_tid_data *tid_data = &mvmsta->tid_data[tid];
	struct sk_buff *skb;
	struct ieee80211_hdr *hdr;
	struct sk_buff_head deferred_tx;
	u8 mac_queue;
	bool no_queue = false; /* Marks if there is a problem with the queue */
	u8 ac;

	lockdep_assert_held(&mvm->mutex);

	skb = skb_peek(&tid_data->deferred_tx_frames);
	if (!skb)
		return;
	hdr = (void *)skb->data;

	ac = iwl_mvm_tid_to_ac_queue(tid);
	mac_queue = IEEE80211_SKB_CB(skb)->hw_queue;

	if (tid_data->txq_id == IWL_MVM_INVALID_QUEUE &&
	    iwl_mvm_sta_alloc_queue(mvm, sta, ac, tid, hdr)) {
		IWL_ERR(mvm,
			"Can't alloc TXQ for sta %d tid %d - dropping frame\n",
			mvmsta->sta_id, tid);

		/*
		 * Mark queue as problematic so later the deferred traffic is
		 * freed, as we can do nothing with it
		 */
		no_queue = true;
	}

	__skb_queue_head_init(&deferred_tx);

	/* Disable bottom-halves when entering TX path */
	local_bh_disable();
	spin_lock(&mvmsta->lock);
	skb_queue_splice_init(&tid_data->deferred_tx_frames, &deferred_tx);
	mvmsta->deferred_traffic_tid_map &= ~BIT(tid);
	spin_unlock(&mvmsta->lock);

	while ((skb = __skb_dequeue(&deferred_tx)))
		if (no_queue || iwl_mvm_tx_skb(mvm, skb, sta))
			ieee80211_free_txskb(mvm->hw, skb);
	local_bh_enable();

	/* Wake queue */
	iwl_mvm_start_mac_queues(mvm, BIT(mac_queue));
}

void iwl_mvm_add_new_dqa_stream_wk(struct work_struct *wk)
{
	struct iwl_mvm *mvm = container_of(wk, struct iwl_mvm,
					   add_stream_wk);
	struct ieee80211_sta *sta;
	struct iwl_mvm_sta *mvmsta;
	unsigned long deferred_tid_traffic;
	int queue, sta_id, tid;

	/* Check inactivity of queues */
	iwl_mvm_inactivity_check(mvm);

	mutex_lock(&mvm->mutex);

	/* No queue reconfiguration in TVQM mode */
	if (iwl_mvm_has_new_tx_api(mvm))
		goto alloc_queues;

	/* Reconfigure queues requiring reconfiguation */
	for (queue = 0; queue < ARRAY_SIZE(mvm->queue_info); queue++) {
		bool reconfig;
		bool change_owner;

		spin_lock_bh(&mvm->queue_info_lock);
		reconfig = (mvm->queue_info[queue].status ==
			    IWL_MVM_QUEUE_RECONFIGURING);

		/*
		 * We need to take into account a situation in which a TXQ was
		 * allocated to TID x, and then turned shared by adding TIDs y
		 * and z. If TID x becomes inactive and is removed from the TXQ,
		 * ownership must be given to one of the remaining TIDs.
		 * This is mainly because if TID x continues - a new queue can't
		 * be allocated for it as long as it is an owner of another TXQ.
		 */
		change_owner = !(mvm->queue_info[queue].tid_bitmap &
				 BIT(mvm->queue_info[queue].txq_tid)) &&
			       (mvm->queue_info[queue].status ==
				IWL_MVM_QUEUE_SHARED);
		spin_unlock_bh(&mvm->queue_info_lock);

		if (reconfig)
			iwl_mvm_unshare_queue(mvm, queue);
		else if (change_owner)
			iwl_mvm_change_queue_owner(mvm, queue);
	}

alloc_queues:
	/* Go over all stations with deferred traffic */
	for_each_set_bit(sta_id, mvm->sta_deferred_frames,
			 IWL_MVM_STATION_COUNT) {
		clear_bit(sta_id, mvm->sta_deferred_frames);
		sta = rcu_dereference_protected(mvm->fw_id_to_mac_id[sta_id],
						lockdep_is_held(&mvm->mutex));
		if (IS_ERR_OR_NULL(sta))
			continue;

		mvmsta = iwl_mvm_sta_from_mac80211(sta);
		deferred_tid_traffic = mvmsta->deferred_traffic_tid_map;

		for_each_set_bit(tid, &deferred_tid_traffic,
				 IWL_MAX_TID_COUNT + 1)
			iwl_mvm_tx_deferred_stream(mvm, sta, tid);
	}

	mutex_unlock(&mvm->mutex);
}

static int iwl_mvm_reserve_sta_stream(struct iwl_mvm *mvm,
				      struct ieee80211_sta *sta,
				      enum nl80211_iftype vif_type)
{
	struct iwl_mvm_sta *mvmsta = iwl_mvm_sta_from_mac80211(sta);
	int queue;
	bool using_inactive_queue = false, same_sta = false;

	/* queue reserving is disabled on new TX path */
	if (WARN_ON(iwl_mvm_has_new_tx_api(mvm)))
		return 0;

	/*
	 * Check for inactive queues, so we don't reach a situation where we
	 * can't add a STA due to a shortage in queues that doesn't really exist
	 */
	iwl_mvm_inactivity_check(mvm);

	spin_lock_bh(&mvm->queue_info_lock);

	/* Make sure we have free resources for this STA */
	if (vif_type == NL80211_IFTYPE_STATION && !sta->tdls &&
	    !mvm->queue_info[IWL_MVM_DQA_BSS_CLIENT_QUEUE].hw_queue_refcount &&
	    (mvm->queue_info[IWL_MVM_DQA_BSS_CLIENT_QUEUE].status ==
	     IWL_MVM_QUEUE_FREE))
		queue = IWL_MVM_DQA_BSS_CLIENT_QUEUE;
	else
		queue = iwl_mvm_find_free_queue(mvm, mvmsta->sta_id,
						IWL_MVM_DQA_MIN_DATA_QUEUE,
						IWL_MVM_DQA_MAX_DATA_QUEUE);
	if (queue < 0) {
		spin_unlock_bh(&mvm->queue_info_lock);
		IWL_ERR(mvm, "No available queues for new station\n");
		return -ENOSPC;
	} else if (mvm->queue_info[queue].status == IWL_MVM_QUEUE_INACTIVE) {
		/*
		 * If this queue is already allocated but inactive we'll need to
		 * first free this queue before enabling it again, we'll mark
		 * it as reserved to make sure no new traffic arrives on it
		 */
		using_inactive_queue = true;
		same_sta = mvm->queue_info[queue].ra_sta_id == mvmsta->sta_id;
	}
	mvm->queue_info[queue].status = IWL_MVM_QUEUE_RESERVED;

	spin_unlock_bh(&mvm->queue_info_lock);

	mvmsta->reserved_queue = queue;

	if (using_inactive_queue)
		iwl_mvm_free_inactive_queue(mvm, queue, same_sta);

	IWL_DEBUG_TX_QUEUES(mvm, "Reserving data queue #%d for sta_id %d\n",
			    queue, mvmsta->sta_id);

	return 0;
}

/*
 * In DQA mode, after a HW restart the queues should be allocated as before, in
 * order to avoid race conditions when there are shared queues. This function
 * does the re-mapping and queue allocation.
 *
 * Note that re-enabling aggregations isn't done in this function.
 */
static void iwl_mvm_realloc_queues_after_restart(struct iwl_mvm *mvm,
						 struct iwl_mvm_sta *mvm_sta)
{
	unsigned int wdg_timeout =
			iwl_mvm_get_wd_timeout(mvm, mvm_sta->vif, false, false);
	int i;
	struct iwl_trans_txq_scd_cfg cfg = {
		.sta_id = mvm_sta->sta_id,
		.frame_limit = IWL_FRAME_LIMIT,
	};

	/* Make sure reserved queue is still marked as such (if allocated) */
	if (mvm_sta->reserved_queue != IEEE80211_INVAL_HW_QUEUE)
		mvm->queue_info[mvm_sta->reserved_queue].status =
			IWL_MVM_QUEUE_RESERVED;

	for (i = 0; i <= IWL_MAX_TID_COUNT; i++) {
		struct iwl_mvm_tid_data *tid_data = &mvm_sta->tid_data[i];
		int txq_id = tid_data->txq_id;
		int ac;
		u8 mac_queue;

		if (txq_id == IWL_MVM_INVALID_QUEUE)
			continue;

		skb_queue_head_init(&tid_data->deferred_tx_frames);

		ac = tid_to_mac80211_ac[i];
		mac_queue = mvm_sta->vif->hw_queue[ac];

		if (iwl_mvm_has_new_tx_api(mvm)) {
			IWL_DEBUG_TX_QUEUES(mvm,
					    "Re-mapping sta %d tid %d\n",
					    mvm_sta->sta_id, i);
			txq_id = iwl_mvm_tvqm_enable_txq(mvm, mac_queue,
							 mvm_sta->sta_id,
							 i, wdg_timeout);
			tid_data->txq_id = txq_id;
		} else {
			u16 seq = IEEE80211_SEQ_TO_SN(tid_data->seq_number);

			cfg.tid = i;
			cfg.fifo = iwl_mvm_ac_to_tx_fifo[ac];
			cfg.aggregate = (txq_id >= IWL_MVM_DQA_MIN_DATA_QUEUE ||
					 txq_id ==
					 IWL_MVM_DQA_BSS_CLIENT_QUEUE);

			IWL_DEBUG_TX_QUEUES(mvm,
					    "Re-mapping sta %d tid %d to queue %d\n",
					    mvm_sta->sta_id, i, txq_id);

			iwl_mvm_enable_txq(mvm, txq_id, mac_queue, seq, &cfg,
					   wdg_timeout);
			mvm->queue_info[txq_id].status = IWL_MVM_QUEUE_READY;
		}
	}

	atomic_set(&mvm->pending_frames[mvm_sta->sta_id], 0);
}

int iwl_mvm_add_sta(struct iwl_mvm *mvm,
		    struct ieee80211_vif *vif,
		    struct ieee80211_sta *sta)
{
	struct iwl_mvm_vif *mvmvif = iwl_mvm_vif_from_mac80211(vif);
	struct iwl_mvm_sta *mvm_sta = iwl_mvm_sta_from_mac80211(sta);
	struct iwl_mvm_rxq_dup_data *dup_data;
	int i, ret, sta_id;

	lockdep_assert_held(&mvm->mutex);

	if (!test_bit(IWL_MVM_STATUS_IN_HW_RESTART, &mvm->status))
		sta_id = iwl_mvm_find_free_sta_id(mvm,
						  ieee80211_vif_type_p2p(vif));
	else
		sta_id = mvm_sta->sta_id;

	if (sta_id == IWL_MVM_INVALID_STA)
		return -ENOSPC;

	spin_lock_init(&mvm_sta->lock);

	/* In DQA mode, if this is a HW restart, re-alloc existing queues */
	if (iwl_mvm_is_dqa_supported(mvm) &&
	    test_bit(IWL_MVM_STATUS_IN_HW_RESTART, &mvm->status)) {
		iwl_mvm_realloc_queues_after_restart(mvm, mvm_sta);
		goto update_fw;
	}

	mvm_sta->sta_id = sta_id;
	mvm_sta->mac_id_n_color = FW_CMD_ID_AND_COLOR(mvmvif->id,
						      mvmvif->color);
	mvm_sta->vif = vif;
	mvm_sta->max_agg_bufsize = LINK_QUAL_AGG_FRAME_LIMIT_DEF;
	mvm_sta->tx_protection = 0;
	mvm_sta->tt_tx_protection = false;
	mvm_sta->sta_type = sta->tdls ? IWL_STA_TDLS_LINK : IWL_STA_LINK;

	/* HW restart, don't assume the memory has been zeroed */
	atomic_set(&mvm->pending_frames[sta_id], 0);
	mvm_sta->tid_disable_agg = 0xffff; /* No aggs at first */
	mvm_sta->tfd_queue_msk = 0;

	/*
	 * Allocate new queues for a TDLS station, unless we're in DQA mode,
	 * and then they'll be allocated dynamically
	 */
	if (!iwl_mvm_is_dqa_supported(mvm) && sta->tdls) {
		ret = iwl_mvm_tdls_sta_init(mvm, sta);
		if (ret)
			return ret;
	} else if (!iwl_mvm_is_dqa_supported(mvm)) {
		for (i = 0; i < IEEE80211_NUM_ACS; i++)
			if (vif->hw_queue[i] != IEEE80211_INVAL_HW_QUEUE)
				mvm_sta->tfd_queue_msk |= BIT(vif->hw_queue[i]);
	}

	/* for HW restart - reset everything but the sequence number */
	for (i = 0; i <= IWL_MAX_TID_COUNT; i++) {
		u16 seq = mvm_sta->tid_data[i].seq_number;
		memset(&mvm_sta->tid_data[i], 0, sizeof(mvm_sta->tid_data[i]));
		mvm_sta->tid_data[i].seq_number = seq;

		if (!iwl_mvm_is_dqa_supported(mvm))
			continue;

		/*
		 * Mark all queues for this STA as unallocated and defer TX
		 * frames until the queue is allocated
		 */
		mvm_sta->tid_data[i].txq_id = IWL_MVM_INVALID_QUEUE;
		skb_queue_head_init(&mvm_sta->tid_data[i].deferred_tx_frames);
	}
	mvm_sta->deferred_traffic_tid_map = 0;
	mvm_sta->agg_tids = 0;

	if (iwl_mvm_has_new_rx_api(mvm) &&
	    !test_bit(IWL_MVM_STATUS_IN_HW_RESTART, &mvm->status)) {
		dup_data = kcalloc(mvm->trans->num_rx_queues,
				   sizeof(*dup_data),
				   GFP_KERNEL);
		if (!dup_data)
			return -ENOMEM;
		mvm_sta->dup_data = dup_data;
	}

	if (iwl_mvm_is_dqa_supported(mvm) && !iwl_mvm_has_new_tx_api(mvm)) {
		ret = iwl_mvm_reserve_sta_stream(mvm, sta,
						 ieee80211_vif_type_p2p(vif));
		if (ret)
			goto err;
	}

update_fw:
	ret = iwl_mvm_sta_send_to_fw(mvm, sta, false, 0);
	if (ret)
		goto err;

	if (vif->type == NL80211_IFTYPE_STATION) {
		if (!sta->tdls) {
			WARN_ON(mvmvif->ap_sta_id != IWL_MVM_INVALID_STA);
			mvmvif->ap_sta_id = sta_id;
		} else {
			WARN_ON(mvmvif->ap_sta_id == IWL_MVM_INVALID_STA);
		}
	}

	rcu_assign_pointer(mvm->fw_id_to_mac_id[sta_id], sta);

	return 0;

err:
	if (!iwl_mvm_is_dqa_supported(mvm) && sta->tdls)
		iwl_mvm_tdls_sta_deinit(mvm, sta);
	return ret;
}

int iwl_mvm_drain_sta(struct iwl_mvm *mvm, struct iwl_mvm_sta *mvmsta,
		      bool drain)
{
	struct iwl_mvm_add_sta_cmd cmd = {};
	int ret;
	u32 status;

	lockdep_assert_held(&mvm->mutex);

	cmd.mac_id_n_color = cpu_to_le32(mvmsta->mac_id_n_color);
	cmd.sta_id = mvmsta->sta_id;
	cmd.add_modify = STA_MODE_MODIFY;
	cmd.station_flags = drain ? cpu_to_le32(STA_FLG_DRAIN_FLOW) : 0;
	cmd.station_flags_msk = cpu_to_le32(STA_FLG_DRAIN_FLOW);

	status = ADD_STA_SUCCESS;
	ret = iwl_mvm_send_cmd_pdu_status(mvm, ADD_STA,
					  iwl_mvm_add_sta_cmd_size(mvm),
					  &cmd, &status);
	if (ret)
		return ret;

	switch (status & IWL_ADD_STA_STATUS_MASK) {
	case ADD_STA_SUCCESS:
		IWL_DEBUG_INFO(mvm, "Frames for staid %d will drained in fw\n",
			       mvmsta->sta_id);
		break;
	default:
		ret = -EIO;
		IWL_ERR(mvm, "Couldn't drain frames for staid %d\n",
			mvmsta->sta_id);
		break;
	}

	return ret;
}

/*
 * Remove a station from the FW table. Before sending the command to remove
 * the station validate that the station is indeed known to the driver (sanity
 * only).
 */
static int iwl_mvm_rm_sta_common(struct iwl_mvm *mvm, u8 sta_id)
{
	struct ieee80211_sta *sta;
	struct iwl_mvm_rm_sta_cmd rm_sta_cmd = {
		.sta_id = sta_id,
	};
	int ret;

	sta = rcu_dereference_protected(mvm->fw_id_to_mac_id[sta_id],
					lockdep_is_held(&mvm->mutex));

	/* Note: internal stations are marked as error values */
	if (!sta) {
		IWL_ERR(mvm, "Invalid station id\n");
		return -EINVAL;
	}

	ret = iwl_mvm_send_cmd_pdu(mvm, REMOVE_STA, 0,
				   sizeof(rm_sta_cmd), &rm_sta_cmd);
	if (ret) {
		IWL_ERR(mvm, "Failed to remove station. Id=%d\n", sta_id);
		return ret;
	}

	return 0;
}

void iwl_mvm_sta_drained_wk(struct work_struct *wk)
{
	struct iwl_mvm *mvm = container_of(wk, struct iwl_mvm, sta_drained_wk);
	u8 sta_id;

	/*
	 * The mutex is needed because of the SYNC cmd, but not only: if the
	 * work would run concurrently with iwl_mvm_rm_sta, it would run before
	 * iwl_mvm_rm_sta sets the station as busy, and exit. Then
	 * iwl_mvm_rm_sta would set the station as busy, and nobody will clean
	 * that later.
	 */
	mutex_lock(&mvm->mutex);

	for_each_set_bit(sta_id, mvm->sta_drained, IWL_MVM_STATION_COUNT) {
		int ret;
		struct ieee80211_sta *sta =
			rcu_dereference_protected(mvm->fw_id_to_mac_id[sta_id],
						  lockdep_is_held(&mvm->mutex));

		/*
		 * This station is in use or RCU-removed; the latter happens in
		 * managed mode, where mac80211 removes the station before we
		 * can remove it from firmware (we can only do that after the
		 * MAC is marked unassociated), and possibly while the deauth
		 * frame to disconnect from the AP is still queued. Then, the
		 * station pointer is -ENOENT when the last skb is reclaimed.
		 */
		if (!IS_ERR(sta) || PTR_ERR(sta) == -ENOENT)
			continue;

		if (PTR_ERR(sta) == -EINVAL) {
			IWL_ERR(mvm, "Drained sta %d, but it is internal?\n",
				sta_id);
			continue;
		}

		if (!sta) {
			IWL_ERR(mvm, "Drained sta %d, but it was NULL?\n",
				sta_id);
			continue;
		}

		WARN_ON(PTR_ERR(sta) != -EBUSY);
		/* This station was removed and we waited until it got drained,
		 * we can now proceed and remove it.
		 */
		ret = iwl_mvm_rm_sta_common(mvm, sta_id);
		if (ret) {
			IWL_ERR(mvm,
				"Couldn't remove sta %d after it was drained\n",
				sta_id);
			continue;
		}
		RCU_INIT_POINTER(mvm->fw_id_to_mac_id[sta_id], NULL);
		clear_bit(sta_id, mvm->sta_drained);

		if (mvm->tfd_drained[sta_id]) {
			unsigned long i, msk = mvm->tfd_drained[sta_id];

			for_each_set_bit(i, &msk, sizeof(msk) * BITS_PER_BYTE)
				iwl_mvm_disable_txq(mvm, i, i,
						    IWL_MAX_TID_COUNT, 0);

			mvm->tfd_drained[sta_id] = 0;
			IWL_DEBUG_TDLS(mvm, "Drained sta %d, with queues %ld\n",
				       sta_id, msk);
		}
	}

	mutex_unlock(&mvm->mutex);
}

static void iwl_mvm_disable_sta_queues(struct iwl_mvm *mvm,
				       struct ieee80211_vif *vif,
				       struct iwl_mvm_sta *mvm_sta)
{
	int ac;
	int i;

	lockdep_assert_held(&mvm->mutex);

	for (i = 0; i < ARRAY_SIZE(mvm_sta->tid_data); i++) {
		if (mvm_sta->tid_data[i].txq_id == IWL_MVM_INVALID_QUEUE)
			continue;

		ac = iwl_mvm_tid_to_ac_queue(i);
		iwl_mvm_disable_txq(mvm, mvm_sta->tid_data[i].txq_id,
				    vif->hw_queue[ac], i, 0);
		mvm_sta->tid_data[i].txq_id = IWL_MVM_INVALID_QUEUE;
	}
}

int iwl_mvm_rm_sta(struct iwl_mvm *mvm,
		   struct ieee80211_vif *vif,
		   struct ieee80211_sta *sta)
{
	struct iwl_mvm_vif *mvmvif = iwl_mvm_vif_from_mac80211(vif);
	struct iwl_mvm_sta *mvm_sta = iwl_mvm_sta_from_mac80211(sta);
	u8 sta_id = mvm_sta->sta_id;
	int ret;

	lockdep_assert_held(&mvm->mutex);

	if (iwl_mvm_has_new_rx_api(mvm))
		kfree(mvm_sta->dup_data);

	if ((vif->type == NL80211_IFTYPE_STATION &&
	     mvmvif->ap_sta_id == sta_id) ||
	    iwl_mvm_is_dqa_supported(mvm)){
		ret = iwl_mvm_drain_sta(mvm, mvm_sta, true);
		if (ret)
			return ret;
		/* flush its queues here since we are freeing mvm_sta */
		ret = iwl_mvm_flush_tx_path(mvm, mvm_sta->tfd_queue_msk, 0);
		if (ret)
			return ret;
		ret = iwl_trans_wait_tx_queues_empty(mvm->trans,
						     mvm_sta->tfd_queue_msk);
		if (ret)
			return ret;
		ret = iwl_mvm_drain_sta(mvm, mvm_sta, false);

		/* If DQA is supported - the queues can be disabled now */
		if (iwl_mvm_is_dqa_supported(mvm)) {
			iwl_mvm_disable_sta_queues(mvm, vif, mvm_sta);
			/*
			 * If pending_frames is set at this point - it must be
			 * driver internal logic error, since queues are empty
			 * and removed successuly.
			 * warn on it but set it to 0 anyway to avoid station
			 * not being removed later in the function
			 */
			WARN_ON(atomic_xchg(&mvm->pending_frames[sta_id], 0));
		}

		/* If there is a TXQ still marked as reserved - free it */
		if (iwl_mvm_is_dqa_supported(mvm) &&
		    mvm_sta->reserved_queue != IEEE80211_INVAL_HW_QUEUE) {
			u8 reserved_txq = mvm_sta->reserved_queue;
			enum iwl_mvm_queue_status *status;

			/*
			 * If no traffic has gone through the reserved TXQ - it
			 * is still marked as IWL_MVM_QUEUE_RESERVED, and
			 * should be manually marked as free again
			 */
			spin_lock_bh(&mvm->queue_info_lock);
			status = &mvm->queue_info[reserved_txq].status;
			if (WARN((*status != IWL_MVM_QUEUE_RESERVED) &&
				 (*status != IWL_MVM_QUEUE_FREE),
				 "sta_id %d reserved txq %d status %d",
				 sta_id, reserved_txq, *status)) {
				spin_unlock_bh(&mvm->queue_info_lock);
				return -EINVAL;
			}

			*status = IWL_MVM_QUEUE_FREE;
			spin_unlock_bh(&mvm->queue_info_lock);
		}

		if (vif->type == NL80211_IFTYPE_STATION &&
		    mvmvif->ap_sta_id == sta_id) {
			/* if associated - we can't remove the AP STA now */
			if (vif->bss_conf.assoc)
				return ret;

			/* unassoc - go ahead - remove the AP STA now */
			mvmvif->ap_sta_id = IWL_MVM_INVALID_STA;

			/* clear d0i3_ap_sta_id if no longer relevant */
			if (mvm->d0i3_ap_sta_id == sta_id)
				mvm->d0i3_ap_sta_id = IWL_MVM_INVALID_STA;
		}
	}

	/*
	 * This shouldn't happen - the TDLS channel switch should be canceled
	 * before the STA is removed.
	 */
	if (WARN_ON_ONCE(mvm->tdls_cs.peer.sta_id == sta_id)) {
		mvm->tdls_cs.peer.sta_id = IWL_MVM_INVALID_STA;
		cancel_delayed_work(&mvm->tdls_cs.dwork);
	}

	/*
	 * Make sure that the tx response code sees the station as -EBUSY and
	 * calls the drain worker.
	 */
	spin_lock_bh(&mvm_sta->lock);

	/*
	 * There are frames pending on the AC queues for this station.
	 * We need to wait until all the frames are drained...
	 */
	if (atomic_read(&mvm->pending_frames[sta_id])) {
		rcu_assign_pointer(mvm->fw_id_to_mac_id[sta_id],
				   ERR_PTR(-EBUSY));
		spin_unlock_bh(&mvm_sta->lock);

		/* disable TDLS sta queues on drain complete */
		if (sta->tdls) {
			mvm->tfd_drained[sta_id] = mvm_sta->tfd_queue_msk;
			IWL_DEBUG_TDLS(mvm, "Draining TDLS sta %d\n", sta_id);
		}

		ret = iwl_mvm_drain_sta(mvm, mvm_sta, true);
	} else {
		spin_unlock_bh(&mvm_sta->lock);

		if (!iwl_mvm_is_dqa_supported(mvm) && sta->tdls)
			iwl_mvm_tdls_sta_deinit(mvm, sta);

		ret = iwl_mvm_rm_sta_common(mvm, mvm_sta->sta_id);
		RCU_INIT_POINTER(mvm->fw_id_to_mac_id[mvm_sta->sta_id], NULL);
	}

	return ret;
}

int iwl_mvm_rm_sta_id(struct iwl_mvm *mvm,
		      struct ieee80211_vif *vif,
		      u8 sta_id)
{
	int ret = iwl_mvm_rm_sta_common(mvm, sta_id);

	lockdep_assert_held(&mvm->mutex);

	RCU_INIT_POINTER(mvm->fw_id_to_mac_id[sta_id], NULL);
	return ret;
}

int iwl_mvm_allocate_int_sta(struct iwl_mvm *mvm,
			     struct iwl_mvm_int_sta *sta,
			     u32 qmask, enum nl80211_iftype iftype,
			     enum iwl_sta_type type)
{
	if (!test_bit(IWL_MVM_STATUS_IN_HW_RESTART, &mvm->status)) {
		sta->sta_id = iwl_mvm_find_free_sta_id(mvm, iftype);
		if (WARN_ON_ONCE(sta->sta_id == IWL_MVM_INVALID_STA))
			return -ENOSPC;
	}

	sta->tfd_queue_msk = qmask;
	sta->type = type;

	/* put a non-NULL value so iterating over the stations won't stop */
	rcu_assign_pointer(mvm->fw_id_to_mac_id[sta->sta_id], ERR_PTR(-EINVAL));
	return 0;
}

void iwl_mvm_dealloc_int_sta(struct iwl_mvm *mvm, struct iwl_mvm_int_sta *sta)
{
	RCU_INIT_POINTER(mvm->fw_id_to_mac_id[sta->sta_id], NULL);
	memset(sta, 0, sizeof(struct iwl_mvm_int_sta));
	sta->sta_id = IWL_MVM_INVALID_STA;
}

static int iwl_mvm_add_int_sta_common(struct iwl_mvm *mvm,
				      struct iwl_mvm_int_sta *sta,
				      const u8 *addr,
				      u16 mac_id, u16 color)
{
	struct iwl_mvm_add_sta_cmd cmd;
	int ret;
	u32 status;

	lockdep_assert_held(&mvm->mutex);

	memset(&cmd, 0, sizeof(cmd));
	cmd.sta_id = sta->sta_id;
	cmd.mac_id_n_color = cpu_to_le32(FW_CMD_ID_AND_COLOR(mac_id,
							     color));
	if (fw_has_api(&mvm->fw->ucode_capa, IWL_UCODE_TLV_API_STA_TYPE))
		cmd.station_type = sta->type;

	if (!iwl_mvm_has_new_tx_api(mvm))
		cmd.tfd_queue_msk = cpu_to_le32(sta->tfd_queue_msk);
	cmd.tid_disable_tx = cpu_to_le16(0xffff);

	if (addr)
		memcpy(cmd.addr, addr, ETH_ALEN);

	ret = iwl_mvm_send_cmd_pdu_status(mvm, ADD_STA,
					  iwl_mvm_add_sta_cmd_size(mvm),
					  &cmd, &status);
	if (ret)
		return ret;

	switch (status & IWL_ADD_STA_STATUS_MASK) {
	case ADD_STA_SUCCESS:
		IWL_DEBUG_INFO(mvm, "Internal station added.\n");
		return 0;
	default:
		ret = -EIO;
		IWL_ERR(mvm, "Add internal station failed, status=0x%x\n",
			status);
		break;
	}
	return ret;
}

static void iwl_mvm_enable_aux_queue(struct iwl_mvm *mvm)
{
	unsigned int wdg_timeout = iwlmvm_mod_params.tfd_q_hang_detect ?
					mvm->cfg->base_params->wd_timeout :
					IWL_WATCHDOG_DISABLED;

	if (iwl_mvm_has_new_tx_api(mvm)) {
		int queue = iwl_mvm_tvqm_enable_txq(mvm, mvm->aux_queue,
						    mvm->aux_sta.sta_id,
						    IWL_MAX_TID_COUNT,
						    wdg_timeout);
		mvm->aux_queue = queue;
	} else if (iwl_mvm_is_dqa_supported(mvm)) {
		struct iwl_trans_txq_scd_cfg cfg = {
			.fifo = IWL_MVM_TX_FIFO_MCAST,
			.sta_id = mvm->aux_sta.sta_id,
			.tid = IWL_MAX_TID_COUNT,
			.aggregate = false,
			.frame_limit = IWL_FRAME_LIMIT,
		};

		iwl_mvm_enable_txq(mvm, mvm->aux_queue, mvm->aux_queue, 0, &cfg,
				   wdg_timeout);
	} else {
		iwl_mvm_enable_ac_txq(mvm, mvm->aux_queue, mvm->aux_queue,
				      IWL_MVM_TX_FIFO_MCAST, 0, wdg_timeout);
	}
}

int iwl_mvm_add_aux_sta(struct iwl_mvm *mvm)
{
	int ret;

	lockdep_assert_held(&mvm->mutex);

	/* Allocate aux station and assign to it the aux queue */
	ret = iwl_mvm_allocate_int_sta(mvm, &mvm->aux_sta, BIT(mvm->aux_queue),
				       NL80211_IFTYPE_UNSPECIFIED,
				       IWL_STA_AUX_ACTIVITY);
	if (ret)
		return ret;

	/* Map Aux queue to fifo - needs to happen before adding Aux station */
	if (!iwl_mvm_has_new_tx_api(mvm))
		iwl_mvm_enable_aux_queue(mvm);

	ret = iwl_mvm_add_int_sta_common(mvm, &mvm->aux_sta, NULL,
					 MAC_INDEX_AUX, 0);
	if (ret) {
		iwl_mvm_dealloc_int_sta(mvm, &mvm->aux_sta);
		return ret;
	}

	/*
	 * For a000 firmware and on we cannot add queue to a station unknown
	 * to firmware so enable queue here - after the station was added
	 */
	if (iwl_mvm_has_new_tx_api(mvm))
		iwl_mvm_enable_aux_queue(mvm);

	return 0;
}

int iwl_mvm_add_snif_sta(struct iwl_mvm *mvm, struct ieee80211_vif *vif)
{
	struct iwl_mvm_vif *mvmvif = iwl_mvm_vif_from_mac80211(vif);

	lockdep_assert_held(&mvm->mutex);
	return iwl_mvm_add_int_sta_common(mvm, &mvm->snif_sta, vif->addr,
					 mvmvif->id, 0);
}

int iwl_mvm_rm_snif_sta(struct iwl_mvm *mvm, struct ieee80211_vif *vif)
{
	int ret;

	lockdep_assert_held(&mvm->mutex);

	ret = iwl_mvm_rm_sta_common(mvm, mvm->snif_sta.sta_id);
	if (ret)
		IWL_WARN(mvm, "Failed sending remove station\n");

	return ret;
}

void iwl_mvm_dealloc_snif_sta(struct iwl_mvm *mvm)
{
	iwl_mvm_dealloc_int_sta(mvm, &mvm->snif_sta);
}

void iwl_mvm_del_aux_sta(struct iwl_mvm *mvm)
{
	lockdep_assert_held(&mvm->mutex);

	iwl_mvm_dealloc_int_sta(mvm, &mvm->aux_sta);
}

/*
 * Send the add station command for the vif's broadcast station.
 * Assumes that the station was already allocated.
 *
 * @mvm: the mvm component
 * @vif: the interface to which the broadcast station is added
 * @bsta: the broadcast station to add.
 */
int iwl_mvm_send_add_bcast_sta(struct iwl_mvm *mvm, struct ieee80211_vif *vif)
{
	struct iwl_mvm_vif *mvmvif = iwl_mvm_vif_from_mac80211(vif);
	struct iwl_mvm_int_sta *bsta = &mvmvif->bcast_sta;
	static const u8 _baddr[] = {0xFF, 0xFF, 0xFF, 0xFF, 0xFF, 0xFF};
	const u8 *baddr = _baddr;
	int queue;
	int ret;
	unsigned int wdg_timeout =
		iwl_mvm_get_wd_timeout(mvm, vif, false, false);
	struct iwl_trans_txq_scd_cfg cfg = {
		.fifo = IWL_MVM_TX_FIFO_VO,
		.sta_id = mvmvif->bcast_sta.sta_id,
		.tid = IWL_MAX_TID_COUNT,
		.aggregate = false,
		.frame_limit = IWL_FRAME_LIMIT,
	};

	lockdep_assert_held(&mvm->mutex);

<<<<<<< HEAD
	if (iwl_mvm_is_dqa_supported(mvm)) {
		struct iwl_trans_txq_scd_cfg cfg = {
			.fifo = IWL_MVM_TX_FIFO_VO,
			.sta_id = mvmvif->bcast_sta.sta_id,
			.tid = IWL_MAX_TID_COUNT,
			.aggregate = false,
			.frame_limit = IWL_FRAME_LIMIT,
		};
		unsigned int wdg_timeout =
			iwl_mvm_get_wd_timeout(mvm, vif, false, false);
		int queue;

		if (vif->type == NL80211_IFTYPE_AP ||
		    vif->type == NL80211_IFTYPE_ADHOC)
			queue = IWL_MVM_DQA_AP_PROBE_RESP_QUEUE;
=======
	if (iwl_mvm_is_dqa_supported(mvm) && !iwl_mvm_has_new_tx_api(mvm)) {
		if (vif->type == NL80211_IFTYPE_AP ||
		    vif->type == NL80211_IFTYPE_ADHOC)
			queue = mvm->probe_queue;
>>>>>>> 2ea659a9
		else if (vif->type == NL80211_IFTYPE_P2P_DEVICE)
			queue = mvm->p2p_dev_queue;
		else if (WARN(1, "Missing required TXQ for adding bcast STA\n"))
			return -EINVAL;

		bsta->tfd_queue_msk |= BIT(queue);

		iwl_mvm_enable_txq(mvm, queue, vif->hw_queue[0], 0,
				   &cfg, wdg_timeout);
	}

	if (vif->type == NL80211_IFTYPE_ADHOC)
		baddr = vif->bss_conf.bssid;

	if (WARN_ON_ONCE(bsta->sta_id == IWL_MVM_INVALID_STA))
		return -ENOSPC;

	ret = iwl_mvm_add_int_sta_common(mvm, bsta, baddr,
					 mvmvif->id, mvmvif->color);
	if (ret)
		return ret;

	/*
	 * For a000 firmware and on we cannot add queue to a station unknown
	 * to firmware so enable queue here - after the station was added
	 */
<<<<<<< HEAD
	if (iwl_mvm_is_dqa_supported(mvm) &&
	    (vif->type == NL80211_IFTYPE_AP ||
	     vif->type == NL80211_IFTYPE_ADHOC)) {
		struct iwl_trans_txq_scd_cfg cfg = {
			.fifo = IWL_MVM_TX_FIFO_MCAST,
			.sta_id = mvmvif->bcast_sta.sta_id,
			.tid = IWL_MAX_TID_COUNT,
			.aggregate = false,
			.frame_limit = IWL_FRAME_LIMIT,
		};
		unsigned int wdg_timeout =
			iwl_mvm_get_wd_timeout(mvm, vif, false, false);
=======
	if (iwl_mvm_has_new_tx_api(mvm)) {
		queue = iwl_mvm_tvqm_enable_txq(mvm, vif->hw_queue[0],
						bsta->sta_id,
						IWL_MAX_TID_COUNT,
						wdg_timeout);

		if (vif->type == NL80211_IFTYPE_AP)
			mvm->probe_queue = queue;
		else if (vif->type == NL80211_IFTYPE_P2P_DEVICE)
			mvm->p2p_dev_queue = queue;
>>>>>>> 2ea659a9

		bsta->tfd_queue_msk |= BIT(queue);
	}

	return 0;
}

static void iwl_mvm_free_bcast_sta_queues(struct iwl_mvm *mvm,
					  struct ieee80211_vif *vif)
{
	struct iwl_mvm_vif *mvmvif = iwl_mvm_vif_from_mac80211(vif);

	lockdep_assert_held(&mvm->mutex);

	if (vif->type == NL80211_IFTYPE_AP ||
	    vif->type == NL80211_IFTYPE_ADHOC)
		iwl_mvm_disable_txq(mvm, vif->cab_queue, vif->cab_queue,
				    IWL_MAX_TID_COUNT, 0);

	if (mvmvif->bcast_sta.tfd_queue_msk & BIT(mvm->probe_queue)) {
		iwl_mvm_disable_txq(mvm, mvm->probe_queue,
				    vif->hw_queue[0], IWL_MAX_TID_COUNT,
				    0);
		mvmvif->bcast_sta.tfd_queue_msk &= ~BIT(mvm->probe_queue);
	}

	if (mvmvif->bcast_sta.tfd_queue_msk & BIT(mvm->p2p_dev_queue)) {
		iwl_mvm_disable_txq(mvm, mvm->p2p_dev_queue,
				    vif->hw_queue[0], IWL_MAX_TID_COUNT,
				    0);
		mvmvif->bcast_sta.tfd_queue_msk &= ~BIT(mvm->p2p_dev_queue);
	}
}

/* Send the FW a request to remove the station from it's internal data
 * structures, but DO NOT remove the entry from the local data structures. */
int iwl_mvm_send_rm_bcast_sta(struct iwl_mvm *mvm, struct ieee80211_vif *vif)
{
	struct iwl_mvm_vif *mvmvif = iwl_mvm_vif_from_mac80211(vif);
	int ret;

	lockdep_assert_held(&mvm->mutex);

	if (iwl_mvm_is_dqa_supported(mvm))
		iwl_mvm_free_bcast_sta_queues(mvm, vif);

	ret = iwl_mvm_rm_sta_common(mvm, mvmvif->bcast_sta.sta_id);
	if (ret)
		IWL_WARN(mvm, "Failed sending remove station\n");
	return ret;
}

int iwl_mvm_alloc_bcast_sta(struct iwl_mvm *mvm, struct ieee80211_vif *vif)
{
	struct iwl_mvm_vif *mvmvif = iwl_mvm_vif_from_mac80211(vif);
	u32 qmask = 0;

	lockdep_assert_held(&mvm->mutex);

	if (!iwl_mvm_is_dqa_supported(mvm)) {
		qmask = iwl_mvm_mac_get_queues_mask(vif);

		/*
		 * The firmware defines the TFD queue mask to only be relevant
		 * for *unicast* queues, so the multicast (CAB) queue shouldn't
		 * be included. This only happens in NL80211_IFTYPE_AP vif type,
		 * so the next line will only have an effect there.
		 */
		qmask &= ~BIT(vif->cab_queue);
	}

	return iwl_mvm_allocate_int_sta(mvm, &mvmvif->bcast_sta, qmask,
					ieee80211_vif_type_p2p(vif),
					IWL_STA_GENERAL_PURPOSE);
}

/* Allocate a new station entry for the broadcast station to the given vif,
 * and send it to the FW.
 * Note that each P2P mac should have its own broadcast station.
 *
 * @mvm: the mvm component
 * @vif: the interface to which the broadcast station is added
 * @bsta: the broadcast station to add. */
int iwl_mvm_add_bcast_sta(struct iwl_mvm *mvm, struct ieee80211_vif *vif)
{
	struct iwl_mvm_vif *mvmvif = iwl_mvm_vif_from_mac80211(vif);
	struct iwl_mvm_int_sta *bsta = &mvmvif->bcast_sta;
	int ret;

	lockdep_assert_held(&mvm->mutex);

	ret = iwl_mvm_alloc_bcast_sta(mvm, vif);
	if (ret)
		return ret;

	ret = iwl_mvm_send_add_bcast_sta(mvm, vif);

	if (ret)
		iwl_mvm_dealloc_int_sta(mvm, bsta);

	return ret;
}

void iwl_mvm_dealloc_bcast_sta(struct iwl_mvm *mvm, struct ieee80211_vif *vif)
{
	struct iwl_mvm_vif *mvmvif = iwl_mvm_vif_from_mac80211(vif);

	iwl_mvm_dealloc_int_sta(mvm, &mvmvif->bcast_sta);
}

/*
 * Send the FW a request to remove the station from it's internal data
 * structures, and in addition remove it from the local data structure.
 */
int iwl_mvm_rm_bcast_sta(struct iwl_mvm *mvm, struct ieee80211_vif *vif)
{
	int ret;

	lockdep_assert_held(&mvm->mutex);

	ret = iwl_mvm_send_rm_bcast_sta(mvm, vif);

	iwl_mvm_dealloc_bcast_sta(mvm, vif);

	return ret;
}

/*
 * Allocate a new station entry for the multicast station to the given vif,
 * and send it to the FW.
 * Note that each AP/GO mac should have its own multicast station.
 *
 * @mvm: the mvm component
 * @vif: the interface to which the multicast station is added
 */
int iwl_mvm_add_mcast_sta(struct iwl_mvm *mvm, struct ieee80211_vif *vif)
{
	struct iwl_mvm_vif *mvmvif = iwl_mvm_vif_from_mac80211(vif);
	struct iwl_mvm_int_sta *msta = &mvmvif->mcast_sta;
	static const u8 _maddr[] = {0x03, 0x00, 0x00, 0x00, 0x00, 0x00};
	const u8 *maddr = _maddr;
	struct iwl_trans_txq_scd_cfg cfg = {
		.fifo = IWL_MVM_TX_FIFO_MCAST,
		.sta_id = msta->sta_id,
		.tid = IWL_MAX_TID_COUNT,
		.aggregate = false,
		.frame_limit = IWL_FRAME_LIMIT,
	};
	unsigned int timeout = iwl_mvm_get_wd_timeout(mvm, vif, false, false);
	int ret;

	lockdep_assert_held(&mvm->mutex);

	if (!iwl_mvm_is_dqa_supported(mvm))
		return 0;

	if (WARN_ON(vif->type != NL80211_IFTYPE_AP))
		return -ENOTSUPP;

	/*
	 * While in previous FWs we had to exclude cab queue from TFD queue
	 * mask, now it is needed as any other queue.
	 */
	if (!iwl_mvm_has_new_tx_api(mvm) &&
	    fw_has_api(&mvm->fw->ucode_capa, IWL_UCODE_TLV_API_STA_TYPE)) {
		iwl_mvm_enable_txq(mvm, vif->cab_queue, vif->cab_queue, 0,
				   &cfg, timeout);
		msta->tfd_queue_msk |= BIT(vif->cab_queue);
	}
	ret = iwl_mvm_add_int_sta_common(mvm, msta, maddr,
					 mvmvif->id, mvmvif->color);
	if (ret) {
		iwl_mvm_dealloc_int_sta(mvm, msta);
		return ret;
	}

	/*
	 * Enable cab queue after the ADD_STA command is sent.
	 * This is needed for a000 firmware which won't accept SCD_QUEUE_CFG
	 * command with unknown station id, and for FW that doesn't support
	 * station API since the cab queue is not included in the
	 * tfd_queue_mask.
	 */
	if (iwl_mvm_has_new_tx_api(mvm)) {
		int queue = iwl_mvm_tvqm_enable_txq(mvm, vif->cab_queue,
						    msta->sta_id,
						    IWL_MAX_TID_COUNT,
						    timeout);
		mvmvif->cab_queue = queue;
	} else if (!fw_has_api(&mvm->fw->ucode_capa,
			       IWL_UCODE_TLV_API_STA_TYPE)) {
		iwl_mvm_enable_txq(mvm, vif->cab_queue, vif->cab_queue, 0,
				   &cfg, timeout);
	}

	return 0;
}

/*
 * Send the FW a request to remove the station from it's internal data
 * structures, and in addition remove it from the local data structure.
 */
int iwl_mvm_rm_mcast_sta(struct iwl_mvm *mvm, struct ieee80211_vif *vif)
{
	struct iwl_mvm_vif *mvmvif = iwl_mvm_vif_from_mac80211(vif);
	int ret;

	lockdep_assert_held(&mvm->mutex);

	if (!iwl_mvm_is_dqa_supported(mvm))
		return 0;

	iwl_mvm_disable_txq(mvm, mvmvif->cab_queue, vif->cab_queue,
			    IWL_MAX_TID_COUNT, 0);

	ret = iwl_mvm_rm_sta_common(mvm, mvmvif->mcast_sta.sta_id);
	if (ret)
		IWL_WARN(mvm, "Failed sending remove station\n");

	return ret;
}

#define IWL_MAX_RX_BA_SESSIONS 16

static void iwl_mvm_sync_rxq_del_ba(struct iwl_mvm *mvm, u8 baid)
{
	struct iwl_mvm_delba_notif notif = {
		.metadata.type = IWL_MVM_RXQ_NOTIF_DEL_BA,
		.metadata.sync = 1,
		.delba.baid = baid,
	};
	iwl_mvm_sync_rx_queues_internal(mvm, (void *)&notif, sizeof(notif));
};

static void iwl_mvm_free_reorder(struct iwl_mvm *mvm,
				 struct iwl_mvm_baid_data *data)
{
	int i;

	iwl_mvm_sync_rxq_del_ba(mvm, data->baid);

	for (i = 0; i < mvm->trans->num_rx_queues; i++) {
		int j;
		struct iwl_mvm_reorder_buffer *reorder_buf =
			&data->reorder_buf[i];

		spin_lock_bh(&reorder_buf->lock);
		if (likely(!reorder_buf->num_stored)) {
			spin_unlock_bh(&reorder_buf->lock);
			continue;
		}

		/*
		 * This shouldn't happen in regular DELBA since the internal
		 * delBA notification should trigger a release of all frames in
		 * the reorder buffer.
		 */
		WARN_ON(1);

		for (j = 0; j < reorder_buf->buf_size; j++)
			__skb_queue_purge(&reorder_buf->entries[j]);
		/*
		 * Prevent timer re-arm. This prevents a very far fetched case
		 * where we timed out on the notification. There may be prior
		 * RX frames pending in the RX queue before the notification
		 * that might get processed between now and the actual deletion
		 * and we would re-arm the timer although we are deleting the
		 * reorder buffer.
		 */
		reorder_buf->removed = true;
		spin_unlock_bh(&reorder_buf->lock);
		del_timer_sync(&reorder_buf->reorder_timer);
	}
}

static void iwl_mvm_init_reorder_buffer(struct iwl_mvm *mvm,
					u32 sta_id,
					struct iwl_mvm_baid_data *data,
					u16 ssn, u8 buf_size)
{
	int i;

	for (i = 0; i < mvm->trans->num_rx_queues; i++) {
		struct iwl_mvm_reorder_buffer *reorder_buf =
			&data->reorder_buf[i];
		int j;

		reorder_buf->num_stored = 0;
		reorder_buf->head_sn = ssn;
		reorder_buf->buf_size = buf_size;
		/* rx reorder timer */
		reorder_buf->reorder_timer.function =
			iwl_mvm_reorder_timer_expired;
		reorder_buf->reorder_timer.data = (unsigned long)reorder_buf;
		init_timer(&reorder_buf->reorder_timer);
		spin_lock_init(&reorder_buf->lock);
		reorder_buf->mvm = mvm;
		reorder_buf->queue = i;
		reorder_buf->sta_id = sta_id;
		reorder_buf->valid = false;
		for (j = 0; j < reorder_buf->buf_size; j++)
			__skb_queue_head_init(&reorder_buf->entries[j]);
	}
}

int iwl_mvm_sta_rx_agg(struct iwl_mvm *mvm, struct ieee80211_sta *sta,
		       int tid, u16 ssn, bool start, u8 buf_size, u16 timeout)
{
	struct iwl_mvm_sta *mvm_sta = iwl_mvm_sta_from_mac80211(sta);
	struct iwl_mvm_add_sta_cmd cmd = {};
	struct iwl_mvm_baid_data *baid_data = NULL;
	int ret;
	u32 status;

	lockdep_assert_held(&mvm->mutex);

	if (start && mvm->rx_ba_sessions >= IWL_MAX_RX_BA_SESSIONS) {
		IWL_WARN(mvm, "Not enough RX BA SESSIONS\n");
		return -ENOSPC;
	}

	if (iwl_mvm_has_new_rx_api(mvm) && start) {
		/*
		 * Allocate here so if allocation fails we can bail out early
		 * before starting the BA session in the firmware
		 */
		baid_data = kzalloc(sizeof(*baid_data) +
				    mvm->trans->num_rx_queues *
				    sizeof(baid_data->reorder_buf[0]),
				    GFP_KERNEL);
		if (!baid_data)
			return -ENOMEM;
	}

	cmd.mac_id_n_color = cpu_to_le32(mvm_sta->mac_id_n_color);
	cmd.sta_id = mvm_sta->sta_id;
	cmd.add_modify = STA_MODE_MODIFY;
	if (start) {
		cmd.add_immediate_ba_tid = (u8) tid;
		cmd.add_immediate_ba_ssn = cpu_to_le16(ssn);
		cmd.rx_ba_window = cpu_to_le16((u16)buf_size);
	} else {
		cmd.remove_immediate_ba_tid = (u8) tid;
	}
	cmd.modify_mask = start ? STA_MODIFY_ADD_BA_TID :
				  STA_MODIFY_REMOVE_BA_TID;

	status = ADD_STA_SUCCESS;
	ret = iwl_mvm_send_cmd_pdu_status(mvm, ADD_STA,
					  iwl_mvm_add_sta_cmd_size(mvm),
					  &cmd, &status);
	if (ret)
		goto out_free;

	switch (status & IWL_ADD_STA_STATUS_MASK) {
	case ADD_STA_SUCCESS:
		IWL_DEBUG_HT(mvm, "RX BA Session %sed in fw\n",
			     start ? "start" : "stopp");
		break;
	case ADD_STA_IMMEDIATE_BA_FAILURE:
		IWL_WARN(mvm, "RX BA Session refused by fw\n");
		ret = -ENOSPC;
		break;
	default:
		ret = -EIO;
		IWL_ERR(mvm, "RX BA Session failed %sing, status 0x%x\n",
			start ? "start" : "stopp", status);
		break;
	}

	if (ret)
		goto out_free;

	if (start) {
		u8 baid;

		mvm->rx_ba_sessions++;

		if (!iwl_mvm_has_new_rx_api(mvm))
			return 0;

		if (WARN_ON(!(status & IWL_ADD_STA_BAID_VALID_MASK))) {
			ret = -EINVAL;
			goto out_free;
		}
		baid = (u8)((status & IWL_ADD_STA_BAID_MASK) >>
			    IWL_ADD_STA_BAID_SHIFT);
		baid_data->baid = baid;
		baid_data->timeout = timeout;
		baid_data->last_rx = jiffies;
		setup_timer(&baid_data->session_timer,
			    iwl_mvm_rx_agg_session_expired,
			    (unsigned long)&mvm->baid_map[baid]);
		baid_data->mvm = mvm;
		baid_data->tid = tid;
		baid_data->sta_id = mvm_sta->sta_id;

		mvm_sta->tid_to_baid[tid] = baid;
		if (timeout)
			mod_timer(&baid_data->session_timer,
				  TU_TO_EXP_TIME(timeout * 2));

		iwl_mvm_init_reorder_buffer(mvm, mvm_sta->sta_id,
					    baid_data, ssn, buf_size);
		/*
		 * protect the BA data with RCU to cover a case where our
		 * internal RX sync mechanism will timeout (not that it's
		 * supposed to happen) and we will free the session data while
		 * RX is being processed in parallel
		 */
		IWL_DEBUG_HT(mvm, "Sta %d(%d) is assigned to BAID %d\n",
			     mvm_sta->sta_id, tid, baid);
		WARN_ON(rcu_access_pointer(mvm->baid_map[baid]));
		rcu_assign_pointer(mvm->baid_map[baid], baid_data);
	} else  {
		u8 baid = mvm_sta->tid_to_baid[tid];

		if (mvm->rx_ba_sessions > 0)
			/* check that restart flow didn't zero the counter */
			mvm->rx_ba_sessions--;
		if (!iwl_mvm_has_new_rx_api(mvm))
			return 0;

		if (WARN_ON(baid == IWL_RX_REORDER_DATA_INVALID_BAID))
			return -EINVAL;

		baid_data = rcu_access_pointer(mvm->baid_map[baid]);
		if (WARN_ON(!baid_data))
			return -EINVAL;

		/* synchronize all rx queues so we can safely delete */
		iwl_mvm_free_reorder(mvm, baid_data);
		del_timer_sync(&baid_data->session_timer);
		RCU_INIT_POINTER(mvm->baid_map[baid], NULL);
		kfree_rcu(baid_data, rcu_head);
		IWL_DEBUG_HT(mvm, "BAID %d is free\n", baid);
	}
	return 0;

out_free:
	kfree(baid_data);
	return ret;
}

int iwl_mvm_sta_tx_agg(struct iwl_mvm *mvm, struct ieee80211_sta *sta,
		       int tid, u8 queue, bool start)
{
	struct iwl_mvm_sta *mvm_sta = iwl_mvm_sta_from_mac80211(sta);
	struct iwl_mvm_add_sta_cmd cmd = {};
	int ret;
	u32 status;

	lockdep_assert_held(&mvm->mutex);

	if (start) {
		mvm_sta->tfd_queue_msk |= BIT(queue);
		mvm_sta->tid_disable_agg &= ~BIT(tid);
	} else {
		/* In DQA-mode the queue isn't removed on agg termination */
		if (!iwl_mvm_is_dqa_supported(mvm))
			mvm_sta->tfd_queue_msk &= ~BIT(queue);
		mvm_sta->tid_disable_agg |= BIT(tid);
	}

	cmd.mac_id_n_color = cpu_to_le32(mvm_sta->mac_id_n_color);
	cmd.sta_id = mvm_sta->sta_id;
	cmd.add_modify = STA_MODE_MODIFY;
	if (!iwl_mvm_has_new_tx_api(mvm))
		cmd.modify_mask = STA_MODIFY_QUEUES;
	cmd.modify_mask |= STA_MODIFY_TID_DISABLE_TX;
	cmd.tfd_queue_msk = cpu_to_le32(mvm_sta->tfd_queue_msk);
	cmd.tid_disable_tx = cpu_to_le16(mvm_sta->tid_disable_agg);

	status = ADD_STA_SUCCESS;
	ret = iwl_mvm_send_cmd_pdu_status(mvm, ADD_STA,
					  iwl_mvm_add_sta_cmd_size(mvm),
					  &cmd, &status);
	if (ret)
		return ret;

	switch (status & IWL_ADD_STA_STATUS_MASK) {
	case ADD_STA_SUCCESS:
		break;
	default:
		ret = -EIO;
		IWL_ERR(mvm, "TX BA Session failed %sing, status 0x%x\n",
			start ? "start" : "stopp", status);
		break;
	}

	return ret;
}

const u8 tid_to_mac80211_ac[] = {
	IEEE80211_AC_BE,
	IEEE80211_AC_BK,
	IEEE80211_AC_BK,
	IEEE80211_AC_BE,
	IEEE80211_AC_VI,
	IEEE80211_AC_VI,
	IEEE80211_AC_VO,
	IEEE80211_AC_VO,
	IEEE80211_AC_VO, /* We treat MGMT as TID 8, which is set as AC_VO */
};

static const u8 tid_to_ucode_ac[] = {
	AC_BE,
	AC_BK,
	AC_BK,
	AC_BE,
	AC_VI,
	AC_VI,
	AC_VO,
	AC_VO,
};

int iwl_mvm_sta_tx_agg_start(struct iwl_mvm *mvm, struct ieee80211_vif *vif,
			     struct ieee80211_sta *sta, u16 tid, u16 *ssn)
{
	struct iwl_mvm_sta *mvmsta = iwl_mvm_sta_from_mac80211(sta);
	struct iwl_mvm_tid_data *tid_data;
	int txq_id;
	int ret;

	if (WARN_ON_ONCE(tid >= IWL_MAX_TID_COUNT))
		return -EINVAL;

	if (mvmsta->tid_data[tid].state != IWL_AGG_OFF) {
		IWL_ERR(mvm, "Start AGG when state is not IWL_AGG_OFF %d!\n",
			mvmsta->tid_data[tid].state);
		return -ENXIO;
	}

	lockdep_assert_held(&mvm->mutex);

	spin_lock_bh(&mvmsta->lock);

	/* possible race condition - we entered D0i3 while starting agg */
	if (test_bit(IWL_MVM_STATUS_IN_D0I3, &mvm->status)) {
		spin_unlock_bh(&mvmsta->lock);
		IWL_ERR(mvm, "Entered D0i3 while starting Tx agg\n");
		return -EIO;
	}

	spin_lock(&mvm->queue_info_lock);

	/*
	 * Note the possible cases:
	 *  1. In DQA mode with an enabled TXQ - TXQ needs to become agg'ed
	 *  2. Non-DQA mode: the TXQ hasn't yet been enabled, so find a free
	 *	one and mark it as reserved
	 *  3. In DQA mode, but no traffic yet on this TID: same treatment as in
	 *	non-DQA mode, since the TXQ hasn't yet been allocated
	 * Don't support case 3 for new TX path as it is not expected to happen
	 * and aggregation will be offloaded soon anyway
	 */
	txq_id = mvmsta->tid_data[tid].txq_id;
	if (iwl_mvm_has_new_tx_api(mvm)) {
		if (txq_id == IWL_MVM_INVALID_QUEUE) {
			ret = -ENXIO;
			goto release_locks;
		}
	} else if (iwl_mvm_is_dqa_supported(mvm) &&
		   unlikely(mvm->queue_info[txq_id].status ==
			    IWL_MVM_QUEUE_SHARED)) {
		ret = -ENXIO;
		IWL_DEBUG_TX_QUEUES(mvm,
				    "Can't start tid %d agg on shared queue!\n",
				    tid);
		goto release_locks;
	} else if (!iwl_mvm_is_dqa_supported(mvm) ||
	    mvm->queue_info[txq_id].status != IWL_MVM_QUEUE_READY) {
		txq_id = iwl_mvm_find_free_queue(mvm, mvmsta->sta_id,
						 mvm->first_agg_queue,
						 mvm->last_agg_queue);
		if (txq_id < 0) {
			ret = txq_id;
			IWL_ERR(mvm, "Failed to allocate agg queue\n");
			goto release_locks;
		}
		/*
		 * TXQ shouldn't be in inactive mode for non-DQA, so getting
		 * an inactive queue from iwl_mvm_find_free_queue() is
		 * certainly a bug
		 */
		WARN_ON(mvm->queue_info[txq_id].status ==
			IWL_MVM_QUEUE_INACTIVE);

		/* TXQ hasn't yet been enabled, so mark it only as reserved */
		mvm->queue_info[txq_id].status = IWL_MVM_QUEUE_RESERVED;
	}

	spin_unlock(&mvm->queue_info_lock);

	IWL_DEBUG_TX_QUEUES(mvm,
			    "AGG for tid %d will be on queue #%d\n",
			    tid, txq_id);

	tid_data = &mvmsta->tid_data[tid];
	tid_data->ssn = IEEE80211_SEQ_TO_SN(tid_data->seq_number);
	tid_data->txq_id = txq_id;
	*ssn = tid_data->ssn;

	IWL_DEBUG_TX_QUEUES(mvm,
			    "Start AGG: sta %d tid %d queue %d - ssn = %d, next_recl = %d\n",
			    mvmsta->sta_id, tid, txq_id, tid_data->ssn,
			    tid_data->next_reclaimed);

	if (tid_data->ssn == tid_data->next_reclaimed) {
		tid_data->state = IWL_AGG_STARTING;
		ieee80211_start_tx_ba_cb_irqsafe(vif, sta->addr, tid);
	} else {
		tid_data->state = IWL_EMPTYING_HW_QUEUE_ADDBA;
	}

	ret = 0;
	goto out;

release_locks:
	spin_unlock(&mvm->queue_info_lock);
out:
	spin_unlock_bh(&mvmsta->lock);

	return ret;
}

int iwl_mvm_sta_tx_agg_oper(struct iwl_mvm *mvm, struct ieee80211_vif *vif,
			    struct ieee80211_sta *sta, u16 tid, u8 buf_size,
			    bool amsdu)
{
	struct iwl_mvm_sta *mvmsta = iwl_mvm_sta_from_mac80211(sta);
	struct iwl_mvm_tid_data *tid_data = &mvmsta->tid_data[tid];
	unsigned int wdg_timeout =
		iwl_mvm_get_wd_timeout(mvm, vif, sta->tdls, false);
	int queue, ret;
	bool alloc_queue = true;
	enum iwl_mvm_queue_status queue_status;
	u16 ssn;

	struct iwl_trans_txq_scd_cfg cfg = {
		.sta_id = mvmsta->sta_id,
		.tid = tid,
		.frame_limit = buf_size,
		.aggregate = true,
	};

	BUILD_BUG_ON((sizeof(mvmsta->agg_tids) * BITS_PER_BYTE)
		     != IWL_MAX_TID_COUNT);

	buf_size = min_t(int, buf_size, LINK_QUAL_AGG_FRAME_LIMIT_DEF);

	spin_lock_bh(&mvmsta->lock);
	ssn = tid_data->ssn;
	queue = tid_data->txq_id;
	tid_data->state = IWL_AGG_ON;
	mvmsta->agg_tids |= BIT(tid);
	tid_data->ssn = 0xffff;
	tid_data->amsdu_in_ampdu_allowed = amsdu;
	spin_unlock_bh(&mvmsta->lock);

	if (iwl_mvm_has_new_tx_api(mvm)) {
		/*
		 * If no queue iwl_mvm_sta_tx_agg_start() would have failed so
		 * no need to check queue's status
		 */
		if (buf_size < mvmsta->max_agg_bufsize)
			return -ENOTSUPP;

		ret = iwl_mvm_sta_tx_agg(mvm, sta, tid, queue, true);
		if (ret)
			return -EIO;
		goto out;
	}

	cfg.fifo = iwl_mvm_ac_to_tx_fifo[tid_to_mac80211_ac[tid]];

	spin_lock_bh(&mvm->queue_info_lock);
	queue_status = mvm->queue_info[queue].status;
	spin_unlock_bh(&mvm->queue_info_lock);

	/* In DQA mode, the existing queue might need to be reconfigured */
	if (iwl_mvm_is_dqa_supported(mvm)) {
		/* Maybe there is no need to even alloc a queue... */
		if (mvm->queue_info[queue].status == IWL_MVM_QUEUE_READY)
			alloc_queue = false;

		/*
		 * Only reconfig the SCD for the queue if the window size has
		 * changed from current (become smaller)
		 */
		if (!alloc_queue && buf_size < mvmsta->max_agg_bufsize) {
			/*
			 * If reconfiguring an existing queue, it first must be
			 * drained
			 */
			ret = iwl_trans_wait_tx_queues_empty(mvm->trans,
							     BIT(queue));
			if (ret) {
				IWL_ERR(mvm,
					"Error draining queue before reconfig\n");
				return ret;
			}

			ret = iwl_mvm_reconfig_scd(mvm, queue, cfg.fifo,
						   mvmsta->sta_id, tid,
						   buf_size, ssn);
			if (ret) {
				IWL_ERR(mvm,
					"Error reconfiguring TXQ #%d\n", queue);
				return ret;
			}
		}
	}

	if (alloc_queue)
		iwl_mvm_enable_txq(mvm, queue,
				   vif->hw_queue[tid_to_mac80211_ac[tid]], ssn,
				   &cfg, wdg_timeout);

	/* Send ADD_STA command to enable aggs only if the queue isn't shared */
	if (queue_status != IWL_MVM_QUEUE_SHARED) {
		ret = iwl_mvm_sta_tx_agg(mvm, sta, tid, queue, true);
		if (ret)
			return -EIO;
	}

	/* No need to mark as reserved */
	spin_lock_bh(&mvm->queue_info_lock);
	mvm->queue_info[queue].status = IWL_MVM_QUEUE_READY;
	spin_unlock_bh(&mvm->queue_info_lock);

out:
	/*
	 * Even though in theory the peer could have different
	 * aggregation reorder buffer sizes for different sessions,
	 * our ucode doesn't allow for that and has a global limit
	 * for each station. Therefore, use the minimum of all the
	 * aggregation sessions and our default value.
	 */
	mvmsta->max_agg_bufsize =
		min(mvmsta->max_agg_bufsize, buf_size);
	mvmsta->lq_sta.lq.agg_frame_cnt_limit = mvmsta->max_agg_bufsize;

	IWL_DEBUG_HT(mvm, "Tx aggregation enabled on ra = %pM tid = %d\n",
		     sta->addr, tid);

	return iwl_mvm_send_lq_cmd(mvm, &mvmsta->lq_sta.lq, false);
}

static void iwl_mvm_unreserve_agg_queue(struct iwl_mvm *mvm,
					struct iwl_mvm_sta *mvmsta,
					u16 txq_id)
{
	if (iwl_mvm_has_new_tx_api(mvm))
		return;

	spin_lock_bh(&mvm->queue_info_lock);
	/*
	 * The TXQ is marked as reserved only if no traffic came through yet
	 * This means no traffic has been sent on this TID (agg'd or not), so
	 * we no longer have use for the queue. Since it hasn't even been
	 * allocated through iwl_mvm_enable_txq, so we can just mark it back as
	 * free.
	 */
	if (mvm->queue_info[txq_id].status == IWL_MVM_QUEUE_RESERVED)
		mvm->queue_info[txq_id].status = IWL_MVM_QUEUE_FREE;

	spin_unlock_bh(&mvm->queue_info_lock);
}

int iwl_mvm_sta_tx_agg_stop(struct iwl_mvm *mvm, struct ieee80211_vif *vif,
			    struct ieee80211_sta *sta, u16 tid)
{
	struct iwl_mvm_sta *mvmsta = iwl_mvm_sta_from_mac80211(sta);
	struct iwl_mvm_tid_data *tid_data = &mvmsta->tid_data[tid];
	u16 txq_id;
	int err;

	/*
	 * If mac80211 is cleaning its state, then say that we finished since
	 * our state has been cleared anyway.
	 */
	if (test_bit(IWL_MVM_STATUS_IN_HW_RESTART, &mvm->status)) {
		ieee80211_stop_tx_ba_cb_irqsafe(vif, sta->addr, tid);
		return 0;
	}

	spin_lock_bh(&mvmsta->lock);

	txq_id = tid_data->txq_id;

	IWL_DEBUG_TX_QUEUES(mvm, "Stop AGG: sta %d tid %d q %d state %d\n",
			    mvmsta->sta_id, tid, txq_id, tid_data->state);

	mvmsta->agg_tids &= ~BIT(tid);

	iwl_mvm_unreserve_agg_queue(mvm, mvmsta, txq_id);

	switch (tid_data->state) {
	case IWL_AGG_ON:
		tid_data->ssn = IEEE80211_SEQ_TO_SN(tid_data->seq_number);

		IWL_DEBUG_TX_QUEUES(mvm,
				    "ssn = %d, next_recl = %d\n",
				    tid_data->ssn, tid_data->next_reclaimed);

		/* There are still packets for this RA / TID in the HW */
		if (tid_data->ssn != tid_data->next_reclaimed) {
			tid_data->state = IWL_EMPTYING_HW_QUEUE_DELBA;
			err = 0;
			break;
		}

		tid_data->ssn = 0xffff;
		tid_data->state = IWL_AGG_OFF;
		spin_unlock_bh(&mvmsta->lock);

		ieee80211_stop_tx_ba_cb_irqsafe(vif, sta->addr, tid);

		iwl_mvm_sta_tx_agg(mvm, sta, tid, txq_id, false);

		if (!iwl_mvm_is_dqa_supported(mvm)) {
			int mac_queue = vif->hw_queue[tid_to_mac80211_ac[tid]];

			iwl_mvm_disable_txq(mvm, txq_id, mac_queue, tid, 0);
		}
		return 0;
	case IWL_AGG_STARTING:
	case IWL_EMPTYING_HW_QUEUE_ADDBA:
		/*
		 * The agg session has been stopped before it was set up. This
		 * can happen when the AddBA timer times out for example.
		 */

		/* No barriers since we are under mutex */
		lockdep_assert_held(&mvm->mutex);

		ieee80211_stop_tx_ba_cb_irqsafe(vif, sta->addr, tid);
		tid_data->state = IWL_AGG_OFF;
		err = 0;
		break;
	default:
		IWL_ERR(mvm,
			"Stopping AGG while state not ON or starting for %d on %d (%d)\n",
			mvmsta->sta_id, tid, tid_data->state);
		IWL_ERR(mvm,
			"\ttid_data->txq_id = %d\n", tid_data->txq_id);
		err = -EINVAL;
	}

	spin_unlock_bh(&mvmsta->lock);

	return err;
}

int iwl_mvm_sta_tx_agg_flush(struct iwl_mvm *mvm, struct ieee80211_vif *vif,
			    struct ieee80211_sta *sta, u16 tid)
{
	struct iwl_mvm_sta *mvmsta = iwl_mvm_sta_from_mac80211(sta);
	struct iwl_mvm_tid_data *tid_data = &mvmsta->tid_data[tid];
	u16 txq_id;
	enum iwl_mvm_agg_state old_state;

	/*
	 * First set the agg state to OFF to avoid calling
	 * ieee80211_stop_tx_ba_cb in iwl_mvm_check_ratid_empty.
	 */
	spin_lock_bh(&mvmsta->lock);
	txq_id = tid_data->txq_id;
	IWL_DEBUG_TX_QUEUES(mvm, "Flush AGG: sta %d tid %d q %d state %d\n",
			    mvmsta->sta_id, tid, txq_id, tid_data->state);
	old_state = tid_data->state;
	tid_data->state = IWL_AGG_OFF;
	mvmsta->agg_tids &= ~BIT(tid);
	spin_unlock_bh(&mvmsta->lock);

	iwl_mvm_unreserve_agg_queue(mvm, mvmsta, txq_id);

	if (old_state >= IWL_AGG_ON) {
		iwl_mvm_drain_sta(mvm, mvmsta, true);
		if (iwl_mvm_flush_tx_path(mvm, BIT(txq_id), 0))
			IWL_ERR(mvm, "Couldn't flush the AGG queue\n");
		iwl_trans_wait_tx_queues_empty(mvm->trans,
					       mvmsta->tfd_queue_msk);
		iwl_mvm_drain_sta(mvm, mvmsta, false);

		iwl_mvm_sta_tx_agg(mvm, sta, tid, txq_id, false);

		if (!iwl_mvm_is_dqa_supported(mvm)) {
			int mac_queue = vif->hw_queue[tid_to_mac80211_ac[tid]];

			iwl_mvm_disable_txq(mvm, tid_data->txq_id, mac_queue,
					    tid, 0);
		}
	}

	return 0;
}

static int iwl_mvm_set_fw_key_idx(struct iwl_mvm *mvm)
{
	int i, max = -1, max_offs = -1;

	lockdep_assert_held(&mvm->mutex);

	/* Pick the unused key offset with the highest 'deleted'
	 * counter. Every time a key is deleted, all the counters
	 * are incremented and the one that was just deleted is
	 * reset to zero. Thus, the highest counter is the one
	 * that was deleted longest ago. Pick that one.
	 */
	for (i = 0; i < STA_KEY_MAX_NUM; i++) {
		if (test_bit(i, mvm->fw_key_table))
			continue;
		if (mvm->fw_key_deleted[i] > max) {
			max = mvm->fw_key_deleted[i];
			max_offs = i;
		}
	}

	if (max_offs < 0)
		return STA_KEY_IDX_INVALID;

	return max_offs;
}

static struct iwl_mvm_sta *iwl_mvm_get_key_sta(struct iwl_mvm *mvm,
					       struct ieee80211_vif *vif,
					       struct ieee80211_sta *sta)
{
	struct iwl_mvm_vif *mvmvif = iwl_mvm_vif_from_mac80211(vif);

	if (sta)
		return iwl_mvm_sta_from_mac80211(sta);

	/*
	 * The device expects GTKs for station interfaces to be
	 * installed as GTKs for the AP station. If we have no
	 * station ID, then use AP's station ID.
	 */
	if (vif->type == NL80211_IFTYPE_STATION &&
	    mvmvif->ap_sta_id != IWL_MVM_INVALID_STA) {
		u8 sta_id = mvmvif->ap_sta_id;

		sta = rcu_dereference_check(mvm->fw_id_to_mac_id[sta_id],
					    lockdep_is_held(&mvm->mutex));

		/*
		 * It is possible that the 'sta' parameter is NULL,
		 * for example when a GTK is removed - the sta_id will then
		 * be the AP ID, and no station was passed by mac80211.
		 */
		if (IS_ERR_OR_NULL(sta))
			return NULL;

		return iwl_mvm_sta_from_mac80211(sta);
	}

	return NULL;
}

static int iwl_mvm_send_sta_key(struct iwl_mvm *mvm,
				struct iwl_mvm_sta *mvm_sta,
				struct ieee80211_key_conf *key, bool mcast,
				u32 tkip_iv32, u16 *tkip_p1k, u32 cmd_flags,
				u8 key_offset)
{
	union {
		struct iwl_mvm_add_sta_key_cmd_v1 cmd_v1;
		struct iwl_mvm_add_sta_key_cmd cmd;
	} u = {};
	__le16 key_flags;
	int ret;
	u32 status;
	u16 keyidx;
	u64 pn = 0;
	int i, size;
	bool new_api = fw_has_api(&mvm->fw->ucode_capa,
				  IWL_UCODE_TLV_API_TKIP_MIC_KEYS);

	keyidx = (key->keyidx << STA_KEY_FLG_KEYID_POS) &
		 STA_KEY_FLG_KEYID_MSK;
	key_flags = cpu_to_le16(keyidx);
	key_flags |= cpu_to_le16(STA_KEY_FLG_WEP_KEY_MAP);

	switch (key->cipher) {
	case WLAN_CIPHER_SUITE_TKIP:
		key_flags |= cpu_to_le16(STA_KEY_FLG_TKIP);
		if (new_api) {
			memcpy((void *)&u.cmd.tx_mic_key,
			       &key->key[NL80211_TKIP_DATA_OFFSET_TX_MIC_KEY],
			       IWL_MIC_KEY_SIZE);

			memcpy((void *)&u.cmd.rx_mic_key,
			       &key->key[NL80211_TKIP_DATA_OFFSET_RX_MIC_KEY],
			       IWL_MIC_KEY_SIZE);
			pn = atomic64_read(&key->tx_pn);

		} else {
			u.cmd_v1.tkip_rx_tsc_byte2 = tkip_iv32;
			for (i = 0; i < 5; i++)
				u.cmd_v1.tkip_rx_ttak[i] =
					cpu_to_le16(tkip_p1k[i]);
		}
		memcpy(u.cmd.common.key, key->key, key->keylen);
		break;
	case WLAN_CIPHER_SUITE_CCMP:
		key_flags |= cpu_to_le16(STA_KEY_FLG_CCM);
		memcpy(u.cmd.common.key, key->key, key->keylen);
		if (new_api)
			pn = atomic64_read(&key->tx_pn);
		break;
	case WLAN_CIPHER_SUITE_WEP104:
		key_flags |= cpu_to_le16(STA_KEY_FLG_WEP_13BYTES);
		/* fall through */
	case WLAN_CIPHER_SUITE_WEP40:
		key_flags |= cpu_to_le16(STA_KEY_FLG_WEP);
		memcpy(u.cmd.common.key + 3, key->key, key->keylen);
		break;
	case WLAN_CIPHER_SUITE_GCMP_256:
		key_flags |= cpu_to_le16(STA_KEY_FLG_KEY_32BYTES);
		/* fall through */
	case WLAN_CIPHER_SUITE_GCMP:
		key_flags |= cpu_to_le16(STA_KEY_FLG_GCMP);
		memcpy(u.cmd.common.key, key->key, key->keylen);
		if (new_api)
			pn = atomic64_read(&key->tx_pn);
		break;
	default:
		key_flags |= cpu_to_le16(STA_KEY_FLG_EXT);
		memcpy(u.cmd.common.key, key->key, key->keylen);
	}

	if (mcast)
		key_flags |= cpu_to_le16(STA_KEY_MULTICAST);

	u.cmd.common.key_offset = key_offset;
	u.cmd.common.key_flags = key_flags;
	u.cmd.common.sta_id = mvm_sta->sta_id;

	if (new_api) {
		u.cmd.transmit_seq_cnt = cpu_to_le64(pn);
		size = sizeof(u.cmd);
	} else {
		size = sizeof(u.cmd_v1);
	}

	status = ADD_STA_SUCCESS;
	if (cmd_flags & CMD_ASYNC)
		ret = iwl_mvm_send_cmd_pdu(mvm, ADD_STA_KEY, CMD_ASYNC, size,
					   &u.cmd);
	else
		ret = iwl_mvm_send_cmd_pdu_status(mvm, ADD_STA_KEY, size,
						  &u.cmd, &status);

	switch (status) {
	case ADD_STA_SUCCESS:
		IWL_DEBUG_WEP(mvm, "MODIFY_STA: set dynamic key passed\n");
		break;
	default:
		ret = -EIO;
		IWL_ERR(mvm, "MODIFY_STA: set dynamic key failed\n");
		break;
	}

	return ret;
}

static int iwl_mvm_send_sta_igtk(struct iwl_mvm *mvm,
				 struct ieee80211_key_conf *keyconf,
				 u8 sta_id, bool remove_key)
{
	struct iwl_mvm_mgmt_mcast_key_cmd igtk_cmd = {};

	/* verify the key details match the required command's expectations */
	if (WARN_ON((keyconf->flags & IEEE80211_KEY_FLAG_PAIRWISE) ||
		    (keyconf->keyidx != 4 && keyconf->keyidx != 5) ||
		    (keyconf->cipher != WLAN_CIPHER_SUITE_AES_CMAC &&
		     keyconf->cipher != WLAN_CIPHER_SUITE_BIP_GMAC_128 &&
		     keyconf->cipher != WLAN_CIPHER_SUITE_BIP_GMAC_256)))
		return -EINVAL;

	if (WARN_ON(!iwl_mvm_has_new_rx_api(mvm) &&
		    keyconf->cipher != WLAN_CIPHER_SUITE_AES_CMAC))
		return -EINVAL;

	igtk_cmd.key_id = cpu_to_le32(keyconf->keyidx);
	igtk_cmd.sta_id = cpu_to_le32(sta_id);

	if (remove_key) {
		igtk_cmd.ctrl_flags |= cpu_to_le32(STA_KEY_NOT_VALID);
	} else {
		struct ieee80211_key_seq seq;
		const u8 *pn;

		switch (keyconf->cipher) {
		case WLAN_CIPHER_SUITE_AES_CMAC:
			igtk_cmd.ctrl_flags |= cpu_to_le32(STA_KEY_FLG_CCM);
			break;
		case WLAN_CIPHER_SUITE_BIP_GMAC_128:
		case WLAN_CIPHER_SUITE_BIP_GMAC_256:
			igtk_cmd.ctrl_flags |= cpu_to_le32(STA_KEY_FLG_GCMP);
			break;
		default:
			return -EINVAL;
		}

		memcpy(igtk_cmd.igtk, keyconf->key, keyconf->keylen);
		if (keyconf->cipher == WLAN_CIPHER_SUITE_BIP_GMAC_256)
			igtk_cmd.ctrl_flags |=
				cpu_to_le32(STA_KEY_FLG_KEY_32BYTES);
		ieee80211_get_key_rx_seq(keyconf, 0, &seq);
		pn = seq.aes_cmac.pn;
		igtk_cmd.receive_seq_cnt = cpu_to_le64(((u64) pn[5] << 0) |
						       ((u64) pn[4] << 8) |
						       ((u64) pn[3] << 16) |
						       ((u64) pn[2] << 24) |
						       ((u64) pn[1] << 32) |
						       ((u64) pn[0] << 40));
	}

	IWL_DEBUG_INFO(mvm, "%s igtk for sta %u\n",
		       remove_key ? "removing" : "installing",
		       igtk_cmd.sta_id);

	if (!iwl_mvm_has_new_rx_api(mvm)) {
		struct iwl_mvm_mgmt_mcast_key_cmd_v1 igtk_cmd_v1 = {
			.ctrl_flags = igtk_cmd.ctrl_flags,
			.key_id = igtk_cmd.key_id,
			.sta_id = igtk_cmd.sta_id,
			.receive_seq_cnt = igtk_cmd.receive_seq_cnt
		};

		memcpy(igtk_cmd_v1.igtk, igtk_cmd.igtk,
		       ARRAY_SIZE(igtk_cmd_v1.igtk));
		return iwl_mvm_send_cmd_pdu(mvm, MGMT_MCAST_KEY, 0,
					    sizeof(igtk_cmd_v1), &igtk_cmd_v1);
	}
	return iwl_mvm_send_cmd_pdu(mvm, MGMT_MCAST_KEY, 0,
				    sizeof(igtk_cmd), &igtk_cmd);
}


static inline u8 *iwl_mvm_get_mac_addr(struct iwl_mvm *mvm,
				       struct ieee80211_vif *vif,
				       struct ieee80211_sta *sta)
{
	struct iwl_mvm_vif *mvmvif = iwl_mvm_vif_from_mac80211(vif);

	if (sta)
		return sta->addr;

	if (vif->type == NL80211_IFTYPE_STATION &&
	    mvmvif->ap_sta_id != IWL_MVM_INVALID_STA) {
		u8 sta_id = mvmvif->ap_sta_id;
		sta = rcu_dereference_protected(mvm->fw_id_to_mac_id[sta_id],
						lockdep_is_held(&mvm->mutex));
		return sta->addr;
	}


	return NULL;
}

static int __iwl_mvm_set_sta_key(struct iwl_mvm *mvm,
				 struct ieee80211_vif *vif,
				 struct ieee80211_sta *sta,
				 struct ieee80211_key_conf *keyconf,
				 u8 key_offset,
				 bool mcast)
{
	struct iwl_mvm_sta *mvm_sta = iwl_mvm_sta_from_mac80211(sta);
	int ret;
	const u8 *addr;
	struct ieee80211_key_seq seq;
	u16 p1k[5];

	switch (keyconf->cipher) {
	case WLAN_CIPHER_SUITE_TKIP:
		addr = iwl_mvm_get_mac_addr(mvm, vif, sta);
		/* get phase 1 key from mac80211 */
		ieee80211_get_key_rx_seq(keyconf, 0, &seq);
		ieee80211_get_tkip_rx_p1k(keyconf, addr, seq.tkip.iv32, p1k);
		ret = iwl_mvm_send_sta_key(mvm, mvm_sta, keyconf, mcast,
					   seq.tkip.iv32, p1k, 0, key_offset);
		break;
	case WLAN_CIPHER_SUITE_CCMP:
	case WLAN_CIPHER_SUITE_WEP40:
	case WLAN_CIPHER_SUITE_WEP104:
	case WLAN_CIPHER_SUITE_GCMP:
	case WLAN_CIPHER_SUITE_GCMP_256:
		ret = iwl_mvm_send_sta_key(mvm, mvm_sta, keyconf, mcast,
					   0, NULL, 0, key_offset);
		break;
	default:
		ret = iwl_mvm_send_sta_key(mvm, mvm_sta, keyconf, mcast,
					   0, NULL, 0, key_offset);
	}

	return ret;
}

static int __iwl_mvm_remove_sta_key(struct iwl_mvm *mvm, u8 sta_id,
				    struct ieee80211_key_conf *keyconf,
				    bool mcast)
{
	union {
		struct iwl_mvm_add_sta_key_cmd_v1 cmd_v1;
		struct iwl_mvm_add_sta_key_cmd cmd;
	} u = {};
	bool new_api = fw_has_api(&mvm->fw->ucode_capa,
				  IWL_UCODE_TLV_API_TKIP_MIC_KEYS);
	__le16 key_flags;
	int ret, size;
	u32 status;

	key_flags = cpu_to_le16((keyconf->keyidx << STA_KEY_FLG_KEYID_POS) &
				 STA_KEY_FLG_KEYID_MSK);
	key_flags |= cpu_to_le16(STA_KEY_FLG_NO_ENC | STA_KEY_FLG_WEP_KEY_MAP);
	key_flags |= cpu_to_le16(STA_KEY_NOT_VALID);

	if (mcast)
		key_flags |= cpu_to_le16(STA_KEY_MULTICAST);

	/*
	 * The fields assigned here are in the same location at the start
	 * of the command, so we can do this union trick.
	 */
	u.cmd.common.key_flags = key_flags;
	u.cmd.common.key_offset = keyconf->hw_key_idx;
	u.cmd.common.sta_id = sta_id;

	size = new_api ? sizeof(u.cmd) : sizeof(u.cmd_v1);

	status = ADD_STA_SUCCESS;
	ret = iwl_mvm_send_cmd_pdu_status(mvm, ADD_STA_KEY, size, &u.cmd,
					  &status);

	switch (status) {
	case ADD_STA_SUCCESS:
		IWL_DEBUG_WEP(mvm, "MODIFY_STA: remove sta key passed\n");
		break;
	default:
		ret = -EIO;
		IWL_ERR(mvm, "MODIFY_STA: remove sta key failed\n");
		break;
	}

	return ret;
}

int iwl_mvm_set_sta_key(struct iwl_mvm *mvm,
			struct ieee80211_vif *vif,
			struct ieee80211_sta *sta,
			struct ieee80211_key_conf *keyconf,
			u8 key_offset)
{
	bool mcast = !(keyconf->flags & IEEE80211_KEY_FLAG_PAIRWISE);
	struct iwl_mvm_sta *mvm_sta;
	u8 sta_id;
	int ret;
	static const u8 __maybe_unused zero_addr[ETH_ALEN] = {0};

	lockdep_assert_held(&mvm->mutex);

	/* Get the station id from the mvm local station table */
	mvm_sta = iwl_mvm_get_key_sta(mvm, vif, sta);
	if (!mvm_sta) {
		IWL_ERR(mvm, "Failed to find station\n");
		return -EINVAL;
	}
	sta_id = mvm_sta->sta_id;

	if (keyconf->cipher == WLAN_CIPHER_SUITE_AES_CMAC ||
	    keyconf->cipher == WLAN_CIPHER_SUITE_BIP_GMAC_128 ||
	    keyconf->cipher == WLAN_CIPHER_SUITE_BIP_GMAC_256) {
		ret = iwl_mvm_send_sta_igtk(mvm, keyconf, sta_id, false);
		goto end;
	}

	/*
	 * It is possible that the 'sta' parameter is NULL, and thus
	 * there is a need to retrieve  the sta from the local station table.
	 */
	if (!sta) {
		sta = rcu_dereference_protected(mvm->fw_id_to_mac_id[sta_id],
						lockdep_is_held(&mvm->mutex));
		if (IS_ERR_OR_NULL(sta)) {
			IWL_ERR(mvm, "Invalid station id\n");
			return -EINVAL;
		}
	}

	if (WARN_ON_ONCE(iwl_mvm_sta_from_mac80211(sta)->vif != vif))
		return -EINVAL;

	/* If the key_offset is not pre-assigned, we need to find a
	 * new offset to use.  In normal cases, the offset is not
	 * pre-assigned, but during HW_RESTART we want to reuse the
	 * same indices, so we pass them when this function is called.
	 *
	 * In D3 entry, we need to hardcoded the indices (because the
	 * firmware hardcodes the PTK offset to 0).  In this case, we
	 * need to make sure we don't overwrite the hw_key_idx in the
	 * keyconf structure, because otherwise we cannot configure
	 * the original ones back when resuming.
	 */
	if (key_offset == STA_KEY_IDX_INVALID) {
		key_offset  = iwl_mvm_set_fw_key_idx(mvm);
		if (key_offset == STA_KEY_IDX_INVALID)
			return -ENOSPC;
		keyconf->hw_key_idx = key_offset;
	}

	ret = __iwl_mvm_set_sta_key(mvm, vif, sta, keyconf, key_offset, mcast);
	if (ret)
		goto end;

	/*
	 * For WEP, the same key is used for multicast and unicast. Upload it
	 * again, using the same key offset, and now pointing the other one
	 * to the same key slot (offset).
	 * If this fails, remove the original as well.
	 */
	if (keyconf->cipher == WLAN_CIPHER_SUITE_WEP40 ||
	    keyconf->cipher == WLAN_CIPHER_SUITE_WEP104) {
		ret = __iwl_mvm_set_sta_key(mvm, vif, sta, keyconf,
					    key_offset, !mcast);
		if (ret) {
			__iwl_mvm_remove_sta_key(mvm, sta_id, keyconf, mcast);
			goto end;
		}
	}

	__set_bit(key_offset, mvm->fw_key_table);

end:
	IWL_DEBUG_WEP(mvm, "key: cipher=%x len=%d idx=%d sta=%pM ret=%d\n",
		      keyconf->cipher, keyconf->keylen, keyconf->keyidx,
		      sta ? sta->addr : zero_addr, ret);
	return ret;
}

int iwl_mvm_remove_sta_key(struct iwl_mvm *mvm,
			   struct ieee80211_vif *vif,
			   struct ieee80211_sta *sta,
			   struct ieee80211_key_conf *keyconf)
{
	bool mcast = !(keyconf->flags & IEEE80211_KEY_FLAG_PAIRWISE);
	struct iwl_mvm_sta *mvm_sta;
	u8 sta_id = IWL_MVM_INVALID_STA;
	int ret, i;

	lockdep_assert_held(&mvm->mutex);

	/* Get the station from the mvm local station table */
	mvm_sta = iwl_mvm_get_key_sta(mvm, vif, sta);
	if (!mvm_sta) {
		IWL_ERR(mvm, "Failed to find station\n");
		return -EINVAL;
	}
	sta_id = mvm_sta->sta_id;

	IWL_DEBUG_WEP(mvm, "mvm remove dynamic key: idx=%d sta=%d\n",
		      keyconf->keyidx, sta_id);

	if (keyconf->cipher == WLAN_CIPHER_SUITE_AES_CMAC ||
	    keyconf->cipher == WLAN_CIPHER_SUITE_BIP_GMAC_128 ||
	    keyconf->cipher == WLAN_CIPHER_SUITE_BIP_GMAC_256)
		return iwl_mvm_send_sta_igtk(mvm, keyconf, sta_id, true);

	if (!__test_and_clear_bit(keyconf->hw_key_idx, mvm->fw_key_table)) {
		IWL_ERR(mvm, "offset %d not used in fw key table.\n",
			keyconf->hw_key_idx);
		return -ENOENT;
	}

	/* track which key was deleted last */
	for (i = 0; i < STA_KEY_MAX_NUM; i++) {
		if (mvm->fw_key_deleted[i] < U8_MAX)
			mvm->fw_key_deleted[i]++;
	}
	mvm->fw_key_deleted[keyconf->hw_key_idx] = 0;

	if (!mvm_sta) {
		IWL_DEBUG_WEP(mvm, "station non-existent, early return.\n");
		return 0;
	}

	ret = __iwl_mvm_remove_sta_key(mvm, sta_id, keyconf, mcast);
	if (ret)
		return ret;

	/* delete WEP key twice to get rid of (now useless) offset */
	if (keyconf->cipher == WLAN_CIPHER_SUITE_WEP40 ||
	    keyconf->cipher == WLAN_CIPHER_SUITE_WEP104)
		ret = __iwl_mvm_remove_sta_key(mvm, sta_id, keyconf, !mcast);

	return ret;
}

void iwl_mvm_update_tkip_key(struct iwl_mvm *mvm,
			     struct ieee80211_vif *vif,
			     struct ieee80211_key_conf *keyconf,
			     struct ieee80211_sta *sta, u32 iv32,
			     u16 *phase1key)
{
	struct iwl_mvm_sta *mvm_sta;
	bool mcast = !(keyconf->flags & IEEE80211_KEY_FLAG_PAIRWISE);

	rcu_read_lock();

	mvm_sta = iwl_mvm_get_key_sta(mvm, vif, sta);
	if (WARN_ON_ONCE(!mvm_sta))
		goto unlock;
	iwl_mvm_send_sta_key(mvm, mvm_sta, keyconf, mcast,
			     iv32, phase1key, CMD_ASYNC, keyconf->hw_key_idx);

 unlock:
	rcu_read_unlock();
}

void iwl_mvm_sta_modify_ps_wake(struct iwl_mvm *mvm,
				struct ieee80211_sta *sta)
{
	struct iwl_mvm_sta *mvmsta = iwl_mvm_sta_from_mac80211(sta);
	struct iwl_mvm_add_sta_cmd cmd = {
		.add_modify = STA_MODE_MODIFY,
		.sta_id = mvmsta->sta_id,
		.station_flags_msk = cpu_to_le32(STA_FLG_PS),
		.mac_id_n_color = cpu_to_le32(mvmsta->mac_id_n_color),
	};
	int ret;

	ret = iwl_mvm_send_cmd_pdu(mvm, ADD_STA, CMD_ASYNC,
				   iwl_mvm_add_sta_cmd_size(mvm), &cmd);
	if (ret)
		IWL_ERR(mvm, "Failed to send ADD_STA command (%d)\n", ret);
}

void iwl_mvm_sta_modify_sleep_tx_count(struct iwl_mvm *mvm,
				       struct ieee80211_sta *sta,
				       enum ieee80211_frame_release_type reason,
				       u16 cnt, u16 tids, bool more_data,
				       bool single_sta_queue)
{
	struct iwl_mvm_sta *mvmsta = iwl_mvm_sta_from_mac80211(sta);
	struct iwl_mvm_add_sta_cmd cmd = {
		.add_modify = STA_MODE_MODIFY,
		.sta_id = mvmsta->sta_id,
		.modify_mask = STA_MODIFY_SLEEPING_STA_TX_COUNT,
		.sleep_tx_count = cpu_to_le16(cnt),
		.mac_id_n_color = cpu_to_le32(mvmsta->mac_id_n_color),
	};
	int tid, ret;
	unsigned long _tids = tids;

	/* convert TIDs to ACs - we don't support TSPEC so that's OK
	 * Note that this field is reserved and unused by firmware not
	 * supporting GO uAPSD, so it's safe to always do this.
	 */
	for_each_set_bit(tid, &_tids, IWL_MAX_TID_COUNT)
		cmd.awake_acs |= BIT(tid_to_ucode_ac[tid]);

	/* If we're releasing frames from aggregation or dqa queues then check
	 * if all the queues that we're releasing frames from, combined, have:
	 *  - more frames than the service period, in which case more_data
	 *    needs to be set
	 *  - fewer than 'cnt' frames, in which case we need to adjust the
	 *    firmware command (but do that unconditionally)
	 */
	if (single_sta_queue) {
		int remaining = cnt;
		int sleep_tx_count;

		spin_lock_bh(&mvmsta->lock);
		for_each_set_bit(tid, &_tids, IWL_MAX_TID_COUNT) {
			struct iwl_mvm_tid_data *tid_data;
			u16 n_queued;

			tid_data = &mvmsta->tid_data[tid];
			if (WARN(!iwl_mvm_is_dqa_supported(mvm) &&
				 tid_data->state != IWL_AGG_ON &&
				 tid_data->state != IWL_EMPTYING_HW_QUEUE_DELBA,
				 "TID %d state is %d\n",
				 tid, tid_data->state)) {
				spin_unlock_bh(&mvmsta->lock);
				ieee80211_sta_eosp(sta);
				return;
			}

			n_queued = iwl_mvm_tid_queued(tid_data);
			if (n_queued > remaining) {
				more_data = true;
				remaining = 0;
				break;
			}
			remaining -= n_queued;
		}
		sleep_tx_count = cnt - remaining;
		if (reason == IEEE80211_FRAME_RELEASE_UAPSD)
			mvmsta->sleep_tx_count = sleep_tx_count;
		spin_unlock_bh(&mvmsta->lock);

		cmd.sleep_tx_count = cpu_to_le16(sleep_tx_count);
		if (WARN_ON(cnt - remaining == 0)) {
			ieee80211_sta_eosp(sta);
			return;
		}
	}

	/* Note: this is ignored by firmware not supporting GO uAPSD */
	if (more_data)
		cmd.sleep_state_flags |= STA_SLEEP_STATE_MOREDATA;

	if (reason == IEEE80211_FRAME_RELEASE_PSPOLL) {
		mvmsta->next_status_eosp = true;
		cmd.sleep_state_flags |= STA_SLEEP_STATE_PS_POLL;
	} else {
		cmd.sleep_state_flags |= STA_SLEEP_STATE_UAPSD;
	}

	/* block the Tx queues until the FW updated the sleep Tx count */
	iwl_trans_block_txq_ptrs(mvm->trans, true);

	ret = iwl_mvm_send_cmd_pdu(mvm, ADD_STA,
				   CMD_ASYNC | CMD_WANT_ASYNC_CALLBACK,
				   iwl_mvm_add_sta_cmd_size(mvm), &cmd);
	if (ret)
		IWL_ERR(mvm, "Failed to send ADD_STA command (%d)\n", ret);
}

void iwl_mvm_rx_eosp_notif(struct iwl_mvm *mvm,
			   struct iwl_rx_cmd_buffer *rxb)
{
	struct iwl_rx_packet *pkt = rxb_addr(rxb);
	struct iwl_mvm_eosp_notification *notif = (void *)pkt->data;
	struct ieee80211_sta *sta;
	u32 sta_id = le32_to_cpu(notif->sta_id);

	if (WARN_ON_ONCE(sta_id >= IWL_MVM_STATION_COUNT))
		return;

	rcu_read_lock();
	sta = rcu_dereference(mvm->fw_id_to_mac_id[sta_id]);
	if (!IS_ERR_OR_NULL(sta))
		ieee80211_sta_eosp(sta);
	rcu_read_unlock();
}

void iwl_mvm_sta_modify_disable_tx(struct iwl_mvm *mvm,
				   struct iwl_mvm_sta *mvmsta, bool disable)
{
	struct iwl_mvm_add_sta_cmd cmd = {
		.add_modify = STA_MODE_MODIFY,
		.sta_id = mvmsta->sta_id,
		.station_flags = disable ? cpu_to_le32(STA_FLG_DISABLE_TX) : 0,
		.station_flags_msk = cpu_to_le32(STA_FLG_DISABLE_TX),
		.mac_id_n_color = cpu_to_le32(mvmsta->mac_id_n_color),
	};
	int ret;

	ret = iwl_mvm_send_cmd_pdu(mvm, ADD_STA, CMD_ASYNC,
				   iwl_mvm_add_sta_cmd_size(mvm), &cmd);
	if (ret)
		IWL_ERR(mvm, "Failed to send ADD_STA command (%d)\n", ret);
}

void iwl_mvm_sta_modify_disable_tx_ap(struct iwl_mvm *mvm,
				      struct ieee80211_sta *sta,
				      bool disable)
{
	struct iwl_mvm_sta *mvm_sta = iwl_mvm_sta_from_mac80211(sta);

	spin_lock_bh(&mvm_sta->lock);

	if (mvm_sta->disable_tx == disable) {
		spin_unlock_bh(&mvm_sta->lock);
		return;
	}

	mvm_sta->disable_tx = disable;

	/*
	 * Tell mac80211 to start/stop queuing tx for this station,
	 * but don't stop queuing if there are still pending frames
	 * for this station.
	 */
	if (disable || !atomic_read(&mvm->pending_frames[mvm_sta->sta_id]))
		ieee80211_sta_block_awake(mvm->hw, sta, disable);

	iwl_mvm_sta_modify_disable_tx(mvm, mvm_sta, disable);

	spin_unlock_bh(&mvm_sta->lock);
}

static void iwl_mvm_int_sta_modify_disable_tx(struct iwl_mvm *mvm,
					      struct iwl_mvm_vif *mvmvif,
					      struct iwl_mvm_int_sta *sta,
					      bool disable)
{
	u32 id = FW_CMD_ID_AND_COLOR(mvmvif->id, mvmvif->color);
	struct iwl_mvm_add_sta_cmd cmd = {
		.add_modify = STA_MODE_MODIFY,
		.sta_id = sta->sta_id,
		.station_flags = disable ? cpu_to_le32(STA_FLG_DISABLE_TX) : 0,
		.station_flags_msk = cpu_to_le32(STA_FLG_DISABLE_TX),
		.mac_id_n_color = cpu_to_le32(id),
	};
	int ret;

	ret = iwl_mvm_send_cmd_pdu(mvm, ADD_STA, 0,
				   iwl_mvm_add_sta_cmd_size(mvm), &cmd);
	if (ret)
		IWL_ERR(mvm, "Failed to send ADD_STA command (%d)\n", ret);
}

void iwl_mvm_modify_all_sta_disable_tx(struct iwl_mvm *mvm,
				       struct iwl_mvm_vif *mvmvif,
				       bool disable)
{
	struct ieee80211_sta *sta;
	struct iwl_mvm_sta *mvm_sta;
	int i;

	lockdep_assert_held(&mvm->mutex);

	/* Block/unblock all the stations of the given mvmvif */
	for (i = 0; i < ARRAY_SIZE(mvm->fw_id_to_mac_id); i++) {
		sta = rcu_dereference_protected(mvm->fw_id_to_mac_id[i],
						lockdep_is_held(&mvm->mutex));
		if (IS_ERR_OR_NULL(sta))
			continue;

		mvm_sta = iwl_mvm_sta_from_mac80211(sta);
		if (mvm_sta->mac_id_n_color !=
		    FW_CMD_ID_AND_COLOR(mvmvif->id, mvmvif->color))
			continue;

		iwl_mvm_sta_modify_disable_tx_ap(mvm, sta, disable);
	}

	if (!fw_has_api(&mvm->fw->ucode_capa, IWL_UCODE_TLV_API_STA_TYPE))
		return;

	/* Need to block/unblock also multicast station */
	if (mvmvif->mcast_sta.sta_id != IWL_MVM_INVALID_STA)
		iwl_mvm_int_sta_modify_disable_tx(mvm, mvmvif,
						  &mvmvif->mcast_sta, disable);

	/*
	 * Only unblock the broadcast station (FW blocks it for immediate
	 * quiet, not the driver)
	 */
	if (!disable && mvmvif->bcast_sta.sta_id != IWL_MVM_INVALID_STA)
		iwl_mvm_int_sta_modify_disable_tx(mvm, mvmvif,
						  &mvmvif->bcast_sta, disable);
}

void iwl_mvm_csa_client_absent(struct iwl_mvm *mvm, struct ieee80211_vif *vif)
{
	struct iwl_mvm_vif *mvmvif = iwl_mvm_vif_from_mac80211(vif);
	struct iwl_mvm_sta *mvmsta;

	rcu_read_lock();

	mvmsta = iwl_mvm_sta_from_staid_rcu(mvm, mvmvif->ap_sta_id);

	if (!WARN_ON(!mvmsta))
		iwl_mvm_sta_modify_disable_tx(mvm, mvmsta, true);

	rcu_read_unlock();
}<|MERGE_RESOLUTION|>--- conflicted
+++ resolved
@@ -1924,28 +1924,10 @@
 
 	lockdep_assert_held(&mvm->mutex);
 
-<<<<<<< HEAD
-	if (iwl_mvm_is_dqa_supported(mvm)) {
-		struct iwl_trans_txq_scd_cfg cfg = {
-			.fifo = IWL_MVM_TX_FIFO_VO,
-			.sta_id = mvmvif->bcast_sta.sta_id,
-			.tid = IWL_MAX_TID_COUNT,
-			.aggregate = false,
-			.frame_limit = IWL_FRAME_LIMIT,
-		};
-		unsigned int wdg_timeout =
-			iwl_mvm_get_wd_timeout(mvm, vif, false, false);
-		int queue;
-
-		if (vif->type == NL80211_IFTYPE_AP ||
-		    vif->type == NL80211_IFTYPE_ADHOC)
-			queue = IWL_MVM_DQA_AP_PROBE_RESP_QUEUE;
-=======
 	if (iwl_mvm_is_dqa_supported(mvm) && !iwl_mvm_has_new_tx_api(mvm)) {
 		if (vif->type == NL80211_IFTYPE_AP ||
 		    vif->type == NL80211_IFTYPE_ADHOC)
 			queue = mvm->probe_queue;
->>>>>>> 2ea659a9
 		else if (vif->type == NL80211_IFTYPE_P2P_DEVICE)
 			queue = mvm->p2p_dev_queue;
 		else if (WARN(1, "Missing required TXQ for adding bcast STA\n"))
@@ -1972,20 +1954,6 @@
 	 * For a000 firmware and on we cannot add queue to a station unknown
 	 * to firmware so enable queue here - after the station was added
 	 */
-<<<<<<< HEAD
-	if (iwl_mvm_is_dqa_supported(mvm) &&
-	    (vif->type == NL80211_IFTYPE_AP ||
-	     vif->type == NL80211_IFTYPE_ADHOC)) {
-		struct iwl_trans_txq_scd_cfg cfg = {
-			.fifo = IWL_MVM_TX_FIFO_MCAST,
-			.sta_id = mvmvif->bcast_sta.sta_id,
-			.tid = IWL_MAX_TID_COUNT,
-			.aggregate = false,
-			.frame_limit = IWL_FRAME_LIMIT,
-		};
-		unsigned int wdg_timeout =
-			iwl_mvm_get_wd_timeout(mvm, vif, false, false);
-=======
 	if (iwl_mvm_has_new_tx_api(mvm)) {
 		queue = iwl_mvm_tvqm_enable_txq(mvm, vif->hw_queue[0],
 						bsta->sta_id,
@@ -1996,7 +1964,6 @@
 			mvm->probe_queue = queue;
 		else if (vif->type == NL80211_IFTYPE_P2P_DEVICE)
 			mvm->p2p_dev_queue = queue;
->>>>>>> 2ea659a9
 
 		bsta->tfd_queue_msk |= BIT(queue);
 	}
