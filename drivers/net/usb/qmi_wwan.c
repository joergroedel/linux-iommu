--- conflicted
+++ resolved
@@ -346,8 +346,6 @@
 	.data		= BIT(1), /* interface whitelist bitmap */
 };
 
-<<<<<<< HEAD
-=======
 static const struct driver_info qmi_wwan_force_int2 = {
 	.description	= "Qualcomm WWAN/QMI device",
 	.flags		= FLAG_WWAN,
@@ -357,7 +355,6 @@
 	.data		= BIT(2), /* interface whitelist bitmap */
 };
 
->>>>>>> 395e51f1
 static const struct driver_info	qmi_wwan_force_int3 = {
 	.description	= "Qualcomm WWAN/QMI device",
 	.flags		= FLAG_WWAN,
