--- conflicted
+++ resolved
@@ -383,10 +383,6 @@
 		                              USB_CDC_PROTO_NONE),
 		.driver_info        = (unsigned long)&qmi_wwan_info,
 	},
-<<<<<<< HEAD
-
-	/* 3. Combined interface devices matching on interface number */
-=======
 	{	/* Dell Wireless 5800 (Novatel E362) */
 		USB_DEVICE_AND_INTERFACE_INFO(0x413C, 0x8195,
 					      USB_CLASS_COMM,
@@ -404,7 +400,6 @@
 
 	/* 3. Combined interface devices matching on interface number */
 	{QMI_FIXED_INTF(0x12d1, 0x140c, 1)},	/* Huawei E173 */
->>>>>>> 097e3635
 	{QMI_FIXED_INTF(0x19d2, 0x0002, 1)},
 	{QMI_FIXED_INTF(0x19d2, 0x0012, 1)},
 	{QMI_FIXED_INTF(0x19d2, 0x0017, 3)},
@@ -438,10 +433,7 @@
 	{QMI_FIXED_INTF(0x19d2, 0x0199, 1)},	/* ZTE MF820S */
 	{QMI_FIXED_INTF(0x19d2, 0x0200, 1)},
 	{QMI_FIXED_INTF(0x19d2, 0x0257, 3)},	/* ZTE MF821 */
-<<<<<<< HEAD
-=======
 	{QMI_FIXED_INTF(0x19d2, 0x0284, 4)},	/* ZTE MF880 */
->>>>>>> 097e3635
 	{QMI_FIXED_INTF(0x19d2, 0x0326, 4)},	/* ZTE MF821D */
 	{QMI_FIXED_INTF(0x19d2, 0x1008, 4)},	/* ZTE (Vodafone) K3570-Z */
 	{QMI_FIXED_INTF(0x19d2, 0x1010, 4)},	/* ZTE (Vodafone) K3571-Z */
