/*
 * CDC Ethernet based networking peripherals
 * Copyright (C) 2003-2005 by David Brownell
 * Copyright (C) 2006 by Ole Andre Vadla Ravnas (ActiveSync)
 *
 * This program is free software; you can redistribute it and/or modify
 * it under the terms of the GNU General Public License as published by
 * the Free Software Foundation; either version 2 of the License, or
 * (at your option) any later version.
 *
 * This program is distributed in the hope that it will be useful,
 * but WITHOUT ANY WARRANTY; without even the implied warranty of
 * MERCHANTABILITY or FITNESS FOR A PARTICULAR PURPOSE.  See the
 * GNU General Public License for more details.
 *
 * You should have received a copy of the GNU General Public License
 * along with this program; if not, write to the Free Software
 * Foundation, Inc., 59 Temple Place, Suite 330, Boston, MA  02111-1307  USA
 */

// #define	DEBUG			// error path messages, extra info
// #define	VERBOSE			// more; success messages

#include <linux/module.h>
#include <linux/init.h>
#include <linux/netdevice.h>
#include <linux/etherdevice.h>
#include <linux/ethtool.h>
#include <linux/workqueue.h>
#include <linux/mii.h>
#include <linux/usb.h>
#include <linux/usb/cdc.h>
#include <linux/usb/usbnet.h>


#if defined(CONFIG_USB_NET_RNDIS_HOST) || defined(CONFIG_USB_NET_RNDIS_HOST_MODULE)

static int is_rndis(struct usb_interface_descriptor *desc)
{
	return (desc->bInterfaceClass == USB_CLASS_COMM &&
		desc->bInterfaceSubClass == 2 &&
		desc->bInterfaceProtocol == 0xff);
}

static int is_activesync(struct usb_interface_descriptor *desc)
{
	return (desc->bInterfaceClass == USB_CLASS_MISC &&
		desc->bInterfaceSubClass == 1 &&
		desc->bInterfaceProtocol == 1);
}

static int is_wireless_rndis(struct usb_interface_descriptor *desc)
{
	return (desc->bInterfaceClass == USB_CLASS_WIRELESS_CONTROLLER &&
		desc->bInterfaceSubClass == 1 &&
		desc->bInterfaceProtocol == 3);
}

#else

#define is_rndis(desc)		0
#define is_activesync(desc)	0
#define is_wireless_rndis(desc)	0

#endif

static const u8 mbm_guid[16] = {
	0xa3, 0x17, 0xa8, 0x8b, 0x04, 0x5e, 0x4f, 0x01,
	0xa6, 0x07, 0xc0, 0xff, 0xcb, 0x7e, 0x39, 0x2a,
};

/*
 * probes control interface, claims data interface, collects the bulk
 * endpoints, activates data interface (if needed), maybe sets MTU.
 * all pure cdc, except for certain firmware workarounds, and knowing
 * that rndis uses one different rule.
 */
int usbnet_generic_cdc_bind(struct usbnet *dev, struct usb_interface *intf)
{
	u8				*buf = intf->cur_altsetting->extra;
	int				len = intf->cur_altsetting->extralen;
	struct usb_interface_descriptor	*d;
	struct cdc_state		*info = (void *) &dev->data;
	int				status;
	int				rndis;
	bool				android_rndis_quirk = false;
	struct usb_driver		*driver = driver_of(intf);
	struct usb_cdc_mdlm_desc	*desc = NULL;
	struct usb_cdc_mdlm_detail_desc *detail = NULL;

	if (sizeof dev->data < sizeof *info)
		return -EDOM;

	/* expect strict spec conformance for the descriptors, but
	 * cope with firmware which stores them in the wrong place
	 */
	if (len == 0 && dev->udev->actconfig->extralen) {
		/* Motorola SB4100 (and others: Brad Hards says it's
		 * from a Broadcom design) put CDC descriptors here
		 */
		buf = dev->udev->actconfig->extra;
		len = dev->udev->actconfig->extralen;
		dev_dbg(&intf->dev, "CDC descriptors on config\n");
	}

	/* Maybe CDC descriptors are after the endpoint?  This bug has
	 * been seen on some 2Wire Inc RNDIS-ish products.
	 */
	if (len == 0) {
		struct usb_host_endpoint	*hep;

		hep = intf->cur_altsetting->endpoint;
		if (hep) {
			buf = hep->extra;
			len = hep->extralen;
		}
		if (len)
			dev_dbg(&intf->dev,
				"CDC descriptors on endpoint\n");
	}

	/* this assumes that if there's a non-RNDIS vendor variant
	 * of cdc-acm, it'll fail RNDIS requests cleanly.
	 */
	rndis = (is_rndis(&intf->cur_altsetting->desc) ||
		 is_activesync(&intf->cur_altsetting->desc) ||
		 is_wireless_rndis(&intf->cur_altsetting->desc));

	memset(info, 0, sizeof *info);
	info->control = intf;
	while (len > 3) {
		if (buf [1] != USB_DT_CS_INTERFACE)
			goto next_desc;

		/* use bDescriptorSubType to identify the CDC descriptors.
		 * We expect devices with CDC header and union descriptors.
		 * For CDC Ethernet we need the ethernet descriptor.
		 * For RNDIS, ignore two (pointless) CDC modem descriptors
		 * in favor of a complicated OID-based RPC scheme doing what
		 * CDC Ethernet achieves with a simple descriptor.
		 */
		switch (buf [2]) {
		case USB_CDC_HEADER_TYPE:
			if (info->header) {
				dev_dbg(&intf->dev, "extra CDC header\n");
				goto bad_desc;
			}
			info->header = (void *) buf;
			if (info->header->bLength != sizeof *info->header) {
				dev_dbg(&intf->dev, "CDC header len %u\n",
					info->header->bLength);
				goto bad_desc;
			}
			break;
		case USB_CDC_ACM_TYPE:
			/* paranoia:  disambiguate a "real" vendor-specific
			 * modem interface from an RNDIS non-modem.
			 */
			if (rndis) {
				struct usb_cdc_acm_descriptor *acm;

				acm = (void *) buf;
				if (acm->bmCapabilities) {
					dev_dbg(&intf->dev,
						"ACM capabilities %02x, "
						"not really RNDIS?\n",
						acm->bmCapabilities);
					goto bad_desc;
				}
			}
			break;
		case USB_CDC_UNION_TYPE:
			if (info->u) {
				dev_dbg(&intf->dev, "extra CDC union\n");
				goto bad_desc;
			}
			info->u = (void *) buf;
			if (info->u->bLength != sizeof *info->u) {
				dev_dbg(&intf->dev, "CDC union len %u\n",
					info->u->bLength);
				goto bad_desc;
			}

			/* we need a master/control interface (what we're
			 * probed with) and a slave/data interface; union
			 * descriptors sort this all out.
			 */
			info->control = usb_ifnum_to_if(dev->udev,
						info->u->bMasterInterface0);
			info->data = usb_ifnum_to_if(dev->udev,
						info->u->bSlaveInterface0);
			if (!info->control || !info->data) {
				dev_dbg(&intf->dev,
					"master #%u/%p slave #%u/%p\n",
					info->u->bMasterInterface0,
					info->control,
					info->u->bSlaveInterface0,
					info->data);
				/* fall back to hard-wiring for RNDIS */
				if (rndis) {
					android_rndis_quirk = true;
					goto next_desc;
				}
				goto bad_desc;
			}
			if (info->control != intf) {
				dev_dbg(&intf->dev, "bogus CDC Union\n");
				/* Ambit USB Cable Modem (and maybe others)
				 * interchanges master and slave interface.
				 */
				if (info->data == intf) {
					info->data = info->control;
					info->control = intf;
				} else
					goto bad_desc;
			}

			/* a data interface altsetting does the real i/o */
			d = &info->data->cur_altsetting->desc;
			if (d->bInterfaceClass != USB_CLASS_CDC_DATA) {
				dev_dbg(&intf->dev, "slave class %u\n",
					d->bInterfaceClass);
				goto bad_desc;
			}
			break;
		case USB_CDC_ETHERNET_TYPE:
			if (info->ether) {
				dev_dbg(&intf->dev, "extra CDC ether\n");
				goto bad_desc;
			}
			info->ether = (void *) buf;
			if (info->ether->bLength != sizeof *info->ether) {
				dev_dbg(&intf->dev, "CDC ether len %u\n",
					info->ether->bLength);
				goto bad_desc;
			}
			dev->hard_mtu = le16_to_cpu(
						info->ether->wMaxSegmentSize);
			/* because of Zaurus, we may be ignoring the host
			 * side link address we were given.
			 */
			break;
		case USB_CDC_MDLM_TYPE:
			if (desc) {
				dev_dbg(&intf->dev, "extra MDLM descriptor\n");
				goto bad_desc;
			}

			desc = (void *)buf;

			if (desc->bLength != sizeof(*desc))
				goto bad_desc;

			if (memcmp(&desc->bGUID, mbm_guid, 16))
				goto bad_desc;
			break;
		case USB_CDC_MDLM_DETAIL_TYPE:
			if (detail) {
				dev_dbg(&intf->dev, "extra MDLM detail descriptor\n");
				goto bad_desc;
			}

			detail = (void *)buf;

			if (detail->bGuidDescriptorType == 0) {
				if (detail->bLength < (sizeof(*detail) + 1))
					goto bad_desc;
			} else
				goto bad_desc;
			break;
		}
next_desc:
		len -= buf [0];	/* bLength */
		buf += buf [0];
	}

	/* Microsoft ActiveSync based and some regular RNDIS devices lack the
	 * CDC descriptors, so we'll hard-wire the interfaces and not check
	 * for descriptors.
	 *
	 * Some Android RNDIS devices have a CDC Union descriptor pointing
	 * to non-existing interfaces.  Ignore that and attempt the same
	 * hard-wired 0 and 1 interfaces.
	 */
	if (rndis && (!info->u || android_rndis_quirk)) {
		info->control = usb_ifnum_to_if(dev->udev, 0);
		info->data = usb_ifnum_to_if(dev->udev, 1);
		if (!info->control || !info->data || info->control != intf) {
			dev_dbg(&intf->dev,
				"rndis: master #0/%p slave #1/%p\n",
				info->control,
				info->data);
			goto bad_desc;
		}

	} else if (!info->header || !info->u || (!rndis && !info->ether)) {
		dev_dbg(&intf->dev, "missing cdc %s%s%sdescriptor\n",
			info->header ? "" : "header ",
			info->u ? "" : "union ",
			info->ether ? "" : "ether ");
		goto bad_desc;
	}

	/* claim data interface and set it up ... with side effects.
	 * network traffic can't flow until an altsetting is enabled.
	 */
	status = usb_driver_claim_interface(driver, info->data, dev);
	if (status < 0)
		return status;
	status = usbnet_get_endpoints(dev, info->data);
	if (status < 0) {
		/* ensure immediate exit from usbnet_disconnect */
		usb_set_intfdata(info->data, NULL);
		usb_driver_release_interface(driver, info->data);
		return status;
	}

	/* status endpoint: optional for CDC Ethernet, not RNDIS (or ACM) */
	dev->status = NULL;
	if (info->control->cur_altsetting->desc.bNumEndpoints == 1) {
		struct usb_endpoint_descriptor	*desc;

		dev->status = &info->control->cur_altsetting->endpoint [0];
		desc = &dev->status->desc;
		if (!usb_endpoint_is_int_in(desc) ||
		    (le16_to_cpu(desc->wMaxPacketSize)
		     < sizeof(struct usb_cdc_notification)) ||
		    !desc->bInterval) {
			dev_dbg(&intf->dev, "bad notification endpoint\n");
			dev->status = NULL;
		}
	}
	if (rndis && !dev->status) {
		dev_dbg(&intf->dev, "missing RNDIS status endpoint\n");
		usb_set_intfdata(info->data, NULL);
		usb_driver_release_interface(driver, info->data);
		return -ENODEV;
	}
	return 0;

bad_desc:
	dev_info(&dev->udev->dev, "bad CDC descriptors\n");
	return -ENODEV;
}
EXPORT_SYMBOL_GPL(usbnet_generic_cdc_bind);

void usbnet_cdc_unbind(struct usbnet *dev, struct usb_interface *intf)
{
	struct cdc_state		*info = (void *) &dev->data;
	struct usb_driver		*driver = driver_of(intf);

	/* disconnect master --> disconnect slave */
	if (intf == info->control && info->data) {
		/* ensure immediate exit from usbnet_disconnect */
		usb_set_intfdata(info->data, NULL);
		usb_driver_release_interface(driver, info->data);
		info->data = NULL;
	}

	/* and vice versa (just in case) */
	else if (intf == info->data && info->control) {
		/* ensure immediate exit from usbnet_disconnect */
		usb_set_intfdata(info->control, NULL);
		usb_driver_release_interface(driver, info->control);
		info->control = NULL;
	}
}
EXPORT_SYMBOL_GPL(usbnet_cdc_unbind);

/*-------------------------------------------------------------------------
 *
 * Communications Device Class, Ethernet Control model
 *
 * Takes two interfaces.  The DATA interface is inactive till an altsetting
 * is selected.  Configuration data includes class descriptors.  There's
 * an optional status endpoint on the control interface.
 *
 * This should interop with whatever the 2.4 "CDCEther.c" driver
 * (by Brad Hards) talked with, with more functionality.
 *
 *-------------------------------------------------------------------------*/

static void dumpspeed(struct usbnet *dev, __le32 *speeds)
{
	netif_info(dev, timer, dev->net,
		   "link speeds: %u kbps up, %u kbps down\n",
		   __le32_to_cpu(speeds[0]) / 1000,
		   __le32_to_cpu(speeds[1]) / 1000);
}

void usbnet_cdc_status(struct usbnet *dev, struct urb *urb)
{
	struct usb_cdc_notification	*event;

	if (urb->actual_length < sizeof *event)
		return;

	/* SPEED_CHANGE can get split into two 8-byte packets */
	if (test_and_clear_bit(EVENT_STS_SPLIT, &dev->flags)) {
		dumpspeed(dev, (__le32 *) urb->transfer_buffer);
		return;
	}

	event = urb->transfer_buffer;
	switch (event->bNotificationType) {
	case USB_CDC_NOTIFY_NETWORK_CONNECTION:
		netif_dbg(dev, timer, dev->net, "CDC: carrier %s\n",
			  event->wValue ? "on" : "off");
		if (event->wValue)
			netif_carrier_on(dev->net);
		else
			netif_carrier_off(dev->net);
		break;
	case USB_CDC_NOTIFY_SPEED_CHANGE:	/* tx/rx rates */
		netif_dbg(dev, timer, dev->net, "CDC: speed change (len %d)\n",
			  urb->actual_length);
		if (urb->actual_length != (sizeof *event + 8))
			set_bit(EVENT_STS_SPLIT, &dev->flags);
		else
			dumpspeed(dev, (__le32 *) &event[1]);
		break;
	/* USB_CDC_NOTIFY_RESPONSE_AVAILABLE can happen too (e.g. RNDIS),
	 * but there are no standard formats for the response data.
	 */
	default:
		netdev_err(dev->net, "CDC: unexpected notification %02x!\n",
			   event->bNotificationType);
		break;
	}
}
EXPORT_SYMBOL_GPL(usbnet_cdc_status);

int usbnet_cdc_bind(struct usbnet *dev, struct usb_interface *intf)
{
	int				status;
	struct cdc_state		*info = (void *) &dev->data;

	BUILD_BUG_ON((sizeof(((struct usbnet *)0)->data)
			< sizeof(struct cdc_state)));

	status = usbnet_generic_cdc_bind(dev, intf);
	if (status < 0)
		return status;

	status = usbnet_get_ethernet_addr(dev, info->ether->iMACAddress);
	if (status < 0) {
		usb_set_intfdata(info->data, NULL);
		usb_driver_release_interface(driver_of(intf), info->data);
		return status;
	}

	/* FIXME cdc-ether has some multicast code too, though it complains
	 * in routine cases.  info->ether describes the multicast support.
	 * Implement that here, manipulating the cdc filter as needed.
	 */
	return 0;
}
EXPORT_SYMBOL_GPL(usbnet_cdc_bind);

static const struct driver_info	cdc_info = {
	.description =	"CDC Ethernet Device",
	.flags =	FLAG_ETHER | FLAG_POINTTOPOINT,
	// .check_connect = cdc_check_connect,
	.bind =		usbnet_cdc_bind,
	.unbind =	usbnet_cdc_unbind,
	.status =	usbnet_cdc_status,
	.manage_power =	usbnet_manage_power,
};

static const struct driver_info wwan_info = {
	.description =	"Mobile Broadband Network Device",
	.flags =	FLAG_WWAN,
	.bind =		usbnet_cdc_bind,
	.unbind =	usbnet_cdc_unbind,
	.status =	usbnet_cdc_status,
	.manage_power =	usbnet_manage_power,
};

/*-------------------------------------------------------------------------*/

#define HUAWEI_VENDOR_ID	0x12D1
#define NOVATEL_VENDOR_ID	0x1410
#define ZTE_VENDOR_ID		0x19D2
#define DELL_VENDOR_ID		0x413C

static const struct usb_device_id	products [] = {
/*
 * BLACKLIST !!
 *
 * First blacklist any products that are egregiously nonconformant
 * with the CDC Ethernet specs.  Minor braindamage we cope with; when
 * they're not even trying, needing a separate driver is only the first
 * of the differences to show up.
 */

#define	ZAURUS_MASTER_INTERFACE \
	.bInterfaceClass	= USB_CLASS_COMM, \
	.bInterfaceSubClass	= USB_CDC_SUBCLASS_ETHERNET, \
	.bInterfaceProtocol	= USB_CDC_PROTO_NONE

/* SA-1100 based Sharp Zaurus ("collie"), or compatible;
 * wire-incompatible with true CDC Ethernet implementations.
 * (And, it seems, needlessly so...)
 */
{
	.match_flags	=   USB_DEVICE_ID_MATCH_INT_INFO
			  | USB_DEVICE_ID_MATCH_DEVICE,
	.idVendor		= 0x04DD,
	.idProduct		= 0x8004,
	ZAURUS_MASTER_INTERFACE,
	.driver_info		= 0,
},

/* PXA-25x based Sharp Zaurii.  Note that it seems some of these
 * (later models especially) may have shipped only with firmware
 * advertising false "CDC MDLM" compatibility ... but we're not
 * clear which models did that, so for now let's assume the worst.
 */
{
	.match_flags	=   USB_DEVICE_ID_MATCH_INT_INFO
			  | USB_DEVICE_ID_MATCH_DEVICE,
	.idVendor		= 0x04DD,
	.idProduct		= 0x8005,	/* A-300 */
	ZAURUS_MASTER_INTERFACE,
	.driver_info		= 0,
}, {
	.match_flags	=   USB_DEVICE_ID_MATCH_INT_INFO
			  | USB_DEVICE_ID_MATCH_DEVICE,
	.idVendor		= 0x04DD,
	.idProduct		= 0x8006,	/* B-500/SL-5600 */
	ZAURUS_MASTER_INTERFACE,
	.driver_info		= 0,
}, {
	.match_flags    =   USB_DEVICE_ID_MATCH_INT_INFO
	          | USB_DEVICE_ID_MATCH_DEVICE,
	.idVendor		= 0x04DD,
	.idProduct		= 0x8007,	/* C-700 */
	ZAURUS_MASTER_INTERFACE,
	.driver_info		= 0,
}, {
	.match_flags    =   USB_DEVICE_ID_MATCH_INT_INFO
		 | USB_DEVICE_ID_MATCH_DEVICE,
	.idVendor               = 0x04DD,
	.idProduct              = 0x9031,	/* C-750 C-760 */
	ZAURUS_MASTER_INTERFACE,
	.driver_info		= 0,
}, {
	.match_flags    =   USB_DEVICE_ID_MATCH_INT_INFO
		 | USB_DEVICE_ID_MATCH_DEVICE,
	.idVendor               = 0x04DD,
	.idProduct              = 0x9032,	/* SL-6000 */
	ZAURUS_MASTER_INTERFACE,
	.driver_info		= 0,
}, {
	.match_flags    =   USB_DEVICE_ID_MATCH_INT_INFO
		 | USB_DEVICE_ID_MATCH_DEVICE,
	.idVendor               = 0x04DD,
	/* reported with some C860 units */
	.idProduct              = 0x9050,	/* C-860 */
	ZAURUS_MASTER_INTERFACE,
	.driver_info		= 0,
},

/* Olympus has some models with a Zaurus-compatible option.
 * R-1000 uses a FreeScale i.MXL cpu (ARMv4T)
 */
{
	.match_flags    =   USB_DEVICE_ID_MATCH_INT_INFO
		 | USB_DEVICE_ID_MATCH_DEVICE,
	.idVendor               = 0x07B4,
	.idProduct              = 0x0F02,	/* R-1000 */
	ZAURUS_MASTER_INTERFACE,
	.driver_info		= 0,
},

/* LG Electronics VL600 wants additional headers on every frame */
{
	USB_DEVICE_AND_INTERFACE_INFO(0x1004, 0x61aa, USB_CLASS_COMM,
			USB_CDC_SUBCLASS_ETHERNET, USB_CDC_PROTO_NONE),
	.driver_info = 0,
},

/* Logitech Harmony 900 - uses the pseudo-MDLM (BLAN) driver */
{
	USB_DEVICE_AND_INTERFACE_INFO(0x046d, 0xc11f, USB_CLASS_COMM,
			USB_CDC_SUBCLASS_MDLM, USB_CDC_PROTO_NONE),
	.driver_info		= 0,
},

/* Novatel USB551L and MC551 - handled by qmi_wwan */
{
<<<<<<< HEAD
	.match_flags    =   USB_DEVICE_ID_MATCH_VENDOR
		 | USB_DEVICE_ID_MATCH_PRODUCT
		 | USB_DEVICE_ID_MATCH_INT_INFO,
	.idVendor               = NOVATEL_VENDOR_ID,
	.idProduct		= 0xB001,
	.bInterfaceClass	= USB_CLASS_COMM,
	.bInterfaceSubClass	= USB_CDC_SUBCLASS_ETHERNET,
	.bInterfaceProtocol	= USB_CDC_PROTO_NONE,
=======
	USB_DEVICE_AND_INTERFACE_INFO(NOVATEL_VENDOR_ID, 0xB001, USB_CLASS_COMM,
			USB_CDC_SUBCLASS_ETHERNET, USB_CDC_PROTO_NONE),
>>>>>>> 097e3635
	.driver_info = 0,
},

/* Novatel E362 - handled by qmi_wwan */
{
<<<<<<< HEAD
	.match_flags    =   USB_DEVICE_ID_MATCH_VENDOR
		 | USB_DEVICE_ID_MATCH_PRODUCT
		 | USB_DEVICE_ID_MATCH_INT_INFO,
	.idVendor               = NOVATEL_VENDOR_ID,
	.idProduct		= 0x9010,
	.bInterfaceClass	= USB_CLASS_COMM,
	.bInterfaceSubClass	= USB_CDC_SUBCLASS_ETHERNET,
	.bInterfaceProtocol	= USB_CDC_PROTO_NONE,
=======
	USB_DEVICE_AND_INTERFACE_INFO(NOVATEL_VENDOR_ID, 0x9010, USB_CLASS_COMM,
			USB_CDC_SUBCLASS_ETHERNET, USB_CDC_PROTO_NONE),
	.driver_info = 0,
},

/* Dell Wireless 5800 (Novatel E362) - handled by qmi_wwan */
{
	USB_DEVICE_AND_INTERFACE_INFO(DELL_VENDOR_ID, 0x8195, USB_CLASS_COMM,
			USB_CDC_SUBCLASS_ETHERNET, USB_CDC_PROTO_NONE),
	.driver_info = 0,
},

/* Dell Wireless 5800 (Novatel E362) - handled by qmi_wwan */
{
	USB_DEVICE_AND_INTERFACE_INFO(DELL_VENDOR_ID, 0x8196, USB_CLASS_COMM,
			USB_CDC_SUBCLASS_ETHERNET, USB_CDC_PROTO_NONE),
>>>>>>> 097e3635
	.driver_info = 0,
},

/*
 * WHITELIST!!!
 *
 * CDC Ether uses two interfaces, not necessarily consecutive.
 * We match the main interface, ignoring the optional device
 * class so we could handle devices that aren't exclusively
 * CDC ether.
 *
 * NOTE:  this match must come AFTER entries blacklisting devices
 * because of bugs/quirks in a given product (like Zaurus, above).
 */
{
	/* ZTE (Vodafone) K3805-Z */
	.match_flags    =   USB_DEVICE_ID_MATCH_VENDOR
		 | USB_DEVICE_ID_MATCH_PRODUCT
		 | USB_DEVICE_ID_MATCH_INT_INFO,
	.idVendor               = ZTE_VENDOR_ID,
	.idProduct		= 0x1003,
	.bInterfaceClass	= USB_CLASS_COMM,
	.bInterfaceSubClass	= USB_CDC_SUBCLASS_ETHERNET,
	.bInterfaceProtocol	= USB_CDC_PROTO_NONE,
	.driver_info = (unsigned long)&wwan_info,
}, {
	/* ZTE (Vodafone) K3806-Z */
	.match_flags    =   USB_DEVICE_ID_MATCH_VENDOR
		 | USB_DEVICE_ID_MATCH_PRODUCT
		 | USB_DEVICE_ID_MATCH_INT_INFO,
	.idVendor               = ZTE_VENDOR_ID,
	.idProduct		= 0x1015,
	.bInterfaceClass	= USB_CLASS_COMM,
	.bInterfaceSubClass	= USB_CDC_SUBCLASS_ETHERNET,
	.bInterfaceProtocol	= USB_CDC_PROTO_NONE,
	.driver_info = (unsigned long)&wwan_info,
}, {
	/* ZTE (Vodafone) K4510-Z */
	.match_flags    =   USB_DEVICE_ID_MATCH_VENDOR
		 | USB_DEVICE_ID_MATCH_PRODUCT
		 | USB_DEVICE_ID_MATCH_INT_INFO,
	.idVendor               = ZTE_VENDOR_ID,
	.idProduct		= 0x1173,
	.bInterfaceClass	= USB_CLASS_COMM,
	.bInterfaceSubClass	= USB_CDC_SUBCLASS_ETHERNET,
	.bInterfaceProtocol	= USB_CDC_PROTO_NONE,
	.driver_info = (unsigned long)&wwan_info,
}, {
	/* ZTE (Vodafone) K3770-Z */
	.match_flags    =   USB_DEVICE_ID_MATCH_VENDOR
		 | USB_DEVICE_ID_MATCH_PRODUCT
		 | USB_DEVICE_ID_MATCH_INT_INFO,
	.idVendor               = ZTE_VENDOR_ID,
	.idProduct		= 0x1177,
	.bInterfaceClass	= USB_CLASS_COMM,
	.bInterfaceSubClass	= USB_CDC_SUBCLASS_ETHERNET,
	.bInterfaceProtocol	= USB_CDC_PROTO_NONE,
	.driver_info = (unsigned long)&wwan_info,
}, {
	/* ZTE (Vodafone) K3772-Z */
	.match_flags    =   USB_DEVICE_ID_MATCH_VENDOR
		 | USB_DEVICE_ID_MATCH_PRODUCT
		 | USB_DEVICE_ID_MATCH_INT_INFO,
	.idVendor               = ZTE_VENDOR_ID,
	.idProduct		= 0x1181,
	.bInterfaceClass	= USB_CLASS_COMM,
	.bInterfaceSubClass	= USB_CDC_SUBCLASS_ETHERNET,
	.bInterfaceProtocol	= USB_CDC_PROTO_NONE,
	.driver_info = (unsigned long)&wwan_info,
}, {
	USB_INTERFACE_INFO(USB_CLASS_COMM, USB_CDC_SUBCLASS_ETHERNET,
			USB_CDC_PROTO_NONE),
	.driver_info = (unsigned long) &cdc_info,
}, {
	USB_INTERFACE_INFO(USB_CLASS_COMM, USB_CDC_SUBCLASS_MDLM,
			USB_CDC_PROTO_NONE),
	.driver_info = (unsigned long)&wwan_info,

}, {
	/* Various Huawei modems with a network port like the UMG1831 */
	.match_flags    =   USB_DEVICE_ID_MATCH_VENDOR
		 | USB_DEVICE_ID_MATCH_INT_INFO,
	.idVendor               = HUAWEI_VENDOR_ID,
	.bInterfaceClass	= USB_CLASS_COMM,
	.bInterfaceSubClass	= USB_CDC_SUBCLASS_ETHERNET,
	.bInterfaceProtocol	= 255,
	.driver_info = (unsigned long)&wwan_info,
},
	{ },		// END
};
MODULE_DEVICE_TABLE(usb, products);

static struct usb_driver cdc_driver = {
	.name =		"cdc_ether",
	.id_table =	products,
	.probe =	usbnet_probe,
	.disconnect =	usbnet_disconnect,
	.suspend =	usbnet_suspend,
	.resume =	usbnet_resume,
	.reset_resume =	usbnet_resume,
	.supports_autosuspend = 1,
	.disable_hub_initiated_lpm = 1,
};

module_usb_driver(cdc_driver);

MODULE_AUTHOR("David Brownell");
MODULE_DESCRIPTION("USB CDC Ethernet devices");
MODULE_LICENSE("GPL");<|MERGE_RESOLUTION|>--- conflicted
+++ resolved
@@ -589,34 +589,13 @@
 
 /* Novatel USB551L and MC551 - handled by qmi_wwan */
 {
-<<<<<<< HEAD
-	.match_flags    =   USB_DEVICE_ID_MATCH_VENDOR
-		 | USB_DEVICE_ID_MATCH_PRODUCT
-		 | USB_DEVICE_ID_MATCH_INT_INFO,
-	.idVendor               = NOVATEL_VENDOR_ID,
-	.idProduct		= 0xB001,
-	.bInterfaceClass	= USB_CLASS_COMM,
-	.bInterfaceSubClass	= USB_CDC_SUBCLASS_ETHERNET,
-	.bInterfaceProtocol	= USB_CDC_PROTO_NONE,
-=======
 	USB_DEVICE_AND_INTERFACE_INFO(NOVATEL_VENDOR_ID, 0xB001, USB_CLASS_COMM,
 			USB_CDC_SUBCLASS_ETHERNET, USB_CDC_PROTO_NONE),
->>>>>>> 097e3635
 	.driver_info = 0,
 },
 
 /* Novatel E362 - handled by qmi_wwan */
 {
-<<<<<<< HEAD
-	.match_flags    =   USB_DEVICE_ID_MATCH_VENDOR
-		 | USB_DEVICE_ID_MATCH_PRODUCT
-		 | USB_DEVICE_ID_MATCH_INT_INFO,
-	.idVendor               = NOVATEL_VENDOR_ID,
-	.idProduct		= 0x9010,
-	.bInterfaceClass	= USB_CLASS_COMM,
-	.bInterfaceSubClass	= USB_CDC_SUBCLASS_ETHERNET,
-	.bInterfaceProtocol	= USB_CDC_PROTO_NONE,
-=======
 	USB_DEVICE_AND_INTERFACE_INFO(NOVATEL_VENDOR_ID, 0x9010, USB_CLASS_COMM,
 			USB_CDC_SUBCLASS_ETHERNET, USB_CDC_PROTO_NONE),
 	.driver_info = 0,
@@ -633,7 +612,6 @@
 {
 	USB_DEVICE_AND_INTERFACE_INFO(DELL_VENDOR_ID, 0x8196, USB_CLASS_COMM,
 			USB_CDC_SUBCLASS_ETHERNET, USB_CDC_PROTO_NONE),
->>>>>>> 097e3635
 	.driver_info = 0,
 },
 
