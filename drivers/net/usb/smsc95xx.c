 /***************************************************************************
 *
 * Copyright (C) 2007-2008 SMSC
 *
 * This program is free software; you can redistribute it and/or
 * modify it under the terms of the GNU General Public License
 * as published by the Free Software Foundation; either version 2
 * of the License, or (at your option) any later version.
 *
 * This program is distributed in the hope that it will be useful,
 * but WITHOUT ANY WARRANTY; without even the implied warranty of
 * MERCHANTABILITY or FITNESS FOR A PARTICULAR PURPOSE.  See the
 * GNU General Public License for more details.
 *
 * You should have received a copy of the GNU General Public License
 * along with this program; if not, write to the Free Software
 * Foundation, Inc., 59 Temple Place - Suite 330, Boston, MA  02111-1307, USA.
 *
 *****************************************************************************/

#include <linux/module.h>
#include <linux/kmod.h>
#include <linux/init.h>
#include <linux/netdevice.h>
#include <linux/etherdevice.h>
#include <linux/ethtool.h>
#include <linux/mii.h>
#include <linux/usb.h>
#include <linux/bitrev.h>
#include <linux/crc16.h>
#include <linux/crc32.h>
#include <linux/usb/usbnet.h>
#include <linux/slab.h>
#include "smsc95xx.h"

#define SMSC_CHIPNAME			"smsc95xx"
#define SMSC_DRIVER_VERSION		"1.0.4"
#define HS_USB_PKT_SIZE			(512)
#define FS_USB_PKT_SIZE			(64)
#define DEFAULT_HS_BURST_CAP_SIZE	(16 * 1024 + 5 * HS_USB_PKT_SIZE)
#define DEFAULT_FS_BURST_CAP_SIZE	(6 * 1024 + 33 * FS_USB_PKT_SIZE)
#define DEFAULT_BULK_IN_DELAY		(0x00002000)
#define MAX_SINGLE_PACKET_SIZE		(2048)
#define LAN95XX_EEPROM_MAGIC		(0x9500)
#define EEPROM_MAC_OFFSET		(0x01)
#define DEFAULT_TX_CSUM_ENABLE		(true)
#define DEFAULT_RX_CSUM_ENABLE		(true)
#define SMSC95XX_INTERNAL_PHY_ID	(1)
#define SMSC95XX_TX_OVERHEAD		(8)
#define SMSC95XX_TX_OVERHEAD_CSUM	(12)
#define SUPPORTED_WAKE			(WAKE_PHY | WAKE_UCAST | WAKE_BCAST | \
					 WAKE_MCAST | WAKE_ARP | WAKE_MAGIC)

#define FEATURE_8_WAKEUP_FILTERS	(0x01)
#define FEATURE_PHY_NLP_CROSSOVER	(0x02)
#define FEATURE_AUTOSUSPEND		(0x04)

struct smsc95xx_priv {
	u32 mac_cr;
	u32 hash_hi;
	u32 hash_lo;
	u32 wolopts;
	spinlock_t mac_cr_lock;
	u8 features;
};

static bool turbo_mode = true;
module_param(turbo_mode, bool, 0644);
MODULE_PARM_DESC(turbo_mode, "Enable multiple frames per Rx transaction");

static int __must_check __smsc95xx_read_reg(struct usbnet *dev, u32 index,
					    u32 *data, int in_pm)
{
	u32 buf;
	int ret;
	int (*fn)(struct usbnet *, u8, u8, u16, u16, void *, u16);

	BUG_ON(!dev);

	if (!in_pm)
		fn = usbnet_read_cmd;
	else
		fn = usbnet_read_cmd_nopm;

	ret = fn(dev, USB_VENDOR_REQUEST_READ_REGISTER, USB_DIR_IN
		 | USB_TYPE_VENDOR | USB_RECIP_DEVICE,
		 0, index, &buf, 4);
	if (unlikely(ret < 0))
		netdev_warn(dev->net, "Failed to read reg index 0x%08x: %d\n",
			    index, ret);

	le32_to_cpus(&buf);
	*data = buf;

	return ret;
}

static int __must_check __smsc95xx_write_reg(struct usbnet *dev, u32 index,
					     u32 data, int in_pm)
{
	u32 buf;
	int ret;
	int (*fn)(struct usbnet *, u8, u8, u16, u16, const void *, u16);

	BUG_ON(!dev);

	if (!in_pm)
		fn = usbnet_write_cmd;
	else
		fn = usbnet_write_cmd_nopm;

	buf = data;
	cpu_to_le32s(&buf);

	ret = fn(dev, USB_VENDOR_REQUEST_WRITE_REGISTER, USB_DIR_OUT
		 | USB_TYPE_VENDOR | USB_RECIP_DEVICE,
		 0, index, &buf, 4);
	if (unlikely(ret < 0))
		netdev_warn(dev->net, "Failed to write reg index 0x%08x: %d\n",
			    index, ret);

	return ret;
}

static int __must_check smsc95xx_read_reg_nopm(struct usbnet *dev, u32 index,
					       u32 *data)
{
	return __smsc95xx_read_reg(dev, index, data, 1);
}

static int __must_check smsc95xx_write_reg_nopm(struct usbnet *dev, u32 index,
						u32 data)
{
	return __smsc95xx_write_reg(dev, index, data, 1);
}

static int __must_check smsc95xx_read_reg(struct usbnet *dev, u32 index,
					  u32 *data)
{
	return __smsc95xx_read_reg(dev, index, data, 0);
}

static int __must_check smsc95xx_write_reg(struct usbnet *dev, u32 index,
					   u32 data)
{
	return __smsc95xx_write_reg(dev, index, data, 0);
}

/* Loop until the read is completed with timeout
 * called with phy_mutex held */
static int __must_check __smsc95xx_phy_wait_not_busy(struct usbnet *dev,
						     int in_pm)
{
	unsigned long start_time = jiffies;
	u32 val;
	int ret;

	do {
		ret = __smsc95xx_read_reg(dev, MII_ADDR, &val, in_pm);
		if (ret < 0) {
			netdev_warn(dev->net, "Error reading MII_ACCESS\n");
			return ret;
		}

		if (!(val & MII_BUSY_))
			return 0;
	} while (!time_after(jiffies, start_time + HZ));

	return -EIO;
}

static int __smsc95xx_mdio_read(struct net_device *netdev, int phy_id, int idx,
				int in_pm)
{
	struct usbnet *dev = netdev_priv(netdev);
	u32 val, addr;
	int ret;

	mutex_lock(&dev->phy_mutex);

	/* confirm MII not busy */
	ret = __smsc95xx_phy_wait_not_busy(dev, in_pm);
	if (ret < 0) {
		netdev_warn(dev->net, "MII is busy in smsc95xx_mdio_read\n");
		goto done;
	}

	/* set the address, index & direction (read from PHY) */
	phy_id &= dev->mii.phy_id_mask;
	idx &= dev->mii.reg_num_mask;
	addr = (phy_id << 11) | (idx << 6) | MII_READ_ | MII_BUSY_;
<<<<<<< HEAD
	ret = smsc95xx_write_reg(dev, MII_ADDR, addr);
	check_warn_goto_done(ret, "Error writing MII_ADDR");
=======
	ret = __smsc95xx_write_reg(dev, MII_ADDR, addr, in_pm);
	if (ret < 0) {
		netdev_warn(dev->net, "Error writing MII_ADDR\n");
		goto done;
	}
>>>>>>> 097e3635

	ret = __smsc95xx_phy_wait_not_busy(dev, in_pm);
	if (ret < 0) {
		netdev_warn(dev->net, "Timed out reading MII reg %02X\n", idx);
		goto done;
	}

	ret = __smsc95xx_read_reg(dev, MII_DATA, &val, in_pm);
	if (ret < 0) {
		netdev_warn(dev->net, "Error reading MII_DATA\n");
		goto done;
	}

	ret = (u16)(val & 0xFFFF);

done:
	mutex_unlock(&dev->phy_mutex);
	return ret;
}

static void __smsc95xx_mdio_write(struct net_device *netdev, int phy_id,
				  int idx, int regval, int in_pm)
{
	struct usbnet *dev = netdev_priv(netdev);
	u32 val, addr;
	int ret;

	mutex_lock(&dev->phy_mutex);

	/* confirm MII not busy */
	ret = __smsc95xx_phy_wait_not_busy(dev, in_pm);
	if (ret < 0) {
		netdev_warn(dev->net, "MII is busy in smsc95xx_mdio_write\n");
		goto done;
	}

	val = regval;
	ret = __smsc95xx_write_reg(dev, MII_DATA, val, in_pm);
	if (ret < 0) {
		netdev_warn(dev->net, "Error writing MII_DATA\n");
		goto done;
	}

	/* set the address, index & direction (write to PHY) */
	phy_id &= dev->mii.phy_id_mask;
	idx &= dev->mii.reg_num_mask;
	addr = (phy_id << 11) | (idx << 6) | MII_WRITE_ | MII_BUSY_;
<<<<<<< HEAD
	ret = smsc95xx_write_reg(dev, MII_ADDR, addr);
	check_warn_goto_done(ret, "Error writing MII_ADDR");
=======
	ret = __smsc95xx_write_reg(dev, MII_ADDR, addr, in_pm);
	if (ret < 0) {
		netdev_warn(dev->net, "Error writing MII_ADDR\n");
		goto done;
	}
>>>>>>> 097e3635

	ret = __smsc95xx_phy_wait_not_busy(dev, in_pm);
	if (ret < 0) {
		netdev_warn(dev->net, "Timed out writing MII reg %02X\n", idx);
		goto done;
	}

done:
	mutex_unlock(&dev->phy_mutex);
}

static int smsc95xx_mdio_read_nopm(struct net_device *netdev, int phy_id,
				   int idx)
{
	return __smsc95xx_mdio_read(netdev, phy_id, idx, 1);
}

static void smsc95xx_mdio_write_nopm(struct net_device *netdev, int phy_id,
				     int idx, int regval)
{
	__smsc95xx_mdio_write(netdev, phy_id, idx, regval, 1);
}

static int smsc95xx_mdio_read(struct net_device *netdev, int phy_id, int idx)
{
	return __smsc95xx_mdio_read(netdev, phy_id, idx, 0);
}

static void smsc95xx_mdio_write(struct net_device *netdev, int phy_id, int idx,
				int regval)
{
	__smsc95xx_mdio_write(netdev, phy_id, idx, regval, 0);
}

static int __must_check smsc95xx_wait_eeprom(struct usbnet *dev)
{
	unsigned long start_time = jiffies;
	u32 val;
	int ret;

	do {
		ret = smsc95xx_read_reg(dev, E2P_CMD, &val);
		if (ret < 0) {
			netdev_warn(dev->net, "Error reading E2P_CMD\n");
			return ret;
		}

		if (!(val & E2P_CMD_BUSY_) || (val & E2P_CMD_TIMEOUT_))
			break;
		udelay(40);
	} while (!time_after(jiffies, start_time + HZ));

	if (val & (E2P_CMD_TIMEOUT_ | E2P_CMD_BUSY_)) {
		netdev_warn(dev->net, "EEPROM read operation timeout\n");
		return -EIO;
	}

	return 0;
}

static int __must_check smsc95xx_eeprom_confirm_not_busy(struct usbnet *dev)
{
	unsigned long start_time = jiffies;
	u32 val;
	int ret;

	do {
		ret = smsc95xx_read_reg(dev, E2P_CMD, &val);
		if (ret < 0) {
			netdev_warn(dev->net, "Error reading E2P_CMD\n");
			return ret;
		}

		if (!(val & E2P_CMD_BUSY_))
			return 0;

		udelay(40);
	} while (!time_after(jiffies, start_time + HZ));

	netdev_warn(dev->net, "EEPROM is busy\n");
	return -EIO;
}

static int smsc95xx_read_eeprom(struct usbnet *dev, u32 offset, u32 length,
				u8 *data)
{
	u32 val;
	int i, ret;

	BUG_ON(!dev);
	BUG_ON(!data);

	ret = smsc95xx_eeprom_confirm_not_busy(dev);
	if (ret)
		return ret;

	for (i = 0; i < length; i++) {
		val = E2P_CMD_BUSY_ | E2P_CMD_READ_ | (offset & E2P_CMD_ADDR_);
		ret = smsc95xx_write_reg(dev, E2P_CMD, val);
		if (ret < 0) {
			netdev_warn(dev->net, "Error writing E2P_CMD\n");
			return ret;
		}

		ret = smsc95xx_wait_eeprom(dev);
		if (ret < 0)
			return ret;

		ret = smsc95xx_read_reg(dev, E2P_DATA, &val);
		if (ret < 0) {
			netdev_warn(dev->net, "Error reading E2P_DATA\n");
			return ret;
		}

		data[i] = val & 0xFF;
		offset++;
	}

	return 0;
}

static int smsc95xx_write_eeprom(struct usbnet *dev, u32 offset, u32 length,
				 u8 *data)
{
	u32 val;
	int i, ret;

	BUG_ON(!dev);
	BUG_ON(!data);

	ret = smsc95xx_eeprom_confirm_not_busy(dev);
	if (ret)
		return ret;

	/* Issue write/erase enable command */
	val = E2P_CMD_BUSY_ | E2P_CMD_EWEN_;
	ret = smsc95xx_write_reg(dev, E2P_CMD, val);
	if (ret < 0) {
		netdev_warn(dev->net, "Error writing E2P_DATA\n");
		return ret;
	}

	ret = smsc95xx_wait_eeprom(dev);
	if (ret < 0)
		return ret;

	for (i = 0; i < length; i++) {

		/* Fill data register */
		val = data[i];
		ret = smsc95xx_write_reg(dev, E2P_DATA, val);
		if (ret < 0) {
			netdev_warn(dev->net, "Error writing E2P_DATA\n");
			return ret;
		}

		/* Send "write" command */
		val = E2P_CMD_BUSY_ | E2P_CMD_WRITE_ | (offset & E2P_CMD_ADDR_);
		ret = smsc95xx_write_reg(dev, E2P_CMD, val);
		if (ret < 0) {
			netdev_warn(dev->net, "Error writing E2P_CMD\n");
			return ret;
		}

		ret = smsc95xx_wait_eeprom(dev);
		if (ret < 0)
			return ret;

		offset++;
	}

	return 0;
}

static int __must_check smsc95xx_write_reg_async(struct usbnet *dev, u16 index,
						 u32 data)
{
	const u16 size = 4;
	u32 buf;
	int ret;

	buf = data;
	cpu_to_le32s(&buf);

	ret = usbnet_write_cmd_async(dev, USB_VENDOR_REQUEST_WRITE_REGISTER,
				     USB_DIR_OUT | USB_TYPE_VENDOR |
				     USB_RECIP_DEVICE,
				     0, index, &buf, size);
	if (ret < 0)
		netdev_warn(dev->net, "Error write async cmd, sts=%d\n",
			    ret);
	return ret;
}

/* returns hash bit number for given MAC address
 * example:
 * 01 00 5E 00 00 01 -> returns bit number 31 */
static unsigned int smsc95xx_hash(char addr[ETH_ALEN])
{
	return (ether_crc(ETH_ALEN, addr) >> 26) & 0x3f;
}

static void smsc95xx_set_multicast(struct net_device *netdev)
{
	struct usbnet *dev = netdev_priv(netdev);
	struct smsc95xx_priv *pdata = (struct smsc95xx_priv *)(dev->data[0]);
	unsigned long flags;
	int ret;

	pdata->hash_hi = 0;
	pdata->hash_lo = 0;

	spin_lock_irqsave(&pdata->mac_cr_lock, flags);

	if (dev->net->flags & IFF_PROMISC) {
		netif_dbg(dev, drv, dev->net, "promiscuous mode enabled\n");
		pdata->mac_cr |= MAC_CR_PRMS_;
		pdata->mac_cr &= ~(MAC_CR_MCPAS_ | MAC_CR_HPFILT_);
	} else if (dev->net->flags & IFF_ALLMULTI) {
		netif_dbg(dev, drv, dev->net, "receive all multicast enabled\n");
		pdata->mac_cr |= MAC_CR_MCPAS_;
		pdata->mac_cr &= ~(MAC_CR_PRMS_ | MAC_CR_HPFILT_);
	} else if (!netdev_mc_empty(dev->net)) {
		struct netdev_hw_addr *ha;

		pdata->mac_cr |= MAC_CR_HPFILT_;
		pdata->mac_cr &= ~(MAC_CR_PRMS_ | MAC_CR_MCPAS_);

		netdev_for_each_mc_addr(ha, netdev) {
			u32 bitnum = smsc95xx_hash(ha->addr);
			u32 mask = 0x01 << (bitnum & 0x1F);
			if (bitnum & 0x20)
				pdata->hash_hi |= mask;
			else
				pdata->hash_lo |= mask;
		}

		netif_dbg(dev, drv, dev->net, "HASHH=0x%08X, HASHL=0x%08X\n",
				   pdata->hash_hi, pdata->hash_lo);
	} else {
		netif_dbg(dev, drv, dev->net, "receive own packets only\n");
		pdata->mac_cr &=
			~(MAC_CR_PRMS_ | MAC_CR_MCPAS_ | MAC_CR_HPFILT_);
	}

	spin_unlock_irqrestore(&pdata->mac_cr_lock, flags);

	/* Initiate async writes, as we can't wait for completion here */
	ret = smsc95xx_write_reg_async(dev, HASHH, pdata->hash_hi);
	if (ret < 0)
		netdev_warn(dev->net, "failed to initiate async write to HASHH\n");

	ret = smsc95xx_write_reg_async(dev, HASHL, pdata->hash_lo);
	if (ret < 0)
		netdev_warn(dev->net, "failed to initiate async write to HASHL\n");

	ret = smsc95xx_write_reg_async(dev, MAC_CR, pdata->mac_cr);
	if (ret < 0)
		netdev_warn(dev->net, "failed to initiate async write to MAC_CR\n");
}

static int smsc95xx_phy_update_flowcontrol(struct usbnet *dev, u8 duplex,
					   u16 lcladv, u16 rmtadv)
{
	u32 flow, afc_cfg = 0;

	int ret = smsc95xx_read_reg(dev, AFC_CFG, &afc_cfg);
	if (ret < 0) {
		netdev_warn(dev->net, "Error reading AFC_CFG\n");
		return ret;
	}

	if (duplex == DUPLEX_FULL) {
		u8 cap = mii_resolve_flowctrl_fdx(lcladv, rmtadv);

		if (cap & FLOW_CTRL_RX)
			flow = 0xFFFF0002;
		else
			flow = 0;

		if (cap & FLOW_CTRL_TX)
			afc_cfg |= 0xF;
		else
			afc_cfg &= ~0xF;

		netif_dbg(dev, link, dev->net, "rx pause %s, tx pause %s\n",
				   cap & FLOW_CTRL_RX ? "enabled" : "disabled",
				   cap & FLOW_CTRL_TX ? "enabled" : "disabled");
	} else {
		netif_dbg(dev, link, dev->net, "half duplex\n");
		flow = 0;
		afc_cfg |= 0xF;
	}

	ret = smsc95xx_write_reg(dev, FLOW, flow);
	if (ret < 0) {
		netdev_warn(dev->net, "Error writing FLOW\n");
		return ret;
	}

	ret = smsc95xx_write_reg(dev, AFC_CFG, afc_cfg);
	if (ret < 0)
		netdev_warn(dev->net, "Error writing AFC_CFG\n");

	return ret;
}

static int smsc95xx_link_reset(struct usbnet *dev)
{
	struct smsc95xx_priv *pdata = (struct smsc95xx_priv *)(dev->data[0]);
	struct mii_if_info *mii = &dev->mii;
	struct ethtool_cmd ecmd = { .cmd = ETHTOOL_GSET };
	unsigned long flags;
	u16 lcladv, rmtadv;
	int ret;

	/* clear interrupt status */
	ret = smsc95xx_mdio_read(dev->net, mii->phy_id, PHY_INT_SRC);
	if (ret < 0) {
		netdev_warn(dev->net, "Error reading PHY_INT_SRC\n");
		return ret;
	}

	ret = smsc95xx_write_reg(dev, INT_STS, INT_STS_CLEAR_ALL_);
	if (ret < 0) {
		netdev_warn(dev->net, "Error writing INT_STS\n");
		return ret;
	}

	mii_check_media(mii, 1, 1);
	mii_ethtool_gset(&dev->mii, &ecmd);
	lcladv = smsc95xx_mdio_read(dev->net, mii->phy_id, MII_ADVERTISE);
	rmtadv = smsc95xx_mdio_read(dev->net, mii->phy_id, MII_LPA);

	netif_dbg(dev, link, dev->net,
		  "speed: %u duplex: %d lcladv: %04x rmtadv: %04x\n",
		  ethtool_cmd_speed(&ecmd), ecmd.duplex, lcladv, rmtadv);

	spin_lock_irqsave(&pdata->mac_cr_lock, flags);
	if (ecmd.duplex != DUPLEX_FULL) {
		pdata->mac_cr &= ~MAC_CR_FDPX_;
		pdata->mac_cr |= MAC_CR_RCVOWN_;
	} else {
		pdata->mac_cr &= ~MAC_CR_RCVOWN_;
		pdata->mac_cr |= MAC_CR_FDPX_;
	}
	spin_unlock_irqrestore(&pdata->mac_cr_lock, flags);

	ret = smsc95xx_write_reg(dev, MAC_CR, pdata->mac_cr);
	if (ret < 0) {
		netdev_warn(dev->net, "Error writing MAC_CR\n");
		return ret;
	}

	ret = smsc95xx_phy_update_flowcontrol(dev, ecmd.duplex, lcladv, rmtadv);
	if (ret < 0)
		netdev_warn(dev->net, "Error updating PHY flow control\n");

	return ret;
}

static void smsc95xx_status(struct usbnet *dev, struct urb *urb)
{
	u32 intdata;

	if (urb->actual_length != 4) {
		netdev_warn(dev->net, "unexpected urb length %d\n",
			    urb->actual_length);
		return;
	}

	memcpy(&intdata, urb->transfer_buffer, 4);
	le32_to_cpus(&intdata);

	netif_dbg(dev, link, dev->net, "intdata: 0x%08X\n", intdata);

	if (intdata & INT_ENP_PHY_INT_)
		usbnet_defer_kevent(dev, EVENT_LINK_RESET);
	else
		netdev_warn(dev->net, "unexpected interrupt, intdata=0x%08X\n",
			    intdata);
}

/* Enable or disable Tx & Rx checksum offload engines */
static int smsc95xx_set_features(struct net_device *netdev,
	netdev_features_t features)
{
	struct usbnet *dev = netdev_priv(netdev);
	u32 read_buf;
	int ret;

	ret = smsc95xx_read_reg(dev, COE_CR, &read_buf);
	if (ret < 0) {
		netdev_warn(dev->net, "Failed to read COE_CR: %d\n", ret);
		return ret;
	}

	if (features & NETIF_F_HW_CSUM)
		read_buf |= Tx_COE_EN_;
	else
		read_buf &= ~Tx_COE_EN_;

	if (features & NETIF_F_RXCSUM)
		read_buf |= Rx_COE_EN_;
	else
		read_buf &= ~Rx_COE_EN_;

	ret = smsc95xx_write_reg(dev, COE_CR, read_buf);
	if (ret < 0) {
		netdev_warn(dev->net, "Failed to write COE_CR: %d\n", ret);
		return ret;
	}

	netif_dbg(dev, hw, dev->net, "COE_CR = 0x%08x\n", read_buf);
	return 0;
}

static int smsc95xx_ethtool_get_eeprom_len(struct net_device *net)
{
	return MAX_EEPROM_SIZE;
}

static int smsc95xx_ethtool_get_eeprom(struct net_device *netdev,
				       struct ethtool_eeprom *ee, u8 *data)
{
	struct usbnet *dev = netdev_priv(netdev);

	ee->magic = LAN95XX_EEPROM_MAGIC;

	return smsc95xx_read_eeprom(dev, ee->offset, ee->len, data);
}

static int smsc95xx_ethtool_set_eeprom(struct net_device *netdev,
				       struct ethtool_eeprom *ee, u8 *data)
{
	struct usbnet *dev = netdev_priv(netdev);

	if (ee->magic != LAN95XX_EEPROM_MAGIC) {
		netdev_warn(dev->net, "EEPROM: magic value mismatch, magic = 0x%x\n",
			    ee->magic);
		return -EINVAL;
	}

	return smsc95xx_write_eeprom(dev, ee->offset, ee->len, data);
}

static int smsc95xx_ethtool_getregslen(struct net_device *netdev)
{
	/* all smsc95xx registers */
	return COE_CR - ID_REV + sizeof(u32);
}

static void
smsc95xx_ethtool_getregs(struct net_device *netdev, struct ethtool_regs *regs,
			 void *buf)
{
	struct usbnet *dev = netdev_priv(netdev);
	unsigned int i, j;
	int retval;
	u32 *data = buf;

	retval = smsc95xx_read_reg(dev, ID_REV, &regs->version);
	if (retval < 0) {
		netdev_warn(netdev, "REGS: cannot read ID_REV\n");
		return;
	}

	for (i = ID_REV, j = 0; i <= COE_CR; i += (sizeof(u32)), j++) {
		retval = smsc95xx_read_reg(dev, i, &data[j]);
		if (retval < 0) {
			netdev_warn(netdev, "REGS: cannot read reg[%x]\n", i);
			return;
		}
	}
}

static void smsc95xx_ethtool_get_wol(struct net_device *net,
				     struct ethtool_wolinfo *wolinfo)
{
	struct usbnet *dev = netdev_priv(net);
	struct smsc95xx_priv *pdata = (struct smsc95xx_priv *)(dev->data[0]);

	wolinfo->supported = SUPPORTED_WAKE;
	wolinfo->wolopts = pdata->wolopts;
}

static int smsc95xx_ethtool_set_wol(struct net_device *net,
				    struct ethtool_wolinfo *wolinfo)
{
	struct usbnet *dev = netdev_priv(net);
	struct smsc95xx_priv *pdata = (struct smsc95xx_priv *)(dev->data[0]);
	int ret;

	pdata->wolopts = wolinfo->wolopts & SUPPORTED_WAKE;

	ret = device_set_wakeup_enable(&dev->udev->dev, pdata->wolopts);
	if (ret < 0)
		netdev_warn(dev->net, "device_set_wakeup_enable error %d\n", ret);

	return ret;
}

static const struct ethtool_ops smsc95xx_ethtool_ops = {
	.get_link	= usbnet_get_link,
	.nway_reset	= usbnet_nway_reset,
	.get_drvinfo	= usbnet_get_drvinfo,
	.get_msglevel	= usbnet_get_msglevel,
	.set_msglevel	= usbnet_set_msglevel,
	.get_settings	= usbnet_get_settings,
	.set_settings	= usbnet_set_settings,
	.get_eeprom_len	= smsc95xx_ethtool_get_eeprom_len,
	.get_eeprom	= smsc95xx_ethtool_get_eeprom,
	.set_eeprom	= smsc95xx_ethtool_set_eeprom,
	.get_regs_len	= smsc95xx_ethtool_getregslen,
	.get_regs	= smsc95xx_ethtool_getregs,
	.get_wol	= smsc95xx_ethtool_get_wol,
	.set_wol	= smsc95xx_ethtool_set_wol,
};

static int smsc95xx_ioctl(struct net_device *netdev, struct ifreq *rq, int cmd)
{
	struct usbnet *dev = netdev_priv(netdev);

	if (!netif_running(netdev))
		return -EINVAL;

	return generic_mii_ioctl(&dev->mii, if_mii(rq), cmd, NULL);
}

static void smsc95xx_init_mac_address(struct usbnet *dev)
{
	/* try reading mac address from EEPROM */
	if (smsc95xx_read_eeprom(dev, EEPROM_MAC_OFFSET, ETH_ALEN,
			dev->net->dev_addr) == 0) {
		if (is_valid_ether_addr(dev->net->dev_addr)) {
			/* eeprom values are valid so use them */
			netif_dbg(dev, ifup, dev->net, "MAC address read from EEPROM\n");
			return;
		}
	}

	/* no eeprom, or eeprom values are invalid. generate random MAC */
	eth_hw_addr_random(dev->net);
	netif_dbg(dev, ifup, dev->net, "MAC address set to eth_random_addr\n");
}

static int smsc95xx_set_mac_address(struct usbnet *dev)
{
	u32 addr_lo = dev->net->dev_addr[0] | dev->net->dev_addr[1] << 8 |
		dev->net->dev_addr[2] << 16 | dev->net->dev_addr[3] << 24;
	u32 addr_hi = dev->net->dev_addr[4] | dev->net->dev_addr[5] << 8;
	int ret;

	ret = smsc95xx_write_reg(dev, ADDRL, addr_lo);
	if (ret < 0) {
		netdev_warn(dev->net, "Failed to write ADDRL: %d\n", ret);
		return ret;
	}

	ret = smsc95xx_write_reg(dev, ADDRH, addr_hi);
	if (ret < 0)
		netdev_warn(dev->net, "Failed to write ADDRH: %d\n", ret);

	return ret;
}

/* starts the TX path */
static int smsc95xx_start_tx_path(struct usbnet *dev)
{
	struct smsc95xx_priv *pdata = (struct smsc95xx_priv *)(dev->data[0]);
	unsigned long flags;
	int ret;

	/* Enable Tx at MAC */
	spin_lock_irqsave(&pdata->mac_cr_lock, flags);
	pdata->mac_cr |= MAC_CR_TXEN_;
	spin_unlock_irqrestore(&pdata->mac_cr_lock, flags);

	ret = smsc95xx_write_reg(dev, MAC_CR, pdata->mac_cr);
	if (ret < 0) {
		netdev_warn(dev->net, "Failed to write MAC_CR: %d\n", ret);
		return ret;
	}

	/* Enable Tx at SCSRs */
	ret = smsc95xx_write_reg(dev, TX_CFG, TX_CFG_ON_);
	if (ret < 0)
		netdev_warn(dev->net, "Failed to write TX_CFG: %d\n", ret);

	return ret;
}

/* Starts the Receive path */
static int smsc95xx_start_rx_path(struct usbnet *dev, int in_pm)
{
	struct smsc95xx_priv *pdata = (struct smsc95xx_priv *)(dev->data[0]);
	unsigned long flags;
	int ret;

	spin_lock_irqsave(&pdata->mac_cr_lock, flags);
	pdata->mac_cr |= MAC_CR_RXEN_;
	spin_unlock_irqrestore(&pdata->mac_cr_lock, flags);

	ret = __smsc95xx_write_reg(dev, MAC_CR, pdata->mac_cr, in_pm);
	if (ret < 0)
		netdev_warn(dev->net, "Failed to write MAC_CR: %d\n", ret);

	return ret;
}

static int smsc95xx_phy_initialize(struct usbnet *dev)
{
	int bmcr, ret, timeout = 0;

	/* Initialize MII structure */
	dev->mii.dev = dev->net;
	dev->mii.mdio_read = smsc95xx_mdio_read;
	dev->mii.mdio_write = smsc95xx_mdio_write;
	dev->mii.phy_id_mask = 0x1f;
	dev->mii.reg_num_mask = 0x1f;
	dev->mii.phy_id = SMSC95XX_INTERNAL_PHY_ID;

	/* reset phy and wait for reset to complete */
	smsc95xx_mdio_write(dev->net, dev->mii.phy_id, MII_BMCR, BMCR_RESET);

	do {
		msleep(10);
		bmcr = smsc95xx_mdio_read(dev->net, dev->mii.phy_id, MII_BMCR);
		timeout++;
	} while ((bmcr & BMCR_RESET) && (timeout < 100));

	if (timeout >= 100) {
		netdev_warn(dev->net, "timeout on PHY Reset");
		return -EIO;
	}

	smsc95xx_mdio_write(dev->net, dev->mii.phy_id, MII_ADVERTISE,
		ADVERTISE_ALL | ADVERTISE_CSMA | ADVERTISE_PAUSE_CAP |
		ADVERTISE_PAUSE_ASYM);

	/* read to clear */
	ret = smsc95xx_mdio_read(dev->net, dev->mii.phy_id, PHY_INT_SRC);
	if (ret < 0) {
		netdev_warn(dev->net, "Failed to read PHY_INT_SRC during init\n");
		return ret;
	}

	smsc95xx_mdio_write(dev->net, dev->mii.phy_id, PHY_INT_MASK,
		PHY_INT_MASK_DEFAULT_);
	mii_nway_restart(&dev->mii);

	netif_dbg(dev, ifup, dev->net, "phy initialised successfully\n");
	return 0;
}

static int smsc95xx_reset(struct usbnet *dev)
{
	struct smsc95xx_priv *pdata = (struct smsc95xx_priv *)(dev->data[0]);
	u32 read_buf, write_buf, burst_cap;
	int ret = 0, timeout;

	netif_dbg(dev, ifup, dev->net, "entering smsc95xx_reset\n");

	ret = smsc95xx_write_reg(dev, HW_CFG, HW_CFG_LRST_);
	if (ret < 0) {
		netdev_warn(dev->net, "Failed to write HW_CFG_LRST_ bit in HW_CFG\n");
		return ret;
	}

	timeout = 0;
	do {
		msleep(10);
		ret = smsc95xx_read_reg(dev, HW_CFG, &read_buf);
		if (ret < 0) {
			netdev_warn(dev->net, "Failed to read HW_CFG: %d\n", ret);
			return ret;
		}
		timeout++;
	} while ((read_buf & HW_CFG_LRST_) && (timeout < 100));

	if (timeout >= 100) {
		netdev_warn(dev->net, "timeout waiting for completion of Lite Reset\n");
		return ret;
	}

	ret = smsc95xx_write_reg(dev, PM_CTRL, PM_CTL_PHY_RST_);
	if (ret < 0) {
		netdev_warn(dev->net, "Failed to write PM_CTRL: %d\n", ret);
		return ret;
	}

	timeout = 0;
	do {
		msleep(10);
		ret = smsc95xx_read_reg(dev, PM_CTRL, &read_buf);
		if (ret < 0) {
			netdev_warn(dev->net, "Failed to read PM_CTRL: %d\n", ret);
			return ret;
		}
		timeout++;
	} while ((read_buf & PM_CTL_PHY_RST_) && (timeout < 100));

	if (timeout >= 100) {
		netdev_warn(dev->net, "timeout waiting for PHY Reset\n");
		return ret;
	}

	ret = smsc95xx_set_mac_address(dev);
	if (ret < 0)
		return ret;

	netif_dbg(dev, ifup, dev->net, "MAC Address: %pM\n",
		  dev->net->dev_addr);

	ret = smsc95xx_read_reg(dev, HW_CFG, &read_buf);
	if (ret < 0) {
		netdev_warn(dev->net, "Failed to read HW_CFG: %d\n", ret);
		return ret;
	}

	netif_dbg(dev, ifup, dev->net, "Read Value from HW_CFG : 0x%08x\n",
		  read_buf);

	read_buf |= HW_CFG_BIR_;

	ret = smsc95xx_write_reg(dev, HW_CFG, read_buf);
	if (ret < 0) {
		netdev_warn(dev->net, "Failed to write HW_CFG_BIR_ bit in HW_CFG\n");
		return ret;
	}

	ret = smsc95xx_read_reg(dev, HW_CFG, &read_buf);
	if (ret < 0) {
		netdev_warn(dev->net, "Failed to read HW_CFG: %d\n", ret);
		return ret;
	}

	netif_dbg(dev, ifup, dev->net,
		  "Read Value from HW_CFG after writing HW_CFG_BIR_: 0x%08x\n",
		  read_buf);

	if (!turbo_mode) {
		burst_cap = 0;
		dev->rx_urb_size = MAX_SINGLE_PACKET_SIZE;
	} else if (dev->udev->speed == USB_SPEED_HIGH) {
		burst_cap = DEFAULT_HS_BURST_CAP_SIZE / HS_USB_PKT_SIZE;
		dev->rx_urb_size = DEFAULT_HS_BURST_CAP_SIZE;
	} else {
		burst_cap = DEFAULT_FS_BURST_CAP_SIZE / FS_USB_PKT_SIZE;
		dev->rx_urb_size = DEFAULT_FS_BURST_CAP_SIZE;
	}

	netif_dbg(dev, ifup, dev->net, "rx_urb_size=%ld\n",
		  (ulong)dev->rx_urb_size);

	ret = smsc95xx_write_reg(dev, BURST_CAP, burst_cap);
	if (ret < 0) {
		netdev_warn(dev->net, "Failed to write BURST_CAP: %d\n", ret);
		return ret;
	}

	ret = smsc95xx_read_reg(dev, BURST_CAP, &read_buf);
	if (ret < 0) {
		netdev_warn(dev->net, "Failed to read BURST_CAP: %d\n", ret);
		return ret;
	}

	netif_dbg(dev, ifup, dev->net,
		  "Read Value from BURST_CAP after writing: 0x%08x\n",
		  read_buf);

	ret = smsc95xx_write_reg(dev, BULK_IN_DLY, DEFAULT_BULK_IN_DELAY);
	if (ret < 0) {
		netdev_warn(dev->net, "Failed to write BULK_IN_DLY: %d\n", ret);
		return ret;
	}

	ret = smsc95xx_read_reg(dev, BULK_IN_DLY, &read_buf);
	if (ret < 0) {
		netdev_warn(dev->net, "Failed to read BULK_IN_DLY: %d\n", ret);
		return ret;
	}

	netif_dbg(dev, ifup, dev->net,
		  "Read Value from BULK_IN_DLY after writing: 0x%08x\n",
		  read_buf);

	ret = smsc95xx_read_reg(dev, HW_CFG, &read_buf);
	if (ret < 0) {
		netdev_warn(dev->net, "Failed to read HW_CFG: %d\n", ret);
		return ret;
	}

	netif_dbg(dev, ifup, dev->net, "Read Value from HW_CFG: 0x%08x\n",
		  read_buf);

	if (turbo_mode)
		read_buf |= (HW_CFG_MEF_ | HW_CFG_BCE_);

	read_buf &= ~HW_CFG_RXDOFF_;

	/* set Rx data offset=2, Make IP header aligns on word boundary. */
	read_buf |= NET_IP_ALIGN << 9;

	ret = smsc95xx_write_reg(dev, HW_CFG, read_buf);
	if (ret < 0) {
		netdev_warn(dev->net, "Failed to write HW_CFG: %d\n", ret);
		return ret;
	}

	ret = smsc95xx_read_reg(dev, HW_CFG, &read_buf);
	if (ret < 0) {
		netdev_warn(dev->net, "Failed to read HW_CFG: %d\n", ret);
		return ret;
	}

	netif_dbg(dev, ifup, dev->net,
		  "Read Value from HW_CFG after writing: 0x%08x\n", read_buf);

	ret = smsc95xx_write_reg(dev, INT_STS, INT_STS_CLEAR_ALL_);
	if (ret < 0) {
		netdev_warn(dev->net, "Failed to write INT_STS: %d\n", ret);
		return ret;
	}

	ret = smsc95xx_read_reg(dev, ID_REV, &read_buf);
	if (ret < 0) {
		netdev_warn(dev->net, "Failed to read ID_REV: %d\n", ret);
		return ret;
	}
	netif_dbg(dev, ifup, dev->net, "ID_REV = 0x%08x\n", read_buf);

	/* Configure GPIO pins as LED outputs */
	write_buf = LED_GPIO_CFG_SPD_LED | LED_GPIO_CFG_LNK_LED |
		LED_GPIO_CFG_FDX_LED;
	ret = smsc95xx_write_reg(dev, LED_GPIO_CFG, write_buf);
	if (ret < 0) {
		netdev_warn(dev->net, "Failed to write LED_GPIO_CFG: %d\n", ret);
		return ret;
	}

	/* Init Tx */
	ret = smsc95xx_write_reg(dev, FLOW, 0);
	if (ret < 0) {
		netdev_warn(dev->net, "Failed to write FLOW: %d\n", ret);
		return ret;
	}

	ret = smsc95xx_write_reg(dev, AFC_CFG, AFC_CFG_DEFAULT);
	if (ret < 0) {
		netdev_warn(dev->net, "Failed to write AFC_CFG: %d\n", ret);
		return ret;
	}

	/* Don't need mac_cr_lock during initialisation */
	ret = smsc95xx_read_reg(dev, MAC_CR, &pdata->mac_cr);
	if (ret < 0) {
		netdev_warn(dev->net, "Failed to read MAC_CR: %d\n", ret);
		return ret;
	}

	/* Init Rx */
	/* Set Vlan */
	ret = smsc95xx_write_reg(dev, VLAN1, (u32)ETH_P_8021Q);
	if (ret < 0) {
		netdev_warn(dev->net, "Failed to write VLAN1: %d\n", ret);
		return ret;
	}

	/* Enable or disable checksum offload engines */
	ret = smsc95xx_set_features(dev->net, dev->net->features);
	if (ret < 0) {
		netdev_warn(dev->net, "Failed to set checksum offload features\n");
		return ret;
	}

	smsc95xx_set_multicast(dev->net);

	ret = smsc95xx_phy_initialize(dev);
	if (ret < 0) {
		netdev_warn(dev->net, "Failed to init PHY\n");
		return ret;
	}

	ret = smsc95xx_read_reg(dev, INT_EP_CTL, &read_buf);
	if (ret < 0) {
		netdev_warn(dev->net, "Failed to read INT_EP_CTL: %d\n", ret);
		return ret;
	}

	/* enable PHY interrupts */
	read_buf |= INT_EP_CTL_PHY_INT_;

	ret = smsc95xx_write_reg(dev, INT_EP_CTL, read_buf);
	if (ret < 0) {
		netdev_warn(dev->net, "Failed to write INT_EP_CTL: %d\n", ret);
		return ret;
	}

	ret = smsc95xx_start_tx_path(dev);
	if (ret < 0) {
		netdev_warn(dev->net, "Failed to start TX path\n");
		return ret;
	}

	ret = smsc95xx_start_rx_path(dev, 0);
	if (ret < 0) {
		netdev_warn(dev->net, "Failed to start RX path\n");
		return ret;
	}

	netif_dbg(dev, ifup, dev->net, "smsc95xx_reset, return 0\n");
	return 0;
}

static const struct net_device_ops smsc95xx_netdev_ops = {
	.ndo_open		= usbnet_open,
	.ndo_stop		= usbnet_stop,
	.ndo_start_xmit		= usbnet_start_xmit,
	.ndo_tx_timeout		= usbnet_tx_timeout,
	.ndo_change_mtu		= usbnet_change_mtu,
	.ndo_set_mac_address 	= eth_mac_addr,
	.ndo_validate_addr	= eth_validate_addr,
	.ndo_do_ioctl 		= smsc95xx_ioctl,
	.ndo_set_rx_mode	= smsc95xx_set_multicast,
	.ndo_set_features	= smsc95xx_set_features,
};

static int smsc95xx_bind(struct usbnet *dev, struct usb_interface *intf)
{
	struct smsc95xx_priv *pdata = NULL;
	u32 val;
	int ret;

	printk(KERN_INFO SMSC_CHIPNAME " v" SMSC_DRIVER_VERSION "\n");

	ret = usbnet_get_endpoints(dev, intf);
	if (ret < 0) {
		netdev_warn(dev->net, "usbnet_get_endpoints failed: %d\n", ret);
		return ret;
	}

	dev->data[0] = (unsigned long)kzalloc(sizeof(struct smsc95xx_priv),
		GFP_KERNEL);

	pdata = (struct smsc95xx_priv *)(dev->data[0]);
	if (!pdata) {
		netdev_warn(dev->net, "Unable to allocate struct smsc95xx_priv\n");
		return -ENOMEM;
	}

	spin_lock_init(&pdata->mac_cr_lock);

	if (DEFAULT_TX_CSUM_ENABLE)
		dev->net->features |= NETIF_F_HW_CSUM;
	if (DEFAULT_RX_CSUM_ENABLE)
		dev->net->features |= NETIF_F_RXCSUM;

	dev->net->hw_features = NETIF_F_HW_CSUM | NETIF_F_RXCSUM;

	smsc95xx_init_mac_address(dev);

	/* Init all registers */
	ret = smsc95xx_reset(dev);

	/* detect device revision as different features may be available */
	ret = smsc95xx_read_reg(dev, ID_REV, &val);
	if (ret < 0) {
		netdev_warn(dev->net, "Failed to read ID_REV: %d\n", ret);
		return ret;
	}
	val >>= 16;

	if ((val == ID_REV_CHIP_ID_9500A_) || (val == ID_REV_CHIP_ID_9530_) ||
	    (val == ID_REV_CHIP_ID_89530_) || (val == ID_REV_CHIP_ID_9730_))
		pdata->features = (FEATURE_8_WAKEUP_FILTERS |
			FEATURE_PHY_NLP_CROSSOVER |
			FEATURE_AUTOSUSPEND);
	else if (val == ID_REV_CHIP_ID_9512_)
		pdata->features = FEATURE_8_WAKEUP_FILTERS;

	dev->net->netdev_ops = &smsc95xx_netdev_ops;
	dev->net->ethtool_ops = &smsc95xx_ethtool_ops;
	dev->net->flags |= IFF_MULTICAST;
	dev->net->hard_header_len += SMSC95XX_TX_OVERHEAD_CSUM;
	dev->hard_mtu = dev->net->mtu + dev->net->hard_header_len;
	return 0;
}

static void smsc95xx_unbind(struct usbnet *dev, struct usb_interface *intf)
{
	struct smsc95xx_priv *pdata = (struct smsc95xx_priv *)(dev->data[0]);
	if (pdata) {
		netif_dbg(dev, ifdown, dev->net, "free pdata\n");
		kfree(pdata);
		pdata = NULL;
		dev->data[0] = 0;
	}
}

static u32 smsc_crc(const u8 *buffer, size_t len, int filter)
{
	u32 crc = bitrev16(crc16(0xFFFF, buffer, len));
	return crc << ((filter % 2) * 16);
}

static int smsc95xx_enable_phy_wakeup_interrupts(struct usbnet *dev, u16 mask)
{
	struct mii_if_info *mii = &dev->mii;
	int ret;

	netdev_dbg(dev->net, "enabling PHY wakeup interrupts\n");

	/* read to clear */
	ret = smsc95xx_mdio_read_nopm(dev->net, mii->phy_id, PHY_INT_SRC);
	if (ret < 0) {
		netdev_warn(dev->net, "Error reading PHY_INT_SRC\n");
		return ret;
	}

	/* enable interrupt source */
	ret = smsc95xx_mdio_read_nopm(dev->net, mii->phy_id, PHY_INT_MASK);
	if (ret < 0) {
		netdev_warn(dev->net, "Error reading PHY_INT_MASK\n");
		return ret;
	}

	ret |= mask;

	smsc95xx_mdio_write_nopm(dev->net, mii->phy_id, PHY_INT_MASK, ret);

	return 0;
}

static int smsc95xx_link_ok_nopm(struct usbnet *dev)
{
	struct mii_if_info *mii = &dev->mii;
	int ret;

	/* first, a dummy read, needed to latch some MII phys */
	ret = smsc95xx_mdio_read_nopm(dev->net, mii->phy_id, MII_BMSR);
	if (ret < 0) {
		netdev_warn(dev->net, "Error reading MII_BMSR\n");
		return ret;
	}

	ret = smsc95xx_mdio_read_nopm(dev->net, mii->phy_id, MII_BMSR);
	if (ret < 0) {
		netdev_warn(dev->net, "Error reading MII_BMSR\n");
		return ret;
	}

	return !!(ret & BMSR_LSTATUS);
}

static int smsc95xx_enter_suspend0(struct usbnet *dev)
{
	struct smsc95xx_priv *pdata = (struct smsc95xx_priv *)(dev->data[0]);
	u32 val;
	int ret;

	ret = smsc95xx_read_reg_nopm(dev, PM_CTRL, &val);
	if (ret < 0) {
		netdev_warn(dev->net, "Error reading PM_CTRL\n");
		return ret;
	}

	val &= (~(PM_CTL_SUS_MODE_ | PM_CTL_WUPS_ | PM_CTL_PHY_RST_));
	val |= PM_CTL_SUS_MODE_0;

	ret = smsc95xx_write_reg_nopm(dev, PM_CTRL, val);
	if (ret < 0) {
		netdev_warn(dev->net, "Error writing PM_CTRL\n");
		return ret;
	}

	/* clear wol status */
	val &= ~PM_CTL_WUPS_;
	val |= PM_CTL_WUPS_WOL_;

	/* enable energy detection */
	if (pdata->wolopts & WAKE_PHY)
		val |= PM_CTL_WUPS_ED_;

	ret = smsc95xx_write_reg_nopm(dev, PM_CTRL, val);
	if (ret < 0) {
		netdev_warn(dev->net, "Error writing PM_CTRL\n");
		return ret;
	}

	/* read back PM_CTRL */
	ret = smsc95xx_read_reg_nopm(dev, PM_CTRL, &val);
	if (ret < 0)
		netdev_warn(dev->net, "Error reading PM_CTRL\n");

	return ret;
}

static int smsc95xx_enter_suspend1(struct usbnet *dev)
{
	struct smsc95xx_priv *pdata = (struct smsc95xx_priv *)(dev->data[0]);
	struct mii_if_info *mii = &dev->mii;
	u32 val;
	int ret;

	/* reconfigure link pulse detection timing for
	 * compatibility with non-standard link partners
	 */
	if (pdata->features & FEATURE_PHY_NLP_CROSSOVER)
		smsc95xx_mdio_write_nopm(dev->net, mii->phy_id,	PHY_EDPD_CONFIG,
			PHY_EDPD_CONFIG_DEFAULT);

	/* enable energy detect power-down mode */
	ret = smsc95xx_mdio_read_nopm(dev->net, mii->phy_id, PHY_MODE_CTRL_STS);
	if (ret < 0) {
		netdev_warn(dev->net, "Error reading PHY_MODE_CTRL_STS\n");
		return ret;
	}

	ret |= MODE_CTRL_STS_EDPWRDOWN_;

	smsc95xx_mdio_write_nopm(dev->net, mii->phy_id, PHY_MODE_CTRL_STS, ret);

	/* enter SUSPEND1 mode */
	ret = smsc95xx_read_reg_nopm(dev, PM_CTRL, &val);
	if (ret < 0) {
		netdev_warn(dev->net, "Error reading PM_CTRL\n");
		return ret;
	}

	val &= ~(PM_CTL_SUS_MODE_ | PM_CTL_WUPS_ | PM_CTL_PHY_RST_);
	val |= PM_CTL_SUS_MODE_1;

	ret = smsc95xx_write_reg_nopm(dev, PM_CTRL, val);
	if (ret < 0) {
		netdev_warn(dev->net, "Error writing PM_CTRL\n");
		return ret;
	}

	/* clear wol status, enable energy detection */
	val &= ~PM_CTL_WUPS_;
	val |= (PM_CTL_WUPS_ED_ | PM_CTL_ED_EN_);

	ret = smsc95xx_write_reg_nopm(dev, PM_CTRL, val);
	if (ret < 0)
		netdev_warn(dev->net, "Error writing PM_CTRL\n");

	return ret;
}

static int smsc95xx_enter_suspend2(struct usbnet *dev)
{
	u32 val;
	int ret;

	ret = smsc95xx_read_reg_nopm(dev, PM_CTRL, &val);
	if (ret < 0) {
		netdev_warn(dev->net, "Error reading PM_CTRL\n");
		return ret;
	}

	val &= ~(PM_CTL_SUS_MODE_ | PM_CTL_WUPS_ | PM_CTL_PHY_RST_);
	val |= PM_CTL_SUS_MODE_2;

	ret = smsc95xx_write_reg_nopm(dev, PM_CTRL, val);
	if (ret < 0)
		netdev_warn(dev->net, "Error writing PM_CTRL\n");

	return ret;
}

static int smsc95xx_suspend(struct usb_interface *intf, pm_message_t message)
{
	struct usbnet *dev = usb_get_intfdata(intf);
	struct smsc95xx_priv *pdata = (struct smsc95xx_priv *)(dev->data[0]);
	u32 val, link_up;
	int ret;

	ret = usbnet_suspend(intf, message);
	if (ret < 0) {
		netdev_warn(dev->net, "usbnet_suspend error\n");
		return ret;
	}

	/* determine if link is up using only _nopm functions */
	link_up = smsc95xx_link_ok_nopm(dev);

	/* if no wol options set, or if link is down and we're not waking on
	 * PHY activity, enter lowest power SUSPEND2 mode
	 */
	if (!(pdata->wolopts & SUPPORTED_WAKE) ||
		!(link_up || (pdata->wolopts & WAKE_PHY))) {
		netdev_info(dev->net, "entering SUSPEND2 mode\n");

		/* disable energy detect (link up) & wake up events */
		ret = smsc95xx_read_reg_nopm(dev, WUCSR, &val);
		if (ret < 0) {
			netdev_warn(dev->net, "Error reading WUCSR\n");
			goto done;
		}

		val &= ~(WUCSR_MPEN_ | WUCSR_WAKE_EN_);

		ret = smsc95xx_write_reg_nopm(dev, WUCSR, val);
		if (ret < 0) {
			netdev_warn(dev->net, "Error writing WUCSR\n");
			goto done;
		}

		ret = smsc95xx_read_reg_nopm(dev, PM_CTRL, &val);
		if (ret < 0) {
			netdev_warn(dev->net, "Error reading PM_CTRL\n");
			goto done;
		}

		val &= ~(PM_CTL_ED_EN_ | PM_CTL_WOL_EN_);

		ret = smsc95xx_write_reg_nopm(dev, PM_CTRL, val);
		if (ret < 0) {
			netdev_warn(dev->net, "Error writing PM_CTRL\n");
			goto done;
		}

		ret = smsc95xx_enter_suspend2(dev);
		goto done;
	}

	if (pdata->wolopts & WAKE_PHY) {
		ret = smsc95xx_enable_phy_wakeup_interrupts(dev,
			(PHY_INT_MASK_ANEG_COMP_ | PHY_INT_MASK_LINK_DOWN_));
		if (ret < 0) {
			netdev_warn(dev->net, "error enabling PHY wakeup ints\n");
			goto done;
		}

		/* if link is down then configure EDPD and enter SUSPEND1,
		 * otherwise enter SUSPEND0 below
		 */
		if (!link_up) {
			netdev_info(dev->net, "entering SUSPEND1 mode\n");
			ret = smsc95xx_enter_suspend1(dev);
			goto done;
		}
	}

	if (pdata->wolopts & (WAKE_BCAST | WAKE_MCAST | WAKE_ARP | WAKE_UCAST)) {
		u32 *filter_mask = kzalloc(sizeof(u32) * 32, GFP_KERNEL);
		u32 command[2];
		u32 offset[2];
		u32 crc[4];
		int wuff_filter_count =
			(pdata->features & FEATURE_8_WAKEUP_FILTERS) ?
			LAN9500A_WUFF_NUM : LAN9500_WUFF_NUM;
		int i, filter = 0;

		if (!filter_mask) {
			netdev_warn(dev->net, "Unable to allocate filter_mask\n");
			ret = -ENOMEM;
			goto done;
		}

		memset(command, 0, sizeof(command));
		memset(offset, 0, sizeof(offset));
		memset(crc, 0, sizeof(crc));

		if (pdata->wolopts & WAKE_BCAST) {
			const u8 bcast[] = {0xFF, 0xFF, 0xFF, 0xFF, 0xFF, 0xFF};
			netdev_info(dev->net, "enabling broadcast detection\n");
			filter_mask[filter * 4] = 0x003F;
			filter_mask[filter * 4 + 1] = 0x00;
			filter_mask[filter * 4 + 2] = 0x00;
			filter_mask[filter * 4 + 3] = 0x00;
			command[filter/4] |= 0x05UL << ((filter % 4) * 8);
			offset[filter/4] |= 0x00 << ((filter % 4) * 8);
			crc[filter/2] |= smsc_crc(bcast, 6, filter);
			filter++;
		}

		if (pdata->wolopts & WAKE_MCAST) {
			const u8 mcast[] = {0x01, 0x00, 0x5E};
			netdev_info(dev->net, "enabling multicast detection\n");
			filter_mask[filter * 4] = 0x0007;
			filter_mask[filter * 4 + 1] = 0x00;
			filter_mask[filter * 4 + 2] = 0x00;
			filter_mask[filter * 4 + 3] = 0x00;
			command[filter/4] |= 0x09UL << ((filter % 4) * 8);
			offset[filter/4] |= 0x00  << ((filter % 4) * 8);
			crc[filter/2] |= smsc_crc(mcast, 3, filter);
			filter++;
		}

		if (pdata->wolopts & WAKE_ARP) {
			const u8 arp[] = {0x08, 0x06};
			netdev_info(dev->net, "enabling ARP detection\n");
			filter_mask[filter * 4] = 0x0003;
			filter_mask[filter * 4 + 1] = 0x00;
			filter_mask[filter * 4 + 2] = 0x00;
			filter_mask[filter * 4 + 3] = 0x00;
			command[filter/4] |= 0x05UL << ((filter % 4) * 8);
			offset[filter/4] |= 0x0C << ((filter % 4) * 8);
			crc[filter/2] |= smsc_crc(arp, 2, filter);
			filter++;
		}

		if (pdata->wolopts & WAKE_UCAST) {
			netdev_info(dev->net, "enabling unicast detection\n");
			filter_mask[filter * 4] = 0x003F;
			filter_mask[filter * 4 + 1] = 0x00;
			filter_mask[filter * 4 + 2] = 0x00;
			filter_mask[filter * 4 + 3] = 0x00;
			command[filter/4] |= 0x01UL << ((filter % 4) * 8);
			offset[filter/4] |= 0x00 << ((filter % 4) * 8);
			crc[filter/2] |= smsc_crc(dev->net->dev_addr, ETH_ALEN, filter);
			filter++;
		}

		for (i = 0; i < (wuff_filter_count * 4); i++) {
			ret = smsc95xx_write_reg_nopm(dev, WUFF, filter_mask[i]);
			if (ret < 0) {
				netdev_warn(dev->net, "Error writing WUFF\n");
				kfree(filter_mask);
				goto done;
			}
		}
		kfree(filter_mask);

		for (i = 0; i < (wuff_filter_count / 4); i++) {
			ret = smsc95xx_write_reg_nopm(dev, WUFF, command[i]);
			if (ret < 0) {
				netdev_warn(dev->net, "Error writing WUFF\n");
				goto done;
			}
		}

		for (i = 0; i < (wuff_filter_count / 4); i++) {
			ret = smsc95xx_write_reg_nopm(dev, WUFF, offset[i]);
			if (ret < 0) {
				netdev_warn(dev->net, "Error writing WUFF\n");
				goto done;
			}
		}

		for (i = 0; i < (wuff_filter_count / 2); i++) {
			ret = smsc95xx_write_reg_nopm(dev, WUFF, crc[i]);
			if (ret < 0) {
				netdev_warn(dev->net, "Error writing WUFF\n");
				goto done;
			}
		}

		/* clear any pending pattern match packet status */
		ret = smsc95xx_read_reg_nopm(dev, WUCSR, &val);
		if (ret < 0) {
			netdev_warn(dev->net, "Error reading WUCSR\n");
			goto done;
		}

		val |= WUCSR_WUFR_;

		ret = smsc95xx_write_reg_nopm(dev, WUCSR, val);
		if (ret < 0) {
			netdev_warn(dev->net, "Error writing WUCSR\n");
			goto done;
		}
	}

	if (pdata->wolopts & WAKE_MAGIC) {
		/* clear any pending magic packet status */
		ret = smsc95xx_read_reg_nopm(dev, WUCSR, &val);
		if (ret < 0) {
			netdev_warn(dev->net, "Error reading WUCSR\n");
			goto done;
		}

		val |= WUCSR_MPR_;

		ret = smsc95xx_write_reg_nopm(dev, WUCSR, val);
		if (ret < 0) {
			netdev_warn(dev->net, "Error writing WUCSR\n");
			goto done;
		}
	}

	/* enable/disable wakeup sources */
	ret = smsc95xx_read_reg_nopm(dev, WUCSR, &val);
	if (ret < 0) {
		netdev_warn(dev->net, "Error reading WUCSR\n");
		goto done;
	}

	if (pdata->wolopts & (WAKE_BCAST | WAKE_MCAST | WAKE_ARP | WAKE_UCAST)) {
		netdev_info(dev->net, "enabling pattern match wakeup\n");
		val |= WUCSR_WAKE_EN_;
	} else {
		netdev_info(dev->net, "disabling pattern match wakeup\n");
		val &= ~WUCSR_WAKE_EN_;
	}

	if (pdata->wolopts & WAKE_MAGIC) {
		netdev_info(dev->net, "enabling magic packet wakeup\n");
		val |= WUCSR_MPEN_;
	} else {
		netdev_info(dev->net, "disabling magic packet wakeup\n");
		val &= ~WUCSR_MPEN_;
	}

	ret = smsc95xx_write_reg_nopm(dev, WUCSR, val);
	if (ret < 0) {
		netdev_warn(dev->net, "Error writing WUCSR\n");
		goto done;
	}

	/* enable wol wakeup source */
	ret = smsc95xx_read_reg_nopm(dev, PM_CTRL, &val);
	if (ret < 0) {
		netdev_warn(dev->net, "Error reading PM_CTRL\n");
		goto done;
	}

	val |= PM_CTL_WOL_EN_;

	/* phy energy detect wakeup source */
	if (pdata->wolopts & WAKE_PHY)
		val |= PM_CTL_ED_EN_;

	ret = smsc95xx_write_reg_nopm(dev, PM_CTRL, val);
	if (ret < 0) {
		netdev_warn(dev->net, "Error writing PM_CTRL\n");
		goto done;
	}

	/* enable receiver to enable frame reception */
	smsc95xx_start_rx_path(dev, 1);

	/* some wol options are enabled, so enter SUSPEND0 */
	netdev_info(dev->net, "entering SUSPEND0 mode\n");
	ret = smsc95xx_enter_suspend0(dev);

done:
	if (ret)
		usbnet_resume(intf);
	return ret;
}

static int smsc95xx_resume(struct usb_interface *intf)
{
	struct usbnet *dev = usb_get_intfdata(intf);
	struct smsc95xx_priv *pdata = (struct smsc95xx_priv *)(dev->data[0]);
	int ret;
	u32 val;

	BUG_ON(!dev);

	if (pdata->wolopts) {
		/* clear wake-up sources */
		ret = smsc95xx_read_reg_nopm(dev, WUCSR, &val);
		if (ret < 0) {
			netdev_warn(dev->net, "Error reading WUCSR\n");
			return ret;
		}

		val &= ~(WUCSR_WAKE_EN_ | WUCSR_MPEN_);

		ret = smsc95xx_write_reg_nopm(dev, WUCSR, val);
		if (ret < 0) {
			netdev_warn(dev->net, "Error writing WUCSR\n");
			return ret;
		}

		/* clear wake-up status */
		ret = smsc95xx_read_reg_nopm(dev, PM_CTRL, &val);
		if (ret < 0) {
			netdev_warn(dev->net, "Error reading PM_CTRL\n");
			return ret;
		}

		val &= ~PM_CTL_WOL_EN_;
		val |= PM_CTL_WUPS_;

		ret = smsc95xx_write_reg_nopm(dev, PM_CTRL, val);
		if (ret < 0) {
			netdev_warn(dev->net, "Error writing PM_CTRL\n");
			return ret;
		}
	}

	ret = usbnet_resume(intf);
	if (ret < 0)
		netdev_warn(dev->net, "usbnet_resume error\n");

	return ret;
}

static void smsc95xx_rx_csum_offload(struct sk_buff *skb)
{
	skb->csum = *(u16 *)(skb_tail_pointer(skb) - 2);
	skb->ip_summed = CHECKSUM_COMPLETE;
	skb_trim(skb, skb->len - 2);
}

static int smsc95xx_rx_fixup(struct usbnet *dev, struct sk_buff *skb)
{
	while (skb->len > 0) {
		u32 header, align_count;
		struct sk_buff *ax_skb;
		unsigned char *packet;
		u16 size;

		memcpy(&header, skb->data, sizeof(header));
		le32_to_cpus(&header);
		skb_pull(skb, 4 + NET_IP_ALIGN);
		packet = skb->data;

		/* get the packet length */
		size = (u16)((header & RX_STS_FL_) >> 16);
		align_count = (4 - ((size + NET_IP_ALIGN) % 4)) % 4;

		if (unlikely(header & RX_STS_ES_)) {
			netif_dbg(dev, rx_err, dev->net,
				  "Error header=0x%08x\n", header);
			dev->net->stats.rx_errors++;
			dev->net->stats.rx_dropped++;

			if (header & RX_STS_CRC_) {
				dev->net->stats.rx_crc_errors++;
			} else {
				if (header & (RX_STS_TL_ | RX_STS_RF_))
					dev->net->stats.rx_frame_errors++;

				if ((header & RX_STS_LE_) &&
					(!(header & RX_STS_FT_)))
					dev->net->stats.rx_length_errors++;
			}
		} else {
			/* ETH_FRAME_LEN + 4(CRC) + 2(COE) + 4(Vlan) */
			if (unlikely(size > (ETH_FRAME_LEN + 12))) {
				netif_dbg(dev, rx_err, dev->net,
					  "size err header=0x%08x\n", header);
				return 0;
			}

			/* last frame in this batch */
			if (skb->len == size) {
				if (dev->net->features & NETIF_F_RXCSUM)
					smsc95xx_rx_csum_offload(skb);
				skb_trim(skb, skb->len - 4); /* remove fcs */
				skb->truesize = size + sizeof(struct sk_buff);

				return 1;
			}

			ax_skb = skb_clone(skb, GFP_ATOMIC);
			if (unlikely(!ax_skb)) {
				netdev_warn(dev->net, "Error allocating skb\n");
				return 0;
			}

			ax_skb->len = size;
			ax_skb->data = packet;
			skb_set_tail_pointer(ax_skb, size);

			if (dev->net->features & NETIF_F_RXCSUM)
				smsc95xx_rx_csum_offload(ax_skb);
			skb_trim(ax_skb, ax_skb->len - 4); /* remove fcs */
			ax_skb->truesize = size + sizeof(struct sk_buff);

			usbnet_skb_return(dev, ax_skb);
		}

		skb_pull(skb, size);

		/* padding bytes before the next frame starts */
		if (skb->len)
			skb_pull(skb, align_count);
	}

	if (unlikely(skb->len < 0)) {
		netdev_warn(dev->net, "invalid rx length<0 %d\n", skb->len);
		return 0;
	}

	return 1;
}

static u32 smsc95xx_calc_csum_preamble(struct sk_buff *skb)
{
	u16 low_16 = (u16)skb_checksum_start_offset(skb);
	u16 high_16 = low_16 + skb->csum_offset;
	return (high_16 << 16) | low_16;
}

static struct sk_buff *smsc95xx_tx_fixup(struct usbnet *dev,
					 struct sk_buff *skb, gfp_t flags)
{
	bool csum = skb->ip_summed == CHECKSUM_PARTIAL;
	int overhead = csum ? SMSC95XX_TX_OVERHEAD_CSUM : SMSC95XX_TX_OVERHEAD;
	u32 tx_cmd_a, tx_cmd_b;

	/* We do not advertise SG, so skbs should be already linearized */
	BUG_ON(skb_shinfo(skb)->nr_frags);

	if (skb_headroom(skb) < overhead) {
		struct sk_buff *skb2 = skb_copy_expand(skb,
			overhead, 0, flags);
		dev_kfree_skb_any(skb);
		skb = skb2;
		if (!skb)
			return NULL;
	}

	if (csum) {
		if (skb->len <= 45) {
			/* workaround - hardware tx checksum does not work
			 * properly with extremely small packets */
			long csstart = skb_checksum_start_offset(skb);
			__wsum calc = csum_partial(skb->data + csstart,
				skb->len - csstart, 0);
			*((__sum16 *)(skb->data + csstart
				+ skb->csum_offset)) = csum_fold(calc);

			csum = false;
		} else {
			u32 csum_preamble = smsc95xx_calc_csum_preamble(skb);
			skb_push(skb, 4);
			cpu_to_le32s(&csum_preamble);
			memcpy(skb->data, &csum_preamble, 4);
		}
	}

	skb_push(skb, 4);
	tx_cmd_b = (u32)(skb->len - 4);
	if (csum)
		tx_cmd_b |= TX_CMD_B_CSUM_ENABLE;
	cpu_to_le32s(&tx_cmd_b);
	memcpy(skb->data, &tx_cmd_b, 4);

	skb_push(skb, 4);
	tx_cmd_a = (u32)(skb->len - 8) | TX_CMD_A_FIRST_SEG_ |
		TX_CMD_A_LAST_SEG_;
	cpu_to_le32s(&tx_cmd_a);
	memcpy(skb->data, &tx_cmd_a, 4);

	return skb;
}

static const struct driver_info smsc95xx_info = {
	.description	= "smsc95xx USB 2.0 Ethernet",
	.bind		= smsc95xx_bind,
	.unbind		= smsc95xx_unbind,
	.link_reset	= smsc95xx_link_reset,
	.reset		= smsc95xx_reset,
	.rx_fixup	= smsc95xx_rx_fixup,
	.tx_fixup	= smsc95xx_tx_fixup,
	.status		= smsc95xx_status,
	.flags		= FLAG_ETHER | FLAG_SEND_ZLP | FLAG_LINK_INTR,
};

static const struct usb_device_id products[] = {
	{
		/* SMSC9500 USB Ethernet Device */
		USB_DEVICE(0x0424, 0x9500),
		.driver_info = (unsigned long) &smsc95xx_info,
	},
	{
		/* SMSC9505 USB Ethernet Device */
		USB_DEVICE(0x0424, 0x9505),
		.driver_info = (unsigned long) &smsc95xx_info,
	},
	{
		/* SMSC9500A USB Ethernet Device */
		USB_DEVICE(0x0424, 0x9E00),
		.driver_info = (unsigned long) &smsc95xx_info,
	},
	{
		/* SMSC9505A USB Ethernet Device */
		USB_DEVICE(0x0424, 0x9E01),
		.driver_info = (unsigned long) &smsc95xx_info,
	},
	{
		/* SMSC9512/9514 USB Hub & Ethernet Device */
		USB_DEVICE(0x0424, 0xec00),
		.driver_info = (unsigned long) &smsc95xx_info,
	},
	{
		/* SMSC9500 USB Ethernet Device (SAL10) */
		USB_DEVICE(0x0424, 0x9900),
		.driver_info = (unsigned long) &smsc95xx_info,
	},
	{
		/* SMSC9505 USB Ethernet Device (SAL10) */
		USB_DEVICE(0x0424, 0x9901),
		.driver_info = (unsigned long) &smsc95xx_info,
	},
	{
		/* SMSC9500A USB Ethernet Device (SAL10) */
		USB_DEVICE(0x0424, 0x9902),
		.driver_info = (unsigned long) &smsc95xx_info,
	},
	{
		/* SMSC9505A USB Ethernet Device (SAL10) */
		USB_DEVICE(0x0424, 0x9903),
		.driver_info = (unsigned long) &smsc95xx_info,
	},
	{
		/* SMSC9512/9514 USB Hub & Ethernet Device (SAL10) */
		USB_DEVICE(0x0424, 0x9904),
		.driver_info = (unsigned long) &smsc95xx_info,
	},
	{
		/* SMSC9500A USB Ethernet Device (HAL) */
		USB_DEVICE(0x0424, 0x9905),
		.driver_info = (unsigned long) &smsc95xx_info,
	},
	{
		/* SMSC9505A USB Ethernet Device (HAL) */
		USB_DEVICE(0x0424, 0x9906),
		.driver_info = (unsigned long) &smsc95xx_info,
	},
	{
		/* SMSC9500 USB Ethernet Device (Alternate ID) */
		USB_DEVICE(0x0424, 0x9907),
		.driver_info = (unsigned long) &smsc95xx_info,
	},
	{
		/* SMSC9500A USB Ethernet Device (Alternate ID) */
		USB_DEVICE(0x0424, 0x9908),
		.driver_info = (unsigned long) &smsc95xx_info,
	},
	{
		/* SMSC9512/9514 USB Hub & Ethernet Device (Alternate ID) */
		USB_DEVICE(0x0424, 0x9909),
		.driver_info = (unsigned long) &smsc95xx_info,
	},
	{
		/* SMSC LAN9530 USB Ethernet Device */
		USB_DEVICE(0x0424, 0x9530),
		.driver_info = (unsigned long) &smsc95xx_info,
	},
	{
		/* SMSC LAN9730 USB Ethernet Device */
		USB_DEVICE(0x0424, 0x9730),
		.driver_info = (unsigned long) &smsc95xx_info,
	},
	{
		/* SMSC LAN89530 USB Ethernet Device */
		USB_DEVICE(0x0424, 0x9E08),
		.driver_info = (unsigned long) &smsc95xx_info,
	},
	{ },		/* END */
};
MODULE_DEVICE_TABLE(usb, products);

static struct usb_driver smsc95xx_driver = {
	.name		= "smsc95xx",
	.id_table	= products,
	.probe		= usbnet_probe,
	.suspend	= smsc95xx_suspend,
	.resume		= smsc95xx_resume,
	.reset_resume	= smsc95xx_resume,
	.disconnect	= usbnet_disconnect,
	.disable_hub_initiated_lpm = 1,
};

module_usb_driver(smsc95xx_driver);

MODULE_AUTHOR("Nancy Lin");
MODULE_AUTHOR("Steve Glendinning <steve.glendinning@shawell.net>");
MODULE_DESCRIPTION("SMSC95XX USB 2.0 Ethernet Devices");
MODULE_LICENSE("GPL");<|MERGE_RESOLUTION|>--- conflicted
+++ resolved
@@ -189,16 +189,11 @@
 	phy_id &= dev->mii.phy_id_mask;
 	idx &= dev->mii.reg_num_mask;
 	addr = (phy_id << 11) | (idx << 6) | MII_READ_ | MII_BUSY_;
-<<<<<<< HEAD
-	ret = smsc95xx_write_reg(dev, MII_ADDR, addr);
-	check_warn_goto_done(ret, "Error writing MII_ADDR");
-=======
 	ret = __smsc95xx_write_reg(dev, MII_ADDR, addr, in_pm);
 	if (ret < 0) {
 		netdev_warn(dev->net, "Error writing MII_ADDR\n");
 		goto done;
 	}
->>>>>>> 097e3635
 
 	ret = __smsc95xx_phy_wait_not_busy(dev, in_pm);
 	if (ret < 0) {
@@ -246,16 +241,11 @@
 	phy_id &= dev->mii.phy_id_mask;
 	idx &= dev->mii.reg_num_mask;
 	addr = (phy_id << 11) | (idx << 6) | MII_WRITE_ | MII_BUSY_;
-<<<<<<< HEAD
-	ret = smsc95xx_write_reg(dev, MII_ADDR, addr);
-	check_warn_goto_done(ret, "Error writing MII_ADDR");
-=======
 	ret = __smsc95xx_write_reg(dev, MII_ADDR, addr, in_pm);
 	if (ret < 0) {
 		netdev_warn(dev->net, "Error writing MII_ADDR\n");
 		goto done;
 	}
->>>>>>> 097e3635
 
 	ret = __smsc95xx_phy_wait_not_busy(dev, in_pm);
 	if (ret < 0) {
