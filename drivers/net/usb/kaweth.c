/****************************************************************
 *
 *     kaweth.c - driver for KL5KUSB101 based USB->Ethernet
 *
 *     (c) 2000 Interlan Communications
 *     (c) 2000 Stephane Alnet
 *     (C) 2001 Brad Hards
 *     (C) 2002 Oliver Neukum
 *
 *     Original author: The Zapman <zapman@interlan.net>
 *     Inspired by, and much credit goes to Michael Rothwell
 *     <rothwell@interlan.net> for the test equipment, help, and patience
 *     Based off of (and with thanks to) Petko Manolov's pegaus.c driver.
 *     Also many thanks to Joel Silverman and Ed Surprenant at Kawasaki
 *     for providing the firmware and driver resources.
 *
 *     This program is free software; you can redistribute it and/or
 *     modify it under the terms of the GNU General Public License as
 *     published by the Free Software Foundation; either version 2, or
 *     (at your option) any later version.
 *
 *     This program is distributed in the hope that it will be useful,
 *     but WITHOUT ANY WARRANTY; without even the implied warranty of
 *     MERCHANTABILITY or FITNESS FOR A PARTICULAR PURPOSE.  See the
 *     GNU General Public License for more details.
 *
 *     You should have received a copy of the GNU General Public License
 *     along with this program; if not, see <http://www.gnu.org/licenses/>.
 *
 ****************************************************************/

/* TODO:
 * Develop test procedures for USB net interfaces
 * Run test procedures
 * Fix bugs from previous two steps
 * Snoop other OSs for any tricks we're not doing
 * Reduce arbitrary timeouts
 * Smart multicast support
 * Temporary MAC change support
 * Tunable SOFs parameter - ioctl()?
 * Ethernet stats collection
 * Code formatting improvements
 */

#include <linux/module.h>
#include <linux/slab.h>
#include <linux/string.h>
#include <linux/delay.h>
#include <linux/netdevice.h>
#include <linux/etherdevice.h>
#include <linux/usb.h>
#include <linux/types.h>
#include <linux/ethtool.h>
#include <linux/dma-mapping.h>
#include <linux/wait.h>
#include <linux/firmware.h>
#include <linux/uaccess.h>
#include <asm/byteorder.h>

#undef DEBUG

#define KAWETH_MTU			1514
#define KAWETH_BUF_SIZE			1664
#define KAWETH_TX_TIMEOUT		(5 * HZ)
#define KAWETH_SCRATCH_SIZE		32
#define KAWETH_FIRMWARE_BUF_SIZE	4096
#define KAWETH_CONTROL_TIMEOUT		(30000)

#define KAWETH_STATUS_BROKEN		0x0000001
#define KAWETH_STATUS_CLOSING		0x0000002
#define KAWETH_STATUS_SUSPENDING	0x0000004

#define KAWETH_STATUS_BLOCKED (KAWETH_STATUS_CLOSING | KAWETH_STATUS_SUSPENDING)

#define KAWETH_PACKET_FILTER_PROMISCUOUS	0x01
#define KAWETH_PACKET_FILTER_ALL_MULTICAST	0x02
#define KAWETH_PACKET_FILTER_DIRECTED		0x04
#define KAWETH_PACKET_FILTER_BROADCAST		0x08
#define KAWETH_PACKET_FILTER_MULTICAST		0x10

/* Table 7 */
#define KAWETH_COMMAND_GET_ETHERNET_DESC	0x00
#define KAWETH_COMMAND_MULTICAST_FILTERS        0x01
#define KAWETH_COMMAND_SET_PACKET_FILTER	0x02
#define KAWETH_COMMAND_STATISTICS               0x03
#define KAWETH_COMMAND_SET_TEMP_MAC     	0x06
#define KAWETH_COMMAND_GET_TEMP_MAC             0x07
#define KAWETH_COMMAND_SET_URB_SIZE		0x08
#define KAWETH_COMMAND_SET_SOFS_WAIT		0x09
#define KAWETH_COMMAND_SCAN			0xFF

#define KAWETH_SOFS_TO_WAIT			0x05

#define INTBUFFERSIZE				4

#define STATE_OFFSET				0
#define STATE_MASK				0x40
#define	STATE_SHIFT				5

#define IS_BLOCKED(s) (s & KAWETH_STATUS_BLOCKED)


MODULE_AUTHOR("Michael Zappe <zapman@interlan.net>, Stephane Alnet <stephane@u-picardie.fr>, Brad Hards <bhards@bigpond.net.au> and Oliver Neukum <oliver@neukum.org>");
MODULE_DESCRIPTION("KL5USB101 USB Ethernet driver");
MODULE_LICENSE("GPL");
MODULE_FIRMWARE("kaweth/new_code.bin");
MODULE_FIRMWARE("kaweth/new_code_fix.bin");
MODULE_FIRMWARE("kaweth/trigger_code.bin");
MODULE_FIRMWARE("kaweth/trigger_code_fix.bin");

static const char driver_name[] = "kaweth";

static int kaweth_probe(
		struct usb_interface *intf,
		const struct usb_device_id *id	/* from id_table */
	);
static void kaweth_disconnect(struct usb_interface *intf);
static int kaweth_internal_control_msg(struct usb_device *usb_dev,
				       unsigned int pipe,
				       struct usb_ctrlrequest *cmd, void *data,
				       int len, int timeout);
static int kaweth_suspend(struct usb_interface *intf, pm_message_t message);
static int kaweth_resume(struct usb_interface *intf);

/****************************************************************
 *     usb_device_id
 ****************************************************************/
static struct usb_device_id usb_klsi_table[] = {
	{ USB_DEVICE(0x03e8, 0x0008) }, /* AOX Endpoints USB Ethernet */
	{ USB_DEVICE(0x04bb, 0x0901) }, /* I-O DATA USB-ET/T */
	{ USB_DEVICE(0x0506, 0x03e8) }, /* 3Com 3C19250 */
	{ USB_DEVICE(0x0506, 0x11f8) }, /* 3Com 3C460 */
	{ USB_DEVICE(0x0557, 0x2002) }, /* ATEN USB Ethernet */
	{ USB_DEVICE(0x0557, 0x4000) }, /* D-Link DSB-650C */
	{ USB_DEVICE(0x0565, 0x0002) }, /* Peracom Enet */
	{ USB_DEVICE(0x0565, 0x0003) }, /* Optus@Home UEP1045A */
	{ USB_DEVICE(0x0565, 0x0005) }, /* Peracom Enet2 */
	{ USB_DEVICE(0x05e9, 0x0008) }, /* KLSI KL5KUSB101B */
	{ USB_DEVICE(0x05e9, 0x0009) }, /* KLSI KL5KUSB101B (Board change) */
	{ USB_DEVICE(0x066b, 0x2202) }, /* Linksys USB10T */
	{ USB_DEVICE(0x06e1, 0x0008) }, /* ADS USB-10BT */
	{ USB_DEVICE(0x06e1, 0x0009) }, /* ADS USB-10BT */
	{ USB_DEVICE(0x0707, 0x0100) }, /* SMC 2202USB */
	{ USB_DEVICE(0x07aa, 0x0001) }, /* Correga K.K. */
	{ USB_DEVICE(0x07b8, 0x4000) }, /* D-Link DU-E10 */
	{ USB_DEVICE(0x07c9, 0xb010) }, /* Allied Telesyn AT-USB10 USB Ethernet Adapter */
	{ USB_DEVICE(0x0846, 0x1001) }, /* NetGear EA-101 */
	{ USB_DEVICE(0x0846, 0x1002) }, /* NetGear EA-101 */
	{ USB_DEVICE(0x085a, 0x0008) }, /* PortGear Ethernet Adapter */
	{ USB_DEVICE(0x085a, 0x0009) }, /* PortGear Ethernet Adapter */
	{ USB_DEVICE(0x087d, 0x5704) }, /* Jaton USB Ethernet Device Adapter */
	{ USB_DEVICE(0x0951, 0x0008) }, /* Kingston Technology USB Ethernet Adapter */
	{ USB_DEVICE(0x095a, 0x3003) }, /* Portsmith Express Ethernet Adapter */
	{ USB_DEVICE(0x10bd, 0x1427) }, /* ASANTE USB To Ethernet Adapter */
	{ USB_DEVICE(0x1342, 0x0204) }, /* Mobility USB-Ethernet Adapter */
	{ USB_DEVICE(0x13d2, 0x0400) }, /* Shark Pocket Adapter */
	{ USB_DEVICE(0x1485, 0x0001) },	/* Silicom U2E */
	{ USB_DEVICE(0x1485, 0x0002) }, /* Psion Dacom Gold Port Ethernet */
	{ USB_DEVICE(0x1645, 0x0005) }, /* Entrega E45 */
	{ USB_DEVICE(0x1645, 0x0008) }, /* Entrega USB Ethernet Adapter */
	{ USB_DEVICE(0x1645, 0x8005) }, /* PortGear Ethernet Adapter */
	{ USB_DEVICE(0x1668, 0x0323) }, /* Actiontec USB Ethernet */
	{ USB_DEVICE(0x2001, 0x4000) }, /* D-link DSB-650C */
	{} /* Null terminator */
};

MODULE_DEVICE_TABLE (usb, usb_klsi_table);

/****************************************************************
 *     kaweth_driver
 ****************************************************************/
static struct usb_driver kaweth_driver = {
	.name =		driver_name,
	.probe =	kaweth_probe,
	.disconnect =	kaweth_disconnect,
	.suspend =	kaweth_suspend,
	.resume =	kaweth_resume,
	.id_table =     usb_klsi_table,
	.supports_autosuspend =	1,
	.disable_hub_initiated_lpm = 1,
};

typedef __u8 eth_addr_t[6];

/****************************************************************
 *     usb_eth_dev
 ****************************************************************/
struct usb_eth_dev {
	char *name;
	__u16 vendor;
	__u16 device;
	void *pdata;
};

/****************************************************************
 *     kaweth_ethernet_configuration
 *     Refer Table 8
 ****************************************************************/
struct kaweth_ethernet_configuration
{
	__u8 size;
	__u8 reserved1;
	__u8 reserved2;
	eth_addr_t hw_addr;
	__u32 statistics_mask;
	__le16 segment_size;
	__u16 max_multicast_filters;
	__u8 reserved3;
} __packed;

/****************************************************************
 *     kaweth_device
 ****************************************************************/
struct kaweth_device
{
	spinlock_t device_lock;

	__u32 status;
	int end;
	int suspend_lowmem_rx;
	int suspend_lowmem_ctrl;
	int linkstate;
	int opened;
	struct delayed_work lowmem_work;

	struct usb_device *dev;
	struct usb_interface *intf;
	struct net_device *net;
	wait_queue_head_t term_wait;

	struct urb *rx_urb;
	struct urb *tx_urb;
	struct urb *irq_urb;

	dma_addr_t intbufferhandle;
	__u8 *intbuffer;
	dma_addr_t rxbufferhandle;
	__u8 *rx_buf;

	
	struct sk_buff *tx_skb;

	__u8 *firmware_buf;
	__u8 scratch[KAWETH_SCRATCH_SIZE];
	__u16 packet_filter_bitmap;

	struct kaweth_ethernet_configuration configuration;
};

/****************************************************************
 *     kaweth_control
 ****************************************************************/
static int kaweth_control(struct kaweth_device *kaweth,
			  unsigned int pipe,
			  __u8 request,
			  __u8 requesttype,
			  __u16 value,
			  __u16 index,
			  void *data,
			  __u16 size,
			  int timeout)
{
	struct usb_ctrlrequest *dr;
	int retval;

	if(in_interrupt()) {
		netdev_dbg(kaweth->net, "in_interrupt()\n");
		return -EBUSY;
	}

	dr = kmalloc(sizeof(struct usb_ctrlrequest), GFP_ATOMIC);
	if (!dr)
		return -ENOMEM;

	dr->bRequestType = requesttype;
	dr->bRequest = request;
	dr->wValue = cpu_to_le16(value);
	dr->wIndex = cpu_to_le16(index);
	dr->wLength = cpu_to_le16(size);

	retval = kaweth_internal_control_msg(kaweth->dev,
					     pipe,
					     dr,
					     data,
					     size,
					     timeout);

	kfree(dr);
	return retval;
}

/****************************************************************
 *     kaweth_read_configuration
 ****************************************************************/
static int kaweth_read_configuration(struct kaweth_device *kaweth)
{
	int retval;

	retval = kaweth_control(kaweth,
				usb_rcvctrlpipe(kaweth->dev, 0),
				KAWETH_COMMAND_GET_ETHERNET_DESC,
				USB_TYPE_VENDOR | USB_DIR_IN | USB_RECIP_DEVICE,
				0,
				0,
				(void *)&kaweth->configuration,
				sizeof(kaweth->configuration),
				KAWETH_CONTROL_TIMEOUT);

	return retval;
}

/****************************************************************
 *     kaweth_set_urb_size
 ****************************************************************/
static int kaweth_set_urb_size(struct kaweth_device *kaweth, __u16 urb_size)
{
	int retval;

	netdev_dbg(kaweth->net, "Setting URB size to %d\n", (unsigned)urb_size);

	retval = kaweth_control(kaweth,
				usb_sndctrlpipe(kaweth->dev, 0),
				KAWETH_COMMAND_SET_URB_SIZE,
				USB_TYPE_VENDOR | USB_DIR_OUT | USB_RECIP_DEVICE,
				urb_size,
				0,
				(void *)&kaweth->scratch,
				0,
				KAWETH_CONTROL_TIMEOUT);

	return retval;
}

/****************************************************************
 *     kaweth_set_sofs_wait
 ****************************************************************/
static int kaweth_set_sofs_wait(struct kaweth_device *kaweth, __u16 sofs_wait)
{
	int retval;

	netdev_dbg(kaweth->net, "Set SOFS wait to %d\n", (unsigned)sofs_wait);

	retval = kaweth_control(kaweth,
				usb_sndctrlpipe(kaweth->dev, 0),
				KAWETH_COMMAND_SET_SOFS_WAIT,
				USB_TYPE_VENDOR | USB_DIR_OUT | USB_RECIP_DEVICE,
				sofs_wait,
				0,
				(void *)&kaweth->scratch,
				0,
				KAWETH_CONTROL_TIMEOUT);

	return retval;
}

/****************************************************************
 *     kaweth_set_receive_filter
 ****************************************************************/
static int kaweth_set_receive_filter(struct kaweth_device *kaweth,
				     __u16 receive_filter)
{
	int retval;

	netdev_dbg(kaweth->net, "Set receive filter to %d\n",
		   (unsigned)receive_filter);

	retval = kaweth_control(kaweth,
				usb_sndctrlpipe(kaweth->dev, 0),
				KAWETH_COMMAND_SET_PACKET_FILTER,
				USB_TYPE_VENDOR | USB_DIR_OUT | USB_RECIP_DEVICE,
				receive_filter,
				0,
				(void *)&kaweth->scratch,
				0,
				KAWETH_CONTROL_TIMEOUT);

	return retval;
}

/****************************************************************
 *     kaweth_download_firmware
 ****************************************************************/
static int kaweth_download_firmware(struct kaweth_device *kaweth,
				    const char *fwname,
				    __u8 interrupt,
				    __u8 type)
{
	const struct firmware *fw;
	int data_len;
	int ret;

	ret = request_firmware(&fw, fwname, &kaweth->dev->dev);
	if (ret) {
		dev_err(&kaweth->intf->dev, "Firmware request failed\n");
		return ret;
	}

	if (fw->size > KAWETH_FIRMWARE_BUF_SIZE) {
		dev_err(&kaweth->intf->dev, "Firmware too big: %zu\n",
			fw->size);
		release_firmware(fw);
		return -ENOSPC;
	}
	data_len = fw->size;
	memcpy(kaweth->firmware_buf, fw->data, fw->size);

	release_firmware(fw);

	kaweth->firmware_buf[2] = (data_len & 0xFF) - 7;
	kaweth->firmware_buf[3] = data_len >> 8;
	kaweth->firmware_buf[4] = type;
	kaweth->firmware_buf[5] = interrupt;

	netdev_dbg(kaweth->net, "High: %i, Low:%i\n", kaweth->firmware_buf[3],
		   kaweth->firmware_buf[2]);

	netdev_dbg(kaweth->net,
		   "Downloading firmware at %p to kaweth device at %p\n",
		   kaweth->firmware_buf, kaweth);
	netdev_dbg(kaweth->net, "Firmware length: %d\n", data_len);

	return kaweth_control(kaweth,
		              usb_sndctrlpipe(kaweth->dev, 0),
			      KAWETH_COMMAND_SCAN,
			      USB_TYPE_VENDOR | USB_DIR_OUT | USB_RECIP_DEVICE,
			      0,
			      0,
			      (void *)kaweth->firmware_buf,
			      data_len,
			      KAWETH_CONTROL_TIMEOUT);
}

/****************************************************************
 *     kaweth_trigger_firmware
 ****************************************************************/
static int kaweth_trigger_firmware(struct kaweth_device *kaweth,
				   __u8 interrupt)
{
	kaweth->firmware_buf[0] = 0xB6;
	kaweth->firmware_buf[1] = 0xC3;
	kaweth->firmware_buf[2] = 0x01;
	kaweth->firmware_buf[3] = 0x00;
	kaweth->firmware_buf[4] = 0x06;
	kaweth->firmware_buf[5] = interrupt;
	kaweth->firmware_buf[6] = 0x00;
	kaweth->firmware_buf[7] = 0x00;

	return kaweth_control(kaweth,
			      usb_sndctrlpipe(kaweth->dev, 0),
			      KAWETH_COMMAND_SCAN,
			      USB_TYPE_VENDOR | USB_DIR_OUT | USB_RECIP_DEVICE,
			      0,
			      0,
			      (void *)kaweth->firmware_buf,
			      8,
			      KAWETH_CONTROL_TIMEOUT);
}

/****************************************************************
 *     kaweth_reset
 ****************************************************************/
static int kaweth_reset(struct kaweth_device *kaweth)
{
	int result;

	result = usb_reset_configuration(kaweth->dev);
	mdelay(10);

	netdev_dbg(kaweth->net, "kaweth_reset() returns %d.\n", result);

	return result;
}

static void kaweth_usb_receive(struct urb *);
static int kaweth_resubmit_rx_urb(struct kaweth_device *, gfp_t);

/****************************************************************
	int_callback
*****************************************************************/

static void kaweth_resubmit_int_urb(struct kaweth_device *kaweth, gfp_t mf)
{
	int status;

	status = usb_submit_urb (kaweth->irq_urb, mf);
	if (unlikely(status == -ENOMEM)) {
		kaweth->suspend_lowmem_ctrl = 1;
		schedule_delayed_work(&kaweth->lowmem_work, HZ/4);
	} else {
		kaweth->suspend_lowmem_ctrl = 0;
	}

	if (status)
		dev_err(&kaweth->intf->dev,
			"can't resubmit intr, %s-%s, status %d\n",
			kaweth->dev->bus->bus_name,
			kaweth->dev->devpath, status);
}

static void int_callback(struct urb *u)
{
	struct kaweth_device *kaweth = u->context;
	int act_state;
	int status = u->status;

	switch (status) {
	case 0:			/* success */
		break;
	case -ECONNRESET:	/* unlink */
	case -ENOENT:
	case -ESHUTDOWN:
		return;
	/* -EPIPE:  should clear the halt */
	default:		/* error */
		goto resubmit;
	}

	/* we check the link state to report changes */
	if (kaweth->linkstate != (act_state = ( kaweth->intbuffer[STATE_OFFSET] | STATE_MASK) >> STATE_SHIFT)) {
		if (act_state)
			netif_carrier_on(kaweth->net);
		else
			netif_carrier_off(kaweth->net);

		kaweth->linkstate = act_state;
	}
resubmit:
	kaweth_resubmit_int_urb(kaweth, GFP_ATOMIC);
}

static void kaweth_resubmit_tl(struct work_struct *work)
{
	struct kaweth_device *kaweth =
		container_of(work, struct kaweth_device, lowmem_work.work);

	if (IS_BLOCKED(kaweth->status))
		return;

	if (kaweth->suspend_lowmem_rx)
		kaweth_resubmit_rx_urb(kaweth, GFP_NOIO);

	if (kaweth->suspend_lowmem_ctrl)
		kaweth_resubmit_int_urb(kaweth, GFP_NOIO);
}


/****************************************************************
 *     kaweth_resubmit_rx_urb
 ****************************************************************/
static int kaweth_resubmit_rx_urb(struct kaweth_device *kaweth,
						gfp_t mem_flags)
{
	int result;

	usb_fill_bulk_urb(kaweth->rx_urb,
		      kaweth->dev,
		      usb_rcvbulkpipe(kaweth->dev, 1),
		      kaweth->rx_buf,
		      KAWETH_BUF_SIZE,
		      kaweth_usb_receive,
		      kaweth);
	kaweth->rx_urb->transfer_flags |= URB_NO_TRANSFER_DMA_MAP;
	kaweth->rx_urb->transfer_dma = kaweth->rxbufferhandle;

	if((result = usb_submit_urb(kaweth->rx_urb, mem_flags))) {
		if (result == -ENOMEM) {
			kaweth->suspend_lowmem_rx = 1;
			schedule_delayed_work(&kaweth->lowmem_work, HZ/4);
		}
		dev_err(&kaweth->intf->dev, "resubmitting rx_urb %d failed\n",
			result);
	} else {
		kaweth->suspend_lowmem_rx = 0;
	}

	return result;
}

static void kaweth_async_set_rx_mode(struct kaweth_device *kaweth);

/****************************************************************
 *     kaweth_usb_receive
 ****************************************************************/
static void kaweth_usb_receive(struct urb *urb)
{
	struct device *dev = &urb->dev->dev;
	struct kaweth_device *kaweth = urb->context;
	struct net_device *net = kaweth->net;
	int status = urb->status;

	int count = urb->actual_length;
	int count2 = urb->transfer_buffer_length;

	__u16 pkt_len = le16_to_cpup((__le16 *)kaweth->rx_buf);

	struct sk_buff *skb;

	if (unlikely(status == -EPIPE)) {
		net->stats.rx_errors++;
		kaweth->end = 1;
		wake_up(&kaweth->term_wait);
		dev_dbg(dev, "Status was -EPIPE.\n");
		return;
	}
	if (unlikely(status == -ECONNRESET || status == -ESHUTDOWN)) {
		/* we are killed - set a flag and wake the disconnect handler */
		kaweth->end = 1;
		wake_up(&kaweth->term_wait);
		dev_dbg(dev, "Status was -ECONNRESET or -ESHUTDOWN.\n");
		return;
	}
	if (unlikely(status == -EPROTO || status == -ETIME ||
		     status == -EILSEQ)) {
		net->stats.rx_errors++;
		dev_dbg(dev, "Status was -EPROTO, -ETIME, or -EILSEQ.\n");
		return;
	}
	if (unlikely(status == -EOVERFLOW)) {
		net->stats.rx_errors++;
		dev_dbg(dev, "Status was -EOVERFLOW.\n");
	}
	spin_lock(&kaweth->device_lock);
	if (IS_BLOCKED(kaweth->status)) {
		spin_unlock(&kaweth->device_lock);
		return;
	}
	spin_unlock(&kaweth->device_lock);

	if(status && status != -EREMOTEIO && count != 1) {
		dev_err(&kaweth->intf->dev,
			"%s RX status: %d count: %d packet_len: %d\n",
			net->name, status, count, (int)pkt_len);
		kaweth_resubmit_rx_urb(kaweth, GFP_ATOMIC);
                return;
	}

	if(kaweth->net && (count > 2)) {
		if(pkt_len > (count - 2)) {
			dev_err(&kaweth->intf->dev,
				"Packet length too long for USB frame (pkt_len: %x, count: %x)\n",
				pkt_len, count);
			dev_err(&kaweth->intf->dev, "Packet len & 2047: %x\n",
				pkt_len & 2047);
			dev_err(&kaweth->intf->dev, "Count 2: %x\n", count2);
		        kaweth_resubmit_rx_urb(kaweth, GFP_ATOMIC);
                        return;
                }

		if(!(skb = dev_alloc_skb(pkt_len+2))) {
		        kaweth_resubmit_rx_urb(kaweth, GFP_ATOMIC);
                        return;
		}

		skb_reserve(skb, 2);    /* Align IP on 16 byte boundaries */

		skb_copy_to_linear_data(skb, kaweth->rx_buf + 2, pkt_len);

		skb_put(skb, pkt_len);

		skb->protocol = eth_type_trans(skb, net);

		netif_rx(skb);

		net->stats.rx_packets++;
		net->stats.rx_bytes += pkt_len;
	}

	kaweth_resubmit_rx_urb(kaweth, GFP_ATOMIC);
}

/****************************************************************
 *     kaweth_open
 ****************************************************************/
static int kaweth_open(struct net_device *net)
{
	struct kaweth_device *kaweth = netdev_priv(net);
	int res;

	res = usb_autopm_get_interface(kaweth->intf);
	if (res) {
		dev_err(&kaweth->intf->dev, "Interface cannot be resumed.\n");
		return -EIO;
	}
	res = kaweth_resubmit_rx_urb(kaweth, GFP_KERNEL);
	if (res)
		goto err_out;

	usb_fill_int_urb(
		kaweth->irq_urb,
		kaweth->dev,
		usb_rcvintpipe(kaweth->dev, 3),
		kaweth->intbuffer,
		INTBUFFERSIZE,
		int_callback,
		kaweth,
		250); /* overriding the descriptor */
	kaweth->irq_urb->transfer_dma = kaweth->intbufferhandle;
	kaweth->irq_urb->transfer_flags |= URB_NO_TRANSFER_DMA_MAP;

	res = usb_submit_urb(kaweth->irq_urb, GFP_KERNEL);
	if (res) {
		usb_kill_urb(kaweth->rx_urb);
		goto err_out;
	}
	kaweth->opened = 1;

	netif_start_queue(net);

	kaweth_async_set_rx_mode(kaweth);
	return 0;

err_out:
	usb_autopm_put_interface(kaweth->intf);
	return -EIO;
}

/****************************************************************
 *     kaweth_kill_urbs
 ****************************************************************/
static void kaweth_kill_urbs(struct kaweth_device *kaweth)
{
	usb_kill_urb(kaweth->irq_urb);
	usb_kill_urb(kaweth->rx_urb);
	usb_kill_urb(kaweth->tx_urb);

	cancel_delayed_work_sync(&kaweth->lowmem_work);

	/* a scheduled work may have resubmitted,
	   we hit them again */
	usb_kill_urb(kaweth->irq_urb);
	usb_kill_urb(kaweth->rx_urb);
}

/****************************************************************
 *     kaweth_close
 ****************************************************************/
static int kaweth_close(struct net_device *net)
{
	struct kaweth_device *kaweth = netdev_priv(net);

	netif_stop_queue(net);
	kaweth->opened = 0;

	kaweth->status |= KAWETH_STATUS_CLOSING;

	kaweth_kill_urbs(kaweth);

	kaweth->status &= ~KAWETH_STATUS_CLOSING;

	usb_autopm_put_interface(kaweth->intf);

	return 0;
}

static u32 kaweth_get_link(struct net_device *dev)
{
	struct kaweth_device *kaweth = netdev_priv(dev);

	return kaweth->linkstate;
}

static const struct ethtool_ops ops = {
	.get_link	= kaweth_get_link
};

/****************************************************************
 *     kaweth_usb_transmit_complete
 ****************************************************************/
static void kaweth_usb_transmit_complete(struct urb *urb)
{
	struct kaweth_device *kaweth = urb->context;
	struct sk_buff *skb = kaweth->tx_skb;
	int status = urb->status;

	if (unlikely(status != 0))
		if (status != -ENOENT)
			dev_dbg(&urb->dev->dev, "%s: TX status %d.\n",
				kaweth->net->name, status);

	netif_wake_queue(kaweth->net);
	dev_kfree_skb_irq(skb);
}

/****************************************************************
 *     kaweth_start_xmit
 ****************************************************************/
static netdev_tx_t kaweth_start_xmit(struct sk_buff *skb,
					   struct net_device *net)
{
	struct kaweth_device *kaweth = netdev_priv(net);
	__le16 *private_header;

	int res;

	spin_lock_irq(&kaweth->device_lock);

	kaweth_async_set_rx_mode(kaweth);
	netif_stop_queue(net);
	if (IS_BLOCKED(kaweth->status)) {
		goto skip;
	}

	/* We now decide whether we can put our special header into the sk_buff */
	if (skb_cow_head(skb, 2)) {
<<<<<<< HEAD
		kaweth->stats.tx_errors++;
=======
		net->stats.tx_errors++;
>>>>>>> 2ea659a9
		netif_start_queue(net);
		spin_unlock_irq(&kaweth->device_lock);
		dev_kfree_skb_any(skb);
		return NETDEV_TX_OK;
	}

	private_header = (__le16 *)__skb_push(skb, 2);
	*private_header = cpu_to_le16(skb->len-2);
	kaweth->tx_skb = skb;

	usb_fill_bulk_urb(kaweth->tx_urb,
		      kaweth->dev,
		      usb_sndbulkpipe(kaweth->dev, 2),
		      private_header,
		      skb->len,
		      kaweth_usb_transmit_complete,
		      kaweth);
	kaweth->end = 0;

	if((res = usb_submit_urb(kaweth->tx_urb, GFP_ATOMIC)))
	{
		dev_warn(&net->dev, "kaweth failed tx_urb %d\n", res);
skip:
		net->stats.tx_errors++;

		netif_start_queue(net);
		dev_kfree_skb_irq(skb);
	}
	else
	{
		net->stats.tx_packets++;
		net->stats.tx_bytes += skb->len;
	}

	spin_unlock_irq(&kaweth->device_lock);

	return NETDEV_TX_OK;
}

/****************************************************************
 *     kaweth_set_rx_mode
 ****************************************************************/
static void kaweth_set_rx_mode(struct net_device *net)
{
	struct kaweth_device *kaweth = netdev_priv(net);

	__u16 packet_filter_bitmap = KAWETH_PACKET_FILTER_DIRECTED |
                                     KAWETH_PACKET_FILTER_BROADCAST |
		                     KAWETH_PACKET_FILTER_MULTICAST;

	netdev_dbg(net, "Setting Rx mode to %d\n", packet_filter_bitmap);

	netif_stop_queue(net);

	if (net->flags & IFF_PROMISC) {
		packet_filter_bitmap |= KAWETH_PACKET_FILTER_PROMISCUOUS;
	}
	else if (!netdev_mc_empty(net) || (net->flags & IFF_ALLMULTI)) {
		packet_filter_bitmap |= KAWETH_PACKET_FILTER_ALL_MULTICAST;
	}

	kaweth->packet_filter_bitmap = packet_filter_bitmap;
	netif_wake_queue(net);
}

/****************************************************************
 *     kaweth_async_set_rx_mode
 ****************************************************************/
static void kaweth_async_set_rx_mode(struct kaweth_device *kaweth)
{
	int result;
	__u16 packet_filter_bitmap = kaweth->packet_filter_bitmap;

	kaweth->packet_filter_bitmap = 0;
	if (packet_filter_bitmap == 0)
		return;

	if (in_interrupt())
		return;

	result = kaweth_control(kaweth,
				usb_sndctrlpipe(kaweth->dev, 0),
				KAWETH_COMMAND_SET_PACKET_FILTER,
				USB_TYPE_VENDOR | USB_DIR_OUT | USB_RECIP_DEVICE,
				packet_filter_bitmap,
				0,
				(void *)&kaweth->scratch,
				0,
				KAWETH_CONTROL_TIMEOUT);

	if(result < 0) {
		dev_err(&kaweth->intf->dev, "Failed to set Rx mode: %d\n",
			result);
	}
	else {
		netdev_dbg(kaweth->net, "Set Rx mode to %d\n",
			   packet_filter_bitmap);
	}
}

/****************************************************************
 *     kaweth_tx_timeout
 ****************************************************************/
static void kaweth_tx_timeout(struct net_device *net)
{
	struct kaweth_device *kaweth = netdev_priv(net);

	dev_warn(&net->dev, "%s: Tx timed out. Resetting.\n", net->name);
	net->stats.tx_errors++;
	netif_trans_update(net);

	usb_unlink_urb(kaweth->tx_urb);
}

/****************************************************************
 *     kaweth_suspend
 ****************************************************************/
static int kaweth_suspend(struct usb_interface *intf, pm_message_t message)
{
	struct kaweth_device *kaweth = usb_get_intfdata(intf);
	unsigned long flags;

	spin_lock_irqsave(&kaweth->device_lock, flags);
	kaweth->status |= KAWETH_STATUS_SUSPENDING;
	spin_unlock_irqrestore(&kaweth->device_lock, flags);

	kaweth_kill_urbs(kaweth);
	return 0;
}

/****************************************************************
 *     kaweth_resume
 ****************************************************************/
static int kaweth_resume(struct usb_interface *intf)
{
	struct kaweth_device *kaweth = usb_get_intfdata(intf);
	unsigned long flags;

	spin_lock_irqsave(&kaweth->device_lock, flags);
	kaweth->status &= ~KAWETH_STATUS_SUSPENDING;
	spin_unlock_irqrestore(&kaweth->device_lock, flags);

	if (!kaweth->opened)
		return 0;
	kaweth_resubmit_rx_urb(kaweth, GFP_NOIO);
	kaweth_resubmit_int_urb(kaweth, GFP_NOIO);

	return 0;
}

/****************************************************************
 *     kaweth_probe
 ****************************************************************/


static const struct net_device_ops kaweth_netdev_ops = {
	.ndo_open =			kaweth_open,
	.ndo_stop =			kaweth_close,
	.ndo_start_xmit =		kaweth_start_xmit,
	.ndo_tx_timeout =		kaweth_tx_timeout,
	.ndo_set_rx_mode =		kaweth_set_rx_mode,
	.ndo_set_mac_address =		eth_mac_addr,
	.ndo_validate_addr =		eth_validate_addr,
};

static int kaweth_probe(
		struct usb_interface *intf,
		const struct usb_device_id *id      /* from id_table */
	)
{
	struct device *dev = &intf->dev;
	struct usb_device *udev = interface_to_usbdev(intf);
	struct kaweth_device *kaweth;
	struct net_device *netdev;
	const eth_addr_t bcast_addr = { 0xFF, 0xFF, 0xFF, 0xFF, 0xFF, 0xFF };
	int result = 0;
	int rv = -EIO;

	dev_dbg(dev,
		"Kawasaki Device Probe (Device number:%d): 0x%4.4x:0x%4.4x:0x%4.4x\n",
		udev->devnum, le16_to_cpu(udev->descriptor.idVendor),
		le16_to_cpu(udev->descriptor.idProduct),
		le16_to_cpu(udev->descriptor.bcdDevice));

	dev_dbg(dev, "Device at %p\n", udev);

	dev_dbg(dev, "Descriptor length: %x type: %x\n",
		(int)udev->descriptor.bLength,
		(int)udev->descriptor.bDescriptorType);

	netdev = alloc_etherdev(sizeof(*kaweth));
	if (!netdev)
		return -ENOMEM;

	kaweth = netdev_priv(netdev);
	kaweth->dev = udev;
	kaweth->net = netdev;
	kaweth->intf = intf;

	spin_lock_init(&kaweth->device_lock);
	init_waitqueue_head(&kaweth->term_wait);

	dev_dbg(dev, "Resetting.\n");

	kaweth_reset(kaweth);

	/*
	 * If high byte of bcdDevice is nonzero, firmware is already
	 * downloaded. Don't try to do it again, or we'll hang the device.
	 */

	if (le16_to_cpu(udev->descriptor.bcdDevice) >> 8) {
		dev_info(dev, "Firmware present in device.\n");
	} else {
		/* Download the firmware */
		dev_info(dev, "Downloading firmware...\n");
		kaweth->firmware_buf = (__u8 *)__get_free_page(GFP_KERNEL);
		if (!kaweth->firmware_buf) {
			rv = -ENOMEM;
			goto err_free_netdev;
		}
		if ((result = kaweth_download_firmware(kaweth,
						      "kaweth/new_code.bin",
						      100,
						      2)) < 0) {
			dev_err(dev, "Error downloading firmware (%d)\n",
				result);
			goto err_fw;
		}

		if ((result = kaweth_download_firmware(kaweth,
						      "kaweth/new_code_fix.bin",
						      100,
						      3)) < 0) {
			dev_err(dev, "Error downloading firmware fix (%d)\n",
				result);
			goto err_fw;
		}

		if ((result = kaweth_download_firmware(kaweth,
						      "kaweth/trigger_code.bin",
						      126,
						      2)) < 0) {
			dev_err(dev, "Error downloading trigger code (%d)\n",
				result);
			goto err_fw;

		}

		if ((result = kaweth_download_firmware(kaweth,
						      "kaweth/trigger_code_fix.bin",
						      126,
						      3)) < 0) {
			dev_err(dev, "Error downloading trigger code fix (%d)\n", result);
			goto err_fw;
		}


		if ((result = kaweth_trigger_firmware(kaweth, 126)) < 0) {
			dev_err(dev, "Error triggering firmware (%d)\n", result);
			goto err_fw;
		}

		/* Device will now disappear for a moment...  */
		dev_info(dev, "Firmware loaded.  I'll be back...\n");
err_fw:
		free_page((unsigned long)kaweth->firmware_buf);
		free_netdev(netdev);
		return -EIO;
	}

	result = kaweth_read_configuration(kaweth);

	if(result < 0) {
		dev_err(dev, "Error reading configuration (%d), no net device created\n", result);
		goto err_free_netdev;
	}

	dev_info(dev, "Statistics collection: %x\n", kaweth->configuration.statistics_mask);
	dev_info(dev, "Multicast filter limit: %x\n", kaweth->configuration.max_multicast_filters & ((1 << 15) - 1));
	dev_info(dev, "MTU: %d\n", le16_to_cpu(kaweth->configuration.segment_size));
	dev_info(dev, "Read MAC address %pM\n", kaweth->configuration.hw_addr);

	if(!memcmp(&kaweth->configuration.hw_addr,
                   &bcast_addr,
		   sizeof(bcast_addr))) {
		dev_err(dev, "Firmware not functioning properly, no net device created\n");
		goto err_free_netdev;
	}

	if(kaweth_set_urb_size(kaweth, KAWETH_BUF_SIZE) < 0) {
		dev_dbg(dev, "Error setting URB size\n");
		goto err_free_netdev;
	}

	if(kaweth_set_sofs_wait(kaweth, KAWETH_SOFS_TO_WAIT) < 0) {
		dev_err(dev, "Error setting SOFS wait\n");
		goto err_free_netdev;
	}

	result = kaweth_set_receive_filter(kaweth,
                                           KAWETH_PACKET_FILTER_DIRECTED |
                                           KAWETH_PACKET_FILTER_BROADCAST |
                                           KAWETH_PACKET_FILTER_MULTICAST);

	if(result < 0) {
		dev_err(dev, "Error setting receive filter\n");
		goto err_free_netdev;
	}

	dev_dbg(dev, "Initializing net device.\n");

	kaweth->tx_urb = usb_alloc_urb(0, GFP_KERNEL);
	if (!kaweth->tx_urb)
		goto err_free_netdev;
	kaweth->rx_urb = usb_alloc_urb(0, GFP_KERNEL);
	if (!kaweth->rx_urb)
		goto err_only_tx;
	kaweth->irq_urb = usb_alloc_urb(0, GFP_KERNEL);
	if (!kaweth->irq_urb)
		goto err_tx_and_rx;

	kaweth->intbuffer = usb_alloc_coherent(	kaweth->dev,
						INTBUFFERSIZE,
						GFP_KERNEL,
						&kaweth->intbufferhandle);
	if (!kaweth->intbuffer)
		goto err_tx_and_rx_and_irq;
	kaweth->rx_buf = usb_alloc_coherent(	kaweth->dev,
						KAWETH_BUF_SIZE,
						GFP_KERNEL,
						&kaweth->rxbufferhandle);
	if (!kaweth->rx_buf)
		goto err_all_but_rxbuf;

	memcpy(netdev->broadcast, &bcast_addr, sizeof(bcast_addr));
	memcpy(netdev->dev_addr, &kaweth->configuration.hw_addr,
               sizeof(kaweth->configuration.hw_addr));

	netdev->netdev_ops = &kaweth_netdev_ops;
	netdev->watchdog_timeo = KAWETH_TX_TIMEOUT;
	netdev->mtu = le16_to_cpu(kaweth->configuration.segment_size);
	netdev->ethtool_ops = &ops;

	/* kaweth is zeroed as part of alloc_netdev */
	INIT_DELAYED_WORK(&kaweth->lowmem_work, kaweth_resubmit_tl);
	usb_set_intfdata(intf, kaweth);

	SET_NETDEV_DEV(netdev, dev);
	if (register_netdev(netdev) != 0) {
		dev_err(dev, "Error registering netdev.\n");
		goto err_intfdata;
	}

	dev_info(dev, "kaweth interface created at %s\n",
		 kaweth->net->name);

	return 0;

err_intfdata:
	usb_set_intfdata(intf, NULL);
	usb_free_coherent(kaweth->dev, KAWETH_BUF_SIZE, (void *)kaweth->rx_buf, kaweth->rxbufferhandle);
err_all_but_rxbuf:
	usb_free_coherent(kaweth->dev, INTBUFFERSIZE, (void *)kaweth->intbuffer, kaweth->intbufferhandle);
err_tx_and_rx_and_irq:
	usb_free_urb(kaweth->irq_urb);
err_tx_and_rx:
	usb_free_urb(kaweth->rx_urb);
err_only_tx:
	usb_free_urb(kaweth->tx_urb);
err_free_netdev:
	free_netdev(netdev);

	return rv;
}

/****************************************************************
 *     kaweth_disconnect
 ****************************************************************/
static void kaweth_disconnect(struct usb_interface *intf)
{
	struct kaweth_device *kaweth = usb_get_intfdata(intf);
	struct net_device *netdev;

	usb_set_intfdata(intf, NULL);
	if (!kaweth) {
		dev_warn(&intf->dev, "unregistering non-existent device\n");
		return;
	}
	netdev = kaweth->net;

	netdev_dbg(kaweth->net, "Unregistering net device\n");
	unregister_netdev(netdev);

	usb_free_urb(kaweth->rx_urb);
	usb_free_urb(kaweth->tx_urb);
	usb_free_urb(kaweth->irq_urb);

	usb_free_coherent(kaweth->dev, KAWETH_BUF_SIZE, (void *)kaweth->rx_buf, kaweth->rxbufferhandle);
	usb_free_coherent(kaweth->dev, INTBUFFERSIZE, (void *)kaweth->intbuffer, kaweth->intbufferhandle);

	free_netdev(netdev);
}


// FIXME this completion stuff is a modified clone of
// an OLD version of some stuff in usb.c ...
struct usb_api_data {
	wait_queue_head_t wqh;
	int done;
};

/*-------------------------------------------------------------------*
 * completion handler for compatibility wrappers (sync control/bulk) *
 *-------------------------------------------------------------------*/
static void usb_api_blocking_completion(struct urb *urb)
{
        struct usb_api_data *awd = (struct usb_api_data *)urb->context;

	awd->done=1;
	wake_up(&awd->wqh);
}

/*-------------------------------------------------------------------*
 *                         COMPATIBILITY STUFF                       *
 *-------------------------------------------------------------------*/

// Starts urb and waits for completion or timeout
static int usb_start_wait_urb(struct urb *urb, int timeout, int* actual_length)
{
	struct usb_api_data awd;
        int status;

        init_waitqueue_head(&awd.wqh);
        awd.done = 0;

        urb->context = &awd;
        status = usb_submit_urb(urb, GFP_ATOMIC);
        if (status) {
                // something went wrong
                usb_free_urb(urb);
                return status;
        }

	if (!wait_event_timeout(awd.wqh, awd.done, timeout)) {
                // timeout
                dev_warn(&urb->dev->dev, "usb_control/bulk_msg: timeout\n");
                usb_kill_urb(urb);  // remove urb safely
                status = -ETIMEDOUT;
        }
	else {
                status = urb->status;
	}

        if (actual_length) {
                *actual_length = urb->actual_length;
	}

        usb_free_urb(urb);
        return status;
}

/*-------------------------------------------------------------------*/
// returns status (negative) or length (positive)
static int kaweth_internal_control_msg(struct usb_device *usb_dev,
				       unsigned int pipe,
				       struct usb_ctrlrequest *cmd, void *data,
				       int len, int timeout)
{
        struct urb *urb;
        int retv;
        int length = 0; /* shut up GCC */

	urb = usb_alloc_urb(0, GFP_ATOMIC);
        if (!urb)
                return -ENOMEM;

        usb_fill_control_urb(urb, usb_dev, pipe, (unsigned char*)cmd, data,
			 len, usb_api_blocking_completion, NULL);

        retv = usb_start_wait_urb(urb, timeout, &length);
        if (retv < 0) {
                return retv;
	}
        else {
                return length;
	}
}

module_usb_driver(kaweth_driver);<|MERGE_RESOLUTION|>--- conflicted
+++ resolved
@@ -802,11 +802,7 @@
 
 	/* We now decide whether we can put our special header into the sk_buff */
 	if (skb_cow_head(skb, 2)) {
-<<<<<<< HEAD
-		kaweth->stats.tx_errors++;
-=======
 		net->stats.tx_errors++;
->>>>>>> 2ea659a9
 		netif_start_queue(net);
 		spin_unlock_irq(&kaweth->device_lock);
 		dev_kfree_skb_any(skb);
