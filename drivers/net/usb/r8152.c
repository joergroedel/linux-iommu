/*
 *  Copyright (c) 2014 Realtek Semiconductor Corp. All rights reserved.
 *
 * This program is free software; you can redistribute it and/or
 * modify it under the terms of the GNU General Public License
 * version 2 as published by the Free Software Foundation.
 *
 */

#include <linux/signal.h>
#include <linux/slab.h>
#include <linux/module.h>
#include <linux/netdevice.h>
#include <linux/etherdevice.h>
#include <linux/mii.h>
#include <linux/ethtool.h>
#include <linux/usb.h>
#include <linux/crc32.h>
#include <linux/if_vlan.h>
#include <linux/uaccess.h>
#include <linux/list.h>
#include <linux/ip.h>
#include <linux/ipv6.h>
#include <net/ip6_checksum.h>
#include <uapi/linux/mdio.h>
#include <linux/mdio.h>
#include <linux/usb/cdc.h>
#include <linux/suspend.h>
#include <linux/acpi.h>

/* Information for net-next */
#define NETNEXT_VERSION		"08"

/* Information for net */
#define NET_VERSION		"9"

#define DRIVER_VERSION		"v1." NETNEXT_VERSION "." NET_VERSION
#define DRIVER_AUTHOR "Realtek linux nic maintainers <nic_swsd@realtek.com>"
#define DRIVER_DESC "Realtek RTL8152/RTL8153 Based USB Ethernet Adapters"
#define MODULENAME "r8152"

#define R8152_PHY_ID		32

#define PLA_IDR			0xc000
#define PLA_RCR			0xc010
#define PLA_RMS			0xc016
#define PLA_RXFIFO_CTRL0	0xc0a0
#define PLA_RXFIFO_CTRL1	0xc0a4
#define PLA_RXFIFO_CTRL2	0xc0a8
#define PLA_DMY_REG0		0xc0b0
#define PLA_FMC			0xc0b4
#define PLA_CFG_WOL		0xc0b6
#define PLA_TEREDO_CFG		0xc0bc
#define PLA_MAR			0xcd00
#define PLA_BACKUP		0xd000
#define PAL_BDC_CR		0xd1a0
#define PLA_TEREDO_TIMER	0xd2cc
#define PLA_REALWOW_TIMER	0xd2e8
#define PLA_LEDSEL		0xdd90
#define PLA_LED_FEATURE		0xdd92
#define PLA_PHYAR		0xde00
#define PLA_BOOT_CTRL		0xe004
#define PLA_GPHY_INTR_IMR	0xe022
#define PLA_EEE_CR		0xe040
#define PLA_EEEP_CR		0xe080
#define PLA_MAC_PWR_CTRL	0xe0c0
#define PLA_MAC_PWR_CTRL2	0xe0ca
#define PLA_MAC_PWR_CTRL3	0xe0cc
#define PLA_MAC_PWR_CTRL4	0xe0ce
#define PLA_WDT6_CTRL		0xe428
#define PLA_TCR0		0xe610
#define PLA_TCR1		0xe612
#define PLA_MTPS		0xe615
#define PLA_TXFIFO_CTRL		0xe618
#define PLA_RSTTALLY		0xe800
#define PLA_CR			0xe813
#define PLA_CRWECR		0xe81c
#define PLA_CONFIG12		0xe81e	/* CONFIG1, CONFIG2 */
#define PLA_CONFIG34		0xe820	/* CONFIG3, CONFIG4 */
#define PLA_CONFIG5		0xe822
#define PLA_PHY_PWR		0xe84c
#define PLA_OOB_CTRL		0xe84f
#define PLA_CPCR		0xe854
#define PLA_MISC_0		0xe858
#define PLA_MISC_1		0xe85a
#define PLA_OCP_GPHY_BASE	0xe86c
#define PLA_TALLYCNT		0xe890
#define PLA_SFF_STS_7		0xe8de
#define PLA_PHYSTATUS		0xe908
#define PLA_BP_BA		0xfc26
#define PLA_BP_0		0xfc28
#define PLA_BP_1		0xfc2a
#define PLA_BP_2		0xfc2c
#define PLA_BP_3		0xfc2e
#define PLA_BP_4		0xfc30
#define PLA_BP_5		0xfc32
#define PLA_BP_6		0xfc34
#define PLA_BP_7		0xfc36
#define PLA_BP_EN		0xfc38

#define USB_USB2PHY		0xb41e
#define USB_SSPHYLINK2		0xb428
#define USB_U2P3_CTRL		0xb460
#define USB_CSR_DUMMY1		0xb464
#define USB_CSR_DUMMY2		0xb466
#define USB_DEV_STAT		0xb808
#define USB_CONNECT_TIMER	0xcbf8
#define USB_BURST_SIZE		0xcfc0
#define USB_USB_CTRL		0xd406
#define USB_PHY_CTRL		0xd408
#define USB_TX_AGG		0xd40a
#define USB_RX_BUF_TH		0xd40c
#define USB_USB_TIMER		0xd428
#define USB_RX_EARLY_TIMEOUT	0xd42c
#define USB_RX_EARLY_SIZE	0xd42e
#define USB_PM_CTRL_STATUS	0xd432
#define USB_TX_DMA		0xd434
#define USB_TOLERANCE		0xd490
#define USB_LPM_CTRL		0xd41a
#define USB_BMU_RESET		0xd4b0
#define USB_UPS_CTRL		0xd800
#define USB_MISC_0		0xd81a
#define USB_POWER_CUT		0xd80a
#define USB_AFE_CTRL2		0xd824
#define USB_WDT11_CTRL		0xe43c
#define USB_BP_BA		0xfc26
#define USB_BP_0		0xfc28
#define USB_BP_1		0xfc2a
#define USB_BP_2		0xfc2c
#define USB_BP_3		0xfc2e
#define USB_BP_4		0xfc30
#define USB_BP_5		0xfc32
#define USB_BP_6		0xfc34
#define USB_BP_7		0xfc36
#define USB_BP_EN		0xfc38

/* OCP Registers */
#define OCP_ALDPS_CONFIG	0x2010
#define OCP_EEE_CONFIG1		0x2080
#define OCP_EEE_CONFIG2		0x2092
#define OCP_EEE_CONFIG3		0x2094
#define OCP_BASE_MII		0xa400
#define OCP_EEE_AR		0xa41a
#define OCP_EEE_DATA		0xa41c
#define OCP_PHY_STATUS		0xa420
#define OCP_POWER_CFG		0xa430
#define OCP_EEE_CFG		0xa432
#define OCP_SRAM_ADDR		0xa436
#define OCP_SRAM_DATA		0xa438
#define OCP_DOWN_SPEED		0xa442
#define OCP_EEE_ABLE		0xa5c4
#define OCP_EEE_ADV		0xa5d0
#define OCP_EEE_LPABLE		0xa5d2
#define OCP_PHY_STATE		0xa708		/* nway state for 8153 */
#define OCP_ADC_CFG		0xbc06

/* SRAM Register */
#define SRAM_LPF_CFG		0x8012
#define SRAM_10M_AMP1		0x8080
#define SRAM_10M_AMP2		0x8082
#define SRAM_IMPEDANCE		0x8084

/* PLA_RCR */
#define RCR_AAP			0x00000001
#define RCR_APM			0x00000002
#define RCR_AM			0x00000004
#define RCR_AB			0x00000008
#define RCR_ACPT_ALL		(RCR_AAP | RCR_APM | RCR_AM | RCR_AB)

/* PLA_RXFIFO_CTRL0 */
#define RXFIFO_THR1_NORMAL	0x00080002
#define RXFIFO_THR1_OOB		0x01800003

/* PLA_RXFIFO_CTRL1 */
#define RXFIFO_THR2_FULL	0x00000060
#define RXFIFO_THR2_HIGH	0x00000038
#define RXFIFO_THR2_OOB		0x0000004a
#define RXFIFO_THR2_NORMAL	0x00a0

/* PLA_RXFIFO_CTRL2 */
#define RXFIFO_THR3_FULL	0x00000078
#define RXFIFO_THR3_HIGH	0x00000048
#define RXFIFO_THR3_OOB		0x0000005a
#define RXFIFO_THR3_NORMAL	0x0110

/* PLA_TXFIFO_CTRL */
#define TXFIFO_THR_NORMAL	0x00400008
#define TXFIFO_THR_NORMAL2	0x01000008

/* PLA_DMY_REG0 */
#define ECM_ALDPS		0x0002

/* PLA_FMC */
#define FMC_FCR_MCU_EN		0x0001

/* PLA_EEEP_CR */
#define EEEP_CR_EEEP_TX		0x0002

/* PLA_WDT6_CTRL */
#define WDT6_SET_MODE		0x0010

/* PLA_TCR0 */
#define TCR0_TX_EMPTY		0x0800
#define TCR0_AUTO_FIFO		0x0080

/* PLA_TCR1 */
#define VERSION_MASK		0x7cf0

/* PLA_MTPS */
#define MTPS_JUMBO		(12 * 1024 / 64)
#define MTPS_DEFAULT		(6 * 1024 / 64)

/* PLA_RSTTALLY */
#define TALLY_RESET		0x0001

/* PLA_CR */
#define CR_RST			0x10
#define CR_RE			0x08
#define CR_TE			0x04

/* PLA_CRWECR */
#define CRWECR_NORAML		0x00
#define CRWECR_CONFIG		0xc0

/* PLA_OOB_CTRL */
#define NOW_IS_OOB		0x80
#define TXFIFO_EMPTY		0x20
#define RXFIFO_EMPTY		0x10
#define LINK_LIST_READY		0x02
#define DIS_MCU_CLROOB		0x01
#define FIFO_EMPTY		(TXFIFO_EMPTY | RXFIFO_EMPTY)

/* PLA_MISC_1 */
#define RXDY_GATED_EN		0x0008

/* PLA_SFF_STS_7 */
#define RE_INIT_LL		0x8000
#define MCU_BORW_EN		0x4000

/* PLA_CPCR */
#define CPCR_RX_VLAN		0x0040

/* PLA_CFG_WOL */
#define MAGIC_EN		0x0001

/* PLA_TEREDO_CFG */
#define TEREDO_SEL		0x8000
#define TEREDO_WAKE_MASK	0x7f00
#define TEREDO_RS_EVENT_MASK	0x00fe
#define OOB_TEREDO_EN		0x0001

/* PAL_BDC_CR */
#define ALDPS_PROXY_MODE	0x0001

/* PLA_CONFIG34 */
#define LINK_ON_WAKE_EN		0x0010
#define LINK_OFF_WAKE_EN	0x0008

/* PLA_CONFIG5 */
#define BWF_EN			0x0040
#define MWF_EN			0x0020
#define UWF_EN			0x0010
#define LAN_WAKE_EN		0x0002

/* PLA_LED_FEATURE */
#define LED_MODE_MASK		0x0700

/* PLA_PHY_PWR */
#define TX_10M_IDLE_EN		0x0080
#define PFM_PWM_SWITCH		0x0040

/* PLA_MAC_PWR_CTRL */
#define D3_CLK_GATED_EN		0x00004000
#define MCU_CLK_RATIO		0x07010f07
#define MCU_CLK_RATIO_MASK	0x0f0f0f0f
#define ALDPS_SPDWN_RATIO	0x0f87

/* PLA_MAC_PWR_CTRL2 */
#define EEE_SPDWN_RATIO		0x8007

/* PLA_MAC_PWR_CTRL3 */
#define PKT_AVAIL_SPDWN_EN	0x0100
#define SUSPEND_SPDWN_EN	0x0004
#define U1U2_SPDWN_EN		0x0002
#define L1_SPDWN_EN		0x0001

/* PLA_MAC_PWR_CTRL4 */
#define PWRSAVE_SPDWN_EN	0x1000
#define RXDV_SPDWN_EN		0x0800
#define TX10MIDLE_EN		0x0100
#define TP100_SPDWN_EN		0x0020
#define TP500_SPDWN_EN		0x0010
#define TP1000_SPDWN_EN		0x0008
#define EEE_SPDWN_EN		0x0001

/* PLA_GPHY_INTR_IMR */
#define GPHY_STS_MSK		0x0001
#define SPEED_DOWN_MSK		0x0002
#define SPDWN_RXDV_MSK		0x0004
#define SPDWN_LINKCHG_MSK	0x0008

/* PLA_PHYAR */
#define PHYAR_FLAG		0x80000000

/* PLA_EEE_CR */
#define EEE_RX_EN		0x0001
#define EEE_TX_EN		0x0002

/* PLA_BOOT_CTRL */
#define AUTOLOAD_DONE		0x0002

/* USB_USB2PHY */
#define USB2PHY_SUSPEND		0x0001
#define USB2PHY_L1		0x0002

/* USB_SSPHYLINK2 */
#define pwd_dn_scale_mask	0x3ffe
#define pwd_dn_scale(x)		((x) << 1)

/* USB_CSR_DUMMY1 */
#define DYNAMIC_BURST		0x0001

/* USB_CSR_DUMMY2 */
#define EP4_FULL_FC		0x0001

/* USB_DEV_STAT */
#define STAT_SPEED_MASK		0x0006
#define STAT_SPEED_HIGH		0x0000
#define STAT_SPEED_FULL		0x0002

/* USB_TX_AGG */
#define TX_AGG_MAX_THRESHOLD	0x03

/* USB_RX_BUF_TH */
#define RX_THR_SUPPER		0x0c350180
#define RX_THR_HIGH		0x7a120180
#define RX_THR_SLOW		0xffff0180

/* USB_TX_DMA */
#define TEST_MODE_DISABLE	0x00000001
#define TX_SIZE_ADJUST1		0x00000100

/* USB_BMU_RESET */
#define BMU_RESET_EP_IN		0x01
#define BMU_RESET_EP_OUT	0x02

/* USB_UPS_CTRL */
#define POWER_CUT		0x0100

/* USB_PM_CTRL_STATUS */
#define RESUME_INDICATE		0x0001

/* USB_USB_CTRL */
#define RX_AGG_DISABLE		0x0010
#define RX_ZERO_EN		0x0080

/* USB_U2P3_CTRL */
#define U2P3_ENABLE		0x0001

/* USB_POWER_CUT */
#define PWR_EN			0x0001
#define PHASE2_EN		0x0008

/* USB_MISC_0 */
#define PCUT_STATUS		0x0001

/* USB_RX_EARLY_TIMEOUT */
#define COALESCE_SUPER		 85000U
#define COALESCE_HIGH		250000U
#define COALESCE_SLOW		524280U

/* USB_WDT11_CTRL */
#define TIMER11_EN		0x0001

/* USB_LPM_CTRL */
/* bit 4 ~ 5: fifo empty boundary */
#define FIFO_EMPTY_1FB		0x30	/* 0x1fb * 64 = 32448 bytes */
/* bit 2 ~ 3: LMP timer */
#define LPM_TIMER_MASK		0x0c
#define LPM_TIMER_500MS		0x04	/* 500 ms */
#define LPM_TIMER_500US		0x0c	/* 500 us */
#define ROK_EXIT_LPM		0x02

/* USB_AFE_CTRL2 */
#define SEN_VAL_MASK		0xf800
#define SEN_VAL_NORMAL		0xa000
#define SEL_RXIDLE		0x0100

/* OCP_ALDPS_CONFIG */
#define ENPWRSAVE		0x8000
#define ENPDNPS			0x0200
#define LINKENA			0x0100
#define DIS_SDSAVE		0x0010

/* OCP_PHY_STATUS */
#define PHY_STAT_MASK		0x0007
#define PHY_STAT_LAN_ON		3
#define PHY_STAT_PWRDN		5

/* OCP_POWER_CFG */
#define EEE_CLKDIV_EN		0x8000
#define EN_ALDPS		0x0004
#define EN_10M_PLLOFF		0x0001

/* OCP_EEE_CONFIG1 */
#define RG_TXLPI_MSK_HFDUP	0x8000
#define RG_MATCLR_EN		0x4000
#define EEE_10_CAP		0x2000
#define EEE_NWAY_EN		0x1000
#define TX_QUIET_EN		0x0200
#define RX_QUIET_EN		0x0100
#define sd_rise_time_mask	0x0070
#define sd_rise_time(x)		(min(x, 7) << 4)	/* bit 4 ~ 6 */
#define RG_RXLPI_MSK_HFDUP	0x0008
#define SDFALLTIME		0x0007	/* bit 0 ~ 2 */

/* OCP_EEE_CONFIG2 */
#define RG_LPIHYS_NUM		0x7000	/* bit 12 ~ 15 */
#define RG_DACQUIET_EN		0x0400
#define RG_LDVQUIET_EN		0x0200
#define RG_CKRSEL		0x0020
#define RG_EEEPRG_EN		0x0010

/* OCP_EEE_CONFIG3 */
#define fast_snr_mask		0xff80
#define fast_snr(x)		(min(x, 0x1ff) << 7)	/* bit 7 ~ 15 */
#define RG_LFS_SEL		0x0060	/* bit 6 ~ 5 */
#define MSK_PH			0x0006	/* bit 0 ~ 3 */

/* OCP_EEE_AR */
/* bit[15:14] function */
#define FUN_ADDR		0x0000
#define FUN_DATA		0x4000
/* bit[4:0] device addr */

/* OCP_EEE_CFG */
#define CTAP_SHORT_EN		0x0040
#define EEE10_EN		0x0010

/* OCP_DOWN_SPEED */
#define EN_10M_BGOFF		0x0080

/* OCP_PHY_STATE */
#define TXDIS_STATE		0x01
#define ABD_STATE		0x02

/* OCP_ADC_CFG */
#define CKADSEL_L		0x0100
#define ADC_EN			0x0080
#define EN_EMI_L		0x0040

/* SRAM_LPF_CFG */
#define LPF_AUTO_TUNE		0x8000

/* SRAM_10M_AMP1 */
#define GDAC_IB_UPALL		0x0008

/* SRAM_10M_AMP2 */
#define AMP_DN			0x0200

/* SRAM_IMPEDANCE */
#define RX_DRIVING_MASK		0x6000

/* MAC PASSTHRU */
#define AD_MASK			0xfee0
#define EFUSE			0xcfdb
#define PASS_THRU_MASK		0x1

enum rtl_register_content {
	_1000bps	= 0x10,
	_100bps		= 0x08,
	_10bps		= 0x04,
	LINK_STATUS	= 0x02,
	FULL_DUP	= 0x01,
};

#define RTL8152_MAX_TX		4
#define RTL8152_MAX_RX		10
#define INTBUFSIZE		2
#define CRC_SIZE		4
#define TX_ALIGN		4
#define RX_ALIGN		8

#define INTR_LINK		0x0004

#define RTL8152_REQT_READ	0xc0
#define RTL8152_REQT_WRITE	0x40
#define RTL8152_REQ_GET_REGS	0x05
#define RTL8152_REQ_SET_REGS	0x05

#define BYTE_EN_DWORD		0xff
#define BYTE_EN_WORD		0x33
#define BYTE_EN_BYTE		0x11
#define BYTE_EN_SIX_BYTES	0x3f
#define BYTE_EN_START_MASK	0x0f
#define BYTE_EN_END_MASK	0xf0

#define RTL8153_MAX_PACKET	9216 /* 9K */
#define RTL8153_MAX_MTU		(RTL8153_MAX_PACKET - VLAN_ETH_HLEN - VLAN_HLEN)
#define RTL8152_RMS		(VLAN_ETH_FRAME_LEN + VLAN_HLEN)
#define RTL8153_RMS		RTL8153_MAX_PACKET
#define RTL8152_TX_TIMEOUT	(5 * HZ)
#define RTL8152_NAPI_WEIGHT	64
#define rx_reserved_size(x)	((x) + VLAN_ETH_HLEN + CRC_SIZE + \
				 sizeof(struct rx_desc) + RX_ALIGN)

/* rtl8152 flags */
enum rtl8152_flags {
	RTL8152_UNPLUG = 0,
	RTL8152_SET_RX_MODE,
	WORK_ENABLE,
	RTL8152_LINK_CHG,
	SELECTIVE_SUSPEND,
	PHY_RESET,
	SCHEDULE_NAPI,
};

/* Define these values to match your device */
#define VENDOR_ID_REALTEK		0x0bda
#define VENDOR_ID_MICROSOFT		0x045e
#define VENDOR_ID_SAMSUNG		0x04e8
#define VENDOR_ID_LENOVO		0x17ef
#define VENDOR_ID_NVIDIA		0x0955

#define MCU_TYPE_PLA			0x0100
#define MCU_TYPE_USB			0x0000

struct tally_counter {
	__le64	tx_packets;
	__le64	rx_packets;
	__le64	tx_errors;
	__le32	rx_errors;
	__le16	rx_missed;
	__le16	align_errors;
	__le32	tx_one_collision;
	__le32	tx_multi_collision;
	__le64	rx_unicast;
	__le64	rx_broadcast;
	__le32	rx_multicast;
	__le16	tx_aborted;
	__le16	tx_underrun;
};

struct rx_desc {
	__le32 opts1;
#define RX_LEN_MASK			0x7fff

	__le32 opts2;
#define RD_UDP_CS			BIT(23)
#define RD_TCP_CS			BIT(22)
#define RD_IPV6_CS			BIT(20)
#define RD_IPV4_CS			BIT(19)

	__le32 opts3;
#define IPF				BIT(23) /* IP checksum fail */
#define UDPF				BIT(22) /* UDP checksum fail */
#define TCPF				BIT(21) /* TCP checksum fail */
#define RX_VLAN_TAG			BIT(16)

	__le32 opts4;
	__le32 opts5;
	__le32 opts6;
};

struct tx_desc {
	__le32 opts1;
#define TX_FS			BIT(31) /* First segment of a packet */
#define TX_LS			BIT(30) /* Final segment of a packet */
#define GTSENDV4		BIT(28)
#define GTSENDV6		BIT(27)
#define GTTCPHO_SHIFT		18
#define GTTCPHO_MAX		0x7fU
#define TX_LEN_MAX		0x3ffffU

	__le32 opts2;
#define UDP_CS			BIT(31) /* Calculate UDP/IP checksum */
#define TCP_CS			BIT(30) /* Calculate TCP/IP checksum */
#define IPV4_CS			BIT(29) /* Calculate IPv4 checksum */
#define IPV6_CS			BIT(28) /* Calculate IPv6 checksum */
#define MSS_SHIFT		17
#define MSS_MAX			0x7ffU
#define TCPHO_SHIFT		17
#define TCPHO_MAX		0x7ffU
#define TX_VLAN_TAG		BIT(16)
};

struct r8152;

struct rx_agg {
	struct list_head list;
	struct urb *urb;
	struct r8152 *context;
	void *buffer;
	void *head;
};

struct tx_agg {
	struct list_head list;
	struct urb *urb;
	struct r8152 *context;
	void *buffer;
	void *head;
	u32 skb_num;
	u32 skb_len;
};

struct r8152 {
	unsigned long flags;
	struct usb_device *udev;
	struct napi_struct napi;
	struct usb_interface *intf;
	struct net_device *netdev;
	struct urb *intr_urb;
	struct tx_agg tx_info[RTL8152_MAX_TX];
	struct rx_agg rx_info[RTL8152_MAX_RX];
	struct list_head rx_done, tx_free;
	struct sk_buff_head tx_queue, rx_queue;
	spinlock_t rx_lock, tx_lock;
	struct delayed_work schedule, hw_phy_work;
	struct mii_if_info mii;
	struct mutex control;	/* use for hw setting */
#ifdef CONFIG_PM_SLEEP
	struct notifier_block pm_notifier;
#endif

	struct rtl_ops {
		void (*init)(struct r8152 *);
		int (*enable)(struct r8152 *);
		void (*disable)(struct r8152 *);
		void (*up)(struct r8152 *);
		void (*down)(struct r8152 *);
		void (*unload)(struct r8152 *);
		int (*eee_get)(struct r8152 *, struct ethtool_eee *);
		int (*eee_set)(struct r8152 *, struct ethtool_eee *);
		bool (*in_nway)(struct r8152 *);
		void (*hw_phy_cfg)(struct r8152 *);
		void (*autosuspend_en)(struct r8152 *tp, bool enable);
	} rtl_ops;

	int intr_interval;
	u32 saved_wolopts;
	u32 msg_enable;
	u32 tx_qlen;
	u32 coalesce;
	u16 ocp_base;
	u16 speed;
	u8 *intr_buff;
	u8 version;
	u8 duplex;
	u8 autoneg;
};

enum rtl_version {
	RTL_VER_UNKNOWN = 0,
	RTL_VER_01,
	RTL_VER_02,
	RTL_VER_03,
	RTL_VER_04,
	RTL_VER_05,
	RTL_VER_06,
	RTL_VER_MAX
};

enum tx_csum_stat {
	TX_CSUM_SUCCESS = 0,
	TX_CSUM_TSO,
	TX_CSUM_NONE
};

/* Maximum number of multicast addresses to filter (vs. Rx-all-multicast).
 * The RTL chips use a 64 element hash table based on the Ethernet CRC.
 */
static const int multicast_filter_limit = 32;
static unsigned int agg_buf_sz = 16384;

#define RTL_LIMITED_TSO_SIZE	(agg_buf_sz - sizeof(struct tx_desc) - \
				 VLAN_ETH_HLEN - VLAN_HLEN)

static
int get_registers(struct r8152 *tp, u16 value, u16 index, u16 size, void *data)
{
	int ret;
	void *tmp;

	tmp = kmalloc(size, GFP_KERNEL);
	if (!tmp)
		return -ENOMEM;

	ret = usb_control_msg(tp->udev, usb_rcvctrlpipe(tp->udev, 0),
			      RTL8152_REQ_GET_REGS, RTL8152_REQT_READ,
			      value, index, tmp, size, 500);

	memcpy(data, tmp, size);
	kfree(tmp);

	return ret;
}

static
int set_registers(struct r8152 *tp, u16 value, u16 index, u16 size, void *data)
{
	int ret;
	void *tmp;

	tmp = kmemdup(data, size, GFP_KERNEL);
	if (!tmp)
		return -ENOMEM;

	ret = usb_control_msg(tp->udev, usb_sndctrlpipe(tp->udev, 0),
			      RTL8152_REQ_SET_REGS, RTL8152_REQT_WRITE,
			      value, index, tmp, size, 500);

	kfree(tmp);

	return ret;
}

static int generic_ocp_read(struct r8152 *tp, u16 index, u16 size,
			    void *data, u16 type)
{
	u16 limit = 64;
	int ret = 0;

	if (test_bit(RTL8152_UNPLUG, &tp->flags))
		return -ENODEV;

	/* both size and indix must be 4 bytes align */
	if ((size & 3) || !size || (index & 3) || !data)
		return -EPERM;

	if ((u32)index + (u32)size > 0xffff)
		return -EPERM;

	while (size) {
		if (size > limit) {
			ret = get_registers(tp, index, type, limit, data);
			if (ret < 0)
				break;

			index += limit;
			data += limit;
			size -= limit;
		} else {
			ret = get_registers(tp, index, type, size, data);
			if (ret < 0)
				break;

			index += size;
			data += size;
			size = 0;
			break;
		}
	}

	if (ret == -ENODEV)
		set_bit(RTL8152_UNPLUG, &tp->flags);

	return ret;
}

static int generic_ocp_write(struct r8152 *tp, u16 index, u16 byteen,
			     u16 size, void *data, u16 type)
{
	int ret;
	u16 byteen_start, byteen_end, byen;
	u16 limit = 512;

	if (test_bit(RTL8152_UNPLUG, &tp->flags))
		return -ENODEV;

	/* both size and indix must be 4 bytes align */
	if ((size & 3) || !size || (index & 3) || !data)
		return -EPERM;

	if ((u32)index + (u32)size > 0xffff)
		return -EPERM;

	byteen_start = byteen & BYTE_EN_START_MASK;
	byteen_end = byteen & BYTE_EN_END_MASK;

	byen = byteen_start | (byteen_start << 4);
	ret = set_registers(tp, index, type | byen, 4, data);
	if (ret < 0)
		goto error1;

	index += 4;
	data += 4;
	size -= 4;

	if (size) {
		size -= 4;

		while (size) {
			if (size > limit) {
				ret = set_registers(tp, index,
						    type | BYTE_EN_DWORD,
						    limit, data);
				if (ret < 0)
					goto error1;

				index += limit;
				data += limit;
				size -= limit;
			} else {
				ret = set_registers(tp, index,
						    type | BYTE_EN_DWORD,
						    size, data);
				if (ret < 0)
					goto error1;

				index += size;
				data += size;
				size = 0;
				break;
			}
		}

		byen = byteen_end | (byteen_end >> 4);
		ret = set_registers(tp, index, type | byen, 4, data);
		if (ret < 0)
			goto error1;
	}

error1:
	if (ret == -ENODEV)
		set_bit(RTL8152_UNPLUG, &tp->flags);

	return ret;
}

static inline
int pla_ocp_read(struct r8152 *tp, u16 index, u16 size, void *data)
{
	return generic_ocp_read(tp, index, size, data, MCU_TYPE_PLA);
}

static inline
int pla_ocp_write(struct r8152 *tp, u16 index, u16 byteen, u16 size, void *data)
{
	return generic_ocp_write(tp, index, byteen, size, data, MCU_TYPE_PLA);
}

static inline
int usb_ocp_read(struct r8152 *tp, u16 index, u16 size, void *data)
{
	return generic_ocp_read(tp, index, size, data, MCU_TYPE_USB);
}

static inline
int usb_ocp_write(struct r8152 *tp, u16 index, u16 byteen, u16 size, void *data)
{
	return generic_ocp_write(tp, index, byteen, size, data, MCU_TYPE_USB);
}

static u32 ocp_read_dword(struct r8152 *tp, u16 type, u16 index)
{
	__le32 data;

	generic_ocp_read(tp, index, sizeof(data), &data, type);

	return __le32_to_cpu(data);
}

static void ocp_write_dword(struct r8152 *tp, u16 type, u16 index, u32 data)
{
	__le32 tmp = __cpu_to_le32(data);

	generic_ocp_write(tp, index, BYTE_EN_DWORD, sizeof(tmp), &tmp, type);
}

static u16 ocp_read_word(struct r8152 *tp, u16 type, u16 index)
{
	u32 data;
	__le32 tmp;
	u8 shift = index & 2;

	index &= ~3;

	generic_ocp_read(tp, index, sizeof(tmp), &tmp, type);

	data = __le32_to_cpu(tmp);
	data >>= (shift * 8);
	data &= 0xffff;

	return (u16)data;
}

static void ocp_write_word(struct r8152 *tp, u16 type, u16 index, u32 data)
{
	u32 mask = 0xffff;
	__le32 tmp;
	u16 byen = BYTE_EN_WORD;
	u8 shift = index & 2;

	data &= mask;

	if (index & 2) {
		byen <<= shift;
		mask <<= (shift * 8);
		data <<= (shift * 8);
		index &= ~3;
	}

	tmp = __cpu_to_le32(data);

	generic_ocp_write(tp, index, byen, sizeof(tmp), &tmp, type);
}

static u8 ocp_read_byte(struct r8152 *tp, u16 type, u16 index)
{
	u32 data;
	__le32 tmp;
	u8 shift = index & 3;

	index &= ~3;

	generic_ocp_read(tp, index, sizeof(tmp), &tmp, type);

	data = __le32_to_cpu(tmp);
	data >>= (shift * 8);
	data &= 0xff;

	return (u8)data;
}

static void ocp_write_byte(struct r8152 *tp, u16 type, u16 index, u32 data)
{
	u32 mask = 0xff;
	__le32 tmp;
	u16 byen = BYTE_EN_BYTE;
	u8 shift = index & 3;

	data &= mask;

	if (index & 3) {
		byen <<= shift;
		mask <<= (shift * 8);
		data <<= (shift * 8);
		index &= ~3;
	}

	tmp = __cpu_to_le32(data);

	generic_ocp_write(tp, index, byen, sizeof(tmp), &tmp, type);
}

static u16 ocp_reg_read(struct r8152 *tp, u16 addr)
{
	u16 ocp_base, ocp_index;

	ocp_base = addr & 0xf000;
	if (ocp_base != tp->ocp_base) {
		ocp_write_word(tp, MCU_TYPE_PLA, PLA_OCP_GPHY_BASE, ocp_base);
		tp->ocp_base = ocp_base;
	}

	ocp_index = (addr & 0x0fff) | 0xb000;
	return ocp_read_word(tp, MCU_TYPE_PLA, ocp_index);
}

static void ocp_reg_write(struct r8152 *tp, u16 addr, u16 data)
{
	u16 ocp_base, ocp_index;

	ocp_base = addr & 0xf000;
	if (ocp_base != tp->ocp_base) {
		ocp_write_word(tp, MCU_TYPE_PLA, PLA_OCP_GPHY_BASE, ocp_base);
		tp->ocp_base = ocp_base;
	}

	ocp_index = (addr & 0x0fff) | 0xb000;
	ocp_write_word(tp, MCU_TYPE_PLA, ocp_index, data);
}

static inline void r8152_mdio_write(struct r8152 *tp, u32 reg_addr, u32 value)
{
	ocp_reg_write(tp, OCP_BASE_MII + reg_addr * 2, value);
}

static inline int r8152_mdio_read(struct r8152 *tp, u32 reg_addr)
{
	return ocp_reg_read(tp, OCP_BASE_MII + reg_addr * 2);
}

static void sram_write(struct r8152 *tp, u16 addr, u16 data)
{
	ocp_reg_write(tp, OCP_SRAM_ADDR, addr);
	ocp_reg_write(tp, OCP_SRAM_DATA, data);
}

static int read_mii_word(struct net_device *netdev, int phy_id, int reg)
{
	struct r8152 *tp = netdev_priv(netdev);
	int ret;

	if (test_bit(RTL8152_UNPLUG, &tp->flags))
		return -ENODEV;

	if (phy_id != R8152_PHY_ID)
		return -EINVAL;

	ret = r8152_mdio_read(tp, reg);

	return ret;
}

static
void write_mii_word(struct net_device *netdev, int phy_id, int reg, int val)
{
	struct r8152 *tp = netdev_priv(netdev);

	if (test_bit(RTL8152_UNPLUG, &tp->flags))
		return;

	if (phy_id != R8152_PHY_ID)
		return;

	r8152_mdio_write(tp, reg, val);
}

static int
r8152_submit_rx(struct r8152 *tp, struct rx_agg *agg, gfp_t mem_flags);

static int rtl8152_set_mac_address(struct net_device *netdev, void *p)
{
	struct r8152 *tp = netdev_priv(netdev);
	struct sockaddr *addr = p;
	int ret = -EADDRNOTAVAIL;

	if (!is_valid_ether_addr(addr->sa_data))
		goto out1;

	ret = usb_autopm_get_interface(tp->intf);
	if (ret < 0)
		goto out1;

	mutex_lock(&tp->control);

	memcpy(netdev->dev_addr, addr->sa_data, netdev->addr_len);

	ocp_write_byte(tp, MCU_TYPE_PLA, PLA_CRWECR, CRWECR_CONFIG);
	pla_ocp_write(tp, PLA_IDR, BYTE_EN_SIX_BYTES, 8, addr->sa_data);
	ocp_write_byte(tp, MCU_TYPE_PLA, PLA_CRWECR, CRWECR_NORAML);

	mutex_unlock(&tp->control);

	usb_autopm_put_interface(tp->intf);
out1:
	return ret;
}

/* Devices containing RTL8153-AD can support a persistent
 * host system provided MAC address.
 * Examples of this are Dell TB15 and Dell WD15 docks
 */
static int vendor_mac_passthru_addr_read(struct r8152 *tp, struct sockaddr *sa)
{
	acpi_status status;
	struct acpi_buffer buffer = { ACPI_ALLOCATE_BUFFER, NULL };
	union acpi_object *obj;
	int ret = -EINVAL;
	u32 ocp_data;
	unsigned char buf[6];

	/* test for -AD variant of RTL8153 */
	ocp_data = ocp_read_word(tp, MCU_TYPE_USB, USB_MISC_0);
	if ((ocp_data & AD_MASK) != 0x1000)
		return -ENODEV;

	/* test for MAC address pass-through bit */
	ocp_data = ocp_read_byte(tp, MCU_TYPE_USB, EFUSE);
	if ((ocp_data & PASS_THRU_MASK) != 1)
		return -ENODEV;

	/* returns _AUXMAC_#AABBCCDDEEFF# */
	status = acpi_evaluate_object(NULL, "\\_SB.AMAC", NULL, &buffer);
	obj = (union acpi_object *)buffer.pointer;
	if (!ACPI_SUCCESS(status))
		return -ENODEV;
	if (obj->type != ACPI_TYPE_BUFFER || obj->string.length != 0x17) {
		netif_warn(tp, probe, tp->netdev,
			   "Invalid buffer for pass-thru MAC addr: (%d, %d)\n",
			   obj->type, obj->string.length);
		goto amacout;
	}
	if (strncmp(obj->string.pointer, "_AUXMAC_#", 9) != 0 ||
	    strncmp(obj->string.pointer + 0x15, "#", 1) != 0) {
		netif_warn(tp, probe, tp->netdev,
			   "Invalid header when reading pass-thru MAC addr\n");
		goto amacout;
	}
	ret = hex2bin(buf, obj->string.pointer + 9, 6);
	if (!(ret == 0 && is_valid_ether_addr(buf))) {
		netif_warn(tp, probe, tp->netdev,
			   "Invalid MAC for pass-thru MAC addr: %d, %pM\n",
			   ret, buf);
		ret = -EINVAL;
		goto amacout;
	}
	memcpy(sa->sa_data, buf, 6);
	ether_addr_copy(tp->netdev->dev_addr, sa->sa_data);
	netif_info(tp, probe, tp->netdev,
		   "Using pass-thru MAC addr %pM\n", sa->sa_data);

amacout:
	kfree(obj);
	return ret;
}

static int set_ethernet_addr(struct r8152 *tp)
{
	struct net_device *dev = tp->netdev;
	struct sockaddr sa;
	int ret;

	if (tp->version == RTL_VER_01) {
		ret = pla_ocp_read(tp, PLA_IDR, 8, sa.sa_data);
	} else {
		/* if this is not an RTL8153-AD, no eFuse mac pass thru set,
		 * or system doesn't provide valid _SB.AMAC this will be
		 * be expected to non-zero
		 */
		ret = vendor_mac_passthru_addr_read(tp, &sa);
		if (ret < 0)
			ret = pla_ocp_read(tp, PLA_BACKUP, 8, sa.sa_data);
	}

	if (ret < 0) {
		netif_err(tp, probe, dev, "Get ether addr fail\n");
	} else if (!is_valid_ether_addr(sa.sa_data)) {
		netif_err(tp, probe, dev, "Invalid ether addr %pM\n",
			  sa.sa_data);
		eth_hw_addr_random(dev);
		ether_addr_copy(sa.sa_data, dev->dev_addr);
		ret = rtl8152_set_mac_address(dev, &sa);
		netif_info(tp, probe, dev, "Random ether addr %pM\n",
			   sa.sa_data);
	} else {
		if (tp->version == RTL_VER_01)
			ether_addr_copy(dev->dev_addr, sa.sa_data);
		else
			ret = rtl8152_set_mac_address(dev, &sa);
	}

	return ret;
}

static void read_bulk_callback(struct urb *urb)
{
	struct net_device *netdev;
	int status = urb->status;
	struct rx_agg *agg;
	struct r8152 *tp;

	agg = urb->context;
	if (!agg)
		return;

	tp = agg->context;
	if (!tp)
		return;

	if (test_bit(RTL8152_UNPLUG, &tp->flags))
		return;

	if (!test_bit(WORK_ENABLE, &tp->flags))
		return;

	netdev = tp->netdev;

	/* When link down, the driver would cancel all bulks. */
	/* This avoid the re-submitting bulk */
	if (!netif_carrier_ok(netdev))
		return;

	usb_mark_last_busy(tp->udev);

	switch (status) {
	case 0:
		if (urb->actual_length < ETH_ZLEN)
			break;

		spin_lock(&tp->rx_lock);
		list_add_tail(&agg->list, &tp->rx_done);
		spin_unlock(&tp->rx_lock);
		napi_schedule(&tp->napi);
		return;
	case -ESHUTDOWN:
		set_bit(RTL8152_UNPLUG, &tp->flags);
		netif_device_detach(tp->netdev);
		return;
	case -ENOENT:
		return;	/* the urb is in unlink state */
	case -ETIME:
		if (net_ratelimit())
			netdev_warn(netdev, "maybe reset is needed?\n");
		break;
	default:
		if (net_ratelimit())
			netdev_warn(netdev, "Rx status %d\n", status);
		break;
	}

	r8152_submit_rx(tp, agg, GFP_ATOMIC);
}

static void write_bulk_callback(struct urb *urb)
{
	struct net_device_stats *stats;
	struct net_device *netdev;
	struct tx_agg *agg;
	struct r8152 *tp;
	int status = urb->status;

	agg = urb->context;
	if (!agg)
		return;

	tp = agg->context;
	if (!tp)
		return;

	netdev = tp->netdev;
	stats = &netdev->stats;
	if (status) {
		if (net_ratelimit())
			netdev_warn(netdev, "Tx status %d\n", status);
		stats->tx_errors += agg->skb_num;
	} else {
		stats->tx_packets += agg->skb_num;
		stats->tx_bytes += agg->skb_len;
	}

	spin_lock(&tp->tx_lock);
	list_add_tail(&agg->list, &tp->tx_free);
	spin_unlock(&tp->tx_lock);

	usb_autopm_put_interface_async(tp->intf);

	if (!netif_carrier_ok(netdev))
		return;

	if (!test_bit(WORK_ENABLE, &tp->flags))
		return;

	if (test_bit(RTL8152_UNPLUG, &tp->flags))
		return;

	if (!skb_queue_empty(&tp->tx_queue))
		napi_schedule(&tp->napi);
}

static void intr_callback(struct urb *urb)
{
	struct r8152 *tp;
	__le16 *d;
	int status = urb->status;
	int res;

	tp = urb->context;
	if (!tp)
		return;

	if (!test_bit(WORK_ENABLE, &tp->flags))
		return;

	if (test_bit(RTL8152_UNPLUG, &tp->flags))
		return;

	switch (status) {
	case 0:			/* success */
		break;
	case -ECONNRESET:	/* unlink */
	case -ESHUTDOWN:
		netif_device_detach(tp->netdev);
	case -ENOENT:
	case -EPROTO:
		netif_info(tp, intr, tp->netdev,
			   "Stop submitting intr, status %d\n", status);
		return;
	case -EOVERFLOW:
		netif_info(tp, intr, tp->netdev, "intr status -EOVERFLOW\n");
		goto resubmit;
	/* -EPIPE:  should clear the halt */
	default:
		netif_info(tp, intr, tp->netdev, "intr status %d\n", status);
		goto resubmit;
	}

	d = urb->transfer_buffer;
	if (INTR_LINK & __le16_to_cpu(d[0])) {
		if (!netif_carrier_ok(tp->netdev)) {
			set_bit(RTL8152_LINK_CHG, &tp->flags);
			schedule_delayed_work(&tp->schedule, 0);
		}
	} else {
		if (netif_carrier_ok(tp->netdev)) {
			netif_stop_queue(tp->netdev);
			set_bit(RTL8152_LINK_CHG, &tp->flags);
			schedule_delayed_work(&tp->schedule, 0);
		}
	}

resubmit:
	res = usb_submit_urb(urb, GFP_ATOMIC);
	if (res == -ENODEV) {
		set_bit(RTL8152_UNPLUG, &tp->flags);
		netif_device_detach(tp->netdev);
	} else if (res) {
		netif_err(tp, intr, tp->netdev,
			  "can't resubmit intr, status %d\n", res);
	}
}

static inline void *rx_agg_align(void *data)
{
	return (void *)ALIGN((uintptr_t)data, RX_ALIGN);
}

static inline void *tx_agg_align(void *data)
{
	return (void *)ALIGN((uintptr_t)data, TX_ALIGN);
}

static void free_all_mem(struct r8152 *tp)
{
	int i;

	for (i = 0; i < RTL8152_MAX_RX; i++) {
		usb_free_urb(tp->rx_info[i].urb);
		tp->rx_info[i].urb = NULL;

		kfree(tp->rx_info[i].buffer);
		tp->rx_info[i].buffer = NULL;
		tp->rx_info[i].head = NULL;
	}

	for (i = 0; i < RTL8152_MAX_TX; i++) {
		usb_free_urb(tp->tx_info[i].urb);
		tp->tx_info[i].urb = NULL;

		kfree(tp->tx_info[i].buffer);
		tp->tx_info[i].buffer = NULL;
		tp->tx_info[i].head = NULL;
	}

	usb_free_urb(tp->intr_urb);
	tp->intr_urb = NULL;

	kfree(tp->intr_buff);
	tp->intr_buff = NULL;
}

static int alloc_all_mem(struct r8152 *tp)
{
	struct net_device *netdev = tp->netdev;
	struct usb_interface *intf = tp->intf;
	struct usb_host_interface *alt = intf->cur_altsetting;
	struct usb_host_endpoint *ep_intr = alt->endpoint + 2;
	struct urb *urb;
	int node, i;
	u8 *buf;

	node = netdev->dev.parent ? dev_to_node(netdev->dev.parent) : -1;

	spin_lock_init(&tp->rx_lock);
	spin_lock_init(&tp->tx_lock);
	INIT_LIST_HEAD(&tp->tx_free);
	INIT_LIST_HEAD(&tp->rx_done);
	skb_queue_head_init(&tp->tx_queue);
	skb_queue_head_init(&tp->rx_queue);

	for (i = 0; i < RTL8152_MAX_RX; i++) {
		buf = kmalloc_node(agg_buf_sz, GFP_KERNEL, node);
		if (!buf)
			goto err1;

		if (buf != rx_agg_align(buf)) {
			kfree(buf);
			buf = kmalloc_node(agg_buf_sz + RX_ALIGN, GFP_KERNEL,
					   node);
			if (!buf)
				goto err1;
		}

		urb = usb_alloc_urb(0, GFP_KERNEL);
		if (!urb) {
			kfree(buf);
			goto err1;
		}

		INIT_LIST_HEAD(&tp->rx_info[i].list);
		tp->rx_info[i].context = tp;
		tp->rx_info[i].urb = urb;
		tp->rx_info[i].buffer = buf;
		tp->rx_info[i].head = rx_agg_align(buf);
	}

	for (i = 0; i < RTL8152_MAX_TX; i++) {
		buf = kmalloc_node(agg_buf_sz, GFP_KERNEL, node);
		if (!buf)
			goto err1;

		if (buf != tx_agg_align(buf)) {
			kfree(buf);
			buf = kmalloc_node(agg_buf_sz + TX_ALIGN, GFP_KERNEL,
					   node);
			if (!buf)
				goto err1;
		}

		urb = usb_alloc_urb(0, GFP_KERNEL);
		if (!urb) {
			kfree(buf);
			goto err1;
		}

		INIT_LIST_HEAD(&tp->tx_info[i].list);
		tp->tx_info[i].context = tp;
		tp->tx_info[i].urb = urb;
		tp->tx_info[i].buffer = buf;
		tp->tx_info[i].head = tx_agg_align(buf);

		list_add_tail(&tp->tx_info[i].list, &tp->tx_free);
	}

	tp->intr_urb = usb_alloc_urb(0, GFP_KERNEL);
	if (!tp->intr_urb)
		goto err1;

	tp->intr_buff = kmalloc(INTBUFSIZE, GFP_KERNEL);
	if (!tp->intr_buff)
		goto err1;

	tp->intr_interval = (int)ep_intr->desc.bInterval;
	usb_fill_int_urb(tp->intr_urb, tp->udev, usb_rcvintpipe(tp->udev, 3),
			 tp->intr_buff, INTBUFSIZE, intr_callback,
			 tp, tp->intr_interval);

	return 0;

err1:
	free_all_mem(tp);
	return -ENOMEM;
}

static struct tx_agg *r8152_get_tx_agg(struct r8152 *tp)
{
	struct tx_agg *agg = NULL;
	unsigned long flags;

	if (list_empty(&tp->tx_free))
		return NULL;

	spin_lock_irqsave(&tp->tx_lock, flags);
	if (!list_empty(&tp->tx_free)) {
		struct list_head *cursor;

		cursor = tp->tx_free.next;
		list_del_init(cursor);
		agg = list_entry(cursor, struct tx_agg, list);
	}
	spin_unlock_irqrestore(&tp->tx_lock, flags);

	return agg;
}

/* r8152_csum_workaround()
 * The hw limites the value the transport offset. When the offset is out of the
 * range, calculate the checksum by sw.
 */
static void r8152_csum_workaround(struct r8152 *tp, struct sk_buff *skb,
				  struct sk_buff_head *list)
{
	if (skb_shinfo(skb)->gso_size) {
		netdev_features_t features = tp->netdev->features;
		struct sk_buff_head seg_list;
		struct sk_buff *segs, *nskb;

		features &= ~(NETIF_F_SG | NETIF_F_IPV6_CSUM | NETIF_F_TSO6);
		segs = skb_gso_segment(skb, features);
		if (IS_ERR(segs) || !segs)
			goto drop;

		__skb_queue_head_init(&seg_list);

		do {
			nskb = segs;
			segs = segs->next;
			nskb->next = NULL;
			__skb_queue_tail(&seg_list, nskb);
		} while (segs);

		skb_queue_splice(&seg_list, list);
		dev_kfree_skb(skb);
	} else if (skb->ip_summed == CHECKSUM_PARTIAL) {
		if (skb_checksum_help(skb) < 0)
			goto drop;

		__skb_queue_head(list, skb);
	} else {
		struct net_device_stats *stats;

drop:
		stats = &tp->netdev->stats;
		stats->tx_dropped++;
		dev_kfree_skb(skb);
	}
}

/* msdn_giant_send_check()
 * According to the document of microsoft, the TCP Pseudo Header excludes the
 * packet length for IPv6 TCP large packets.
 */
static int msdn_giant_send_check(struct sk_buff *skb)
{
	const struct ipv6hdr *ipv6h;
	struct tcphdr *th;
	int ret;

	ret = skb_cow_head(skb, 0);
	if (ret)
		return ret;

	ipv6h = ipv6_hdr(skb);
	th = tcp_hdr(skb);

	th->check = 0;
	th->check = ~tcp_v6_check(0, &ipv6h->saddr, &ipv6h->daddr, 0);

	return ret;
}

static inline void rtl_tx_vlan_tag(struct tx_desc *desc, struct sk_buff *skb)
{
	if (skb_vlan_tag_present(skb)) {
		u32 opts2;

		opts2 = TX_VLAN_TAG | swab16(skb_vlan_tag_get(skb));
		desc->opts2 |= cpu_to_le32(opts2);
	}
}

static inline void rtl_rx_vlan_tag(struct rx_desc *desc, struct sk_buff *skb)
{
	u32 opts2 = le32_to_cpu(desc->opts2);

	if (opts2 & RX_VLAN_TAG)
		__vlan_hwaccel_put_tag(skb, htons(ETH_P_8021Q),
				       swab16(opts2 & 0xffff));
}

static int r8152_tx_csum(struct r8152 *tp, struct tx_desc *desc,
			 struct sk_buff *skb, u32 len, u32 transport_offset)
{
	u32 mss = skb_shinfo(skb)->gso_size;
	u32 opts1, opts2 = 0;
	int ret = TX_CSUM_SUCCESS;

	WARN_ON_ONCE(len > TX_LEN_MAX);

	opts1 = len | TX_FS | TX_LS;

	if (mss) {
		if (transport_offset > GTTCPHO_MAX) {
			netif_warn(tp, tx_err, tp->netdev,
				   "Invalid transport offset 0x%x for TSO\n",
				   transport_offset);
			ret = TX_CSUM_TSO;
			goto unavailable;
		}

		switch (vlan_get_protocol(skb)) {
		case htons(ETH_P_IP):
			opts1 |= GTSENDV4;
			break;

		case htons(ETH_P_IPV6):
			if (msdn_giant_send_check(skb)) {
				ret = TX_CSUM_TSO;
				goto unavailable;
			}
			opts1 |= GTSENDV6;
			break;

		default:
			WARN_ON_ONCE(1);
			break;
		}

		opts1 |= transport_offset << GTTCPHO_SHIFT;
		opts2 |= min(mss, MSS_MAX) << MSS_SHIFT;
	} else if (skb->ip_summed == CHECKSUM_PARTIAL) {
		u8 ip_protocol;

		if (transport_offset > TCPHO_MAX) {
			netif_warn(tp, tx_err, tp->netdev,
				   "Invalid transport offset 0x%x\n",
				   transport_offset);
			ret = TX_CSUM_NONE;
			goto unavailable;
		}

		switch (vlan_get_protocol(skb)) {
		case htons(ETH_P_IP):
			opts2 |= IPV4_CS;
			ip_protocol = ip_hdr(skb)->protocol;
			break;

		case htons(ETH_P_IPV6):
			opts2 |= IPV6_CS;
			ip_protocol = ipv6_hdr(skb)->nexthdr;
			break;

		default:
			ip_protocol = IPPROTO_RAW;
			break;
		}

		if (ip_protocol == IPPROTO_TCP)
			opts2 |= TCP_CS;
		else if (ip_protocol == IPPROTO_UDP)
			opts2 |= UDP_CS;
		else
			WARN_ON_ONCE(1);

		opts2 |= transport_offset << TCPHO_SHIFT;
	}

	desc->opts2 = cpu_to_le32(opts2);
	desc->opts1 = cpu_to_le32(opts1);

unavailable:
	return ret;
}

static int r8152_tx_agg_fill(struct r8152 *tp, struct tx_agg *agg)
{
	struct sk_buff_head skb_head, *tx_queue = &tp->tx_queue;
	int remain, ret;
	u8 *tx_data;

	__skb_queue_head_init(&skb_head);
	spin_lock(&tx_queue->lock);
	skb_queue_splice_init(tx_queue, &skb_head);
	spin_unlock(&tx_queue->lock);

	tx_data = agg->head;
	agg->skb_num = 0;
	agg->skb_len = 0;
	remain = agg_buf_sz;

	while (remain >= ETH_ZLEN + sizeof(struct tx_desc)) {
		struct tx_desc *tx_desc;
		struct sk_buff *skb;
		unsigned int len;
		u32 offset;

		skb = __skb_dequeue(&skb_head);
		if (!skb)
			break;

		len = skb->len + sizeof(*tx_desc);

		if (len > remain) {
			__skb_queue_head(&skb_head, skb);
			break;
		}

		tx_data = tx_agg_align(tx_data);
		tx_desc = (struct tx_desc *)tx_data;

		offset = (u32)skb_transport_offset(skb);

		if (r8152_tx_csum(tp, tx_desc, skb, skb->len, offset)) {
			r8152_csum_workaround(tp, skb, &skb_head);
			continue;
		}

		rtl_tx_vlan_tag(tx_desc, skb);

		tx_data += sizeof(*tx_desc);

		len = skb->len;
		if (skb_copy_bits(skb, 0, tx_data, len) < 0) {
			struct net_device_stats *stats = &tp->netdev->stats;

			stats->tx_dropped++;
			dev_kfree_skb_any(skb);
			tx_data -= sizeof(*tx_desc);
			continue;
		}

		tx_data += len;
		agg->skb_len += len;
		agg->skb_num++;

		dev_kfree_skb_any(skb);

		remain = agg_buf_sz - (int)(tx_agg_align(tx_data) - agg->head);
	}

	if (!skb_queue_empty(&skb_head)) {
		spin_lock(&tx_queue->lock);
		skb_queue_splice(&skb_head, tx_queue);
		spin_unlock(&tx_queue->lock);
	}

	netif_tx_lock(tp->netdev);

	if (netif_queue_stopped(tp->netdev) &&
	    skb_queue_len(&tp->tx_queue) < tp->tx_qlen)
		netif_wake_queue(tp->netdev);

	netif_tx_unlock(tp->netdev);

	ret = usb_autopm_get_interface_async(tp->intf);
	if (ret < 0)
		goto out_tx_fill;

	usb_fill_bulk_urb(agg->urb, tp->udev, usb_sndbulkpipe(tp->udev, 2),
			  agg->head, (int)(tx_data - (u8 *)agg->head),
			  (usb_complete_t)write_bulk_callback, agg);

	ret = usb_submit_urb(agg->urb, GFP_ATOMIC);
	if (ret < 0)
		usb_autopm_put_interface_async(tp->intf);

out_tx_fill:
	return ret;
}

static u8 r8152_rx_csum(struct r8152 *tp, struct rx_desc *rx_desc)
{
	u8 checksum = CHECKSUM_NONE;
	u32 opts2, opts3;

	if (!(tp->netdev->features & NETIF_F_RXCSUM))
		goto return_result;

	opts2 = le32_to_cpu(rx_desc->opts2);
	opts3 = le32_to_cpu(rx_desc->opts3);

	if (opts2 & RD_IPV4_CS) {
		if (opts3 & IPF)
			checksum = CHECKSUM_NONE;
		else if ((opts2 & RD_UDP_CS) && (opts3 & UDPF))
			checksum = CHECKSUM_NONE;
		else if ((opts2 & RD_TCP_CS) && (opts3 & TCPF))
			checksum = CHECKSUM_NONE;
		else
			checksum = CHECKSUM_UNNECESSARY;
	} else if (opts2 & RD_IPV6_CS) {
		if ((opts2 & RD_UDP_CS) && !(opts3 & UDPF))
			checksum = CHECKSUM_UNNECESSARY;
		else if ((opts2 & RD_TCP_CS) && !(opts3 & TCPF))
			checksum = CHECKSUM_UNNECESSARY;
	}

return_result:
	return checksum;
}

static int rx_bottom(struct r8152 *tp, int budget)
{
	unsigned long flags;
	struct list_head *cursor, *next, rx_queue;
	int ret = 0, work_done = 0;
	struct napi_struct *napi = &tp->napi;

	if (!skb_queue_empty(&tp->rx_queue)) {
		while (work_done < budget) {
			struct sk_buff *skb = __skb_dequeue(&tp->rx_queue);
			struct net_device *netdev = tp->netdev;
			struct net_device_stats *stats = &netdev->stats;
			unsigned int pkt_len;

			if (!skb)
				break;

			pkt_len = skb->len;
			napi_gro_receive(napi, skb);
			work_done++;
			stats->rx_packets++;
			stats->rx_bytes += pkt_len;
		}
	}

	if (list_empty(&tp->rx_done))
		goto out1;

	INIT_LIST_HEAD(&rx_queue);
	spin_lock_irqsave(&tp->rx_lock, flags);
	list_splice_init(&tp->rx_done, &rx_queue);
	spin_unlock_irqrestore(&tp->rx_lock, flags);

	list_for_each_safe(cursor, next, &rx_queue) {
		struct rx_desc *rx_desc;
		struct rx_agg *agg;
		int len_used = 0;
		struct urb *urb;
		u8 *rx_data;

		list_del_init(cursor);

		agg = list_entry(cursor, struct rx_agg, list);
		urb = agg->urb;
		if (urb->actual_length < ETH_ZLEN)
			goto submit;

		rx_desc = agg->head;
		rx_data = agg->head;
		len_used += sizeof(struct rx_desc);

		while (urb->actual_length > len_used) {
			struct net_device *netdev = tp->netdev;
			struct net_device_stats *stats = &netdev->stats;
			unsigned int pkt_len;
			struct sk_buff *skb;

			pkt_len = le32_to_cpu(rx_desc->opts1) & RX_LEN_MASK;
			if (pkt_len < ETH_ZLEN)
				break;

			len_used += pkt_len;
			if (urb->actual_length < len_used)
				break;

			pkt_len -= CRC_SIZE;
			rx_data += sizeof(struct rx_desc);

			skb = napi_alloc_skb(napi, pkt_len);
			if (!skb) {
				stats->rx_dropped++;
				goto find_next_rx;
			}

			skb->ip_summed = r8152_rx_csum(tp, rx_desc);
			memcpy(skb->data, rx_data, pkt_len);
			skb_put(skb, pkt_len);
			skb->protocol = eth_type_trans(skb, netdev);
			rtl_rx_vlan_tag(rx_desc, skb);
			if (work_done < budget) {
				napi_gro_receive(napi, skb);
				work_done++;
				stats->rx_packets++;
				stats->rx_bytes += pkt_len;
			} else {
				__skb_queue_tail(&tp->rx_queue, skb);
			}

find_next_rx:
			rx_data = rx_agg_align(rx_data + pkt_len + CRC_SIZE);
			rx_desc = (struct rx_desc *)rx_data;
			len_used = (int)(rx_data - (u8 *)agg->head);
			len_used += sizeof(struct rx_desc);
		}

submit:
		if (!ret) {
			ret = r8152_submit_rx(tp, agg, GFP_ATOMIC);
		} else {
			urb->actual_length = 0;
			list_add_tail(&agg->list, next);
		}
	}

	if (!list_empty(&rx_queue)) {
		spin_lock_irqsave(&tp->rx_lock, flags);
		list_splice_tail(&rx_queue, &tp->rx_done);
		spin_unlock_irqrestore(&tp->rx_lock, flags);
	}

out1:
	return work_done;
}

static void tx_bottom(struct r8152 *tp)
{
	int res;

	do {
		struct tx_agg *agg;

		if (skb_queue_empty(&tp->tx_queue))
			break;

		agg = r8152_get_tx_agg(tp);
		if (!agg)
			break;

		res = r8152_tx_agg_fill(tp, agg);
		if (res) {
			struct net_device *netdev = tp->netdev;

			if (res == -ENODEV) {
				set_bit(RTL8152_UNPLUG, &tp->flags);
				netif_device_detach(netdev);
			} else {
				struct net_device_stats *stats = &netdev->stats;
				unsigned long flags;

				netif_warn(tp, tx_err, netdev,
					   "failed tx_urb %d\n", res);
				stats->tx_dropped += agg->skb_num;

				spin_lock_irqsave(&tp->tx_lock, flags);
				list_add_tail(&agg->list, &tp->tx_free);
				spin_unlock_irqrestore(&tp->tx_lock, flags);
			}
		}
	} while (res == 0);
}

static void bottom_half(struct r8152 *tp)
{
	if (test_bit(RTL8152_UNPLUG, &tp->flags))
		return;

	if (!test_bit(WORK_ENABLE, &tp->flags))
		return;

	/* When link down, the driver would cancel all bulks. */
	/* This avoid the re-submitting bulk */
	if (!netif_carrier_ok(tp->netdev))
		return;

	clear_bit(SCHEDULE_NAPI, &tp->flags);

	tx_bottom(tp);
}

static int r8152_poll(struct napi_struct *napi, int budget)
{
	struct r8152 *tp = container_of(napi, struct r8152, napi);
	int work_done;

	work_done = rx_bottom(tp, budget);
	bottom_half(tp);

	if (work_done < budget) {
		napi_complete(napi);
		if (!list_empty(&tp->rx_done))
			napi_schedule(napi);
		else if (!skb_queue_empty(&tp->tx_queue) &&
			 !list_empty(&tp->tx_free))
			napi_schedule(napi);
	}

	return work_done;
}

static
int r8152_submit_rx(struct r8152 *tp, struct rx_agg *agg, gfp_t mem_flags)
{
	int ret;

	/* The rx would be stopped, so skip submitting */
	if (test_bit(RTL8152_UNPLUG, &tp->flags) ||
	    !test_bit(WORK_ENABLE, &tp->flags) || !netif_carrier_ok(tp->netdev))
		return 0;

	usb_fill_bulk_urb(agg->urb, tp->udev, usb_rcvbulkpipe(tp->udev, 1),
			  agg->head, agg_buf_sz,
			  (usb_complete_t)read_bulk_callback, agg);

	ret = usb_submit_urb(agg->urb, mem_flags);
	if (ret == -ENODEV) {
		set_bit(RTL8152_UNPLUG, &tp->flags);
		netif_device_detach(tp->netdev);
	} else if (ret) {
		struct urb *urb = agg->urb;
		unsigned long flags;

		urb->actual_length = 0;
		spin_lock_irqsave(&tp->rx_lock, flags);
		list_add_tail(&agg->list, &tp->rx_done);
		spin_unlock_irqrestore(&tp->rx_lock, flags);

		netif_err(tp, rx_err, tp->netdev,
			  "Couldn't submit rx[%p], ret = %d\n", agg, ret);

		napi_schedule(&tp->napi);
	}

	return ret;
}

static void rtl_drop_queued_tx(struct r8152 *tp)
{
	struct net_device_stats *stats = &tp->netdev->stats;
	struct sk_buff_head skb_head, *tx_queue = &tp->tx_queue;
	struct sk_buff *skb;

	if (skb_queue_empty(tx_queue))
		return;

	__skb_queue_head_init(&skb_head);
	spin_lock_bh(&tx_queue->lock);
	skb_queue_splice_init(tx_queue, &skb_head);
	spin_unlock_bh(&tx_queue->lock);

	while ((skb = __skb_dequeue(&skb_head))) {
		dev_kfree_skb(skb);
		stats->tx_dropped++;
	}
}

static void rtl8152_tx_timeout(struct net_device *netdev)
{
	struct r8152 *tp = netdev_priv(netdev);

	netif_warn(tp, tx_err, netdev, "Tx timeout\n");

	usb_queue_reset_device(tp->intf);
}

static void rtl8152_set_rx_mode(struct net_device *netdev)
{
	struct r8152 *tp = netdev_priv(netdev);

	if (netif_carrier_ok(netdev)) {
		set_bit(RTL8152_SET_RX_MODE, &tp->flags);
		schedule_delayed_work(&tp->schedule, 0);
	}
}

static void _rtl8152_set_rx_mode(struct net_device *netdev)
{
	struct r8152 *tp = netdev_priv(netdev);
	u32 mc_filter[2];	/* Multicast hash filter */
	__le32 tmp[2];
	u32 ocp_data;

	netif_stop_queue(netdev);
	ocp_data = ocp_read_dword(tp, MCU_TYPE_PLA, PLA_RCR);
	ocp_data &= ~RCR_ACPT_ALL;
	ocp_data |= RCR_AB | RCR_APM;

	if (netdev->flags & IFF_PROMISC) {
		/* Unconditionally log net taps. */
		netif_notice(tp, link, netdev, "Promiscuous mode enabled\n");
		ocp_data |= RCR_AM | RCR_AAP;
		mc_filter[1] = 0xffffffff;
		mc_filter[0] = 0xffffffff;
	} else if ((netdev_mc_count(netdev) > multicast_filter_limit) ||
		   (netdev->flags & IFF_ALLMULTI)) {
		/* Too many to filter perfectly -- accept all multicasts. */
		ocp_data |= RCR_AM;
		mc_filter[1] = 0xffffffff;
		mc_filter[0] = 0xffffffff;
	} else {
		struct netdev_hw_addr *ha;

		mc_filter[1] = 0;
		mc_filter[0] = 0;
		netdev_for_each_mc_addr(ha, netdev) {
			int bit_nr = ether_crc(ETH_ALEN, ha->addr) >> 26;

			mc_filter[bit_nr >> 5] |= 1 << (bit_nr & 31);
			ocp_data |= RCR_AM;
		}
	}

	tmp[0] = __cpu_to_le32(swab32(mc_filter[1]));
	tmp[1] = __cpu_to_le32(swab32(mc_filter[0]));

	pla_ocp_write(tp, PLA_MAR, BYTE_EN_DWORD, sizeof(tmp), tmp);
	ocp_write_dword(tp, MCU_TYPE_PLA, PLA_RCR, ocp_data);
	netif_wake_queue(netdev);
}

static netdev_features_t
rtl8152_features_check(struct sk_buff *skb, struct net_device *dev,
		       netdev_features_t features)
{
	u32 mss = skb_shinfo(skb)->gso_size;
	int max_offset = mss ? GTTCPHO_MAX : TCPHO_MAX;
	int offset = skb_transport_offset(skb);

	if ((mss || skb->ip_summed == CHECKSUM_PARTIAL) && offset > max_offset)
		features &= ~(NETIF_F_CSUM_MASK | NETIF_F_GSO_MASK);
	else if ((skb->len + sizeof(struct tx_desc)) > agg_buf_sz)
		features &= ~NETIF_F_GSO_MASK;

	return features;
}

static netdev_tx_t rtl8152_start_xmit(struct sk_buff *skb,
				      struct net_device *netdev)
{
	struct r8152 *tp = netdev_priv(netdev);

	skb_tx_timestamp(skb);

	skb_queue_tail(&tp->tx_queue, skb);

	if (!list_empty(&tp->tx_free)) {
		if (test_bit(SELECTIVE_SUSPEND, &tp->flags)) {
			set_bit(SCHEDULE_NAPI, &tp->flags);
			schedule_delayed_work(&tp->schedule, 0);
		} else {
			usb_mark_last_busy(tp->udev);
			napi_schedule(&tp->napi);
		}
	} else if (skb_queue_len(&tp->tx_queue) > tp->tx_qlen) {
		netif_stop_queue(netdev);
	}

	return NETDEV_TX_OK;
}

static void r8152b_reset_packet_filter(struct r8152 *tp)
{
	u32	ocp_data;

	ocp_data = ocp_read_word(tp, MCU_TYPE_PLA, PLA_FMC);
	ocp_data &= ~FMC_FCR_MCU_EN;
	ocp_write_word(tp, MCU_TYPE_PLA, PLA_FMC, ocp_data);
	ocp_data |= FMC_FCR_MCU_EN;
	ocp_write_word(tp, MCU_TYPE_PLA, PLA_FMC, ocp_data);
}

static void rtl8152_nic_reset(struct r8152 *tp)
{
	int	i;

	ocp_write_byte(tp, MCU_TYPE_PLA, PLA_CR, CR_RST);

	for (i = 0; i < 1000; i++) {
		if (!(ocp_read_byte(tp, MCU_TYPE_PLA, PLA_CR) & CR_RST))
			break;
		usleep_range(100, 400);
	}
}

static void set_tx_qlen(struct r8152 *tp)
{
	struct net_device *netdev = tp->netdev;

	tp->tx_qlen = agg_buf_sz / (netdev->mtu + VLAN_ETH_HLEN + VLAN_HLEN +
				    sizeof(struct tx_desc));
}

static inline u8 rtl8152_get_speed(struct r8152 *tp)
{
	return ocp_read_byte(tp, MCU_TYPE_PLA, PLA_PHYSTATUS);
}

static void rtl_set_eee_plus(struct r8152 *tp)
{
	u32 ocp_data;
	u8 speed;

	speed = rtl8152_get_speed(tp);
	if (speed & _10bps) {
		ocp_data = ocp_read_word(tp, MCU_TYPE_PLA, PLA_EEEP_CR);
		ocp_data |= EEEP_CR_EEEP_TX;
		ocp_write_word(tp, MCU_TYPE_PLA, PLA_EEEP_CR, ocp_data);
	} else {
		ocp_data = ocp_read_word(tp, MCU_TYPE_PLA, PLA_EEEP_CR);
		ocp_data &= ~EEEP_CR_EEEP_TX;
		ocp_write_word(tp, MCU_TYPE_PLA, PLA_EEEP_CR, ocp_data);
	}
}

static void rxdy_gated_en(struct r8152 *tp, bool enable)
{
	u32 ocp_data;

	ocp_data = ocp_read_word(tp, MCU_TYPE_PLA, PLA_MISC_1);
	if (enable)
		ocp_data |= RXDY_GATED_EN;
	else
		ocp_data &= ~RXDY_GATED_EN;
	ocp_write_word(tp, MCU_TYPE_PLA, PLA_MISC_1, ocp_data);
}

static int rtl_start_rx(struct r8152 *tp)
{
	int i, ret = 0;

	INIT_LIST_HEAD(&tp->rx_done);
	for (i = 0; i < RTL8152_MAX_RX; i++) {
		INIT_LIST_HEAD(&tp->rx_info[i].list);
		ret = r8152_submit_rx(tp, &tp->rx_info[i], GFP_KERNEL);
		if (ret)
			break;
	}

	if (ret && ++i < RTL8152_MAX_RX) {
		struct list_head rx_queue;
		unsigned long flags;

		INIT_LIST_HEAD(&rx_queue);

		do {
			struct rx_agg *agg = &tp->rx_info[i++];
			struct urb *urb = agg->urb;

			urb->actual_length = 0;
			list_add_tail(&agg->list, &rx_queue);
		} while (i < RTL8152_MAX_RX);

		spin_lock_irqsave(&tp->rx_lock, flags);
		list_splice_tail(&rx_queue, &tp->rx_done);
		spin_unlock_irqrestore(&tp->rx_lock, flags);
	}

	return ret;
}

static int rtl_stop_rx(struct r8152 *tp)
{
	int i;

	for (i = 0; i < RTL8152_MAX_RX; i++)
		usb_kill_urb(tp->rx_info[i].urb);

	while (!skb_queue_empty(&tp->rx_queue))
		dev_kfree_skb(__skb_dequeue(&tp->rx_queue));

	return 0;
}

static int rtl_enable(struct r8152 *tp)
{
	u32 ocp_data;

	r8152b_reset_packet_filter(tp);

	ocp_data = ocp_read_byte(tp, MCU_TYPE_PLA, PLA_CR);
	ocp_data |= CR_RE | CR_TE;
	ocp_write_byte(tp, MCU_TYPE_PLA, PLA_CR, ocp_data);

	rxdy_gated_en(tp, false);

	return 0;
}

static int rtl8152_enable(struct r8152 *tp)
{
	if (test_bit(RTL8152_UNPLUG, &tp->flags))
		return -ENODEV;

	set_tx_qlen(tp);
	rtl_set_eee_plus(tp);

	return rtl_enable(tp);
}

static void r8153_set_rx_early_timeout(struct r8152 *tp)
{
	u32 ocp_data = tp->coalesce / 8;

	ocp_write_word(tp, MCU_TYPE_USB, USB_RX_EARLY_TIMEOUT, ocp_data);
}

static void r8153_set_rx_early_size(struct r8152 *tp)
{
	u32 ocp_data = (agg_buf_sz - rx_reserved_size(tp->netdev->mtu)) / 4;

	ocp_write_word(tp, MCU_TYPE_USB, USB_RX_EARLY_SIZE, ocp_data);
}

static int rtl8153_enable(struct r8152 *tp)
{
	if (test_bit(RTL8152_UNPLUG, &tp->flags))
		return -ENODEV;

	usb_disable_lpm(tp->udev);
	set_tx_qlen(tp);
	rtl_set_eee_plus(tp);
	r8153_set_rx_early_timeout(tp);
	r8153_set_rx_early_size(tp);

	return rtl_enable(tp);
}

static void rtl_disable(struct r8152 *tp)
{
	u32 ocp_data;
	int i;

	if (test_bit(RTL8152_UNPLUG, &tp->flags)) {
		rtl_drop_queued_tx(tp);
		return;
	}

	ocp_data = ocp_read_dword(tp, MCU_TYPE_PLA, PLA_RCR);
	ocp_data &= ~RCR_ACPT_ALL;
	ocp_write_dword(tp, MCU_TYPE_PLA, PLA_RCR, ocp_data);

	rtl_drop_queued_tx(tp);

	for (i = 0; i < RTL8152_MAX_TX; i++)
		usb_kill_urb(tp->tx_info[i].urb);

	rxdy_gated_en(tp, true);

	for (i = 0; i < 1000; i++) {
		ocp_data = ocp_read_byte(tp, MCU_TYPE_PLA, PLA_OOB_CTRL);
		if ((ocp_data & FIFO_EMPTY) == FIFO_EMPTY)
			break;
		usleep_range(1000, 2000);
	}

	for (i = 0; i < 1000; i++) {
		if (ocp_read_word(tp, MCU_TYPE_PLA, PLA_TCR0) & TCR0_TX_EMPTY)
			break;
		usleep_range(1000, 2000);
	}

	rtl_stop_rx(tp);

	rtl8152_nic_reset(tp);
}

static void r8152_power_cut_en(struct r8152 *tp, bool enable)
{
	u32 ocp_data;

	ocp_data = ocp_read_word(tp, MCU_TYPE_USB, USB_UPS_CTRL);
	if (enable)
		ocp_data |= POWER_CUT;
	else
		ocp_data &= ~POWER_CUT;
	ocp_write_word(tp, MCU_TYPE_USB, USB_UPS_CTRL, ocp_data);

	ocp_data = ocp_read_word(tp, MCU_TYPE_USB, USB_PM_CTRL_STATUS);
	ocp_data &= ~RESUME_INDICATE;
	ocp_write_word(tp, MCU_TYPE_USB, USB_PM_CTRL_STATUS, ocp_data);
}

static void rtl_rx_vlan_en(struct r8152 *tp, bool enable)
{
	u32 ocp_data;

	ocp_data = ocp_read_word(tp, MCU_TYPE_PLA, PLA_CPCR);
	if (enable)
		ocp_data |= CPCR_RX_VLAN;
	else
		ocp_data &= ~CPCR_RX_VLAN;
	ocp_write_word(tp, MCU_TYPE_PLA, PLA_CPCR, ocp_data);
}

static int rtl8152_set_features(struct net_device *dev,
				netdev_features_t features)
{
	netdev_features_t changed = features ^ dev->features;
	struct r8152 *tp = netdev_priv(dev);
	int ret;

	ret = usb_autopm_get_interface(tp->intf);
	if (ret < 0)
		goto out;

	mutex_lock(&tp->control);

	if (changed & NETIF_F_HW_VLAN_CTAG_RX) {
		if (features & NETIF_F_HW_VLAN_CTAG_RX)
			rtl_rx_vlan_en(tp, true);
		else
			rtl_rx_vlan_en(tp, false);
	}

	mutex_unlock(&tp->control);

	usb_autopm_put_interface(tp->intf);

out:
	return ret;
}

#define WAKE_ANY (WAKE_PHY | WAKE_MAGIC | WAKE_UCAST | WAKE_BCAST | WAKE_MCAST)

static u32 __rtl_get_wol(struct r8152 *tp)
{
	u32 ocp_data;
	u32 wolopts = 0;

	ocp_data = ocp_read_word(tp, MCU_TYPE_PLA, PLA_CONFIG34);
	if (ocp_data & LINK_ON_WAKE_EN)
		wolopts |= WAKE_PHY;

	ocp_data = ocp_read_word(tp, MCU_TYPE_PLA, PLA_CONFIG5);
	if (ocp_data & UWF_EN)
		wolopts |= WAKE_UCAST;
	if (ocp_data & BWF_EN)
		wolopts |= WAKE_BCAST;
	if (ocp_data & MWF_EN)
		wolopts |= WAKE_MCAST;

	ocp_data = ocp_read_word(tp, MCU_TYPE_PLA, PLA_CFG_WOL);
	if (ocp_data & MAGIC_EN)
		wolopts |= WAKE_MAGIC;

	return wolopts;
}

static void __rtl_set_wol(struct r8152 *tp, u32 wolopts)
{
	u32 ocp_data;

	ocp_write_byte(tp, MCU_TYPE_PLA, PLA_CRWECR, CRWECR_CONFIG);

	ocp_data = ocp_read_word(tp, MCU_TYPE_PLA, PLA_CONFIG34);
	ocp_data &= ~LINK_ON_WAKE_EN;
	if (wolopts & WAKE_PHY)
		ocp_data |= LINK_ON_WAKE_EN;
	ocp_write_word(tp, MCU_TYPE_PLA, PLA_CONFIG34, ocp_data);

	ocp_data = ocp_read_word(tp, MCU_TYPE_PLA, PLA_CONFIG5);
	ocp_data &= ~(UWF_EN | BWF_EN | MWF_EN);
	if (wolopts & WAKE_UCAST)
		ocp_data |= UWF_EN;
	if (wolopts & WAKE_BCAST)
		ocp_data |= BWF_EN;
	if (wolopts & WAKE_MCAST)
		ocp_data |= MWF_EN;
	ocp_write_word(tp, MCU_TYPE_PLA, PLA_CONFIG5, ocp_data);

	ocp_write_byte(tp, MCU_TYPE_PLA, PLA_CRWECR, CRWECR_NORAML);

	ocp_data = ocp_read_word(tp, MCU_TYPE_PLA, PLA_CFG_WOL);
	ocp_data &= ~MAGIC_EN;
	if (wolopts & WAKE_MAGIC)
		ocp_data |= MAGIC_EN;
	ocp_write_word(tp, MCU_TYPE_PLA, PLA_CFG_WOL, ocp_data);

	if (wolopts & WAKE_ANY)
		device_set_wakeup_enable(&tp->udev->dev, true);
	else
		device_set_wakeup_enable(&tp->udev->dev, false);
}

static void r8153_u1u2en(struct r8152 *tp, bool enable)
{
	u8 u1u2[8];

	if (enable)
		memset(u1u2, 0xff, sizeof(u1u2));
	else
		memset(u1u2, 0x00, sizeof(u1u2));

	usb_ocp_write(tp, USB_TOLERANCE, BYTE_EN_SIX_BYTES, sizeof(u1u2), u1u2);
}

static void r8153_u2p3en(struct r8152 *tp, bool enable)
{
	u32 ocp_data;

	ocp_data = ocp_read_word(tp, MCU_TYPE_USB, USB_U2P3_CTRL);
	if (enable && tp->version != RTL_VER_03 && tp->version != RTL_VER_04)
		ocp_data |= U2P3_ENABLE;
	else
		ocp_data &= ~U2P3_ENABLE;
	ocp_write_word(tp, MCU_TYPE_USB, USB_U2P3_CTRL, ocp_data);
}

static void r8153_power_cut_en(struct r8152 *tp, bool enable)
{
	u32 ocp_data;

	ocp_data = ocp_read_word(tp, MCU_TYPE_USB, USB_POWER_CUT);
	if (enable)
		ocp_data |= PWR_EN | PHASE2_EN;
	else
		ocp_data &= ~(PWR_EN | PHASE2_EN);
	ocp_write_word(tp, MCU_TYPE_USB, USB_POWER_CUT, ocp_data);

	ocp_data = ocp_read_word(tp, MCU_TYPE_USB, USB_MISC_0);
	ocp_data &= ~PCUT_STATUS;
	ocp_write_word(tp, MCU_TYPE_USB, USB_MISC_0, ocp_data);
}

static bool rtl_can_wakeup(struct r8152 *tp)
{
	struct usb_device *udev = tp->udev;

	return (udev->actconfig->desc.bmAttributes & USB_CONFIG_ATT_WAKEUP);
}

static void rtl_runtime_suspend_enable(struct r8152 *tp, bool enable)
{
	if (enable) {
		u32 ocp_data;

		__rtl_set_wol(tp, WAKE_ANY);

		ocp_write_byte(tp, MCU_TYPE_PLA, PLA_CRWECR, CRWECR_CONFIG);

		ocp_data = ocp_read_word(tp, MCU_TYPE_PLA, PLA_CONFIG34);
		ocp_data |= LINK_OFF_WAKE_EN;
		ocp_write_word(tp, MCU_TYPE_PLA, PLA_CONFIG34, ocp_data);

		ocp_write_byte(tp, MCU_TYPE_PLA, PLA_CRWECR, CRWECR_NORAML);
	} else {
		u32 ocp_data;

		__rtl_set_wol(tp, tp->saved_wolopts);

		ocp_write_byte(tp, MCU_TYPE_PLA, PLA_CRWECR, CRWECR_CONFIG);

		ocp_data = ocp_read_word(tp, MCU_TYPE_PLA, PLA_CONFIG34);
		ocp_data &= ~LINK_OFF_WAKE_EN;
		ocp_write_word(tp, MCU_TYPE_PLA, PLA_CONFIG34, ocp_data);

		ocp_write_byte(tp, MCU_TYPE_PLA, PLA_CRWECR, CRWECR_NORAML);
	}
}

static void rtl8153_runtime_enable(struct r8152 *tp, bool enable)
{
	rtl_runtime_suspend_enable(tp, enable);

	if (enable) {
		r8153_u1u2en(tp, false);
		r8153_u2p3en(tp, false);
	} else {
		r8153_u2p3en(tp, true);
		r8153_u1u2en(tp, true);
	}
}

static void r8153_teredo_off(struct r8152 *tp)
{
	u32 ocp_data;

	ocp_data = ocp_read_word(tp, MCU_TYPE_PLA, PLA_TEREDO_CFG);
	ocp_data &= ~(TEREDO_SEL | TEREDO_RS_EVENT_MASK | OOB_TEREDO_EN);
	ocp_write_word(tp, MCU_TYPE_PLA, PLA_TEREDO_CFG, ocp_data);

	ocp_write_word(tp, MCU_TYPE_PLA, PLA_WDT6_CTRL, WDT6_SET_MODE);
	ocp_write_word(tp, MCU_TYPE_PLA, PLA_REALWOW_TIMER, 0);
	ocp_write_dword(tp, MCU_TYPE_PLA, PLA_TEREDO_TIMER, 0);
}

static void rtl_reset_bmu(struct r8152 *tp)
{
	u32 ocp_data;

	ocp_data = ocp_read_byte(tp, MCU_TYPE_USB, USB_BMU_RESET);
	ocp_data &= ~(BMU_RESET_EP_IN | BMU_RESET_EP_OUT);
	ocp_write_byte(tp, MCU_TYPE_USB, USB_BMU_RESET, ocp_data);
	ocp_data |= BMU_RESET_EP_IN | BMU_RESET_EP_OUT;
	ocp_write_byte(tp, MCU_TYPE_USB, USB_BMU_RESET, ocp_data);
}

static void r8152_aldps_en(struct r8152 *tp, bool enable)
{
	if (enable) {
		ocp_reg_write(tp, OCP_ALDPS_CONFIG, ENPWRSAVE | ENPDNPS |
						    LINKENA | DIS_SDSAVE);
	} else {
		ocp_reg_write(tp, OCP_ALDPS_CONFIG, ENPDNPS | LINKENA |
						    DIS_SDSAVE);
		msleep(20);
	}
}

static inline void r8152_mmd_indirect(struct r8152 *tp, u16 dev, u16 reg)
{
	ocp_reg_write(tp, OCP_EEE_AR, FUN_ADDR | dev);
	ocp_reg_write(tp, OCP_EEE_DATA, reg);
	ocp_reg_write(tp, OCP_EEE_AR, FUN_DATA | dev);
}

static u16 r8152_mmd_read(struct r8152 *tp, u16 dev, u16 reg)
{
	u16 data;

	r8152_mmd_indirect(tp, dev, reg);
	data = ocp_reg_read(tp, OCP_EEE_DATA);
	ocp_reg_write(tp, OCP_EEE_AR, 0x0000);

	return data;
}

static void r8152_mmd_write(struct r8152 *tp, u16 dev, u16 reg, u16 data)
{
	r8152_mmd_indirect(tp, dev, reg);
	ocp_reg_write(tp, OCP_EEE_DATA, data);
	ocp_reg_write(tp, OCP_EEE_AR, 0x0000);
}

static void r8152_eee_en(struct r8152 *tp, bool enable)
{
	u16 config1, config2, config3;
	u32 ocp_data;

	ocp_data = ocp_read_word(tp, MCU_TYPE_PLA, PLA_EEE_CR);
	config1 = ocp_reg_read(tp, OCP_EEE_CONFIG1) & ~sd_rise_time_mask;
	config2 = ocp_reg_read(tp, OCP_EEE_CONFIG2);
	config3 = ocp_reg_read(tp, OCP_EEE_CONFIG3) & ~fast_snr_mask;

	if (enable) {
		ocp_data |= EEE_RX_EN | EEE_TX_EN;
		config1 |= EEE_10_CAP | EEE_NWAY_EN | TX_QUIET_EN | RX_QUIET_EN;
		config1 |= sd_rise_time(1);
		config2 |= RG_DACQUIET_EN | RG_LDVQUIET_EN;
		config3 |= fast_snr(42);
	} else {
		ocp_data &= ~(EEE_RX_EN | EEE_TX_EN);
		config1 &= ~(EEE_10_CAP | EEE_NWAY_EN | TX_QUIET_EN |
			     RX_QUIET_EN);
		config1 |= sd_rise_time(7);
		config2 &= ~(RG_DACQUIET_EN | RG_LDVQUIET_EN);
		config3 |= fast_snr(511);
	}

	ocp_write_word(tp, MCU_TYPE_PLA, PLA_EEE_CR, ocp_data);
	ocp_reg_write(tp, OCP_EEE_CONFIG1, config1);
	ocp_reg_write(tp, OCP_EEE_CONFIG2, config2);
	ocp_reg_write(tp, OCP_EEE_CONFIG3, config3);
}

static void r8152b_enable_eee(struct r8152 *tp)
{
	r8152_eee_en(tp, true);
	r8152_mmd_write(tp, MDIO_MMD_AN, MDIO_AN_EEE_ADV, MDIO_EEE_100TX);
}

static void r8152b_enable_fc(struct r8152 *tp)
{
	u16 anar;

	anar = r8152_mdio_read(tp, MII_ADVERTISE);
	anar |= ADVERTISE_PAUSE_CAP | ADVERTISE_PAUSE_ASYM;
	r8152_mdio_write(tp, MII_ADVERTISE, anar);
}

static void rtl8152_disable(struct r8152 *tp)
{
	r8152_aldps_en(tp, false);
	rtl_disable(tp);
	r8152_aldps_en(tp, true);
}

static void r8152b_hw_phy_cfg(struct r8152 *tp)
{
	r8152b_enable_eee(tp);
	r8152_aldps_en(tp, true);
	r8152b_enable_fc(tp);

	set_bit(PHY_RESET, &tp->flags);
}

static void r8152b_exit_oob(struct r8152 *tp)
{
	u32 ocp_data;
	int i;

	ocp_data = ocp_read_dword(tp, MCU_TYPE_PLA, PLA_RCR);
	ocp_data &= ~RCR_ACPT_ALL;
	ocp_write_dword(tp, MCU_TYPE_PLA, PLA_RCR, ocp_data);

	rxdy_gated_en(tp, true);
	r8153_teredo_off(tp);
	ocp_write_byte(tp, MCU_TYPE_PLA, PLA_CRWECR, CRWECR_NORAML);
	ocp_write_byte(tp, MCU_TYPE_PLA, PLA_CR, 0x00);

	ocp_data = ocp_read_byte(tp, MCU_TYPE_PLA, PLA_OOB_CTRL);
	ocp_data &= ~NOW_IS_OOB;
	ocp_write_byte(tp, MCU_TYPE_PLA, PLA_OOB_CTRL, ocp_data);

	ocp_data = ocp_read_word(tp, MCU_TYPE_PLA, PLA_SFF_STS_7);
	ocp_data &= ~MCU_BORW_EN;
	ocp_write_word(tp, MCU_TYPE_PLA, PLA_SFF_STS_7, ocp_data);

	for (i = 0; i < 1000; i++) {
		ocp_data = ocp_read_byte(tp, MCU_TYPE_PLA, PLA_OOB_CTRL);
		if (ocp_data & LINK_LIST_READY)
			break;
		usleep_range(1000, 2000);
	}

	ocp_data = ocp_read_word(tp, MCU_TYPE_PLA, PLA_SFF_STS_7);
	ocp_data |= RE_INIT_LL;
	ocp_write_word(tp, MCU_TYPE_PLA, PLA_SFF_STS_7, ocp_data);

	for (i = 0; i < 1000; i++) {
		ocp_data = ocp_read_byte(tp, MCU_TYPE_PLA, PLA_OOB_CTRL);
		if (ocp_data & LINK_LIST_READY)
			break;
		usleep_range(1000, 2000);
	}

	rtl8152_nic_reset(tp);

	/* rx share fifo credit full threshold */
	ocp_write_dword(tp, MCU_TYPE_PLA, PLA_RXFIFO_CTRL0, RXFIFO_THR1_NORMAL);

	if (tp->udev->speed == USB_SPEED_FULL ||
	    tp->udev->speed == USB_SPEED_LOW) {
		/* rx share fifo credit near full threshold */
		ocp_write_dword(tp, MCU_TYPE_PLA, PLA_RXFIFO_CTRL1,
				RXFIFO_THR2_FULL);
		ocp_write_dword(tp, MCU_TYPE_PLA, PLA_RXFIFO_CTRL2,
				RXFIFO_THR3_FULL);
	} else {
		/* rx share fifo credit near full threshold */
		ocp_write_dword(tp, MCU_TYPE_PLA, PLA_RXFIFO_CTRL1,
				RXFIFO_THR2_HIGH);
		ocp_write_dword(tp, MCU_TYPE_PLA, PLA_RXFIFO_CTRL2,
				RXFIFO_THR3_HIGH);
	}

	/* TX share fifo free credit full threshold */
	ocp_write_dword(tp, MCU_TYPE_PLA, PLA_TXFIFO_CTRL, TXFIFO_THR_NORMAL);

	ocp_write_byte(tp, MCU_TYPE_USB, USB_TX_AGG, TX_AGG_MAX_THRESHOLD);
	ocp_write_dword(tp, MCU_TYPE_USB, USB_RX_BUF_TH, RX_THR_HIGH);
	ocp_write_dword(tp, MCU_TYPE_USB, USB_TX_DMA,
			TEST_MODE_DISABLE | TX_SIZE_ADJUST1);

	rtl_rx_vlan_en(tp, tp->netdev->features & NETIF_F_HW_VLAN_CTAG_RX);

	ocp_write_word(tp, MCU_TYPE_PLA, PLA_RMS, RTL8152_RMS);

	ocp_data = ocp_read_word(tp, MCU_TYPE_PLA, PLA_TCR0);
	ocp_data |= TCR0_AUTO_FIFO;
	ocp_write_word(tp, MCU_TYPE_PLA, PLA_TCR0, ocp_data);
}

static void r8152b_enter_oob(struct r8152 *tp)
{
	u32 ocp_data;
	int i;

	ocp_data = ocp_read_byte(tp, MCU_TYPE_PLA, PLA_OOB_CTRL);
	ocp_data &= ~NOW_IS_OOB;
	ocp_write_byte(tp, MCU_TYPE_PLA, PLA_OOB_CTRL, ocp_data);

	ocp_write_dword(tp, MCU_TYPE_PLA, PLA_RXFIFO_CTRL0, RXFIFO_THR1_OOB);
	ocp_write_dword(tp, MCU_TYPE_PLA, PLA_RXFIFO_CTRL1, RXFIFO_THR2_OOB);
	ocp_write_dword(tp, MCU_TYPE_PLA, PLA_RXFIFO_CTRL2, RXFIFO_THR3_OOB);

	rtl_disable(tp);

	for (i = 0; i < 1000; i++) {
		ocp_data = ocp_read_byte(tp, MCU_TYPE_PLA, PLA_OOB_CTRL);
		if (ocp_data & LINK_LIST_READY)
			break;
		usleep_range(1000, 2000);
	}

	ocp_data = ocp_read_word(tp, MCU_TYPE_PLA, PLA_SFF_STS_7);
	ocp_data |= RE_INIT_LL;
	ocp_write_word(tp, MCU_TYPE_PLA, PLA_SFF_STS_7, ocp_data);

	for (i = 0; i < 1000; i++) {
		ocp_data = ocp_read_byte(tp, MCU_TYPE_PLA, PLA_OOB_CTRL);
		if (ocp_data & LINK_LIST_READY)
			break;
		usleep_range(1000, 2000);
	}

	ocp_write_word(tp, MCU_TYPE_PLA, PLA_RMS, RTL8152_RMS);

	rtl_rx_vlan_en(tp, true);

	ocp_data = ocp_read_word(tp, MCU_TYPE_PLA, PAL_BDC_CR);
	ocp_data |= ALDPS_PROXY_MODE;
	ocp_write_word(tp, MCU_TYPE_PLA, PAL_BDC_CR, ocp_data);

	ocp_data = ocp_read_byte(tp, MCU_TYPE_PLA, PLA_OOB_CTRL);
	ocp_data |= NOW_IS_OOB | DIS_MCU_CLROOB;
	ocp_write_byte(tp, MCU_TYPE_PLA, PLA_OOB_CTRL, ocp_data);

	rxdy_gated_en(tp, false);

	ocp_data = ocp_read_dword(tp, MCU_TYPE_PLA, PLA_RCR);
	ocp_data |= RCR_APM | RCR_AM | RCR_AB;
	ocp_write_dword(tp, MCU_TYPE_PLA, PLA_RCR, ocp_data);
}

static void r8153_aldps_en(struct r8152 *tp, bool enable)
{
	u16 data;

	data = ocp_reg_read(tp, OCP_POWER_CFG);
	if (enable) {
		data |= EN_ALDPS;
		ocp_reg_write(tp, OCP_POWER_CFG, data);
	} else {
		data &= ~EN_ALDPS;
		ocp_reg_write(tp, OCP_POWER_CFG, data);
		msleep(20);
	}
}

static void r8153_eee_en(struct r8152 *tp, bool enable)
{
	u32 ocp_data;
	u16 config;

	ocp_data = ocp_read_word(tp, MCU_TYPE_PLA, PLA_EEE_CR);
	config = ocp_reg_read(tp, OCP_EEE_CFG);

	if (enable) {
		ocp_data |= EEE_RX_EN | EEE_TX_EN;
		config |= EEE10_EN;
	} else {
		ocp_data &= ~(EEE_RX_EN | EEE_TX_EN);
		config &= ~EEE10_EN;
	}

	ocp_write_word(tp, MCU_TYPE_PLA, PLA_EEE_CR, ocp_data);
	ocp_reg_write(tp, OCP_EEE_CFG, config);
}

static void r8153_hw_phy_cfg(struct r8152 *tp)
{
	u32 ocp_data;
	u16 data;

	/* disable ALDPS before updating the PHY parameters */
	r8153_aldps_en(tp, false);

	/* disable EEE before updating the PHY parameters */
	r8153_eee_en(tp, false);
	ocp_reg_write(tp, OCP_EEE_ADV, 0);

	if (tp->version == RTL_VER_03) {
		data = ocp_reg_read(tp, OCP_EEE_CFG);
		data &= ~CTAP_SHORT_EN;
		ocp_reg_write(tp, OCP_EEE_CFG, data);
	}

	data = ocp_reg_read(tp, OCP_POWER_CFG);
	data |= EEE_CLKDIV_EN;
	ocp_reg_write(tp, OCP_POWER_CFG, data);

	data = ocp_reg_read(tp, OCP_DOWN_SPEED);
	data |= EN_10M_BGOFF;
	ocp_reg_write(tp, OCP_DOWN_SPEED, data);
	data = ocp_reg_read(tp, OCP_POWER_CFG);
	data |= EN_10M_PLLOFF;
	ocp_reg_write(tp, OCP_POWER_CFG, data);
	sram_write(tp, SRAM_IMPEDANCE, 0x0b13);

	ocp_data = ocp_read_word(tp, MCU_TYPE_PLA, PLA_PHY_PWR);
	ocp_data |= PFM_PWM_SWITCH;
	ocp_write_word(tp, MCU_TYPE_PLA, PLA_PHY_PWR, ocp_data);

	/* Enable LPF corner auto tune */
	sram_write(tp, SRAM_LPF_CFG, 0xf70f);

	/* Adjust 10M Amplitude */
	sram_write(tp, SRAM_10M_AMP1, 0x00af);
	sram_write(tp, SRAM_10M_AMP2, 0x0208);

	r8153_eee_en(tp, true);
	ocp_reg_write(tp, OCP_EEE_ADV, MDIO_EEE_1000T | MDIO_EEE_100TX);

	r8153_aldps_en(tp, true);
	r8152b_enable_fc(tp);

	set_bit(PHY_RESET, &tp->flags);
}

static void r8153_first_init(struct r8152 *tp)
{
	u32 ocp_data;
	int i;

	rxdy_gated_en(tp, true);
	r8153_teredo_off(tp);

	ocp_data = ocp_read_dword(tp, MCU_TYPE_PLA, PLA_RCR);
	ocp_data &= ~RCR_ACPT_ALL;
	ocp_write_dword(tp, MCU_TYPE_PLA, PLA_RCR, ocp_data);

	rtl8152_nic_reset(tp);
	rtl_reset_bmu(tp);

	ocp_data = ocp_read_byte(tp, MCU_TYPE_PLA, PLA_OOB_CTRL);
	ocp_data &= ~NOW_IS_OOB;
	ocp_write_byte(tp, MCU_TYPE_PLA, PLA_OOB_CTRL, ocp_data);

	ocp_data = ocp_read_word(tp, MCU_TYPE_PLA, PLA_SFF_STS_7);
	ocp_data &= ~MCU_BORW_EN;
	ocp_write_word(tp, MCU_TYPE_PLA, PLA_SFF_STS_7, ocp_data);

	for (i = 0; i < 1000; i++) {
		ocp_data = ocp_read_byte(tp, MCU_TYPE_PLA, PLA_OOB_CTRL);
		if (ocp_data & LINK_LIST_READY)
			break;
		usleep_range(1000, 2000);
	}

	ocp_data = ocp_read_word(tp, MCU_TYPE_PLA, PLA_SFF_STS_7);
	ocp_data |= RE_INIT_LL;
	ocp_write_word(tp, MCU_TYPE_PLA, PLA_SFF_STS_7, ocp_data);

	for (i = 0; i < 1000; i++) {
		ocp_data = ocp_read_byte(tp, MCU_TYPE_PLA, PLA_OOB_CTRL);
		if (ocp_data & LINK_LIST_READY)
			break;
		usleep_range(1000, 2000);
	}

	rtl_rx_vlan_en(tp, tp->netdev->features & NETIF_F_HW_VLAN_CTAG_RX);

	ocp_data = tp->netdev->mtu + VLAN_ETH_HLEN + CRC_SIZE;
	ocp_write_word(tp, MCU_TYPE_PLA, PLA_RMS, ocp_data);
	ocp_write_byte(tp, MCU_TYPE_PLA, PLA_MTPS, MTPS_JUMBO);

	ocp_data = ocp_read_word(tp, MCU_TYPE_PLA, PLA_TCR0);
	ocp_data |= TCR0_AUTO_FIFO;
	ocp_write_word(tp, MCU_TYPE_PLA, PLA_TCR0, ocp_data);

	rtl8152_nic_reset(tp);

	/* rx share fifo credit full threshold */
	ocp_write_dword(tp, MCU_TYPE_PLA, PLA_RXFIFO_CTRL0, RXFIFO_THR1_NORMAL);
	ocp_write_word(tp, MCU_TYPE_PLA, PLA_RXFIFO_CTRL1, RXFIFO_THR2_NORMAL);
	ocp_write_word(tp, MCU_TYPE_PLA, PLA_RXFIFO_CTRL2, RXFIFO_THR3_NORMAL);
	/* TX share fifo free credit full threshold */
	ocp_write_dword(tp, MCU_TYPE_PLA, PLA_TXFIFO_CTRL, TXFIFO_THR_NORMAL2);

	/* rx aggregation */
	ocp_data = ocp_read_word(tp, MCU_TYPE_USB, USB_USB_CTRL);
	ocp_data &= ~(RX_AGG_DISABLE | RX_ZERO_EN);
	ocp_write_word(tp, MCU_TYPE_USB, USB_USB_CTRL, ocp_data);
}

static void r8153_enter_oob(struct r8152 *tp)
{
	u32 ocp_data;
	int i;

	ocp_data = ocp_read_byte(tp, MCU_TYPE_PLA, PLA_OOB_CTRL);
	ocp_data &= ~NOW_IS_OOB;
	ocp_write_byte(tp, MCU_TYPE_PLA, PLA_OOB_CTRL, ocp_data);

	rtl_disable(tp);
	rtl_reset_bmu(tp);

	for (i = 0; i < 1000; i++) {
		ocp_data = ocp_read_byte(tp, MCU_TYPE_PLA, PLA_OOB_CTRL);
		if (ocp_data & LINK_LIST_READY)
			break;
		usleep_range(1000, 2000);
	}

	ocp_data = ocp_read_word(tp, MCU_TYPE_PLA, PLA_SFF_STS_7);
	ocp_data |= RE_INIT_LL;
	ocp_write_word(tp, MCU_TYPE_PLA, PLA_SFF_STS_7, ocp_data);

	for (i = 0; i < 1000; i++) {
		ocp_data = ocp_read_byte(tp, MCU_TYPE_PLA, PLA_OOB_CTRL);
		if (ocp_data & LINK_LIST_READY)
			break;
		usleep_range(1000, 2000);
	}

	ocp_data = tp->netdev->mtu + VLAN_ETH_HLEN + CRC_SIZE;
	ocp_write_word(tp, MCU_TYPE_PLA, PLA_RMS, ocp_data);

	ocp_data = ocp_read_word(tp, MCU_TYPE_PLA, PLA_TEREDO_CFG);
	ocp_data &= ~TEREDO_WAKE_MASK;
	ocp_write_word(tp, MCU_TYPE_PLA, PLA_TEREDO_CFG, ocp_data);

	rtl_rx_vlan_en(tp, true);

	ocp_data = ocp_read_word(tp, MCU_TYPE_PLA, PAL_BDC_CR);
	ocp_data |= ALDPS_PROXY_MODE;
	ocp_write_word(tp, MCU_TYPE_PLA, PAL_BDC_CR, ocp_data);

	ocp_data = ocp_read_byte(tp, MCU_TYPE_PLA, PLA_OOB_CTRL);
	ocp_data |= NOW_IS_OOB | DIS_MCU_CLROOB;
	ocp_write_byte(tp, MCU_TYPE_PLA, PLA_OOB_CTRL, ocp_data);

	rxdy_gated_en(tp, false);

	ocp_data = ocp_read_dword(tp, MCU_TYPE_PLA, PLA_RCR);
	ocp_data |= RCR_APM | RCR_AM | RCR_AB;
	ocp_write_dword(tp, MCU_TYPE_PLA, PLA_RCR, ocp_data);
}

static void rtl8153_disable(struct r8152 *tp)
{
	r8153_aldps_en(tp, false);
	rtl_disable(tp);
	rtl_reset_bmu(tp);
	r8153_aldps_en(tp, true);
	usb_enable_lpm(tp->udev);
}

static int rtl8152_set_speed(struct r8152 *tp, u8 autoneg, u16 speed, u8 duplex)
{
	u16 bmcr, anar, gbcr;
	int ret = 0;

	anar = r8152_mdio_read(tp, MII_ADVERTISE);
	anar &= ~(ADVERTISE_10HALF | ADVERTISE_10FULL |
		  ADVERTISE_100HALF | ADVERTISE_100FULL);
	if (tp->mii.supports_gmii) {
		gbcr = r8152_mdio_read(tp, MII_CTRL1000);
		gbcr &= ~(ADVERTISE_1000FULL | ADVERTISE_1000HALF);
	} else {
		gbcr = 0;
	}

	if (autoneg == AUTONEG_DISABLE) {
		if (speed == SPEED_10) {
			bmcr = 0;
			anar |= ADVERTISE_10HALF | ADVERTISE_10FULL;
		} else if (speed == SPEED_100) {
			bmcr = BMCR_SPEED100;
			anar |= ADVERTISE_100HALF | ADVERTISE_100FULL;
		} else if (speed == SPEED_1000 && tp->mii.supports_gmii) {
			bmcr = BMCR_SPEED1000;
			gbcr |= ADVERTISE_1000FULL | ADVERTISE_1000HALF;
		} else {
			ret = -EINVAL;
			goto out;
		}

		if (duplex == DUPLEX_FULL)
			bmcr |= BMCR_FULLDPLX;
	} else {
		if (speed == SPEED_10) {
			if (duplex == DUPLEX_FULL)
				anar |= ADVERTISE_10HALF | ADVERTISE_10FULL;
			else
				anar |= ADVERTISE_10HALF;
		} else if (speed == SPEED_100) {
			if (duplex == DUPLEX_FULL) {
				anar |= ADVERTISE_10HALF | ADVERTISE_10FULL;
				anar |= ADVERTISE_100HALF | ADVERTISE_100FULL;
			} else {
				anar |= ADVERTISE_10HALF;
				anar |= ADVERTISE_100HALF;
			}
		} else if (speed == SPEED_1000 && tp->mii.supports_gmii) {
			if (duplex == DUPLEX_FULL) {
				anar |= ADVERTISE_10HALF | ADVERTISE_10FULL;
				anar |= ADVERTISE_100HALF | ADVERTISE_100FULL;
				gbcr |= ADVERTISE_1000FULL | ADVERTISE_1000HALF;
			} else {
				anar |= ADVERTISE_10HALF;
				anar |= ADVERTISE_100HALF;
				gbcr |= ADVERTISE_1000HALF;
			}
		} else {
			ret = -EINVAL;
			goto out;
		}

		bmcr = BMCR_ANENABLE | BMCR_ANRESTART;
	}

	if (test_and_clear_bit(PHY_RESET, &tp->flags))
		bmcr |= BMCR_RESET;

	if (tp->mii.supports_gmii)
		r8152_mdio_write(tp, MII_CTRL1000, gbcr);

	r8152_mdio_write(tp, MII_ADVERTISE, anar);
	r8152_mdio_write(tp, MII_BMCR, bmcr);

	if (bmcr & BMCR_RESET) {
		int i;

		for (i = 0; i < 50; i++) {
			msleep(20);
			if ((r8152_mdio_read(tp, MII_BMCR) & BMCR_RESET) == 0)
				break;
		}
	}

out:
	return ret;
}

static void rtl8152_up(struct r8152 *tp)
{
	if (test_bit(RTL8152_UNPLUG, &tp->flags))
		return;

	r8152_aldps_en(tp, false);
	r8152b_exit_oob(tp);
	r8152_aldps_en(tp, true);
}

static void rtl8152_down(struct r8152 *tp)
{
	if (test_bit(RTL8152_UNPLUG, &tp->flags)) {
		rtl_drop_queued_tx(tp);
		return;
	}

	r8152_power_cut_en(tp, false);
	r8152_aldps_en(tp, false);
	r8152b_enter_oob(tp);
	r8152_aldps_en(tp, true);
}

static void rtl8153_up(struct r8152 *tp)
{
	if (test_bit(RTL8152_UNPLUG, &tp->flags))
		return;

	r8153_u1u2en(tp, false);
	r8153_aldps_en(tp, false);
	r8153_first_init(tp);
	r8153_aldps_en(tp, true);
	r8153_u2p3en(tp, true);
	r8153_u1u2en(tp, true);
	usb_enable_lpm(tp->udev);
}

static void rtl8153_down(struct r8152 *tp)
{
	if (test_bit(RTL8152_UNPLUG, &tp->flags)) {
		rtl_drop_queued_tx(tp);
		return;
	}

	r8153_u1u2en(tp, false);
	r8153_u2p3en(tp, false);
	r8153_power_cut_en(tp, false);
	r8153_aldps_en(tp, false);
	r8153_enter_oob(tp);
	r8153_aldps_en(tp, true);
}

static bool rtl8152_in_nway(struct r8152 *tp)
{
	u16 nway_state;

	ocp_write_word(tp, MCU_TYPE_PLA, PLA_OCP_GPHY_BASE, 0x2000);
	tp->ocp_base = 0x2000;
	ocp_write_byte(tp, MCU_TYPE_PLA, 0xb014, 0x4c);		/* phy state */
	nway_state = ocp_read_word(tp, MCU_TYPE_PLA, 0xb01a);

	/* bit 15: TXDIS_STATE, bit 14: ABD_STATE */
	if (nway_state & 0xc000)
		return false;
	else
		return true;
}

static bool rtl8153_in_nway(struct r8152 *tp)
{
	u16 phy_state = ocp_reg_read(tp, OCP_PHY_STATE) & 0xff;

	if (phy_state == TXDIS_STATE || phy_state == ABD_STATE)
		return false;
	else
		return true;
}

static void set_carrier(struct r8152 *tp)
{
	struct net_device *netdev = tp->netdev;
	struct napi_struct *napi = &tp->napi;
	u8 speed;

	speed = rtl8152_get_speed(tp);

	if (speed & LINK_STATUS) {
		if (!netif_carrier_ok(netdev)) {
			tp->rtl_ops.enable(tp);
			set_bit(RTL8152_SET_RX_MODE, &tp->flags);
			netif_stop_queue(netdev);
			napi_disable(napi);
			netif_carrier_on(netdev);
			rtl_start_rx(tp);
			napi_enable(&tp->napi);
			netif_wake_queue(netdev);
			netif_info(tp, link, netdev, "carrier on\n");
		} else if (netif_queue_stopped(netdev) &&
			   skb_queue_len(&tp->tx_queue) < tp->tx_qlen) {
			netif_wake_queue(netdev);
		}
	} else {
		if (netif_carrier_ok(netdev)) {
			netif_carrier_off(netdev);
			napi_disable(napi);
			tp->rtl_ops.disable(tp);
			napi_enable(napi);
			netif_info(tp, link, netdev, "carrier off\n");
		}
	}
}

static void rtl_work_func_t(struct work_struct *work)
{
	struct r8152 *tp = container_of(work, struct r8152, schedule.work);

	/* If the device is unplugged or !netif_running(), the workqueue
	 * doesn't need to wake the device, and could return directly.
	 */
	if (test_bit(RTL8152_UNPLUG, &tp->flags) || !netif_running(tp->netdev))
		return;

	if (usb_autopm_get_interface(tp->intf) < 0)
		return;

	if (!test_bit(WORK_ENABLE, &tp->flags))
		goto out1;

	if (!mutex_trylock(&tp->control)) {
		schedule_delayed_work(&tp->schedule, 0);
		goto out1;
	}

	if (test_and_clear_bit(RTL8152_LINK_CHG, &tp->flags))
		set_carrier(tp);

	if (test_and_clear_bit(RTL8152_SET_RX_MODE, &tp->flags))
		_rtl8152_set_rx_mode(tp->netdev);

	/* don't schedule napi before linking */
	if (test_and_clear_bit(SCHEDULE_NAPI, &tp->flags) &&
	    netif_carrier_ok(tp->netdev))
		napi_schedule(&tp->napi);

	mutex_unlock(&tp->control);

out1:
	usb_autopm_put_interface(tp->intf);
}

static void rtl_hw_phy_work_func_t(struct work_struct *work)
{
	struct r8152 *tp = container_of(work, struct r8152, hw_phy_work.work);

	if (test_bit(RTL8152_UNPLUG, &tp->flags))
		return;

	if (usb_autopm_get_interface(tp->intf) < 0)
		return;

	mutex_lock(&tp->control);

	tp->rtl_ops.hw_phy_cfg(tp);

	rtl8152_set_speed(tp, tp->autoneg, tp->speed, tp->duplex);

	mutex_unlock(&tp->control);

	usb_autopm_put_interface(tp->intf);
}

#ifdef CONFIG_PM_SLEEP
static int rtl_notifier(struct notifier_block *nb, unsigned long action,
			void *data)
{
	struct r8152 *tp = container_of(nb, struct r8152, pm_notifier);

	switch (action) {
	case PM_HIBERNATION_PREPARE:
	case PM_SUSPEND_PREPARE:
		usb_autopm_get_interface(tp->intf);
		break;

	case PM_POST_HIBERNATION:
	case PM_POST_SUSPEND:
		usb_autopm_put_interface(tp->intf);
		break;

	case PM_POST_RESTORE:
	case PM_RESTORE_PREPARE:
	default:
		break;
	}

	return NOTIFY_DONE;
}
#endif

static int rtl8152_open(struct net_device *netdev)
{
	struct r8152 *tp = netdev_priv(netdev);
	int res = 0;

	res = alloc_all_mem(tp);
	if (res)
		goto out;

	res = usb_autopm_get_interface(tp->intf);
	if (res < 0)
		goto out_free;

	mutex_lock(&tp->control);

	tp->rtl_ops.up(tp);

	netif_carrier_off(netdev);
	netif_start_queue(netdev);
	set_bit(WORK_ENABLE, &tp->flags);

	res = usb_submit_urb(tp->intr_urb, GFP_KERNEL);
	if (res) {
		if (res == -ENODEV)
			netif_device_detach(tp->netdev);
		netif_warn(tp, ifup, netdev, "intr_urb submit failed: %d\n",
			   res);
		goto out_unlock;
	}
	napi_enable(&tp->napi);

	mutex_unlock(&tp->control);

	usb_autopm_put_interface(tp->intf);
#ifdef CONFIG_PM_SLEEP
	tp->pm_notifier.notifier_call = rtl_notifier;
	register_pm_notifier(&tp->pm_notifier);
#endif
	return 0;

out_unlock:
	mutex_unlock(&tp->control);
	usb_autopm_put_interface(tp->intf);
out_free:
	free_all_mem(tp);
out:
	return res;
}

static int rtl8152_close(struct net_device *netdev)
{
	struct r8152 *tp = netdev_priv(netdev);
	int res = 0;

#ifdef CONFIG_PM_SLEEP
	unregister_pm_notifier(&tp->pm_notifier);
#endif
	napi_disable(&tp->napi);
	clear_bit(WORK_ENABLE, &tp->flags);
	usb_kill_urb(tp->intr_urb);
	cancel_delayed_work_sync(&tp->schedule);
	netif_stop_queue(netdev);

	res = usb_autopm_get_interface(tp->intf);
	if (res < 0 || test_bit(RTL8152_UNPLUG, &tp->flags)) {
		rtl_drop_queued_tx(tp);
		rtl_stop_rx(tp);
	} else {
		mutex_lock(&tp->control);

		tp->rtl_ops.down(tp);

		mutex_unlock(&tp->control);

		usb_autopm_put_interface(tp->intf);
	}

	free_all_mem(tp);

	return res;
}

static void rtl_tally_reset(struct r8152 *tp)
{
	u32 ocp_data;

	ocp_data = ocp_read_word(tp, MCU_TYPE_PLA, PLA_RSTTALLY);
	ocp_data |= TALLY_RESET;
	ocp_write_word(tp, MCU_TYPE_PLA, PLA_RSTTALLY, ocp_data);
}

static void r8152b_init(struct r8152 *tp)
{
	u32 ocp_data;
	u16 data;

	if (test_bit(RTL8152_UNPLUG, &tp->flags))
		return;

	data = r8152_mdio_read(tp, MII_BMCR);
	if (data & BMCR_PDOWN) {
		data &= ~BMCR_PDOWN;
		r8152_mdio_write(tp, MII_BMCR, data);
	}

	r8152_aldps_en(tp, false);

	if (tp->version == RTL_VER_01) {
		ocp_data = ocp_read_word(tp, MCU_TYPE_PLA, PLA_LED_FEATURE);
		ocp_data &= ~LED_MODE_MASK;
		ocp_write_word(tp, MCU_TYPE_PLA, PLA_LED_FEATURE, ocp_data);
	}

	r8152_power_cut_en(tp, false);

	ocp_data = ocp_read_word(tp, MCU_TYPE_PLA, PLA_PHY_PWR);
	ocp_data |= TX_10M_IDLE_EN | PFM_PWM_SWITCH;
	ocp_write_word(tp, MCU_TYPE_PLA, PLA_PHY_PWR, ocp_data);
	ocp_data = ocp_read_dword(tp, MCU_TYPE_PLA, PLA_MAC_PWR_CTRL);
	ocp_data &= ~MCU_CLK_RATIO_MASK;
	ocp_data |= MCU_CLK_RATIO | D3_CLK_GATED_EN;
	ocp_write_dword(tp, MCU_TYPE_PLA, PLA_MAC_PWR_CTRL, ocp_data);
	ocp_data = GPHY_STS_MSK | SPEED_DOWN_MSK |
		   SPDWN_RXDV_MSK | SPDWN_LINKCHG_MSK;
	ocp_write_word(tp, MCU_TYPE_PLA, PLA_GPHY_INTR_IMR, ocp_data);

	rtl_tally_reset(tp);

	/* enable rx aggregation */
	ocp_data = ocp_read_word(tp, MCU_TYPE_USB, USB_USB_CTRL);
	ocp_data &= ~(RX_AGG_DISABLE | RX_ZERO_EN);
	ocp_write_word(tp, MCU_TYPE_USB, USB_USB_CTRL, ocp_data);
}

static void r8153_init(struct r8152 *tp)
{
	u32 ocp_data;
	u16 data;
	int i;

	if (test_bit(RTL8152_UNPLUG, &tp->flags))
		return;

	r8153_u1u2en(tp, false);

	for (i = 0; i < 500; i++) {
		if (ocp_read_word(tp, MCU_TYPE_PLA, PLA_BOOT_CTRL) &
		    AUTOLOAD_DONE)
			break;
		msleep(20);
	}

	for (i = 0; i < 500; i++) {
		ocp_data = ocp_reg_read(tp, OCP_PHY_STATUS) & PHY_STAT_MASK;
		if (ocp_data == PHY_STAT_LAN_ON || ocp_data == PHY_STAT_PWRDN)
			break;
		msleep(20);
	}

	if (tp->version == RTL_VER_03 || tp->version == RTL_VER_04 ||
	    tp->version == RTL_VER_05)
		ocp_reg_write(tp, OCP_ADC_CFG, CKADSEL_L | ADC_EN | EN_EMI_L);

	data = r8152_mdio_read(tp, MII_BMCR);
	if (data & BMCR_PDOWN) {
		data &= ~BMCR_PDOWN;
		r8152_mdio_write(tp, MII_BMCR, data);
	}

	for (i = 0; i < 500; i++) {
		ocp_data = ocp_reg_read(tp, OCP_PHY_STATUS) & PHY_STAT_MASK;
		if (ocp_data == PHY_STAT_LAN_ON)
			break;
		msleep(20);
	}

	usb_disable_lpm(tp->udev);
	r8153_u2p3en(tp, false);

	if (tp->version == RTL_VER_04) {
		ocp_data = ocp_read_word(tp, MCU_TYPE_USB, USB_SSPHYLINK2);
		ocp_data &= ~pwd_dn_scale_mask;
		ocp_data |= pwd_dn_scale(96);
		ocp_write_word(tp, MCU_TYPE_USB, USB_SSPHYLINK2, ocp_data);

		ocp_data = ocp_read_byte(tp, MCU_TYPE_USB, USB_USB2PHY);
		ocp_data |= USB2PHY_L1 | USB2PHY_SUSPEND;
		ocp_write_byte(tp, MCU_TYPE_USB, USB_USB2PHY, ocp_data);
	} else if (tp->version == RTL_VER_05) {
		ocp_data = ocp_read_byte(tp, MCU_TYPE_PLA, PLA_DMY_REG0);
		ocp_data &= ~ECM_ALDPS;
		ocp_write_byte(tp, MCU_TYPE_PLA, PLA_DMY_REG0, ocp_data);

		ocp_data = ocp_read_byte(tp, MCU_TYPE_USB, USB_CSR_DUMMY1);
		if (ocp_read_word(tp, MCU_TYPE_USB, USB_BURST_SIZE) == 0)
			ocp_data &= ~DYNAMIC_BURST;
		else
			ocp_data |= DYNAMIC_BURST;
		ocp_write_byte(tp, MCU_TYPE_USB, USB_CSR_DUMMY1, ocp_data);
	} else if (tp->version == RTL_VER_06) {
		ocp_data = ocp_read_byte(tp, MCU_TYPE_USB, USB_CSR_DUMMY1);
		if (ocp_read_word(tp, MCU_TYPE_USB, USB_BURST_SIZE) == 0)
			ocp_data &= ~DYNAMIC_BURST;
		else
			ocp_data |= DYNAMIC_BURST;
		ocp_write_byte(tp, MCU_TYPE_USB, USB_CSR_DUMMY1, ocp_data);
	}

	ocp_data = ocp_read_byte(tp, MCU_TYPE_USB, USB_CSR_DUMMY2);
	ocp_data |= EP4_FULL_FC;
	ocp_write_byte(tp, MCU_TYPE_USB, USB_CSR_DUMMY2, ocp_data);

	ocp_data = ocp_read_word(tp, MCU_TYPE_USB, USB_WDT11_CTRL);
	ocp_data &= ~TIMER11_EN;
	ocp_write_word(tp, MCU_TYPE_USB, USB_WDT11_CTRL, ocp_data);

	ocp_data = ocp_read_word(tp, MCU_TYPE_PLA, PLA_LED_FEATURE);
	ocp_data &= ~LED_MODE_MASK;
	ocp_write_word(tp, MCU_TYPE_PLA, PLA_LED_FEATURE, ocp_data);

	ocp_data = FIFO_EMPTY_1FB | ROK_EXIT_LPM;
	if (tp->version == RTL_VER_04 && tp->udev->speed < USB_SPEED_SUPER)
		ocp_data |= LPM_TIMER_500MS;
	else
		ocp_data |= LPM_TIMER_500US;
	ocp_write_byte(tp, MCU_TYPE_USB, USB_LPM_CTRL, ocp_data);

	ocp_data = ocp_read_word(tp, MCU_TYPE_USB, USB_AFE_CTRL2);
	ocp_data &= ~SEN_VAL_MASK;
	ocp_data |= SEN_VAL_NORMAL | SEL_RXIDLE;
	ocp_write_word(tp, MCU_TYPE_USB, USB_AFE_CTRL2, ocp_data);

	ocp_write_word(tp, MCU_TYPE_USB, USB_CONNECT_TIMER, 0x0001);

	r8153_power_cut_en(tp, false);
	r8153_u1u2en(tp, true);

	/* MAC clock speed down */
	ocp_write_word(tp, MCU_TYPE_PLA, PLA_MAC_PWR_CTRL, 0);
	ocp_write_word(tp, MCU_TYPE_PLA, PLA_MAC_PWR_CTRL2, 0);
	ocp_write_word(tp, MCU_TYPE_PLA, PLA_MAC_PWR_CTRL3, 0);
	ocp_write_word(tp, MCU_TYPE_PLA, PLA_MAC_PWR_CTRL4, 0);

	rtl_tally_reset(tp);
	r8153_u2p3en(tp, true);
}

static int rtl8152_pre_reset(struct usb_interface *intf)
{
	struct r8152 *tp = usb_get_intfdata(intf);
	struct net_device *netdev;

	if (!tp)
		return 0;

	netdev = tp->netdev;
	if (!netif_running(netdev))
		return 0;

	netif_stop_queue(netdev);
	napi_disable(&tp->napi);
	clear_bit(WORK_ENABLE, &tp->flags);
	usb_kill_urb(tp->intr_urb);
	cancel_delayed_work_sync(&tp->schedule);
	if (netif_carrier_ok(netdev)) {
		mutex_lock(&tp->control);
		tp->rtl_ops.disable(tp);
		mutex_unlock(&tp->control);
	}

	return 0;
}

static int rtl8152_post_reset(struct usb_interface *intf)
{
	struct r8152 *tp = usb_get_intfdata(intf);
	struct net_device *netdev;

	if (!tp)
		return 0;

	netdev = tp->netdev;
	if (!netif_running(netdev))
		return 0;

	set_bit(WORK_ENABLE, &tp->flags);
	if (netif_carrier_ok(netdev)) {
		mutex_lock(&tp->control);
		tp->rtl_ops.enable(tp);
		rtl_start_rx(tp);
		rtl8152_set_rx_mode(netdev);
		mutex_unlock(&tp->control);
	}

	napi_enable(&tp->napi);
	netif_wake_queue(netdev);
	usb_submit_urb(tp->intr_urb, GFP_KERNEL);

	if (!list_empty(&tp->rx_done))
		napi_schedule(&tp->napi);

	return 0;
}

static bool delay_autosuspend(struct r8152 *tp)
{
	bool sw_linking = !!netif_carrier_ok(tp->netdev);
	bool hw_linking = !!(rtl8152_get_speed(tp) & LINK_STATUS);

	/* This means a linking change occurs and the driver doesn't detect it,
	 * yet. If the driver has disabled tx/rx and hw is linking on, the
	 * device wouldn't wake up by receiving any packet.
	 */
	if (work_busy(&tp->schedule.work) || sw_linking != hw_linking)
		return true;

	/* If the linking down is occurred by nway, the device may miss the
	 * linking change event. And it wouldn't wake when linking on.
	 */
	if (!sw_linking && tp->rtl_ops.in_nway(tp))
		return true;
	else if (!skb_queue_empty(&tp->tx_queue))
		return true;
	else
		return false;
}

static int rtl8152_runtime_suspend(struct r8152 *tp)
{
	struct net_device *netdev = tp->netdev;
	int ret = 0;

	set_bit(SELECTIVE_SUSPEND, &tp->flags);
	smp_mb__after_atomic();

	if (netif_running(netdev) && test_bit(WORK_ENABLE, &tp->flags)) {
		u32 rcr = 0;

		if (delay_autosuspend(tp)) {
			clear_bit(SELECTIVE_SUSPEND, &tp->flags);
			smp_mb__after_atomic();
			ret = -EBUSY;
			goto out1;
		}

		if (netif_carrier_ok(netdev)) {
			u32 ocp_data;

			rcr = ocp_read_dword(tp, MCU_TYPE_PLA, PLA_RCR);
			ocp_data = rcr & ~RCR_ACPT_ALL;
			ocp_write_dword(tp, MCU_TYPE_PLA, PLA_RCR, ocp_data);
			rxdy_gated_en(tp, true);
			ocp_data = ocp_read_byte(tp, MCU_TYPE_PLA,
						 PLA_OOB_CTRL);
			if (!(ocp_data & RXFIFO_EMPTY)) {
				rxdy_gated_en(tp, false);
				ocp_write_dword(tp, MCU_TYPE_PLA, PLA_RCR, rcr);
				clear_bit(SELECTIVE_SUSPEND, &tp->flags);
				smp_mb__after_atomic();
				ret = -EBUSY;
				goto out1;
			}
		}

		clear_bit(WORK_ENABLE, &tp->flags);
		usb_kill_urb(tp->intr_urb);

		tp->rtl_ops.autosuspend_en(tp, true);

		if (netif_carrier_ok(netdev)) {
			struct napi_struct *napi = &tp->napi;

			napi_disable(napi);
			rtl_stop_rx(tp);
			rxdy_gated_en(tp, false);
			ocp_write_dword(tp, MCU_TYPE_PLA, PLA_RCR, rcr);
			napi_enable(napi);
		}
	}

out1:
	return ret;
}

static int rtl8152_system_suspend(struct r8152 *tp)
{
	struct net_device *netdev = tp->netdev;
	int ret = 0;

	netif_device_detach(netdev);

	if (netif_running(netdev) && test_bit(WORK_ENABLE, &tp->flags)) {
		struct napi_struct *napi = &tp->napi;

		clear_bit(WORK_ENABLE, &tp->flags);
		usb_kill_urb(tp->intr_urb);
		napi_disable(napi);
		cancel_delayed_work_sync(&tp->schedule);
		tp->rtl_ops.down(tp);
		napi_enable(napi);
	}

	return ret;
}

static int rtl8152_suspend(struct usb_interface *intf, pm_message_t message)
{
	struct r8152 *tp = usb_get_intfdata(intf);
	int ret;

	mutex_lock(&tp->control);

	if (PMSG_IS_AUTO(message))
		ret = rtl8152_runtime_suspend(tp);
	else
		ret = rtl8152_system_suspend(tp);

	mutex_unlock(&tp->control);

	return ret;
}

static int rtl8152_resume(struct usb_interface *intf)
{
	struct r8152 *tp = usb_get_intfdata(intf);
	struct net_device *netdev = tp->netdev;

	mutex_lock(&tp->control);

	if (!test_bit(SELECTIVE_SUSPEND, &tp->flags)) {
		tp->rtl_ops.init(tp);
		queue_delayed_work(system_long_wq, &tp->hw_phy_work, 0);
		netif_device_attach(netdev);
	}

	if (netif_running(netdev) && netdev->flags & IFF_UP) {
		if (test_bit(SELECTIVE_SUSPEND, &tp->flags)) {
			struct napi_struct *napi = &tp->napi;

			tp->rtl_ops.autosuspend_en(tp, false);
			napi_disable(napi);
			set_bit(WORK_ENABLE, &tp->flags);
<<<<<<< HEAD

			if (netif_carrier_ok(tp->netdev)) {
				if (rtl8152_get_speed(tp) & LINK_STATUS) {
					rtl_start_rx(tp);
				} else {
					netif_carrier_off(tp->netdev);
					tp->rtl_ops.disable(tp);
					netif_info(tp, link, tp->netdev,
						   "linking down\n");
				}
			}

			napi_enable(&tp->napi);
=======
			if (netif_carrier_ok(netdev)) {
				if (rtl8152_get_speed(tp) & LINK_STATUS) {
					rtl_start_rx(tp);
				} else {
					netif_carrier_off(netdev);
					tp->rtl_ops.disable(tp);
					netif_info(tp, link, netdev,
						   "linking down\n");
				}
			}
			napi_enable(napi);
>>>>>>> 2ea659a9
			clear_bit(SELECTIVE_SUSPEND, &tp->flags);
			smp_mb__after_atomic();
			if (!list_empty(&tp->rx_done))
				napi_schedule(&tp->napi);
		} else {
			tp->rtl_ops.up(tp);
			netif_carrier_off(netdev);
			set_bit(WORK_ENABLE, &tp->flags);
		}
		usb_submit_urb(tp->intr_urb, GFP_KERNEL);
	} else if (test_bit(SELECTIVE_SUSPEND, &tp->flags)) {
		if (netdev->flags & IFF_UP)
			tp->rtl_ops.autosuspend_en(tp, false);
		clear_bit(SELECTIVE_SUSPEND, &tp->flags);
	}

	mutex_unlock(&tp->control);

	return 0;
}

static int rtl8152_reset_resume(struct usb_interface *intf)
{
	struct r8152 *tp = usb_get_intfdata(intf);

	clear_bit(SELECTIVE_SUSPEND, &tp->flags);
	return rtl8152_resume(intf);
}

static void rtl8152_get_wol(struct net_device *dev, struct ethtool_wolinfo *wol)
{
	struct r8152 *tp = netdev_priv(dev);

	if (usb_autopm_get_interface(tp->intf) < 0)
		return;

	if (!rtl_can_wakeup(tp)) {
		wol->supported = 0;
		wol->wolopts = 0;
	} else {
		mutex_lock(&tp->control);
		wol->supported = WAKE_ANY;
		wol->wolopts = __rtl_get_wol(tp);
		mutex_unlock(&tp->control);
	}

	usb_autopm_put_interface(tp->intf);
}

static int rtl8152_set_wol(struct net_device *dev, struct ethtool_wolinfo *wol)
{
	struct r8152 *tp = netdev_priv(dev);
	int ret;

	if (!rtl_can_wakeup(tp))
		return -EOPNOTSUPP;

	ret = usb_autopm_get_interface(tp->intf);
	if (ret < 0)
		goto out_set_wol;

	mutex_lock(&tp->control);

	__rtl_set_wol(tp, wol->wolopts);
	tp->saved_wolopts = wol->wolopts & WAKE_ANY;

	mutex_unlock(&tp->control);

	usb_autopm_put_interface(tp->intf);

out_set_wol:
	return ret;
}

static u32 rtl8152_get_msglevel(struct net_device *dev)
{
	struct r8152 *tp = netdev_priv(dev);

	return tp->msg_enable;
}

static void rtl8152_set_msglevel(struct net_device *dev, u32 value)
{
	struct r8152 *tp = netdev_priv(dev);

	tp->msg_enable = value;
}

static void rtl8152_get_drvinfo(struct net_device *netdev,
				struct ethtool_drvinfo *info)
{
	struct r8152 *tp = netdev_priv(netdev);

	strlcpy(info->driver, MODULENAME, sizeof(info->driver));
	strlcpy(info->version, DRIVER_VERSION, sizeof(info->version));
	usb_make_path(tp->udev, info->bus_info, sizeof(info->bus_info));
}

static
int rtl8152_get_link_ksettings(struct net_device *netdev,
			       struct ethtool_link_ksettings *cmd)
{
	struct r8152 *tp = netdev_priv(netdev);
	int ret;

	if (!tp->mii.mdio_read)
		return -EOPNOTSUPP;

	ret = usb_autopm_get_interface(tp->intf);
	if (ret < 0)
		goto out;

	mutex_lock(&tp->control);

	ret = mii_ethtool_get_link_ksettings(&tp->mii, cmd);

	mutex_unlock(&tp->control);

	usb_autopm_put_interface(tp->intf);

out:
	return ret;
}

static int rtl8152_set_link_ksettings(struct net_device *dev,
				      const struct ethtool_link_ksettings *cmd)
{
	struct r8152 *tp = netdev_priv(dev);
	int ret;

	ret = usb_autopm_get_interface(tp->intf);
	if (ret < 0)
		goto out;

	mutex_lock(&tp->control);

	ret = rtl8152_set_speed(tp, cmd->base.autoneg, cmd->base.speed,
				cmd->base.duplex);
	if (!ret) {
		tp->autoneg = cmd->base.autoneg;
		tp->speed = cmd->base.speed;
		tp->duplex = cmd->base.duplex;
	}

	mutex_unlock(&tp->control);

	usb_autopm_put_interface(tp->intf);

out:
	return ret;
}

static const char rtl8152_gstrings[][ETH_GSTRING_LEN] = {
	"tx_packets",
	"rx_packets",
	"tx_errors",
	"rx_errors",
	"rx_missed",
	"align_errors",
	"tx_single_collisions",
	"tx_multi_collisions",
	"rx_unicast",
	"rx_broadcast",
	"rx_multicast",
	"tx_aborted",
	"tx_underrun",
};

static int rtl8152_get_sset_count(struct net_device *dev, int sset)
{
	switch (sset) {
	case ETH_SS_STATS:
		return ARRAY_SIZE(rtl8152_gstrings);
	default:
		return -EOPNOTSUPP;
	}
}

static void rtl8152_get_ethtool_stats(struct net_device *dev,
				      struct ethtool_stats *stats, u64 *data)
{
	struct r8152 *tp = netdev_priv(dev);
	struct tally_counter tally;

	if (usb_autopm_get_interface(tp->intf) < 0)
		return;

	generic_ocp_read(tp, PLA_TALLYCNT, sizeof(tally), &tally, MCU_TYPE_PLA);

	usb_autopm_put_interface(tp->intf);

	data[0] = le64_to_cpu(tally.tx_packets);
	data[1] = le64_to_cpu(tally.rx_packets);
	data[2] = le64_to_cpu(tally.tx_errors);
	data[3] = le32_to_cpu(tally.rx_errors);
	data[4] = le16_to_cpu(tally.rx_missed);
	data[5] = le16_to_cpu(tally.align_errors);
	data[6] = le32_to_cpu(tally.tx_one_collision);
	data[7] = le32_to_cpu(tally.tx_multi_collision);
	data[8] = le64_to_cpu(tally.rx_unicast);
	data[9] = le64_to_cpu(tally.rx_broadcast);
	data[10] = le32_to_cpu(tally.rx_multicast);
	data[11] = le16_to_cpu(tally.tx_aborted);
	data[12] = le16_to_cpu(tally.tx_underrun);
}

static void rtl8152_get_strings(struct net_device *dev, u32 stringset, u8 *data)
{
	switch (stringset) {
	case ETH_SS_STATS:
		memcpy(data, *rtl8152_gstrings, sizeof(rtl8152_gstrings));
		break;
	}
}

static int r8152_get_eee(struct r8152 *tp, struct ethtool_eee *eee)
{
	u32 ocp_data, lp, adv, supported = 0;
	u16 val;

	val = r8152_mmd_read(tp, MDIO_MMD_PCS, MDIO_PCS_EEE_ABLE);
	supported = mmd_eee_cap_to_ethtool_sup_t(val);

	val = r8152_mmd_read(tp, MDIO_MMD_AN, MDIO_AN_EEE_ADV);
	adv = mmd_eee_adv_to_ethtool_adv_t(val);

	val = r8152_mmd_read(tp, MDIO_MMD_AN, MDIO_AN_EEE_LPABLE);
	lp = mmd_eee_adv_to_ethtool_adv_t(val);

	ocp_data = ocp_read_word(tp, MCU_TYPE_PLA, PLA_EEE_CR);
	ocp_data &= EEE_RX_EN | EEE_TX_EN;

	eee->eee_enabled = !!ocp_data;
	eee->eee_active = !!(supported & adv & lp);
	eee->supported = supported;
	eee->advertised = adv;
	eee->lp_advertised = lp;

	return 0;
}

static int r8152_set_eee(struct r8152 *tp, struct ethtool_eee *eee)
{
	u16 val = ethtool_adv_to_mmd_eee_adv_t(eee->advertised);

	r8152_eee_en(tp, eee->eee_enabled);

	if (!eee->eee_enabled)
		val = 0;

	r8152_mmd_write(tp, MDIO_MMD_AN, MDIO_AN_EEE_ADV, val);

	return 0;
}

static int r8153_get_eee(struct r8152 *tp, struct ethtool_eee *eee)
{
	u32 ocp_data, lp, adv, supported = 0;
	u16 val;

	val = ocp_reg_read(tp, OCP_EEE_ABLE);
	supported = mmd_eee_cap_to_ethtool_sup_t(val);

	val = ocp_reg_read(tp, OCP_EEE_ADV);
	adv = mmd_eee_adv_to_ethtool_adv_t(val);

	val = ocp_reg_read(tp, OCP_EEE_LPABLE);
	lp = mmd_eee_adv_to_ethtool_adv_t(val);

	ocp_data = ocp_read_word(tp, MCU_TYPE_PLA, PLA_EEE_CR);
	ocp_data &= EEE_RX_EN | EEE_TX_EN;

	eee->eee_enabled = !!ocp_data;
	eee->eee_active = !!(supported & adv & lp);
	eee->supported = supported;
	eee->advertised = adv;
	eee->lp_advertised = lp;

	return 0;
}

static int r8153_set_eee(struct r8152 *tp, struct ethtool_eee *eee)
{
	u16 val = ethtool_adv_to_mmd_eee_adv_t(eee->advertised);

	r8153_eee_en(tp, eee->eee_enabled);

	if (!eee->eee_enabled)
		val = 0;

	ocp_reg_write(tp, OCP_EEE_ADV, val);

	return 0;
}

static int
rtl_ethtool_get_eee(struct net_device *net, struct ethtool_eee *edata)
{
	struct r8152 *tp = netdev_priv(net);
	int ret;

	ret = usb_autopm_get_interface(tp->intf);
	if (ret < 0)
		goto out;

	mutex_lock(&tp->control);

	ret = tp->rtl_ops.eee_get(tp, edata);

	mutex_unlock(&tp->control);

	usb_autopm_put_interface(tp->intf);

out:
	return ret;
}

static int
rtl_ethtool_set_eee(struct net_device *net, struct ethtool_eee *edata)
{
	struct r8152 *tp = netdev_priv(net);
	int ret;

	ret = usb_autopm_get_interface(tp->intf);
	if (ret < 0)
		goto out;

	mutex_lock(&tp->control);

	ret = tp->rtl_ops.eee_set(tp, edata);
	if (!ret)
		ret = mii_nway_restart(&tp->mii);

	mutex_unlock(&tp->control);

	usb_autopm_put_interface(tp->intf);

out:
	return ret;
}

static int rtl8152_nway_reset(struct net_device *dev)
{
	struct r8152 *tp = netdev_priv(dev);
	int ret;

	ret = usb_autopm_get_interface(tp->intf);
	if (ret < 0)
		goto out;

	mutex_lock(&tp->control);

	ret = mii_nway_restart(&tp->mii);

	mutex_unlock(&tp->control);

	usb_autopm_put_interface(tp->intf);

out:
	return ret;
}

static int rtl8152_get_coalesce(struct net_device *netdev,
				struct ethtool_coalesce *coalesce)
{
	struct r8152 *tp = netdev_priv(netdev);

	switch (tp->version) {
	case RTL_VER_01:
	case RTL_VER_02:
		return -EOPNOTSUPP;
	default:
		break;
	}

	coalesce->rx_coalesce_usecs = tp->coalesce;

	return 0;
}

static int rtl8152_set_coalesce(struct net_device *netdev,
				struct ethtool_coalesce *coalesce)
{
	struct r8152 *tp = netdev_priv(netdev);
	int ret;

	switch (tp->version) {
	case RTL_VER_01:
	case RTL_VER_02:
		return -EOPNOTSUPP;
	default:
		break;
	}

	if (coalesce->rx_coalesce_usecs > COALESCE_SLOW)
		return -EINVAL;

	ret = usb_autopm_get_interface(tp->intf);
	if (ret < 0)
		return ret;

	mutex_lock(&tp->control);

	if (tp->coalesce != coalesce->rx_coalesce_usecs) {
		tp->coalesce = coalesce->rx_coalesce_usecs;

		if (netif_running(tp->netdev) && netif_carrier_ok(netdev))
			r8153_set_rx_early_timeout(tp);
	}

	mutex_unlock(&tp->control);

	usb_autopm_put_interface(tp->intf);

	return ret;
}

static const struct ethtool_ops ops = {
	.get_drvinfo = rtl8152_get_drvinfo,
	.get_link = ethtool_op_get_link,
	.nway_reset = rtl8152_nway_reset,
	.get_msglevel = rtl8152_get_msglevel,
	.set_msglevel = rtl8152_set_msglevel,
	.get_wol = rtl8152_get_wol,
	.set_wol = rtl8152_set_wol,
	.get_strings = rtl8152_get_strings,
	.get_sset_count = rtl8152_get_sset_count,
	.get_ethtool_stats = rtl8152_get_ethtool_stats,
	.get_coalesce = rtl8152_get_coalesce,
	.set_coalesce = rtl8152_set_coalesce,
	.get_eee = rtl_ethtool_get_eee,
	.set_eee = rtl_ethtool_set_eee,
	.get_link_ksettings = rtl8152_get_link_ksettings,
	.set_link_ksettings = rtl8152_set_link_ksettings,
};

static int rtl8152_ioctl(struct net_device *netdev, struct ifreq *rq, int cmd)
{
	struct r8152 *tp = netdev_priv(netdev);
	struct mii_ioctl_data *data = if_mii(rq);
	int res;

	if (test_bit(RTL8152_UNPLUG, &tp->flags))
		return -ENODEV;

	res = usb_autopm_get_interface(tp->intf);
	if (res < 0)
		goto out;

	switch (cmd) {
	case SIOCGMIIPHY:
		data->phy_id = R8152_PHY_ID; /* Internal PHY */
		break;

	case SIOCGMIIREG:
		mutex_lock(&tp->control);
		data->val_out = r8152_mdio_read(tp, data->reg_num);
		mutex_unlock(&tp->control);
		break;

	case SIOCSMIIREG:
		if (!capable(CAP_NET_ADMIN)) {
			res = -EPERM;
			break;
		}
		mutex_lock(&tp->control);
		r8152_mdio_write(tp, data->reg_num, data->val_in);
		mutex_unlock(&tp->control);
		break;

	default:
		res = -EOPNOTSUPP;
	}

	usb_autopm_put_interface(tp->intf);

out:
	return res;
}

static int rtl8152_change_mtu(struct net_device *dev, int new_mtu)
{
	struct r8152 *tp = netdev_priv(dev);
	int ret;

	switch (tp->version) {
	case RTL_VER_01:
	case RTL_VER_02:
		dev->mtu = new_mtu;
		return 0;
	default:
		break;
	}

	ret = usb_autopm_get_interface(tp->intf);
	if (ret < 0)
		return ret;

	mutex_lock(&tp->control);

	dev->mtu = new_mtu;

	if (netif_running(dev)) {
		u32 rms = new_mtu + VLAN_ETH_HLEN + CRC_SIZE;

		ocp_write_word(tp, MCU_TYPE_PLA, PLA_RMS, rms);

		if (netif_carrier_ok(dev))
			r8153_set_rx_early_size(tp);
	}

	mutex_unlock(&tp->control);

	usb_autopm_put_interface(tp->intf);

	return ret;
}

static const struct net_device_ops rtl8152_netdev_ops = {
	.ndo_open		= rtl8152_open,
	.ndo_stop		= rtl8152_close,
	.ndo_do_ioctl		= rtl8152_ioctl,
	.ndo_start_xmit		= rtl8152_start_xmit,
	.ndo_tx_timeout		= rtl8152_tx_timeout,
	.ndo_set_features	= rtl8152_set_features,
	.ndo_set_rx_mode	= rtl8152_set_rx_mode,
	.ndo_set_mac_address	= rtl8152_set_mac_address,
	.ndo_change_mtu		= rtl8152_change_mtu,
	.ndo_validate_addr	= eth_validate_addr,
	.ndo_features_check	= rtl8152_features_check,
};

static void rtl8152_unload(struct r8152 *tp)
{
	if (test_bit(RTL8152_UNPLUG, &tp->flags))
		return;

	if (tp->version != RTL_VER_01)
		r8152_power_cut_en(tp, true);
}

static void rtl8153_unload(struct r8152 *tp)
{
	if (test_bit(RTL8152_UNPLUG, &tp->flags))
		return;

	r8153_power_cut_en(tp, false);
}

static int rtl_ops_init(struct r8152 *tp)
{
	struct rtl_ops *ops = &tp->rtl_ops;
	int ret = 0;

	switch (tp->version) {
	case RTL_VER_01:
	case RTL_VER_02:
		ops->init		= r8152b_init;
		ops->enable		= rtl8152_enable;
		ops->disable		= rtl8152_disable;
		ops->up			= rtl8152_up;
		ops->down		= rtl8152_down;
		ops->unload		= rtl8152_unload;
		ops->eee_get		= r8152_get_eee;
		ops->eee_set		= r8152_set_eee;
		ops->in_nway		= rtl8152_in_nway;
		ops->hw_phy_cfg		= r8152b_hw_phy_cfg;
		ops->autosuspend_en	= rtl_runtime_suspend_enable;
		break;

	case RTL_VER_03:
	case RTL_VER_04:
	case RTL_VER_05:
	case RTL_VER_06:
		ops->init		= r8153_init;
		ops->enable		= rtl8153_enable;
		ops->disable		= rtl8153_disable;
		ops->up			= rtl8153_up;
		ops->down		= rtl8153_down;
		ops->unload		= rtl8153_unload;
		ops->eee_get		= r8153_get_eee;
		ops->eee_set		= r8153_set_eee;
		ops->in_nway		= rtl8153_in_nway;
		ops->hw_phy_cfg		= r8153_hw_phy_cfg;
		ops->autosuspend_en	= rtl8153_runtime_enable;
		break;

	default:
		ret = -ENODEV;
		netif_err(tp, probe, tp->netdev, "Unknown Device\n");
		break;
	}

	return ret;
}

static u8 rtl_get_version(struct usb_interface *intf)
{
	struct usb_device *udev = interface_to_usbdev(intf);
	u32 ocp_data = 0;
	__le32 *tmp;
	u8 version;
	int ret;

	tmp = kmalloc(sizeof(*tmp), GFP_KERNEL);
	if (!tmp)
		return 0;

	ret = usb_control_msg(udev, usb_rcvctrlpipe(udev, 0),
			      RTL8152_REQ_GET_REGS, RTL8152_REQT_READ,
			      PLA_TCR0, MCU_TYPE_PLA, tmp, sizeof(*tmp), 500);
	if (ret > 0)
		ocp_data = (__le32_to_cpu(*tmp) >> 16) & VERSION_MASK;

	kfree(tmp);

	switch (ocp_data) {
	case 0x4c00:
		version = RTL_VER_01;
		break;
	case 0x4c10:
		version = RTL_VER_02;
		break;
	case 0x5c00:
		version = RTL_VER_03;
		break;
	case 0x5c10:
		version = RTL_VER_04;
		break;
	case 0x5c20:
		version = RTL_VER_05;
		break;
	case 0x5c30:
		version = RTL_VER_06;
		break;
	default:
		version = RTL_VER_UNKNOWN;
		dev_info(&intf->dev, "Unknown version 0x%04x\n", ocp_data);
		break;
	}

	return version;
}

static int rtl8152_probe(struct usb_interface *intf,
			 const struct usb_device_id *id)
{
	struct usb_device *udev = interface_to_usbdev(intf);
	u8 version = rtl_get_version(intf);
	struct r8152 *tp;
	struct net_device *netdev;
	int ret;

	if (version == RTL_VER_UNKNOWN)
		return -ENODEV;

	if (udev->actconfig->desc.bConfigurationValue != 1) {
		usb_driver_set_configuration(udev, 1);
		return -ENODEV;
	}

	usb_reset_device(udev);
	netdev = alloc_etherdev(sizeof(struct r8152));
	if (!netdev) {
		dev_err(&intf->dev, "Out of memory\n");
		return -ENOMEM;
	}

	SET_NETDEV_DEV(netdev, &intf->dev);
	tp = netdev_priv(netdev);
	tp->msg_enable = 0x7FFF;

	tp->udev = udev;
	tp->netdev = netdev;
	tp->intf = intf;
	tp->version = version;

	switch (version) {
	case RTL_VER_01:
	case RTL_VER_02:
		tp->mii.supports_gmii = 0;
		break;
	default:
		tp->mii.supports_gmii = 1;
		break;
	}

	ret = rtl_ops_init(tp);
	if (ret)
		goto out;

	mutex_init(&tp->control);
	INIT_DELAYED_WORK(&tp->schedule, rtl_work_func_t);
	INIT_DELAYED_WORK(&tp->hw_phy_work, rtl_hw_phy_work_func_t);

	netdev->netdev_ops = &rtl8152_netdev_ops;
	netdev->watchdog_timeo = RTL8152_TX_TIMEOUT;

	netdev->features |= NETIF_F_RXCSUM | NETIF_F_IP_CSUM | NETIF_F_SG |
			    NETIF_F_TSO | NETIF_F_FRAGLIST | NETIF_F_IPV6_CSUM |
			    NETIF_F_TSO6 | NETIF_F_HW_VLAN_CTAG_RX |
			    NETIF_F_HW_VLAN_CTAG_TX;
	netdev->hw_features = NETIF_F_RXCSUM | NETIF_F_IP_CSUM | NETIF_F_SG |
			      NETIF_F_TSO | NETIF_F_FRAGLIST |
			      NETIF_F_IPV6_CSUM | NETIF_F_TSO6 |
			      NETIF_F_HW_VLAN_CTAG_RX | NETIF_F_HW_VLAN_CTAG_TX;
	netdev->vlan_features = NETIF_F_SG | NETIF_F_IP_CSUM | NETIF_F_TSO |
				NETIF_F_HIGHDMA | NETIF_F_FRAGLIST |
				NETIF_F_IPV6_CSUM | NETIF_F_TSO6;

	if (tp->version == RTL_VER_01) {
		netdev->features &= ~NETIF_F_RXCSUM;
		netdev->hw_features &= ~NETIF_F_RXCSUM;
	}

	netdev->ethtool_ops = &ops;
	netif_set_gso_max_size(netdev, RTL_LIMITED_TSO_SIZE);

	/* MTU range: 68 - 1500 or 9194 */
	netdev->min_mtu = ETH_MIN_MTU;
	switch (tp->version) {
	case RTL_VER_01:
	case RTL_VER_02:
		netdev->max_mtu = ETH_DATA_LEN;
		break;
	default:
		netdev->max_mtu = RTL8153_MAX_MTU;
		break;
	}

	tp->mii.dev = netdev;
	tp->mii.mdio_read = read_mii_word;
	tp->mii.mdio_write = write_mii_word;
	tp->mii.phy_id_mask = 0x3f;
	tp->mii.reg_num_mask = 0x1f;
	tp->mii.phy_id = R8152_PHY_ID;

	switch (udev->speed) {
	case USB_SPEED_SUPER:
	case USB_SPEED_SUPER_PLUS:
		tp->coalesce = COALESCE_SUPER;
		break;
	case USB_SPEED_HIGH:
		tp->coalesce = COALESCE_HIGH;
		break;
	default:
		tp->coalesce = COALESCE_SLOW;
		break;
	}

	tp->autoneg = AUTONEG_ENABLE;
	tp->speed = tp->mii.supports_gmii ? SPEED_1000 : SPEED_100;
	tp->duplex = DUPLEX_FULL;

	intf->needs_remote_wakeup = 1;

	tp->rtl_ops.init(tp);
	queue_delayed_work(system_long_wq, &tp->hw_phy_work, 0);
	set_ethernet_addr(tp);

	usb_set_intfdata(intf, tp);
	netif_napi_add(netdev, &tp->napi, r8152_poll, RTL8152_NAPI_WEIGHT);

	ret = register_netdev(netdev);
	if (ret != 0) {
		netif_err(tp, probe, netdev, "couldn't register the device\n");
		goto out1;
	}

	if (!rtl_can_wakeup(tp))
		__rtl_set_wol(tp, 0);

	tp->saved_wolopts = __rtl_get_wol(tp);
	if (tp->saved_wolopts)
		device_set_wakeup_enable(&udev->dev, true);
	else
		device_set_wakeup_enable(&udev->dev, false);

	netif_info(tp, probe, netdev, "%s\n", DRIVER_VERSION);

	return 0;

out1:
	netif_napi_del(&tp->napi);
	usb_set_intfdata(intf, NULL);
out:
	free_netdev(netdev);
	return ret;
}

static void rtl8152_disconnect(struct usb_interface *intf)
{
	struct r8152 *tp = usb_get_intfdata(intf);

	usb_set_intfdata(intf, NULL);
	if (tp) {
		struct usb_device *udev = tp->udev;

		if (udev->state == USB_STATE_NOTATTACHED)
			set_bit(RTL8152_UNPLUG, &tp->flags);

		netif_napi_del(&tp->napi);
		unregister_netdev(tp->netdev);
		cancel_delayed_work_sync(&tp->hw_phy_work);
		tp->rtl_ops.unload(tp);
		free_netdev(tp->netdev);
	}
}

#define REALTEK_USB_DEVICE(vend, prod)	\
	.match_flags = USB_DEVICE_ID_MATCH_DEVICE | \
		       USB_DEVICE_ID_MATCH_INT_CLASS, \
	.idVendor = (vend), \
	.idProduct = (prod), \
	.bInterfaceClass = USB_CLASS_VENDOR_SPEC \
}, \
{ \
	.match_flags = USB_DEVICE_ID_MATCH_INT_INFO | \
		       USB_DEVICE_ID_MATCH_DEVICE, \
	.idVendor = (vend), \
	.idProduct = (prod), \
	.bInterfaceClass = USB_CLASS_COMM, \
	.bInterfaceSubClass = USB_CDC_SUBCLASS_ETHERNET, \
	.bInterfaceProtocol = USB_CDC_PROTO_NONE

/* table of devices that work with this driver */
static struct usb_device_id rtl8152_table[] = {
	{REALTEK_USB_DEVICE(VENDOR_ID_REALTEK, 0x8152)},
	{REALTEK_USB_DEVICE(VENDOR_ID_REALTEK, 0x8153)},
	{REALTEK_USB_DEVICE(VENDOR_ID_MICROSOFT, 0x07ab)},
	{REALTEK_USB_DEVICE(VENDOR_ID_MICROSOFT, 0x07c6)},
	{REALTEK_USB_DEVICE(VENDOR_ID_SAMSUNG, 0xa101)},
	{REALTEK_USB_DEVICE(VENDOR_ID_LENOVO,  0x304f)},
	{REALTEK_USB_DEVICE(VENDOR_ID_LENOVO,  0x3062)},
	{REALTEK_USB_DEVICE(VENDOR_ID_LENOVO,  0x3069)},
	{REALTEK_USB_DEVICE(VENDOR_ID_LENOVO,  0x7205)},
	{REALTEK_USB_DEVICE(VENDOR_ID_LENOVO,  0x720c)},
	{REALTEK_USB_DEVICE(VENDOR_ID_LENOVO,  0x7214)},
	{REALTEK_USB_DEVICE(VENDOR_ID_NVIDIA,  0x09ff)},
	{}
};

MODULE_DEVICE_TABLE(usb, rtl8152_table);

static struct usb_driver rtl8152_driver = {
	.name =		MODULENAME,
	.id_table =	rtl8152_table,
	.probe =	rtl8152_probe,
	.disconnect =	rtl8152_disconnect,
	.suspend =	rtl8152_suspend,
	.resume =	rtl8152_resume,
	.reset_resume =	rtl8152_reset_resume,
	.pre_reset =	rtl8152_pre_reset,
	.post_reset =	rtl8152_post_reset,
	.supports_autosuspend = 1,
	.disable_hub_initiated_lpm = 1,
};

module_usb_driver(rtl8152_driver);

MODULE_AUTHOR(DRIVER_AUTHOR);
MODULE_DESCRIPTION(DRIVER_DESC);
MODULE_LICENSE("GPL");
MODULE_VERSION(DRIVER_VERSION);<|MERGE_RESOLUTION|>--- conflicted
+++ resolved
@@ -3716,21 +3716,6 @@
 			tp->rtl_ops.autosuspend_en(tp, false);
 			napi_disable(napi);
 			set_bit(WORK_ENABLE, &tp->flags);
-<<<<<<< HEAD
-
-			if (netif_carrier_ok(tp->netdev)) {
-				if (rtl8152_get_speed(tp) & LINK_STATUS) {
-					rtl_start_rx(tp);
-				} else {
-					netif_carrier_off(tp->netdev);
-					tp->rtl_ops.disable(tp);
-					netif_info(tp, link, tp->netdev,
-						   "linking down\n");
-				}
-			}
-
-			napi_enable(&tp->napi);
-=======
 			if (netif_carrier_ok(netdev)) {
 				if (rtl8152_get_speed(tp) & LINK_STATUS) {
 					rtl_start_rx(tp);
@@ -3742,7 +3727,6 @@
 				}
 			}
 			napi_enable(napi);
->>>>>>> 2ea659a9
 			clear_bit(SELECTIVE_SUSPEND, &tp->flags);
 			smp_mb__after_atomic();
 			if (!list_empty(&tp->rx_done))
