/*
 * Copyright (C) ST-Ericsson AB 2010
 * Contact: Sjur Brendeland / sjur.brandeland@stericsson.com
 * Author:  Daniel Martensson / daniel.martensson@stericsson.com
 *	    Dmitry.Tarnyagin  / dmitry.tarnyagin@stericsson.com
 * License terms: GNU General Public License (GPL) version 2.
 */

#define pr_fmt(fmt) KBUILD_MODNAME fmt

#include <linux/init.h>
#include <linux/module.h>
#include <linux/device.h>
#include <linux/netdevice.h>
#include <linux/string.h>
#include <linux/list.h>
#include <linux/interrupt.h>
#include <linux/delay.h>
#include <linux/sched.h>
#include <linux/if_arp.h>
#include <linux/timer.h>
#include <net/rtnetlink.h>
#include <linux/pkt_sched.h>
#include <net/caif/caif_layer.h>
#include <net/caif/caif_hsi.h>

MODULE_LICENSE("GPL");
MODULE_AUTHOR("Daniel Martensson<daniel.martensson@stericsson.com>");
MODULE_DESCRIPTION("CAIF HSI driver");

/* Returns the number of padding bytes for alignment. */
#define PAD_POW2(x, pow) ((((x)&((pow)-1)) == 0) ? 0 :\
				(((pow)-((x)&((pow)-1)))))

static const struct cfhsi_config  hsi_default_config = {

	/* Inactivity timeout on HSI, ms */
	.inactivity_timeout = HZ,

	/* Aggregation timeout (ms) of zero means no aggregation is done*/
	.aggregation_timeout = 1,

	/*
	 * HSI link layer flow-control thresholds.
	 * Threshold values for the HSI packet queue. Flow-control will be
	 * asserted when the number of packets exceeds q_high_mark. It will
	 * not be de-asserted before the number of packets drops below
	 * q_low_mark.
	 * Warning: A high threshold value might increase throughput but it
	 * will at the same time prevent channel prioritization and increase
	 * the risk of flooding the modem. The high threshold should be above
	 * the low.
	 */
	.q_high_mark = 100,
	.q_low_mark = 50,

	/*
	 * HSI padding options.
	 * Warning: must be a base of 2 (& operation used) and can not be zero !
	 */
	.head_align = 4,
	.tail_align = 4,
};

#define ON 1
#define OFF 0

static LIST_HEAD(cfhsi_list);

static void cfhsi_inactivity_tout(unsigned long arg)
{
	struct cfhsi *cfhsi = (struct cfhsi *)arg;

	netdev_dbg(cfhsi->ndev, "%s.\n",
		__func__);

	/* Schedule power down work queue. */
	if (!test_bit(CFHSI_SHUTDOWN, &cfhsi->bits))
		queue_work(cfhsi->wq, &cfhsi->wake_down_work);
}

static void cfhsi_update_aggregation_stats(struct cfhsi *cfhsi,
					   const struct sk_buff *skb,
					   int direction)
{
	struct caif_payload_info *info;
	int hpad, tpad, len;

	info = (struct caif_payload_info *)&skb->cb;
	hpad = 1 + PAD_POW2((info->hdr_len + 1), cfhsi->cfg.head_align);
	tpad = PAD_POW2((skb->len + hpad), cfhsi->cfg.tail_align);
	len = skb->len + hpad + tpad;

	if (direction > 0)
		cfhsi->aggregation_len += len;
	else if (direction < 0)
		cfhsi->aggregation_len -= len;
}

static bool cfhsi_can_send_aggregate(struct cfhsi *cfhsi)
{
	int i;

	if (cfhsi->cfg.aggregation_timeout == 0)
		return true;

	for (i = 0; i < CFHSI_PRIO_BEBK; ++i) {
		if (cfhsi->qhead[i].qlen)
			return true;
	}

	/* TODO: Use aggregation_len instead */
	if (cfhsi->qhead[CFHSI_PRIO_BEBK].qlen >= CFHSI_MAX_PKTS)
		return true;

	return false;
}

static struct sk_buff *cfhsi_dequeue(struct cfhsi *cfhsi)
{
	struct sk_buff *skb;
	int i;

	for (i = 0; i < CFHSI_PRIO_LAST; ++i) {
		skb = skb_dequeue(&cfhsi->qhead[i]);
		if (skb)
			break;
	}

	return skb;
}

static int cfhsi_tx_queue_len(struct cfhsi *cfhsi)
{
	int i, len = 0;
	for (i = 0; i < CFHSI_PRIO_LAST; ++i)
		len += skb_queue_len(&cfhsi->qhead[i]);
	return len;
}

static void cfhsi_abort_tx(struct cfhsi *cfhsi)
{
	struct sk_buff *skb;

	for (;;) {
		spin_lock_bh(&cfhsi->lock);
		skb = cfhsi_dequeue(cfhsi);
		if (!skb)
			break;

		cfhsi->ndev->stats.tx_errors++;
		cfhsi->ndev->stats.tx_dropped++;
		cfhsi_update_aggregation_stats(cfhsi, skb, -1);
		spin_unlock_bh(&cfhsi->lock);
		kfree_skb(skb);
	}
	cfhsi->tx_state = CFHSI_TX_STATE_IDLE;
	if (!test_bit(CFHSI_SHUTDOWN, &cfhsi->bits))
		mod_timer(&cfhsi->inactivity_timer,
			jiffies + cfhsi->cfg.inactivity_timeout);
	spin_unlock_bh(&cfhsi->lock);
}

static int cfhsi_flush_fifo(struct cfhsi *cfhsi)
{
	char buffer[32]; /* Any reasonable value */
	size_t fifo_occupancy;
	int ret;

	netdev_dbg(cfhsi->ndev, "%s.\n",
		__func__);

	do {
		ret = cfhsi->ops->cfhsi_fifo_occupancy(cfhsi->ops,
				&fifo_occupancy);
		if (ret) {
			netdev_warn(cfhsi->ndev,
				"%s: can't get FIFO occupancy: %d.\n",
				__func__, ret);
			break;
		} else if (!fifo_occupancy)
			/* No more data, exitting normally */
			break;

		fifo_occupancy = min(sizeof(buffer), fifo_occupancy);
		set_bit(CFHSI_FLUSH_FIFO, &cfhsi->bits);
		ret = cfhsi->ops->cfhsi_rx(buffer, fifo_occupancy,
				cfhsi->ops);
		if (ret) {
			clear_bit(CFHSI_FLUSH_FIFO, &cfhsi->bits);
			netdev_warn(cfhsi->ndev,
				"%s: can't read data: %d.\n",
				__func__, ret);
			break;
		}

		ret = 5 * HZ;
		ret = wait_event_interruptible_timeout(cfhsi->flush_fifo_wait,
			 !test_bit(CFHSI_FLUSH_FIFO, &cfhsi->bits), ret);

		if (ret < 0) {
			netdev_warn(cfhsi->ndev,
				"%s: can't wait for flush complete: %d.\n",
				__func__, ret);
			break;
		} else if (!ret) {
			ret = -ETIMEDOUT;
			netdev_warn(cfhsi->ndev,
				"%s: timeout waiting for flush complete.\n",
				__func__);
			break;
		}
	} while (1);

	return ret;
}

static int cfhsi_tx_frm(struct cfhsi_desc *desc, struct cfhsi *cfhsi)
{
	int nfrms = 0;
	int pld_len = 0;
	struct sk_buff *skb;
	u8 *pfrm = desc->emb_frm + CFHSI_MAX_EMB_FRM_SZ;

	skb = cfhsi_dequeue(cfhsi);
	if (!skb)
		return 0;

	/* Clear offset. */
	desc->offset = 0;

	/* Check if we can embed a CAIF frame. */
	if (skb->len < CFHSI_MAX_EMB_FRM_SZ) {
		struct caif_payload_info *info;
		int hpad;
		int tpad;

		/* Calculate needed head alignment and tail alignment. */
		info = (struct caif_payload_info *)&skb->cb;

		hpad = 1 + PAD_POW2((info->hdr_len + 1), cfhsi->cfg.head_align);
		tpad = PAD_POW2((skb->len + hpad), cfhsi->cfg.tail_align);

		/* Check if frame still fits with added alignment. */
		if ((skb->len + hpad + tpad) <= CFHSI_MAX_EMB_FRM_SZ) {
			u8 *pemb = desc->emb_frm;
			desc->offset = CFHSI_DESC_SHORT_SZ;
			*pemb = (u8)(hpad - 1);
			pemb += hpad;

			/* Update network statistics. */
			spin_lock_bh(&cfhsi->lock);
			cfhsi->ndev->stats.tx_packets++;
			cfhsi->ndev->stats.tx_bytes += skb->len;
			cfhsi_update_aggregation_stats(cfhsi, skb, -1);
			spin_unlock_bh(&cfhsi->lock);

			/* Copy in embedded CAIF frame. */
			skb_copy_bits(skb, 0, pemb, skb->len);

			/* Consume the SKB */
			consume_skb(skb);
			skb = NULL;
		}
	}

	/* Create payload CAIF frames. */
	pfrm = desc->emb_frm + CFHSI_MAX_EMB_FRM_SZ;
	while (nfrms < CFHSI_MAX_PKTS) {
		struct caif_payload_info *info;
		int hpad;
		int tpad;

		if (!skb)
			skb = cfhsi_dequeue(cfhsi);

		if (!skb)
			break;

		/* Calculate needed head alignment and tail alignment. */
		info = (struct caif_payload_info *)&skb->cb;

		hpad = 1 + PAD_POW2((info->hdr_len + 1), cfhsi->cfg.head_align);
		tpad = PAD_POW2((skb->len + hpad), cfhsi->cfg.tail_align);

		/* Fill in CAIF frame length in descriptor. */
		desc->cffrm_len[nfrms] = hpad + skb->len + tpad;

		/* Fill head padding information. */
		*pfrm = (u8)(hpad - 1);
		pfrm += hpad;

		/* Update network statistics. */
		spin_lock_bh(&cfhsi->lock);
		cfhsi->ndev->stats.tx_packets++;
		cfhsi->ndev->stats.tx_bytes += skb->len;
		cfhsi_update_aggregation_stats(cfhsi, skb, -1);
		spin_unlock_bh(&cfhsi->lock);

		/* Copy in CAIF frame. */
		skb_copy_bits(skb, 0, pfrm, skb->len);

		/* Update payload length. */
		pld_len += desc->cffrm_len[nfrms];

		/* Update frame pointer. */
		pfrm += skb->len + tpad;

		/* Consume the SKB */
		consume_skb(skb);
		skb = NULL;

		/* Update number of frames. */
		nfrms++;
	}

	/* Unused length fields should be zero-filled (according to SPEC). */
	while (nfrms < CFHSI_MAX_PKTS) {
		desc->cffrm_len[nfrms] = 0x0000;
		nfrms++;
	}

	/* Check if we can piggy-back another descriptor. */
	if (cfhsi_can_send_aggregate(cfhsi))
		desc->header |= CFHSI_PIGGY_DESC;
	else
		desc->header &= ~CFHSI_PIGGY_DESC;

	return CFHSI_DESC_SZ + pld_len;
}

static void cfhsi_start_tx(struct cfhsi *cfhsi)
{
	struct cfhsi_desc *desc = (struct cfhsi_desc *)cfhsi->tx_buf;
	int len, res;

	netdev_dbg(cfhsi->ndev, "%s.\n", __func__);

	if (test_bit(CFHSI_SHUTDOWN, &cfhsi->bits))
		return;

	do {
		/* Create HSI frame. */
		len = cfhsi_tx_frm(desc, cfhsi);
		if (!len) {
			spin_lock_bh(&cfhsi->lock);
			if (unlikely(cfhsi_tx_queue_len(cfhsi))) {
				spin_unlock_bh(&cfhsi->lock);
				res = -EAGAIN;
				continue;
			}
			cfhsi->tx_state = CFHSI_TX_STATE_IDLE;
			/* Start inactivity timer. */
			mod_timer(&cfhsi->inactivity_timer,
				jiffies + cfhsi->cfg.inactivity_timeout);
			spin_unlock_bh(&cfhsi->lock);
			break;
		}

		/* Set up new transfer. */
		res = cfhsi->ops->cfhsi_tx(cfhsi->tx_buf, len, cfhsi->ops);
		if (WARN_ON(res < 0))
			netdev_err(cfhsi->ndev, "%s: TX error %d.\n",
				__func__, res);
	} while (res < 0);
}

static void cfhsi_tx_done(struct cfhsi *cfhsi)
{
	netdev_dbg(cfhsi->ndev, "%s.\n", __func__);

	if (test_bit(CFHSI_SHUTDOWN, &cfhsi->bits))
		return;

	/*
	 * Send flow on if flow off has been previously signalled
	 * and number of packets is below low water mark.
	 */
	spin_lock_bh(&cfhsi->lock);
	if (cfhsi->flow_off_sent &&
			cfhsi_tx_queue_len(cfhsi) <= cfhsi->cfg.q_low_mark &&
			cfhsi->cfdev.flowctrl) {

		cfhsi->flow_off_sent = 0;
		cfhsi->cfdev.flowctrl(cfhsi->ndev, ON);
	}

	if (cfhsi_can_send_aggregate(cfhsi)) {
		spin_unlock_bh(&cfhsi->lock);
		cfhsi_start_tx(cfhsi);
	} else {
		mod_timer(&cfhsi->aggregation_timer,
			jiffies + cfhsi->cfg.aggregation_timeout);
		spin_unlock_bh(&cfhsi->lock);
	}

	return;
}

static void cfhsi_tx_done_cb(struct cfhsi_cb_ops *cb_ops)
{
	struct cfhsi *cfhsi;

	cfhsi = container_of(cb_ops, struct cfhsi, cb_ops);
	netdev_dbg(cfhsi->ndev, "%s.\n",
		__func__);

	if (test_bit(CFHSI_SHUTDOWN, &cfhsi->bits))
		return;
	cfhsi_tx_done(cfhsi);
}

static int cfhsi_rx_desc(struct cfhsi_desc *desc, struct cfhsi *cfhsi)
{
	int xfer_sz = 0;
	int nfrms = 0;
	u16 *plen = NULL;
	u8 *pfrm = NULL;

	if ((desc->header & ~CFHSI_PIGGY_DESC) ||
			(desc->offset > CFHSI_MAX_EMB_FRM_SZ)) {
		netdev_err(cfhsi->ndev, "%s: Invalid descriptor.\n",
			__func__);
		return -EPROTO;
	}

	/* Check for embedded CAIF frame. */
	if (desc->offset) {
		struct sk_buff *skb;
		u8 *dst = NULL;
		int len = 0;
		pfrm = ((u8 *)desc) + desc->offset;

		/* Remove offset padding. */
		pfrm += *pfrm + 1;

		/* Read length of CAIF frame (little endian). */
		len = *pfrm;
		len |= ((*(pfrm+1)) << 8) & 0xFF00;
		len += 2;	/* Add FCS fields. */

		/* Sanity check length of CAIF frame. */
		if (unlikely(len > CFHSI_MAX_CAIF_FRAME_SZ)) {
			netdev_err(cfhsi->ndev, "%s: Invalid length.\n",
				__func__);
			return -EPROTO;
		}

		/* Allocate SKB (OK even in IRQ context). */
		skb = alloc_skb(len + 1, GFP_ATOMIC);
		if (!skb) {
			netdev_err(cfhsi->ndev, "%s: Out of memory !\n",
				__func__);
			return -ENOMEM;
		}
		caif_assert(skb != NULL);

		dst = skb_put(skb, len);
		memcpy(dst, pfrm, len);

		skb->protocol = htons(ETH_P_CAIF);
		skb_reset_mac_header(skb);
		skb->dev = cfhsi->ndev;

		/*
		 * We are in a callback handler and
		 * unfortunately we don't know what context we're
		 * running in.
		 */
		if (in_interrupt())
			netif_rx(skb);
		else
			netif_rx_ni(skb);

		/* Update network statistics. */
		cfhsi->ndev->stats.rx_packets++;
		cfhsi->ndev->stats.rx_bytes += len;
	}

	/* Calculate transfer length. */
	plen = desc->cffrm_len;
	while (nfrms < CFHSI_MAX_PKTS && *plen) {
		xfer_sz += *plen;
		plen++;
		nfrms++;
	}

	/* Check for piggy-backed descriptor. */
	if (desc->header & CFHSI_PIGGY_DESC)
		xfer_sz += CFHSI_DESC_SZ;

	if ((xfer_sz % 4) || (xfer_sz > (CFHSI_BUF_SZ_RX - CFHSI_DESC_SZ))) {
		netdev_err(cfhsi->ndev,
				"%s: Invalid payload len: %d, ignored.\n",
			__func__, xfer_sz);
		return -EPROTO;
	}
	return xfer_sz;
}

static int cfhsi_rx_desc_len(struct cfhsi_desc *desc)
{
	int xfer_sz = 0;
	int nfrms = 0;
	u16 *plen;

	if ((desc->header & ~CFHSI_PIGGY_DESC) ||
			(desc->offset > CFHSI_MAX_EMB_FRM_SZ)) {

		pr_err("Invalid descriptor. %x %x\n", desc->header,
				desc->offset);
		return -EPROTO;
	}

	/* Calculate transfer length. */
	plen = desc->cffrm_len;
	while (nfrms < CFHSI_MAX_PKTS && *plen) {
		xfer_sz += *plen;
		plen++;
		nfrms++;
	}

	if (xfer_sz % 4) {
		pr_err("Invalid payload len: %d, ignored.\n", xfer_sz);
		return -EPROTO;
	}
	return xfer_sz;
}

static int cfhsi_rx_pld(struct cfhsi_desc *desc, struct cfhsi *cfhsi)
{
	int rx_sz = 0;
	int nfrms = 0;
	u16 *plen = NULL;
	u8 *pfrm = NULL;

	/* Sanity check header and offset. */
	if (WARN_ON((desc->header & ~CFHSI_PIGGY_DESC) ||
			(desc->offset > CFHSI_MAX_EMB_FRM_SZ))) {
		netdev_err(cfhsi->ndev, "%s: Invalid descriptor.\n",
			__func__);
		return -EPROTO;
	}

	/* Set frame pointer to start of payload. */
	pfrm = desc->emb_frm + CFHSI_MAX_EMB_FRM_SZ;
	plen = desc->cffrm_len;

	/* Skip already processed frames. */
	while (nfrms < cfhsi->rx_state.nfrms) {
		pfrm += *plen;
		rx_sz += *plen;
		plen++;
		nfrms++;
	}

	/* Parse payload. */
	while (nfrms < CFHSI_MAX_PKTS && *plen) {
		struct sk_buff *skb;
		u8 *dst = NULL;
		u8 *pcffrm = NULL;
		int len;

		/* CAIF frame starts after head padding. */
		pcffrm = pfrm + *pfrm + 1;

		/* Read length of CAIF frame (little endian). */
		len = *pcffrm;
		len |= ((*(pcffrm + 1)) << 8) & 0xFF00;
		len += 2;	/* Add FCS fields. */

		/* Sanity check length of CAIF frames. */
		if (unlikely(len > CFHSI_MAX_CAIF_FRAME_SZ)) {
			netdev_err(cfhsi->ndev, "%s: Invalid length.\n",
				__func__);
			return -EPROTO;
		}

		/* Allocate SKB (OK even in IRQ context). */
		skb = alloc_skb(len + 1, GFP_ATOMIC);
		if (!skb) {
			netdev_err(cfhsi->ndev, "%s: Out of memory !\n",
				__func__);
			cfhsi->rx_state.nfrms = nfrms;
			return -ENOMEM;
		}
		caif_assert(skb != NULL);

		dst = skb_put(skb, len);
		memcpy(dst, pcffrm, len);

		skb->protocol = htons(ETH_P_CAIF);
		skb_reset_mac_header(skb);
		skb->dev = cfhsi->ndev;

		/*
		 * We're called in callback from HSI
		 * and don't know the context we're running in.
		 */
		if (in_interrupt())
			netif_rx(skb);
		else
			netif_rx_ni(skb);

		/* Update network statistics. */
		cfhsi->ndev->stats.rx_packets++;
		cfhsi->ndev->stats.rx_bytes += len;

		pfrm += *plen;
		rx_sz += *plen;
		plen++;
		nfrms++;
	}

	return rx_sz;
}

static void cfhsi_rx_done(struct cfhsi *cfhsi)
{
	int res;
	int desc_pld_len = 0, rx_len, rx_state;
	struct cfhsi_desc *desc = NULL;
	u8 *rx_ptr, *rx_buf;
	struct cfhsi_desc *piggy_desc = NULL;

	desc = (struct cfhsi_desc *)cfhsi->rx_buf;

	netdev_dbg(cfhsi->ndev, "%s\n", __func__);

	if (test_bit(CFHSI_SHUTDOWN, &cfhsi->bits))
		return;

	/* Update inactivity timer if pending. */
	spin_lock_bh(&cfhsi->lock);
	mod_timer_pending(&cfhsi->inactivity_timer,
			jiffies + cfhsi->cfg.inactivity_timeout);
	spin_unlock_bh(&cfhsi->lock);

	if (cfhsi->rx_state.state == CFHSI_RX_STATE_DESC) {
		desc_pld_len = cfhsi_rx_desc_len(desc);

		if (desc_pld_len < 0)
			goto out_of_sync;

		rx_buf = cfhsi->rx_buf;
		rx_len = desc_pld_len;
		if (desc_pld_len > 0 && (desc->header & CFHSI_PIGGY_DESC))
			rx_len += CFHSI_DESC_SZ;
		if (desc_pld_len == 0)
			rx_buf = cfhsi->rx_flip_buf;
	} else {
		rx_buf = cfhsi->rx_flip_buf;

		rx_len = CFHSI_DESC_SZ;
		if (cfhsi->rx_state.pld_len > 0 &&
				(desc->header & CFHSI_PIGGY_DESC)) {

			piggy_desc = (struct cfhsi_desc *)
				(desc->emb_frm + CFHSI_MAX_EMB_FRM_SZ +
						cfhsi->rx_state.pld_len);

			cfhsi->rx_state.piggy_desc = true;

			/* Extract payload len from piggy-backed descriptor. */
			desc_pld_len = cfhsi_rx_desc_len(piggy_desc);
			if (desc_pld_len < 0)
				goto out_of_sync;

			if (desc_pld_len > 0) {
				rx_len = desc_pld_len;
				if (piggy_desc->header & CFHSI_PIGGY_DESC)
					rx_len += CFHSI_DESC_SZ;
			}

			/*
			 * Copy needed information from the piggy-backed
			 * descriptor to the descriptor in the start.
			 */
			memcpy(rx_buf, (u8 *)piggy_desc,
					CFHSI_DESC_SHORT_SZ);
<<<<<<< HEAD
			/* Mark no embedded frame here */
			piggy_desc->offset = 0;
=======
			if (desc_pld_len == -EPROTO)
				goto out_of_sync;
>>>>>>> 76fbc247
		}
	}

	if (desc_pld_len) {
		rx_state = CFHSI_RX_STATE_PAYLOAD;
		rx_ptr = rx_buf + CFHSI_DESC_SZ;
	} else {
		rx_state = CFHSI_RX_STATE_DESC;
		rx_ptr = rx_buf;
		rx_len = CFHSI_DESC_SZ;
	}

	/* Initiate next read */
	if (test_bit(CFHSI_AWAKE, &cfhsi->bits)) {
		/* Set up new transfer. */
		netdev_dbg(cfhsi->ndev, "%s: Start RX.\n",
				__func__);

		res = cfhsi->ops->cfhsi_rx(rx_ptr, rx_len,
				cfhsi->ops);
		if (WARN_ON(res < 0)) {
			netdev_err(cfhsi->ndev, "%s: RX error %d.\n",
				__func__, res);
			cfhsi->ndev->stats.rx_errors++;
			cfhsi->ndev->stats.rx_dropped++;
		}
	}

	if (cfhsi->rx_state.state == CFHSI_RX_STATE_DESC) {
		/* Extract payload from descriptor */
		if (cfhsi_rx_desc(desc, cfhsi) < 0)
			goto out_of_sync;
	} else {
		/* Extract payload */
		if (cfhsi_rx_pld(desc, cfhsi) < 0)
			goto out_of_sync;
		if (piggy_desc) {
			/* Extract any payload in piggyback descriptor. */
			if (cfhsi_rx_desc(piggy_desc, cfhsi) < 0)
				goto out_of_sync;
			/* Mark no embedded frame after extracting it */
			piggy_desc->offset = 0;
		}
	}

	/* Update state info */
	memset(&cfhsi->rx_state, 0, sizeof(cfhsi->rx_state));
	cfhsi->rx_state.state = rx_state;
	cfhsi->rx_ptr = rx_ptr;
	cfhsi->rx_len = rx_len;
	cfhsi->rx_state.pld_len = desc_pld_len;
	cfhsi->rx_state.piggy_desc = desc->header & CFHSI_PIGGY_DESC;

	if (rx_buf != cfhsi->rx_buf)
		swap(cfhsi->rx_buf, cfhsi->rx_flip_buf);
	return;

out_of_sync:
	netdev_err(cfhsi->ndev, "%s: Out of sync.\n", __func__);
	print_hex_dump_bytes("--> ", DUMP_PREFIX_NONE,
			cfhsi->rx_buf, CFHSI_DESC_SZ);
	schedule_work(&cfhsi->out_of_sync_work);
}

static void cfhsi_rx_slowpath(unsigned long arg)
{
	struct cfhsi *cfhsi = (struct cfhsi *)arg;

	netdev_dbg(cfhsi->ndev, "%s.\n",
		__func__);

	cfhsi_rx_done(cfhsi);
}

static void cfhsi_rx_done_cb(struct cfhsi_cb_ops *cb_ops)
{
	struct cfhsi *cfhsi;

	cfhsi = container_of(cb_ops, struct cfhsi, cb_ops);
	netdev_dbg(cfhsi->ndev, "%s.\n",
		__func__);

	if (test_bit(CFHSI_SHUTDOWN, &cfhsi->bits))
		return;

	if (test_and_clear_bit(CFHSI_FLUSH_FIFO, &cfhsi->bits))
		wake_up_interruptible(&cfhsi->flush_fifo_wait);
	else
		cfhsi_rx_done(cfhsi);
}

static void cfhsi_wake_up(struct work_struct *work)
{
	struct cfhsi *cfhsi = NULL;
	int res;
	int len;
	long ret;

	cfhsi = container_of(work, struct cfhsi, wake_up_work);

	if (test_bit(CFHSI_SHUTDOWN, &cfhsi->bits))
		return;

	if (unlikely(test_bit(CFHSI_AWAKE, &cfhsi->bits))) {
		/* It happenes when wakeup is requested by
		 * both ends at the same time. */
		clear_bit(CFHSI_WAKE_UP, &cfhsi->bits);
		clear_bit(CFHSI_WAKE_UP_ACK, &cfhsi->bits);
		return;
	}

	/* Activate wake line. */
	cfhsi->ops->cfhsi_wake_up(cfhsi->ops);

	netdev_dbg(cfhsi->ndev, "%s: Start waiting.\n",
		__func__);

	/* Wait for acknowledge. */
	ret = CFHSI_WAKE_TOUT;
	ret = wait_event_interruptible_timeout(cfhsi->wake_up_wait,
					test_and_clear_bit(CFHSI_WAKE_UP_ACK,
							&cfhsi->bits), ret);
	if (unlikely(ret < 0)) {
		/* Interrupted by signal. */
		netdev_err(cfhsi->ndev, "%s: Signalled: %ld.\n",
			__func__, ret);

		clear_bit(CFHSI_WAKE_UP, &cfhsi->bits);
		cfhsi->ops->cfhsi_wake_down(cfhsi->ops);
		return;
	} else if (!ret) {
		bool ca_wake = false;
		size_t fifo_occupancy = 0;

		/* Wakeup timeout */
		netdev_dbg(cfhsi->ndev, "%s: Timeout.\n",
			__func__);

		/* Check FIFO to check if modem has sent something. */
		WARN_ON(cfhsi->ops->cfhsi_fifo_occupancy(cfhsi->ops,
					&fifo_occupancy));

		netdev_dbg(cfhsi->ndev, "%s: Bytes in FIFO: %u.\n",
				__func__, (unsigned) fifo_occupancy);

		/* Check if we misssed the interrupt. */
		WARN_ON(cfhsi->ops->cfhsi_get_peer_wake(cfhsi->ops,
							&ca_wake));

		if (ca_wake) {
			netdev_err(cfhsi->ndev, "%s: CA Wake missed !.\n",
				__func__);

			/* Clear the CFHSI_WAKE_UP_ACK bit to prevent race. */
			clear_bit(CFHSI_WAKE_UP_ACK, &cfhsi->bits);

			/* Continue execution. */
			goto wake_ack;
		}

		clear_bit(CFHSI_WAKE_UP, &cfhsi->bits);
		cfhsi->ops->cfhsi_wake_down(cfhsi->ops);
		return;
	}
wake_ack:
	netdev_dbg(cfhsi->ndev, "%s: Woken.\n",
		__func__);

	/* Clear power up bit. */
	set_bit(CFHSI_AWAKE, &cfhsi->bits);
	clear_bit(CFHSI_WAKE_UP, &cfhsi->bits);

	/* Resume read operation. */
	netdev_dbg(cfhsi->ndev, "%s: Start RX.\n", __func__);
	res = cfhsi->ops->cfhsi_rx(cfhsi->rx_ptr, cfhsi->rx_len, cfhsi->ops);

	if (WARN_ON(res < 0))
		netdev_err(cfhsi->ndev, "%s: RX err %d.\n", __func__, res);

	/* Clear power up acknowledment. */
	clear_bit(CFHSI_WAKE_UP_ACK, &cfhsi->bits);

	spin_lock_bh(&cfhsi->lock);

	/* Resume transmit if queues are not empty. */
	if (!cfhsi_tx_queue_len(cfhsi)) {
		netdev_dbg(cfhsi->ndev, "%s: Peer wake, start timer.\n",
			__func__);
		/* Start inactivity timer. */
		mod_timer(&cfhsi->inactivity_timer,
				jiffies + cfhsi->cfg.inactivity_timeout);
		spin_unlock_bh(&cfhsi->lock);
		return;
	}

	netdev_dbg(cfhsi->ndev, "%s: Host wake.\n",
		__func__);

	spin_unlock_bh(&cfhsi->lock);

	/* Create HSI frame. */
	len = cfhsi_tx_frm((struct cfhsi_desc *)cfhsi->tx_buf, cfhsi);

	if (likely(len > 0)) {
		/* Set up new transfer. */
		res = cfhsi->ops->cfhsi_tx(cfhsi->tx_buf, len, cfhsi->ops);
		if (WARN_ON(res < 0)) {
			netdev_err(cfhsi->ndev, "%s: TX error %d.\n",
				__func__, res);
			cfhsi_abort_tx(cfhsi);
		}
	} else {
		netdev_err(cfhsi->ndev,
				"%s: Failed to create HSI frame: %d.\n",
				__func__, len);
	}
}

static void cfhsi_wake_down(struct work_struct *work)
{
	long ret;
	struct cfhsi *cfhsi = NULL;
	size_t fifo_occupancy = 0;
	int retry = CFHSI_WAKE_TOUT;

	cfhsi = container_of(work, struct cfhsi, wake_down_work);
	netdev_dbg(cfhsi->ndev, "%s.\n", __func__);

	if (test_bit(CFHSI_SHUTDOWN, &cfhsi->bits))
		return;

	/* Deactivate wake line. */
	cfhsi->ops->cfhsi_wake_down(cfhsi->ops);

	/* Wait for acknowledge. */
	ret = CFHSI_WAKE_TOUT;
	ret = wait_event_interruptible_timeout(cfhsi->wake_down_wait,
					test_and_clear_bit(CFHSI_WAKE_DOWN_ACK,
							&cfhsi->bits), ret);
	if (ret < 0) {
		/* Interrupted by signal. */
		netdev_err(cfhsi->ndev, "%s: Signalled: %ld.\n",
			__func__, ret);
		return;
	} else if (!ret) {
		bool ca_wake = true;

		/* Timeout */
		netdev_err(cfhsi->ndev, "%s: Timeout.\n", __func__);

		/* Check if we misssed the interrupt. */
		WARN_ON(cfhsi->ops->cfhsi_get_peer_wake(cfhsi->ops,
							&ca_wake));
		if (!ca_wake)
			netdev_err(cfhsi->ndev, "%s: CA Wake missed !.\n",
				__func__);
	}

	/* Check FIFO occupancy. */
	while (retry) {
		WARN_ON(cfhsi->ops->cfhsi_fifo_occupancy(cfhsi->ops,
							&fifo_occupancy));

		if (!fifo_occupancy)
			break;

		set_current_state(TASK_INTERRUPTIBLE);
		schedule_timeout(1);
		retry--;
	}

	if (!retry)
		netdev_err(cfhsi->ndev, "%s: FIFO Timeout.\n", __func__);

	/* Clear AWAKE condition. */
	clear_bit(CFHSI_AWAKE, &cfhsi->bits);

	/* Cancel pending RX requests. */
	cfhsi->ops->cfhsi_rx_cancel(cfhsi->ops);
}

static void cfhsi_out_of_sync(struct work_struct *work)
{
	struct cfhsi *cfhsi = NULL;

	cfhsi = container_of(work, struct cfhsi, out_of_sync_work);

	rtnl_lock();
	dev_close(cfhsi->ndev);
	rtnl_unlock();
}

static void cfhsi_wake_up_cb(struct cfhsi_cb_ops *cb_ops)
{
	struct cfhsi *cfhsi = NULL;

	cfhsi = container_of(cb_ops, struct cfhsi, cb_ops);
	netdev_dbg(cfhsi->ndev, "%s.\n",
		__func__);

	set_bit(CFHSI_WAKE_UP_ACK, &cfhsi->bits);
	wake_up_interruptible(&cfhsi->wake_up_wait);

	if (test_bit(CFHSI_SHUTDOWN, &cfhsi->bits))
		return;

	/* Schedule wake up work queue if the peer initiates. */
	if (!test_and_set_bit(CFHSI_WAKE_UP, &cfhsi->bits))
		queue_work(cfhsi->wq, &cfhsi->wake_up_work);
}

static void cfhsi_wake_down_cb(struct cfhsi_cb_ops *cb_ops)
{
	struct cfhsi *cfhsi = NULL;

	cfhsi = container_of(cb_ops, struct cfhsi, cb_ops);
	netdev_dbg(cfhsi->ndev, "%s.\n",
		__func__);

	/* Initiating low power is only permitted by the host (us). */
	set_bit(CFHSI_WAKE_DOWN_ACK, &cfhsi->bits);
	wake_up_interruptible(&cfhsi->wake_down_wait);
}

static void cfhsi_aggregation_tout(unsigned long arg)
{
	struct cfhsi *cfhsi = (struct cfhsi *)arg;

	netdev_dbg(cfhsi->ndev, "%s.\n",
		__func__);

	cfhsi_start_tx(cfhsi);
}

static int cfhsi_xmit(struct sk_buff *skb, struct net_device *dev)
{
	struct cfhsi *cfhsi = NULL;
	int start_xfer = 0;
	int timer_active;
	int prio;

	if (!dev)
		return -EINVAL;

	cfhsi = netdev_priv(dev);

	switch (skb->priority) {
	case TC_PRIO_BESTEFFORT:
	case TC_PRIO_FILLER:
	case TC_PRIO_BULK:
		prio = CFHSI_PRIO_BEBK;
		break;
	case TC_PRIO_INTERACTIVE_BULK:
		prio = CFHSI_PRIO_VI;
		break;
	case TC_PRIO_INTERACTIVE:
		prio = CFHSI_PRIO_VO;
		break;
	case TC_PRIO_CONTROL:
	default:
		prio = CFHSI_PRIO_CTL;
		break;
	}

	spin_lock_bh(&cfhsi->lock);

	/* Update aggregation statistics  */
	cfhsi_update_aggregation_stats(cfhsi, skb, 1);

	/* Queue the SKB */
	skb_queue_tail(&cfhsi->qhead[prio], skb);

	/* Sanity check; xmit should not be called after unregister_netdev */
	if (WARN_ON(test_bit(CFHSI_SHUTDOWN, &cfhsi->bits))) {
		spin_unlock_bh(&cfhsi->lock);
		cfhsi_abort_tx(cfhsi);
		return -EINVAL;
	}

	/* Send flow off if number of packets is above high water mark. */
	if (!cfhsi->flow_off_sent &&
		cfhsi_tx_queue_len(cfhsi) > cfhsi->cfg.q_high_mark &&
		cfhsi->cfdev.flowctrl) {
		cfhsi->flow_off_sent = 1;
		cfhsi->cfdev.flowctrl(cfhsi->ndev, OFF);
	}

	if (cfhsi->tx_state == CFHSI_TX_STATE_IDLE) {
		cfhsi->tx_state = CFHSI_TX_STATE_XFER;
		start_xfer = 1;
	}

	if (!start_xfer) {
		/* Send aggregate if it is possible */
		bool aggregate_ready =
			cfhsi_can_send_aggregate(cfhsi) &&
			del_timer(&cfhsi->aggregation_timer) > 0;
		spin_unlock_bh(&cfhsi->lock);
		if (aggregate_ready)
			cfhsi_start_tx(cfhsi);
		return 0;
	}

	/* Delete inactivity timer if started. */
	timer_active = del_timer_sync(&cfhsi->inactivity_timer);

	spin_unlock_bh(&cfhsi->lock);

	if (timer_active) {
		struct cfhsi_desc *desc = (struct cfhsi_desc *)cfhsi->tx_buf;
		int len;
		int res;

		/* Create HSI frame. */
		len = cfhsi_tx_frm(desc, cfhsi);
		WARN_ON(!len);

		/* Set up new transfer. */
		res = cfhsi->ops->cfhsi_tx(cfhsi->tx_buf, len, cfhsi->ops);
		if (WARN_ON(res < 0)) {
			netdev_err(cfhsi->ndev, "%s: TX error %d.\n",
				__func__, res);
			cfhsi_abort_tx(cfhsi);
		}
	} else {
		/* Schedule wake up work queue if the we initiate. */
		if (!test_and_set_bit(CFHSI_WAKE_UP, &cfhsi->bits))
			queue_work(cfhsi->wq, &cfhsi->wake_up_work);
	}

	return 0;
}

static const struct net_device_ops cfhsi_netdevops;

static void cfhsi_setup(struct net_device *dev)
{
	int i;
	struct cfhsi *cfhsi = netdev_priv(dev);
	dev->features = 0;
	dev->type = ARPHRD_CAIF;
	dev->flags = IFF_POINTOPOINT | IFF_NOARP;
	dev->mtu = CFHSI_MAX_CAIF_FRAME_SZ;
	dev->tx_queue_len = 0;
	dev->destructor = free_netdev;
	dev->netdev_ops = &cfhsi_netdevops;
	for (i = 0; i < CFHSI_PRIO_LAST; ++i)
		skb_queue_head_init(&cfhsi->qhead[i]);
	cfhsi->cfdev.link_select = CAIF_LINK_HIGH_BANDW;
	cfhsi->cfdev.use_frag = false;
	cfhsi->cfdev.use_stx = false;
	cfhsi->cfdev.use_fcs = false;
	cfhsi->ndev = dev;
<<<<<<< HEAD
	cfhsi->cfg = hsi_default_config;
=======
}

int cfhsi_probe(struct platform_device *pdev)
{
	struct cfhsi *cfhsi = NULL;
	struct net_device *ndev;

	int res;

	ndev = alloc_netdev(sizeof(struct cfhsi), "cfhsi%d", cfhsi_setup);
	if (!ndev)
		return -ENODEV;

	cfhsi = netdev_priv(ndev);
	cfhsi->ndev = ndev;
	cfhsi->pdev = pdev;

	/* Assign the HSI device. */
	cfhsi->dev = pdev->dev.platform_data;

	/* Assign the driver to this HSI device. */
	cfhsi->dev->drv = &cfhsi->drv;

	/* Register network device. */
	res = register_netdev(ndev);
	if (res) {
		dev_err(&ndev->dev, "%s: Registration error: %d.\n",
			__func__, res);
		free_netdev(ndev);
		return -ENODEV;
	}
	/* Add CAIF HSI device to list. */
	spin_lock(&cfhsi_list_lock);
	list_add_tail(&cfhsi->list, &cfhsi_list);
	spin_unlock(&cfhsi_list_lock);

	return res;
>>>>>>> 76fbc247
}

static int cfhsi_open(struct net_device *ndev)
{
	struct cfhsi *cfhsi = netdev_priv(ndev);
	int res;

	clear_bit(CFHSI_SHUTDOWN, &cfhsi->bits);

	/* Initialize state vaiables. */
	cfhsi->tx_state = CFHSI_TX_STATE_IDLE;
	cfhsi->rx_state.state = CFHSI_RX_STATE_DESC;

	/* Set flow info */
	cfhsi->flow_off_sent = 0;

	/*
	 * Allocate a TX buffer with the size of a HSI packet descriptors
	 * and the necessary room for CAIF payload frames.
	 */
	cfhsi->tx_buf = kzalloc(CFHSI_BUF_SZ_TX, GFP_KERNEL);
	if (!cfhsi->tx_buf) {
		res = -ENODEV;
		goto err_alloc_tx;
	}

	/*
	 * Allocate a RX buffer with the size of two HSI packet descriptors and
	 * the necessary room for CAIF payload frames.
	 */
	cfhsi->rx_buf = kzalloc(CFHSI_BUF_SZ_RX, GFP_KERNEL);
	if (!cfhsi->rx_buf) {
		res = -ENODEV;
		goto err_alloc_rx;
	}

	cfhsi->rx_flip_buf = kzalloc(CFHSI_BUF_SZ_RX, GFP_KERNEL);
	if (!cfhsi->rx_flip_buf) {
		res = -ENODEV;
		goto err_alloc_rx_flip;
	}

	/* Initialize aggregation timeout */
	cfhsi->cfg.aggregation_timeout = hsi_default_config.aggregation_timeout;

	/* Initialize recieve vaiables. */
	cfhsi->rx_ptr = cfhsi->rx_buf;
	cfhsi->rx_len = CFHSI_DESC_SZ;

	/* Initialize spin locks. */
	spin_lock_init(&cfhsi->lock);

	/* Set up the driver. */
	cfhsi->cb_ops.tx_done_cb = cfhsi_tx_done_cb;
	cfhsi->cb_ops.rx_done_cb = cfhsi_rx_done_cb;
	cfhsi->cb_ops.wake_up_cb = cfhsi_wake_up_cb;
	cfhsi->cb_ops.wake_down_cb = cfhsi_wake_down_cb;

	/* Initialize the work queues. */
	INIT_WORK(&cfhsi->wake_up_work, cfhsi_wake_up);
	INIT_WORK(&cfhsi->wake_down_work, cfhsi_wake_down);
	INIT_WORK(&cfhsi->out_of_sync_work, cfhsi_out_of_sync);

	/* Clear all bit fields. */
	clear_bit(CFHSI_WAKE_UP_ACK, &cfhsi->bits);
	clear_bit(CFHSI_WAKE_DOWN_ACK, &cfhsi->bits);
	clear_bit(CFHSI_WAKE_UP, &cfhsi->bits);
	clear_bit(CFHSI_AWAKE, &cfhsi->bits);

	/* Create work thread. */
	cfhsi->wq = create_singlethread_workqueue(cfhsi->ndev->name);
	if (!cfhsi->wq) {
		netdev_err(cfhsi->ndev, "%s: Failed to create work queue.\n",
			__func__);
		res = -ENODEV;
		goto err_create_wq;
	}

	/* Initialize wait queues. */
	init_waitqueue_head(&cfhsi->wake_up_wait);
	init_waitqueue_head(&cfhsi->wake_down_wait);
	init_waitqueue_head(&cfhsi->flush_fifo_wait);

	/* Setup the inactivity timer. */
	init_timer(&cfhsi->inactivity_timer);
	cfhsi->inactivity_timer.data = (unsigned long)cfhsi;
	cfhsi->inactivity_timer.function = cfhsi_inactivity_tout;
	/* Setup the slowpath RX timer. */
	init_timer(&cfhsi->rx_slowpath_timer);
	cfhsi->rx_slowpath_timer.data = (unsigned long)cfhsi;
	cfhsi->rx_slowpath_timer.function = cfhsi_rx_slowpath;
	/* Setup the aggregation timer. */
	init_timer(&cfhsi->aggregation_timer);
	cfhsi->aggregation_timer.data = (unsigned long)cfhsi;
	cfhsi->aggregation_timer.function = cfhsi_aggregation_tout;

	/* Activate HSI interface. */
	res = cfhsi->ops->cfhsi_up(cfhsi->ops);
	if (res) {
		netdev_err(cfhsi->ndev,
			"%s: can't activate HSI interface: %d.\n",
			__func__, res);
		goto err_activate;
	}

	/* Flush FIFO */
	res = cfhsi_flush_fifo(cfhsi);
	if (res) {
		netdev_err(cfhsi->ndev, "%s: Can't flush FIFO: %d.\n",
			__func__, res);
		goto err_net_reg;
	}
	return res;

 err_net_reg:
	cfhsi->ops->cfhsi_down(cfhsi->ops);
 err_activate:
	destroy_workqueue(cfhsi->wq);
 err_create_wq:
	kfree(cfhsi->rx_flip_buf);
 err_alloc_rx_flip:
	kfree(cfhsi->rx_buf);
 err_alloc_rx:
	kfree(cfhsi->tx_buf);
 err_alloc_tx:
	return res;
}

static int cfhsi_close(struct net_device *ndev)
{
	struct cfhsi *cfhsi = netdev_priv(ndev);
	u8 *tx_buf, *rx_buf, *flip_buf;

	/* going to shutdown driver */
	set_bit(CFHSI_SHUTDOWN, &cfhsi->bits);

	/* Flush workqueue */
	flush_workqueue(cfhsi->wq);

	/* Delete timers if pending */
	del_timer_sync(&cfhsi->inactivity_timer);
	del_timer_sync(&cfhsi->rx_slowpath_timer);
	del_timer_sync(&cfhsi->aggregation_timer);

	/* Cancel pending RX request (if any) */
	cfhsi->ops->cfhsi_rx_cancel(cfhsi->ops);

	/* Destroy workqueue */
	destroy_workqueue(cfhsi->wq);

	/* Store bufferes: will be freed later. */
	tx_buf = cfhsi->tx_buf;
	rx_buf = cfhsi->rx_buf;
	flip_buf = cfhsi->rx_flip_buf;
	/* Flush transmit queues. */
	cfhsi_abort_tx(cfhsi);

	/* Deactivate interface */
	cfhsi->ops->cfhsi_down(cfhsi->ops);

	/* Free buffers. */
	kfree(tx_buf);
	kfree(rx_buf);
	kfree(flip_buf);
	return 0;
}

static void cfhsi_uninit(struct net_device *dev)
{
	struct cfhsi *cfhsi = netdev_priv(dev);
	ASSERT_RTNL();
	symbol_put(cfhsi_get_device);
	list_del(&cfhsi->list);
}

static const struct net_device_ops cfhsi_netdevops = {
	.ndo_uninit = cfhsi_uninit,
	.ndo_open = cfhsi_open,
	.ndo_stop = cfhsi_close,
	.ndo_start_xmit = cfhsi_xmit
};

static void cfhsi_netlink_parms(struct nlattr *data[], struct cfhsi *cfhsi)
{
	int i;

	if (!data) {
		pr_debug("no params data found\n");
		return;
	}

	i = __IFLA_CAIF_HSI_INACTIVITY_TOUT;
	/*
	 * Inactivity timeout in millisecs. Lowest possible value is 1,
	 * and highest possible is NEXT_TIMER_MAX_DELTA.
	 */
	if (data[i]) {
		u32 inactivity_timeout = nla_get_u32(data[i]);
		/* Pre-calculate inactivity timeout. */
		cfhsi->cfg.inactivity_timeout =	inactivity_timeout * HZ / 1000;
		if (cfhsi->cfg.inactivity_timeout == 0)
			cfhsi->cfg.inactivity_timeout = 1;
		else if (cfhsi->cfg.inactivity_timeout > NEXT_TIMER_MAX_DELTA)
			cfhsi->cfg.inactivity_timeout = NEXT_TIMER_MAX_DELTA;
	}

	i = __IFLA_CAIF_HSI_AGGREGATION_TOUT;
	if (data[i])
		cfhsi->cfg.aggregation_timeout = nla_get_u32(data[i]);

	i = __IFLA_CAIF_HSI_HEAD_ALIGN;
	if (data[i])
		cfhsi->cfg.head_align = nla_get_u32(data[i]);

	i = __IFLA_CAIF_HSI_TAIL_ALIGN;
	if (data[i])
		cfhsi->cfg.tail_align = nla_get_u32(data[i]);

	i = __IFLA_CAIF_HSI_QHIGH_WATERMARK;
	if (data[i])
		cfhsi->cfg.q_high_mark = nla_get_u32(data[i]);

	i = __IFLA_CAIF_HSI_QLOW_WATERMARK;
	if (data[i])
		cfhsi->cfg.q_low_mark = nla_get_u32(data[i]);
}

static int caif_hsi_changelink(struct net_device *dev, struct nlattr *tb[],
				struct nlattr *data[])
{
	cfhsi_netlink_parms(data, netdev_priv(dev));
	netdev_state_change(dev);
	return 0;
}

static const struct nla_policy caif_hsi_policy[__IFLA_CAIF_HSI_MAX + 1] = {
	[__IFLA_CAIF_HSI_INACTIVITY_TOUT] = { .type = NLA_U32, .len = 4 },
	[__IFLA_CAIF_HSI_AGGREGATION_TOUT] = { .type = NLA_U32, .len = 4 },
	[__IFLA_CAIF_HSI_HEAD_ALIGN] = { .type = NLA_U32, .len = 4 },
	[__IFLA_CAIF_HSI_TAIL_ALIGN] = { .type = NLA_U32, .len = 4 },
	[__IFLA_CAIF_HSI_QHIGH_WATERMARK] = { .type = NLA_U32, .len = 4 },
	[__IFLA_CAIF_HSI_QLOW_WATERMARK] = { .type = NLA_U32, .len = 4 },
};

static size_t caif_hsi_get_size(const struct net_device *dev)
{
	int i;
	size_t s = 0;
	for (i = __IFLA_CAIF_HSI_UNSPEC + 1; i < __IFLA_CAIF_HSI_MAX; i++)
		s += nla_total_size(caif_hsi_policy[i].len);
	return s;
}

static int caif_hsi_fill_info(struct sk_buff *skb, const struct net_device *dev)
{
	struct cfhsi *cfhsi = netdev_priv(dev);

	if (nla_put_u32(skb, __IFLA_CAIF_HSI_INACTIVITY_TOUT,
			cfhsi->cfg.inactivity_timeout) ||
	    nla_put_u32(skb, __IFLA_CAIF_HSI_AGGREGATION_TOUT,
			cfhsi->cfg.aggregation_timeout) ||
	    nla_put_u32(skb, __IFLA_CAIF_HSI_HEAD_ALIGN,
			cfhsi->cfg.head_align) ||
	    nla_put_u32(skb, __IFLA_CAIF_HSI_TAIL_ALIGN,
			cfhsi->cfg.tail_align) ||
	    nla_put_u32(skb, __IFLA_CAIF_HSI_QHIGH_WATERMARK,
			cfhsi->cfg.q_high_mark) ||
	    nla_put_u32(skb, __IFLA_CAIF_HSI_QLOW_WATERMARK,
			cfhsi->cfg.q_low_mark))
		return -EMSGSIZE;

	return 0;
}

static int caif_hsi_newlink(struct net *src_net, struct net_device *dev,
			  struct nlattr *tb[], struct nlattr *data[])
{
	struct cfhsi *cfhsi = NULL;
	struct cfhsi_ops *(*get_ops)(void);

	ASSERT_RTNL();

	cfhsi = netdev_priv(dev);
	cfhsi_netlink_parms(data, cfhsi);
	dev_net_set(cfhsi->ndev, src_net);

	get_ops = symbol_get(cfhsi_get_ops);
	if (!get_ops) {
		pr_err("%s: failed to get the cfhsi_ops\n", __func__);
		return -ENODEV;
	}

	/* Assign the HSI device. */
	cfhsi->ops = (*get_ops)();
	if (!cfhsi->ops) {
		pr_err("%s: failed to get the cfhsi_ops\n", __func__);
		goto err;
	}

	/* Assign the driver to this HSI device. */
	cfhsi->ops->cb_ops = &cfhsi->cb_ops;
	if (register_netdevice(dev)) {
		pr_warn("%s: caif_hsi device registration failed\n", __func__);
		goto err;
	}
	/* Add CAIF HSI device to list. */
	list_add_tail(&cfhsi->list, &cfhsi_list);

	return 0;
err:
	symbol_put(cfhsi_get_ops);
	return -ENODEV;
}

static struct rtnl_link_ops caif_hsi_link_ops __read_mostly = {
	.kind		= "cfhsi",
	.priv_size	= sizeof(struct cfhsi),
	.setup		= cfhsi_setup,
	.maxtype	= __IFLA_CAIF_HSI_MAX,
	.policy	= caif_hsi_policy,
	.newlink	= caif_hsi_newlink,
	.changelink	= caif_hsi_changelink,
	.get_size	= caif_hsi_get_size,
	.fill_info	= caif_hsi_fill_info,
};

static void __exit cfhsi_exit_module(void)
{
	struct list_head *list_node;
	struct list_head *n;
	struct cfhsi *cfhsi;

	rtnl_link_unregister(&caif_hsi_link_ops);

	rtnl_lock();
	list_for_each_safe(list_node, n, &cfhsi_list) {
		cfhsi = list_entry(list_node, struct cfhsi, list);
		unregister_netdev(cfhsi->ndev);
	}
	rtnl_unlock();
}

static int __init cfhsi_init_module(void)
{
	return rtnl_link_register(&caif_hsi_link_ops);
}

module_init(cfhsi_init_module);
module_exit(cfhsi_exit_module);<|MERGE_RESOLUTION|>--- conflicted
+++ resolved
@@ -678,13 +678,6 @@
 			 */
 			memcpy(rx_buf, (u8 *)piggy_desc,
 					CFHSI_DESC_SHORT_SZ);
-<<<<<<< HEAD
-			/* Mark no embedded frame here */
-			piggy_desc->offset = 0;
-=======
-			if (desc_pld_len == -EPROTO)
-				goto out_of_sync;
->>>>>>> 76fbc247
 		}
 	}
 
@@ -1138,16 +1131,13 @@
 	cfhsi->cfdev.use_stx = false;
 	cfhsi->cfdev.use_fcs = false;
 	cfhsi->ndev = dev;
-<<<<<<< HEAD
-	cfhsi->cfg = hsi_default_config;
-=======
 }
 
 int cfhsi_probe(struct platform_device *pdev)
 {
+	struct cfhsi_ops *(*get_ops)(void);
 	struct cfhsi *cfhsi = NULL;
 	struct net_device *ndev;
-
 	int res;
 
 	ndev = alloc_netdev(sizeof(struct cfhsi), "cfhsi%d", cfhsi_setup);
@@ -1158,27 +1148,34 @@
 	cfhsi->ndev = ndev;
 	cfhsi->pdev = pdev;
 
+	get_ops = symbol_get(cfhsi_get_ops);
+	if (!get_ops) {
+		pr_err("%s: failed to get the cfhsi_ops\n", __func__);
+		return -ENODEV;
+	}
+
 	/* Assign the HSI device. */
-	cfhsi->dev = pdev->dev.platform_data;
+	cfhsi->ops = (*get_ops)();
+	if (!cfhsi->ops) {
+		pr_err("%s: failed to get the cfhsi_ops\n", __func__);
+		goto err;
+	}
 
 	/* Assign the driver to this HSI device. */
-	cfhsi->dev->drv = &cfhsi->drv;
-
-	/* Register network device. */
-	res = register_netdev(ndev);
+	cfhsi->ops->cb_ops = &cfhsi->cb_ops;
+	res = register_netdevice(ndev);
 	if (res) {
 		dev_err(&ndev->dev, "%s: Registration error: %d.\n",
 			__func__, res);
 		free_netdev(ndev);
-		return -ENODEV;
 	}
 	/* Add CAIF HSI device to list. */
-	spin_lock(&cfhsi_list_lock);
 	list_add_tail(&cfhsi->list, &cfhsi_list);
-	spin_unlock(&cfhsi_list_lock);
 
 	return res;
->>>>>>> 76fbc247
+err:
+	symbol_put(cfhsi_get_ops);
+	return -ENODEV;
 }
 
 static int cfhsi_open(struct net_device *ndev)
@@ -1457,7 +1454,6 @@
 			  struct nlattr *tb[], struct nlattr *data[])
 {
 	struct cfhsi *cfhsi = NULL;
-	struct cfhsi_ops *(*get_ops)(void);
 
 	ASSERT_RTNL();
 
@@ -1465,32 +1461,7 @@
 	cfhsi_netlink_parms(data, cfhsi);
 	dev_net_set(cfhsi->ndev, src_net);
 
-	get_ops = symbol_get(cfhsi_get_ops);
-	if (!get_ops) {
-		pr_err("%s: failed to get the cfhsi_ops\n", __func__);
-		return -ENODEV;
-	}
-
-	/* Assign the HSI device. */
-	cfhsi->ops = (*get_ops)();
-	if (!cfhsi->ops) {
-		pr_err("%s: failed to get the cfhsi_ops\n", __func__);
-		goto err;
-	}
-
-	/* Assign the driver to this HSI device. */
-	cfhsi->ops->cb_ops = &cfhsi->cb_ops;
-	if (register_netdevice(dev)) {
-		pr_warn("%s: caif_hsi device registration failed\n", __func__);
-		goto err;
-	}
-	/* Add CAIF HSI device to list. */
-	list_add_tail(&cfhsi->list, &cfhsi_list);
-
 	return 0;
-err:
-	symbol_put(cfhsi_get_ops);
-	return -ENODEV;
 }
 
 static struct rtnl_link_ops caif_hsi_link_ops __read_mostly = {
