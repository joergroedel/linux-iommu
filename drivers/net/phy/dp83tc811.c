--- conflicted
+++ resolved
@@ -245,13 +245,10 @@
 			return err;
 
 		err = phy_write(phydev, MII_DP83811_INT_STAT2, 0);
-<<<<<<< HEAD
-=======
 		if (err < 0)
 			return err;
 
 		err = phy_write(phydev, MII_DP83811_INT_STAT3, 0);
->>>>>>> 6bf4ca7f
 	}
 
 	return err;
