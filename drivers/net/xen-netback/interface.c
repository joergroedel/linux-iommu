/*
 * Network-device interface management.
 *
 * Copyright (c) 2004-2005, Keir Fraser
 *
 * This program is free software; you can redistribute it and/or
 * modify it under the terms of the GNU General Public License version 2
 * as published by the Free Software Foundation; or, when distributed
 * separately from the Linux kernel or incorporated into other
 * software packages, subject to the following license:
 *
 * Permission is hereby granted, free of charge, to any person obtaining a copy
 * of this source file (the "Software"), to deal in the Software without
 * restriction, including without limitation the rights to use, copy, modify,
 * merge, publish, distribute, sublicense, and/or sell copies of the Software,
 * and to permit persons to whom the Software is furnished to do so, subject to
 * the following conditions:
 *
 * The above copyright notice and this permission notice shall be included in
 * all copies or substantial portions of the Software.
 *
 * THE SOFTWARE IS PROVIDED "AS IS", WITHOUT WARRANTY OF ANY KIND, EXPRESS OR
 * IMPLIED, INCLUDING BUT NOT LIMITED TO THE WARRANTIES OF MERCHANTABILITY,
 * FITNESS FOR A PARTICULAR PURPOSE AND NONINFRINGEMENT. IN NO EVENT SHALL THE
 * AUTHORS OR COPYRIGHT HOLDERS BE LIABLE FOR ANY CLAIM, DAMAGES OR OTHER
 * LIABILITY, WHETHER IN AN ACTION OF CONTRACT, TORT OR OTHERWISE, ARISING
 * FROM, OUT OF OR IN CONNECTION WITH THE SOFTWARE OR THE USE OR OTHER DEALINGS
 * IN THE SOFTWARE.
 */

#include "common.h"

#include <linux/kthread.h>
#include <linux/sched/task.h>
#include <linux/ethtool.h>
#include <linux/rtnetlink.h>
#include <linux/if_vlan.h>
#include <linux/vmalloc.h>

#include <xen/events.h>
#include <asm/xen/hypercall.h>
#include <xen/balloon.h>

#define XENVIF_QUEUE_LENGTH 32
#define XENVIF_NAPI_WEIGHT  64

/* Number of bytes allowed on the internal guest Rx queue. */
#define XENVIF_RX_QUEUE_BYTES (XEN_NETIF_RX_RING_SIZE/2 * PAGE_SIZE)

/* This function is used to set SKBTX_DEV_ZEROCOPY as well as
 * increasing the inflight counter. We need to increase the inflight
 * counter because core driver calls into xenvif_zerocopy_callback
 * which calls xenvif_skb_zerocopy_complete.
 */
void xenvif_skb_zerocopy_prepare(struct xenvif_queue *queue,
				 struct sk_buff *skb)
{
	skb_shinfo(skb)->tx_flags |= SKBTX_DEV_ZEROCOPY;
	atomic_inc(&queue->inflight_packets);
}

void xenvif_skb_zerocopy_complete(struct xenvif_queue *queue)
{
	atomic_dec(&queue->inflight_packets);

	/* Wake the dealloc thread _after_ decrementing inflight_packets so
	 * that if kthread_stop() has already been called, the dealloc thread
	 * does not wait forever with nothing to wake it.
	 */
	wake_up(&queue->dealloc_wq);
}

int xenvif_schedulable(struct xenvif *vif)
{
	return netif_running(vif->dev) &&
		test_bit(VIF_STATUS_CONNECTED, &vif->status) &&
		!vif->disabled;
}

static irqreturn_t xenvif_tx_interrupt(int irq, void *dev_id)
{
	struct xenvif_queue *queue = dev_id;

	if (RING_HAS_UNCONSUMED_REQUESTS(&queue->tx))
		napi_schedule(&queue->napi);

	return IRQ_HANDLED;
}

static int xenvif_poll(struct napi_struct *napi, int budget)
{
	struct xenvif_queue *queue =
		container_of(napi, struct xenvif_queue, napi);
	int work_done;

	/* This vif is rogue, we pretend we've there is nothing to do
	 * for this vif to deschedule it from NAPI. But this interface
	 * will be turned off in thread context later.
	 */
	if (unlikely(queue->vif->disabled)) {
		napi_complete(napi);
		return 0;
	}

	work_done = xenvif_tx_action(queue, budget);

	if (work_done < budget) {
		napi_complete_done(napi, work_done);
		/* If the queue is rate-limited, it shall be
		 * rescheduled in the timer callback.
		 */
		if (likely(!queue->rate_limited))
			xenvif_napi_schedule_or_enable_events(queue);
	}

	return work_done;
}

static irqreturn_t xenvif_rx_interrupt(int irq, void *dev_id)
{
	struct xenvif_queue *queue = dev_id;

	xenvif_kick_thread(queue);

	return IRQ_HANDLED;
}

irqreturn_t xenvif_interrupt(int irq, void *dev_id)
{
	xenvif_tx_interrupt(irq, dev_id);
	xenvif_rx_interrupt(irq, dev_id);

	return IRQ_HANDLED;
}

int xenvif_queue_stopped(struct xenvif_queue *queue)
{
	struct net_device *dev = queue->vif->dev;
	unsigned int id = queue->id;
	return netif_tx_queue_stopped(netdev_get_tx_queue(dev, id));
}

void xenvif_wake_queue(struct xenvif_queue *queue)
{
	struct net_device *dev = queue->vif->dev;
	unsigned int id = queue->id;
	netif_tx_wake_queue(netdev_get_tx_queue(dev, id));
}

static u16 xenvif_select_queue(struct net_device *dev, struct sk_buff *skb,
			       struct net_device *sb_dev)
{
	struct xenvif *vif = netdev_priv(dev);
	unsigned int size = vif->hash.size;
	unsigned int num_queues;

	/* If queues are not set up internally - always return 0
	 * as the packet going to be dropped anyway */
	num_queues = READ_ONCE(vif->num_queues);
	if (num_queues < 1)
		return 0;

	if (vif->hash.alg == XEN_NETIF_CTRL_HASH_ALGORITHM_NONE)
		return netdev_pick_tx(dev, skb, NULL) %
		       dev->real_num_tx_queues;

	xenvif_set_skb_hash(vif, skb);

	if (size == 0)
		return skb_get_hash_raw(skb) % dev->real_num_tx_queues;

	return vif->hash.mapping[vif->hash.mapping_sel]
				[skb_get_hash_raw(skb) % size];
}

static netdev_tx_t
xenvif_start_xmit(struct sk_buff *skb, struct net_device *dev)
{
	struct xenvif *vif = netdev_priv(dev);
	struct xenvif_queue *queue = NULL;
	unsigned int num_queues;
	u16 index;
	struct xenvif_rx_cb *cb;

	BUG_ON(skb->dev != dev);

	/* Drop the packet if queues are not set up.
	 * This handler should be called inside an RCU read section
	 * so we don't need to enter it here explicitly.
	 */
	num_queues = READ_ONCE(vif->num_queues);
	if (num_queues < 1)
		goto drop;

	/* Obtain the queue to be used to transmit this packet */
	index = skb_get_queue_mapping(skb);
	if (index >= num_queues) {
		pr_warn_ratelimited("Invalid queue %hu for packet on interface %s\n",
				    index, vif->dev->name);
		index %= num_queues;
	}
	queue = &vif->queues[index];

	/* Drop the packet if queue is not ready */
	if (queue->task == NULL ||
	    queue->dealloc_task == NULL ||
	    !xenvif_schedulable(vif))
		goto drop;

	if (vif->multicast_control && skb->pkt_type == PACKET_MULTICAST) {
		struct ethhdr *eth = (struct ethhdr *)skb->data;

		if (!xenvif_mcast_match(vif, eth->h_dest))
			goto drop;
	}

	cb = XENVIF_RX_CB(skb);
	cb->expires = jiffies + vif->drain_timeout;

	/* If there is no hash algorithm configured then make sure there
	 * is no hash information in the socket buffer otherwise it
	 * would be incorrectly forwarded to the frontend.
	 */
	if (vif->hash.alg == XEN_NETIF_CTRL_HASH_ALGORITHM_NONE)
		skb_clear_hash(skb);

	xenvif_rx_queue_tail(queue, skb);
	xenvif_kick_thread(queue);

	return NETDEV_TX_OK;

 drop:
	vif->dev->stats.tx_dropped++;
	dev_kfree_skb(skb);
	return NETDEV_TX_OK;
}

static struct net_device_stats *xenvif_get_stats(struct net_device *dev)
{
	struct xenvif *vif = netdev_priv(dev);
	struct xenvif_queue *queue = NULL;
	unsigned int num_queues;
	u64 rx_bytes = 0;
	u64 rx_packets = 0;
	u64 tx_bytes = 0;
	u64 tx_packets = 0;
	unsigned int index;

	rcu_read_lock();
	num_queues = READ_ONCE(vif->num_queues);

	/* Aggregate tx and rx stats from each queue */
	for (index = 0; index < num_queues; ++index) {
		queue = &vif->queues[index];
		rx_bytes += queue->stats.rx_bytes;
		rx_packets += queue->stats.rx_packets;
		tx_bytes += queue->stats.tx_bytes;
		tx_packets += queue->stats.tx_packets;
	}

	rcu_read_unlock();

	vif->dev->stats.rx_bytes = rx_bytes;
	vif->dev->stats.rx_packets = rx_packets;
	vif->dev->stats.tx_bytes = tx_bytes;
	vif->dev->stats.tx_packets = tx_packets;

	return &vif->dev->stats;
}

static void xenvif_up(struct xenvif *vif)
{
	struct xenvif_queue *queue = NULL;
	unsigned int num_queues = vif->num_queues;
	unsigned int queue_index;

	for (queue_index = 0; queue_index < num_queues; ++queue_index) {
		queue = &vif->queues[queue_index];
		napi_enable(&queue->napi);
		enable_irq(queue->tx_irq);
		if (queue->tx_irq != queue->rx_irq)
			enable_irq(queue->rx_irq);
		xenvif_napi_schedule_or_enable_events(queue);
	}
}

static void xenvif_down(struct xenvif *vif)
{
	struct xenvif_queue *queue = NULL;
	unsigned int num_queues = vif->num_queues;
	unsigned int queue_index;

	for (queue_index = 0; queue_index < num_queues; ++queue_index) {
		queue = &vif->queues[queue_index];
		disable_irq(queue->tx_irq);
		if (queue->tx_irq != queue->rx_irq)
			disable_irq(queue->rx_irq);
		napi_disable(&queue->napi);
		del_timer_sync(&queue->credit_timeout);
	}
}

static int xenvif_open(struct net_device *dev)
{
	struct xenvif *vif = netdev_priv(dev);
	if (test_bit(VIF_STATUS_CONNECTED, &vif->status))
		xenvif_up(vif);
	netif_tx_start_all_queues(dev);
	return 0;
}

static int xenvif_close(struct net_device *dev)
{
	struct xenvif *vif = netdev_priv(dev);
	if (test_bit(VIF_STATUS_CONNECTED, &vif->status))
		xenvif_down(vif);
	netif_tx_stop_all_queues(dev);
	return 0;
}

static int xenvif_change_mtu(struct net_device *dev, int mtu)
{
	struct xenvif *vif = netdev_priv(dev);
	int max = vif->can_sg ? ETH_MAX_MTU - VLAN_ETH_HLEN : ETH_DATA_LEN;

	if (mtu > max)
		return -EINVAL;
	dev->mtu = mtu;
	return 0;
}

static netdev_features_t xenvif_fix_features(struct net_device *dev,
	netdev_features_t features)
{
	struct xenvif *vif = netdev_priv(dev);

	if (!vif->can_sg)
		features &= ~NETIF_F_SG;
	if (~(vif->gso_mask) & GSO_BIT(TCPV4))
		features &= ~NETIF_F_TSO;
	if (~(vif->gso_mask) & GSO_BIT(TCPV6))
		features &= ~NETIF_F_TSO6;
	if (!vif->ip_csum)
		features &= ~NETIF_F_IP_CSUM;
	if (!vif->ipv6_csum)
		features &= ~NETIF_F_IPV6_CSUM;

	return features;
}

static const struct xenvif_stat {
	char name[ETH_GSTRING_LEN];
	u16 offset;
} xenvif_stats[] = {
	{
		"rx_gso_checksum_fixup",
		offsetof(struct xenvif_stats, rx_gso_checksum_fixup)
	},
	/* If (sent != success + fail), there are probably packets never
	 * freed up properly!
	 */
	{
		"tx_zerocopy_sent",
		offsetof(struct xenvif_stats, tx_zerocopy_sent),
	},
	{
		"tx_zerocopy_success",
		offsetof(struct xenvif_stats, tx_zerocopy_success),
	},
	{
		"tx_zerocopy_fail",
		offsetof(struct xenvif_stats, tx_zerocopy_fail)
	},
	/* Number of packets exceeding MAX_SKB_FRAG slots. You should use
	 * a guest with the same MAX_SKB_FRAG
	 */
	{
		"tx_frag_overflow",
		offsetof(struct xenvif_stats, tx_frag_overflow)
	},
};

static int xenvif_get_sset_count(struct net_device *dev, int string_set)
{
	switch (string_set) {
	case ETH_SS_STATS:
		return ARRAY_SIZE(xenvif_stats);
	default:
		return -EINVAL;
	}
}

static void xenvif_get_ethtool_stats(struct net_device *dev,
				     struct ethtool_stats *stats, u64 * data)
{
	struct xenvif *vif = netdev_priv(dev);
	unsigned int num_queues;
	int i;
	unsigned int queue_index;

	rcu_read_lock();
	num_queues = READ_ONCE(vif->num_queues);

	for (i = 0; i < ARRAY_SIZE(xenvif_stats); i++) {
		unsigned long accum = 0;
		for (queue_index = 0; queue_index < num_queues; ++queue_index) {
			void *vif_stats = &vif->queues[queue_index].stats;
			accum += *(unsigned long *)(vif_stats + xenvif_stats[i].offset);
		}
		data[i] = accum;
	}

	rcu_read_unlock();
}

static void xenvif_get_strings(struct net_device *dev, u32 stringset, u8 * data)
{
	int i;

	switch (stringset) {
	case ETH_SS_STATS:
		for (i = 0; i < ARRAY_SIZE(xenvif_stats); i++)
			memcpy(data + i * ETH_GSTRING_LEN,
			       xenvif_stats[i].name, ETH_GSTRING_LEN);
		break;
	}
}

static const struct ethtool_ops xenvif_ethtool_ops = {
	.get_link	= ethtool_op_get_link,

	.get_sset_count = xenvif_get_sset_count,
	.get_ethtool_stats = xenvif_get_ethtool_stats,
	.get_strings = xenvif_get_strings,
};

static const struct net_device_ops xenvif_netdev_ops = {
	.ndo_select_queue = xenvif_select_queue,
	.ndo_start_xmit	= xenvif_start_xmit,
	.ndo_get_stats	= xenvif_get_stats,
	.ndo_open	= xenvif_open,
	.ndo_stop	= xenvif_close,
	.ndo_change_mtu	= xenvif_change_mtu,
	.ndo_fix_features = xenvif_fix_features,
	.ndo_set_mac_address = eth_mac_addr,
	.ndo_validate_addr   = eth_validate_addr,
};

struct xenvif *xenvif_alloc(struct device *parent, domid_t domid,
			    unsigned int handle)
{
	int err;
	struct net_device *dev;
	struct xenvif *vif;
	char name[IFNAMSIZ] = {};

	snprintf(name, IFNAMSIZ - 1, "vif%u.%u", domid, handle);
	/* Allocate a netdev with the max. supported number of queues.
	 * When the guest selects the desired number, it will be updated
	 * via netif_set_real_num_*_queues().
	 */
	dev = alloc_netdev_mq(sizeof(struct xenvif), name, NET_NAME_UNKNOWN,
			      ether_setup, xenvif_max_queues);
	if (dev == NULL) {
		pr_warn("Could not allocate netdev for %s\n", name);
		return ERR_PTR(-ENOMEM);
	}

	SET_NETDEV_DEV(dev, parent);

	vif = netdev_priv(dev);

	vif->domid  = domid;
	vif->handle = handle;
	vif->can_sg = 1;
	vif->ip_csum = 1;
	vif->dev = dev;
	vif->disabled = false;
	vif->drain_timeout = msecs_to_jiffies(rx_drain_timeout_msecs);
	vif->stall_timeout = msecs_to_jiffies(rx_stall_timeout_msecs);

	/* Start out with no queues. */
	vif->queues = NULL;
	vif->num_queues = 0;

	spin_lock_init(&vif->lock);
	INIT_LIST_HEAD(&vif->fe_mcast_addr);

	dev->netdev_ops	= &xenvif_netdev_ops;
	dev->hw_features = NETIF_F_SG |
		NETIF_F_IP_CSUM | NETIF_F_IPV6_CSUM |
		NETIF_F_TSO | NETIF_F_TSO6 | NETIF_F_FRAGLIST;
	dev->features = dev->hw_features | NETIF_F_RXCSUM;
	dev->ethtool_ops = &xenvif_ethtool_ops;

	dev->tx_queue_len = XENVIF_QUEUE_LENGTH;

	dev->min_mtu = ETH_MIN_MTU;
	dev->max_mtu = ETH_MAX_MTU - VLAN_ETH_HLEN;

	/*
	 * Initialise a dummy MAC address. We choose the numerically
	 * largest non-broadcast address to prevent the address getting
	 * stolen by an Ethernet bridge for STP purposes.
	 * (FE:FF:FF:FF:FF:FF)
	 */
	eth_broadcast_addr(dev->dev_addr);
	dev->dev_addr[0] &= ~0x01;

	netif_carrier_off(dev);

	err = register_netdev(dev);
	if (err) {
		netdev_warn(dev, "Could not register device: err=%d\n", err);
		free_netdev(dev);
		return ERR_PTR(err);
	}

	netdev_dbg(dev, "Successfully created xenvif\n");

	__module_get(THIS_MODULE);

	return vif;
}

int xenvif_init_queue(struct xenvif_queue *queue)
{
	int err, i;

	queue->credit_bytes = queue->remaining_credit = ~0UL;
	queue->credit_usec  = 0UL;
	timer_setup(&queue->credit_timeout, xenvif_tx_credit_callback, 0);
	queue->credit_window_start = get_jiffies_64();

	queue->rx_queue_max = XENVIF_RX_QUEUE_BYTES;

	skb_queue_head_init(&queue->rx_queue);
	skb_queue_head_init(&queue->tx_queue);

	queue->pending_cons = 0;
	queue->pending_prod = MAX_PENDING_REQS;
	for (i = 0; i < MAX_PENDING_REQS; ++i)
		queue->pending_ring[i] = i;

	spin_lock_init(&queue->callback_lock);
	spin_lock_init(&queue->response_lock);

	/* If ballooning is disabled, this will consume real memory, so you
	 * better enable it. The long term solution would be to use just a
	 * bunch of valid page descriptors, without dependency on ballooning
	 */
	err = gnttab_alloc_pages(MAX_PENDING_REQS,
				 queue->mmap_pages);
	if (err) {
		netdev_err(queue->vif->dev, "Could not reserve mmap_pages\n");
		return -ENOMEM;
	}

	for (i = 0; i < MAX_PENDING_REQS; i++) {
		queue->pending_tx_info[i].callback_struct = (struct ubuf_info)
			{ .callback = xenvif_zerocopy_callback,
			  { { .ctx = NULL,
			      .desc = i } } };
		queue->grant_tx_handle[i] = NETBACK_INVALID_HANDLE;
	}

	return 0;
}

void xenvif_carrier_on(struct xenvif *vif)
{
	rtnl_lock();
	if (!vif->can_sg && vif->dev->mtu > ETH_DATA_LEN)
		dev_set_mtu(vif->dev, ETH_DATA_LEN);
	netdev_update_features(vif->dev);
	set_bit(VIF_STATUS_CONNECTED, &vif->status);
	if (netif_running(vif->dev))
		xenvif_up(vif);
	rtnl_unlock();
}

int xenvif_connect_ctrl(struct xenvif *vif, grant_ref_t ring_ref,
			unsigned int evtchn)
{
	struct net_device *dev = vif->dev;
	void *addr;
	struct xen_netif_ctrl_sring *shared;
	int err;

	err = xenbus_map_ring_valloc(xenvif_to_xenbus_device(vif),
				     &ring_ref, 1, &addr);
	if (err)
		goto err;

	shared = (struct xen_netif_ctrl_sring *)addr;
	BACK_RING_INIT(&vif->ctrl, shared, XEN_PAGE_SIZE);

	err = bind_interdomain_evtchn_to_irq(vif->domid, evtchn);
	if (err < 0)
		goto err_unmap;

	vif->ctrl_irq = err;

	xenvif_init_hash(vif);

	err = request_threaded_irq(vif->ctrl_irq, NULL, xenvif_ctrl_irq_fn,
				   IRQF_ONESHOT, "xen-netback-ctrl", vif);
	if (err) {
		pr_warn("Could not setup irq handler for %s\n", dev->name);
		goto err_deinit;
	}

	return 0;

err_deinit:
	xenvif_deinit_hash(vif);
	unbind_from_irqhandler(vif->ctrl_irq, vif);
	vif->ctrl_irq = 0;

err_unmap:
	xenbus_unmap_ring_vfree(xenvif_to_xenbus_device(vif),
				vif->ctrl.sring);
	vif->ctrl.sring = NULL;

err:
	return err;
}

static void xenvif_disconnect_queue(struct xenvif_queue *queue)
{
	if (queue->tx_irq) {
		unbind_from_irqhandler(queue->tx_irq, queue);
		if (queue->tx_irq == queue->rx_irq)
			queue->rx_irq = 0;
		queue->tx_irq = 0;
	}

	if (queue->rx_irq) {
		unbind_from_irqhandler(queue->rx_irq, queue);
		queue->rx_irq = 0;
	}

	if (queue->task) {
		kthread_stop(queue->task);
		queue->task = NULL;
	}

	if (queue->dealloc_task) {
		kthread_stop(queue->dealloc_task);
		queue->dealloc_task = NULL;
	}

	if (queue->napi.poll) {
		netif_napi_del(&queue->napi);
		queue->napi.poll = NULL;
	}

	xenvif_unmap_frontend_data_rings(queue);
}

int xenvif_connect_data(struct xenvif_queue *queue,
			unsigned long tx_ring_ref,
			unsigned long rx_ring_ref,
			unsigned int tx_evtchn,
			unsigned int rx_evtchn)
{
	struct task_struct *task;
	int err;

	BUG_ON(queue->tx_irq);
	BUG_ON(queue->task);
	BUG_ON(queue->dealloc_task);

	err = xenvif_map_frontend_data_rings(queue, tx_ring_ref,
					     rx_ring_ref);
	if (err < 0)
		goto err;

	init_waitqueue_head(&queue->wq);
	init_waitqueue_head(&queue->dealloc_wq);
	atomic_set(&queue->inflight_packets, 0);

	netif_napi_add(queue->vif->dev, &queue->napi, xenvif_poll,
			XENVIF_NAPI_WEIGHT);

	queue->stalled = true;

	task = kthread_run(xenvif_kthread_guest_rx, queue,
			   "%s-guest-rx", queue->name);
	if (IS_ERR(task))
		goto kthread_err;
	queue->task = task;

	task = kthread_run(xenvif_dealloc_kthread, queue,
			   "%s-dealloc", queue->name);
	if (IS_ERR(task))
		goto kthread_err;
	queue->dealloc_task = task;

	if (tx_evtchn == rx_evtchn) {
		/* feature-split-event-channels == 0 */
		err = bind_interdomain_evtchn_to_irqhandler(
			queue->vif->domid, tx_evtchn, xenvif_interrupt, 0,
			queue->name, queue);
		if (err < 0)
			goto err;
		queue->tx_irq = queue->rx_irq = err;
		disable_irq(queue->tx_irq);
	} else {
		/* feature-split-event-channels == 1 */
		snprintf(queue->tx_irq_name, sizeof(queue->tx_irq_name),
			 "%s-tx", queue->name);
		err = bind_interdomain_evtchn_to_irqhandler(
			queue->vif->domid, tx_evtchn, xenvif_tx_interrupt, 0,
			queue->tx_irq_name, queue);
		if (err < 0)
			goto err;
		queue->tx_irq = err;
		disable_irq(queue->tx_irq);

		snprintf(queue->rx_irq_name, sizeof(queue->rx_irq_name),
			 "%s-rx", queue->name);
		err = bind_interdomain_evtchn_to_irqhandler(
			queue->vif->domid, rx_evtchn, xenvif_rx_interrupt, 0,
			queue->rx_irq_name, queue);
		if (err < 0)
			goto err;
		queue->rx_irq = err;
		disable_irq(queue->rx_irq);
	}

	return 0;

kthread_err:
	pr_warn("Could not allocate kthread for %s\n", queue->name);
	err = PTR_ERR(task);
err:
<<<<<<< HEAD
=======
	xenvif_disconnect_queue(queue);
>>>>>>> d1eef1c6
	return err;
}

void xenvif_carrier_off(struct xenvif *vif)
{
	struct net_device *dev = vif->dev;

	rtnl_lock();
	if (test_and_clear_bit(VIF_STATUS_CONNECTED, &vif->status)) {
		netif_carrier_off(dev); /* discard queued packets */
		if (netif_running(dev))
			xenvif_down(vif);
	}
	rtnl_unlock();
}

void xenvif_disconnect_data(struct xenvif *vif)
{
	struct xenvif_queue *queue = NULL;
	unsigned int num_queues = vif->num_queues;
	unsigned int queue_index;

	xenvif_carrier_off(vif);

	for (queue_index = 0; queue_index < num_queues; ++queue_index) {
		queue = &vif->queues[queue_index];

		xenvif_disconnect_queue(queue);
	}

	xenvif_mcast_addr_list_free(vif);
}

void xenvif_disconnect_ctrl(struct xenvif *vif)
{
	if (vif->ctrl_irq) {
		xenvif_deinit_hash(vif);
		unbind_from_irqhandler(vif->ctrl_irq, vif);
		vif->ctrl_irq = 0;
	}

	if (vif->ctrl.sring) {
		xenbus_unmap_ring_vfree(xenvif_to_xenbus_device(vif),
					vif->ctrl.sring);
		vif->ctrl.sring = NULL;
	}
}

/* Reverse the relevant parts of xenvif_init_queue().
 * Used for queue teardown from xenvif_free(), and on the
 * error handling paths in xenbus.c:connect().
 */
void xenvif_deinit_queue(struct xenvif_queue *queue)
{
	gnttab_free_pages(MAX_PENDING_REQS, queue->mmap_pages);
}

void xenvif_free(struct xenvif *vif)
{
	struct xenvif_queue *queues = vif->queues;
	unsigned int num_queues = vif->num_queues;
	unsigned int queue_index;

	unregister_netdev(vif->dev);
	free_netdev(vif->dev);

	for (queue_index = 0; queue_index < num_queues; ++queue_index)
		xenvif_deinit_queue(&queues[queue_index]);
	vfree(queues);

	module_put(THIS_MODULE);
}<|MERGE_RESOLUTION|>--- conflicted
+++ resolved
@@ -735,10 +735,7 @@
 	pr_warn("Could not allocate kthread for %s\n", queue->name);
 	err = PTR_ERR(task);
 err:
-<<<<<<< HEAD
-=======
 	xenvif_disconnect_queue(queue);
->>>>>>> d1eef1c6
 	return err;
 }
 
