--- conflicted
+++ resolved
@@ -1924,11 +1924,8 @@
 			if (unlikely(tx_pkts > bp->tx_wake_thresh)) {
 				rx_pkts = budget;
 				raw_cons = NEXT_RAW_CMP(raw_cons);
-<<<<<<< HEAD
-=======
 				if (budget)
 					cpr->has_more_work = 1;
->>>>>>> 65102238
 				break;
 			}
 		} else if ((TX_CMP_TYPE(txcmp) & 0x30) == 0x10) {
@@ -1958,12 +1955,8 @@
 		}
 		raw_cons = NEXT_RAW_CMP(raw_cons);
 
-<<<<<<< HEAD
-		if (rx_pkts && rx_pkts == budget)
-=======
 		if (rx_pkts && rx_pkts == budget) {
 			cpr->has_more_work = 1;
->>>>>>> 65102238
 			break;
 		}
 	}
@@ -2098,12 +2091,7 @@
 
 		if (work_done >= budget) {
 			if (!budget)
-<<<<<<< HEAD
-				BNXT_CP_DB_REARM(cpr->cp_doorbell,
-						 cpr->cp_raw_cons);
-=======
 				BNXT_DB_CQ_ARM(&cpr->cp_db, cpr->cp_raw_cons);
->>>>>>> 65102238
 			break;
 		}
 
@@ -5230,12 +5218,6 @@
 	req->num_tx_rings = cpu_to_le16(tx_rings);
 	if (BNXT_NEW_RM(bp)) {
 		enables |= rx_rings ? FUNC_CFG_REQ_ENABLES_NUM_RX_RINGS : 0;
-<<<<<<< HEAD
-		enables |= cp_rings ? FUNC_CFG_REQ_ENABLES_NUM_CMPL_RINGS |
-				      FUNC_CFG_REQ_ENABLES_NUM_STAT_CTXS : 0;
-		enables |= ring_grps ?
-			   FUNC_CFG_REQ_ENABLES_NUM_HW_RING_GRPS : 0;
-=======
 		if (bp->flags & BNXT_FLAG_CHIP_P5) {
 			enables |= cp_rings ? FUNC_CFG_REQ_ENABLES_NUM_MSIX : 0;
 			enables |= tx_rings + ring_grps ?
@@ -5251,7 +5233,6 @@
 				   FUNC_CFG_REQ_ENABLES_NUM_HW_RING_GRPS |
 				   FUNC_CFG_REQ_ENABLES_NUM_RSSCOS_CTXS : 0;
 		}
->>>>>>> 65102238
 		enables |= vnics ? FUNC_CFG_REQ_ENABLES_NUM_VNICS : 0;
 
 		req->num_rx_rings = cpu_to_le16(rx_rings);
@@ -10202,12 +10183,9 @@
 
 init_err_pci_clean:
 	bnxt_free_hwrm_resources(bp);
-<<<<<<< HEAD
-=======
 	bnxt_free_ctx_mem(bp);
 	kfree(bp->ctx);
 	bp->ctx = NULL;
->>>>>>> 65102238
 	bnxt_cleanup_pci(bp);
 
 init_err_free:
