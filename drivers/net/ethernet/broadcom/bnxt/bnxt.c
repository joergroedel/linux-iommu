/* Broadcom NetXtreme-C/E network driver.
 *
 * Copyright (c) 2014-2015 Broadcom Corporation
 *
 * This program is free software; you can redistribute it and/or modify
 * it under the terms of the GNU General Public License as published by
 * the Free Software Foundation.
 */

#include <linux/module.h>

#include <linux/stringify.h>
#include <linux/kernel.h>
#include <linux/timer.h>
#include <linux/errno.h>
#include <linux/ioport.h>
#include <linux/slab.h>
#include <linux/vmalloc.h>
#include <linux/interrupt.h>
#include <linux/pci.h>
#include <linux/netdevice.h>
#include <linux/etherdevice.h>
#include <linux/skbuff.h>
#include <linux/dma-mapping.h>
#include <linux/bitops.h>
#include <linux/io.h>
#include <linux/irq.h>
#include <linux/delay.h>
#include <asm/byteorder.h>
#include <asm/page.h>
#include <linux/time.h>
#include <linux/mii.h>
#include <linux/if.h>
#include <linux/if_vlan.h>
#include <net/ip.h>
#include <net/tcp.h>
#include <net/udp.h>
#include <net/checksum.h>
#include <net/ip6_checksum.h>
#if defined(CONFIG_VXLAN) || defined(CONFIG_VXLAN_MODULE)
#include <net/vxlan.h>
#endif
#ifdef CONFIG_NET_RX_BUSY_POLL
#include <net/busy_poll.h>
#endif
#include <linux/workqueue.h>
#include <linux/prefetch.h>
#include <linux/cache.h>
#include <linux/log2.h>
#include <linux/aer.h>
#include <linux/bitmap.h>
#include <linux/cpu_rmap.h>

#include "bnxt_hsi.h"
#include "bnxt.h"
#include "bnxt_sriov.h"
#include "bnxt_ethtool.h"

#define BNXT_TX_TIMEOUT		(5 * HZ)

static const char version[] =
	"Broadcom NetXtreme-C/E driver " DRV_MODULE_NAME " v" DRV_MODULE_VERSION "\n";

MODULE_LICENSE("GPL");
MODULE_DESCRIPTION("Broadcom BCM573xx network driver");
MODULE_VERSION(DRV_MODULE_VERSION);

#define BNXT_RX_OFFSET (NET_SKB_PAD + NET_IP_ALIGN)
#define BNXT_RX_DMA_OFFSET NET_SKB_PAD
#define BNXT_RX_COPY_THRESH 256

#define BNXT_TX_PUSH_THRESH 164

enum board_idx {
	BCM57301,
	BCM57302,
	BCM57304,
	BCM57402,
	BCM57404,
	BCM57406,
	BCM57304_VF,
	BCM57404_VF,
};

/* indexed by enum above */
static const struct {
	char *name;
} board_info[] = {
	{ "Broadcom BCM57301 NetXtreme-C Single-port 10Gb Ethernet" },
	{ "Broadcom BCM57302 NetXtreme-C Dual-port 10Gb/25Gb Ethernet" },
	{ "Broadcom BCM57304 NetXtreme-C Dual-port 10Gb/25Gb/40Gb/50Gb Ethernet" },
	{ "Broadcom BCM57402 NetXtreme-E Dual-port 10Gb Ethernet" },
	{ "Broadcom BCM57404 NetXtreme-E Dual-port 10Gb/25Gb Ethernet" },
	{ "Broadcom BCM57406 NetXtreme-E Dual-port 10GBase-T Ethernet" },
	{ "Broadcom BCM57304 NetXtreme-C Ethernet Virtual Function" },
	{ "Broadcom BCM57404 NetXtreme-E Ethernet Virtual Function" },
};

static const struct pci_device_id bnxt_pci_tbl[] = {
	{ PCI_VDEVICE(BROADCOM, 0x16c8), .driver_data = BCM57301 },
	{ PCI_VDEVICE(BROADCOM, 0x16c9), .driver_data = BCM57302 },
	{ PCI_VDEVICE(BROADCOM, 0x16ca), .driver_data = BCM57304 },
	{ PCI_VDEVICE(BROADCOM, 0x16d0), .driver_data = BCM57402 },
	{ PCI_VDEVICE(BROADCOM, 0x16d1), .driver_data = BCM57404 },
	{ PCI_VDEVICE(BROADCOM, 0x16d2), .driver_data = BCM57406 },
#ifdef CONFIG_BNXT_SRIOV
	{ PCI_VDEVICE(BROADCOM, 0x16cb), .driver_data = BCM57304_VF },
	{ PCI_VDEVICE(BROADCOM, 0x16d3), .driver_data = BCM57404_VF },
#endif
	{ 0 }
};

MODULE_DEVICE_TABLE(pci, bnxt_pci_tbl);

static const u16 bnxt_vf_req_snif[] = {
	HWRM_FUNC_CFG,
	HWRM_PORT_PHY_QCFG,
	HWRM_CFA_L2_FILTER_ALLOC,
};

static bool bnxt_vf_pciid(enum board_idx idx)
{
	return (idx == BCM57304_VF || idx == BCM57404_VF);
}

#define DB_CP_REARM_FLAGS	(DB_KEY_CP | DB_IDX_VALID)
#define DB_CP_FLAGS		(DB_KEY_CP | DB_IDX_VALID | DB_IRQ_DIS)
#define DB_CP_IRQ_DIS_FLAGS	(DB_KEY_CP | DB_IRQ_DIS)

#define BNXT_CP_DB_REARM(db, raw_cons)					\
		writel(DB_CP_REARM_FLAGS | RING_CMP(raw_cons), db)

#define BNXT_CP_DB(db, raw_cons)					\
		writel(DB_CP_FLAGS | RING_CMP(raw_cons), db)

#define BNXT_CP_DB_IRQ_DIS(db)						\
		writel(DB_CP_IRQ_DIS_FLAGS, db)

static inline u32 bnxt_tx_avail(struct bnxt *bp, struct bnxt_tx_ring_info *txr)
{
	/* Tell compiler to fetch tx indices from memory. */
	barrier();

	return bp->tx_ring_size -
		((txr->tx_prod - txr->tx_cons) & bp->tx_ring_mask);
}

static const u16 bnxt_lhint_arr[] = {
	TX_BD_FLAGS_LHINT_512_AND_SMALLER,
	TX_BD_FLAGS_LHINT_512_TO_1023,
	TX_BD_FLAGS_LHINT_1024_TO_2047,
	TX_BD_FLAGS_LHINT_1024_TO_2047,
	TX_BD_FLAGS_LHINT_2048_AND_LARGER,
	TX_BD_FLAGS_LHINT_2048_AND_LARGER,
	TX_BD_FLAGS_LHINT_2048_AND_LARGER,
	TX_BD_FLAGS_LHINT_2048_AND_LARGER,
	TX_BD_FLAGS_LHINT_2048_AND_LARGER,
	TX_BD_FLAGS_LHINT_2048_AND_LARGER,
	TX_BD_FLAGS_LHINT_2048_AND_LARGER,
	TX_BD_FLAGS_LHINT_2048_AND_LARGER,
	TX_BD_FLAGS_LHINT_2048_AND_LARGER,
	TX_BD_FLAGS_LHINT_2048_AND_LARGER,
	TX_BD_FLAGS_LHINT_2048_AND_LARGER,
	TX_BD_FLAGS_LHINT_2048_AND_LARGER,
	TX_BD_FLAGS_LHINT_2048_AND_LARGER,
	TX_BD_FLAGS_LHINT_2048_AND_LARGER,
	TX_BD_FLAGS_LHINT_2048_AND_LARGER,
};

static netdev_tx_t bnxt_start_xmit(struct sk_buff *skb, struct net_device *dev)
{
	struct bnxt *bp = netdev_priv(dev);
	struct tx_bd *txbd;
	struct tx_bd_ext *txbd1;
	struct netdev_queue *txq;
	int i;
	dma_addr_t mapping;
	unsigned int length, pad = 0;
	u32 len, free_size, vlan_tag_flags, cfa_action, flags;
	u16 prod, last_frag;
	struct pci_dev *pdev = bp->pdev;
	struct bnxt_tx_ring_info *txr;
	struct bnxt_sw_tx_bd *tx_buf;

	i = skb_get_queue_mapping(skb);
	if (unlikely(i >= bp->tx_nr_rings)) {
		dev_kfree_skb_any(skb);
		return NETDEV_TX_OK;
	}

	txr = &bp->tx_ring[i];
	txq = netdev_get_tx_queue(dev, i);
	prod = txr->tx_prod;

	free_size = bnxt_tx_avail(bp, txr);
	if (unlikely(free_size < skb_shinfo(skb)->nr_frags + 2)) {
		netif_tx_stop_queue(txq);
		return NETDEV_TX_BUSY;
	}

	length = skb->len;
	len = skb_headlen(skb);
	last_frag = skb_shinfo(skb)->nr_frags;

	txbd = &txr->tx_desc_ring[TX_RING(prod)][TX_IDX(prod)];

	txbd->tx_bd_opaque = prod;

	tx_buf = &txr->tx_buf_ring[prod];
	tx_buf->skb = skb;
	tx_buf->nr_frags = last_frag;

	vlan_tag_flags = 0;
	cfa_action = 0;
	if (skb_vlan_tag_present(skb)) {
		vlan_tag_flags = TX_BD_CFA_META_KEY_VLAN |
				 skb_vlan_tag_get(skb);
		/* Currently supports 8021Q, 8021AD vlan offloads
		 * QINQ1, QINQ2, QINQ3 vlan headers are deprecated
		 */
		if (skb->vlan_proto == htons(ETH_P_8021Q))
			vlan_tag_flags |= 1 << TX_BD_CFA_META_TPID_SHIFT;
	}

	if (free_size == bp->tx_ring_size && length <= bp->tx_push_thresh) {
		struct tx_push_buffer *tx_push_buf = txr->tx_push;
		struct tx_push_bd *tx_push = &tx_push_buf->push_bd;
		struct tx_bd_ext *tx_push1 = &tx_push->txbd2;
		void *pdata = tx_push_buf->data;
		u64 *end;
		int j, push_len;

		/* Set COAL_NOW to be ready quickly for the next push */
		tx_push->tx_bd_len_flags_type =
			cpu_to_le32((length << TX_BD_LEN_SHIFT) |
					TX_BD_TYPE_LONG_TX_BD |
					TX_BD_FLAGS_LHINT_512_AND_SMALLER |
					TX_BD_FLAGS_COAL_NOW |
					TX_BD_FLAGS_PACKET_END |
					(2 << TX_BD_FLAGS_BD_CNT_SHIFT));

		if (skb->ip_summed == CHECKSUM_PARTIAL)
			tx_push1->tx_bd_hsize_lflags =
					cpu_to_le32(TX_BD_FLAGS_TCP_UDP_CHKSUM);
		else
			tx_push1->tx_bd_hsize_lflags = 0;

		tx_push1->tx_bd_cfa_meta = cpu_to_le32(vlan_tag_flags);
		tx_push1->tx_bd_cfa_action = cpu_to_le32(cfa_action);

<<<<<<< HEAD
		end = PTR_ALIGN(pdata + length + 1, 8) - 1;
=======
		end = pdata + length;
		end = PTR_ALIGN(end, 8) - 1;
>>>>>>> 70cf769c
		*end = 0;

		skb_copy_from_linear_data(skb, pdata, len);
		pdata += len;
		for (j = 0; j < last_frag; j++) {
			skb_frag_t *frag = &skb_shinfo(skb)->frags[j];
			void *fptr;

			fptr = skb_frag_address_safe(frag);
			if (!fptr)
				goto normal_tx;

			memcpy(pdata, fptr, skb_frag_size(frag));
			pdata += skb_frag_size(frag);
		}

		txbd->tx_bd_len_flags_type = tx_push->tx_bd_len_flags_type;
		txbd->tx_bd_haddr = txr->data_mapping;
		prod = NEXT_TX(prod);
		txbd = &txr->tx_desc_ring[TX_RING(prod)][TX_IDX(prod)];
		memcpy(txbd, tx_push1, sizeof(*txbd));
		prod = NEXT_TX(prod);
		tx_push->doorbell =
			cpu_to_le32(DB_KEY_TX_PUSH | DB_LONG_TX_PUSH | prod);
		txr->tx_prod = prod;

		netdev_tx_sent_queue(txq, skb->len);

		push_len = (length + sizeof(*tx_push) + 7) / 8;
		if (push_len > 16) {
			__iowrite64_copy(txr->tx_doorbell, tx_push_buf, 16);
			__iowrite64_copy(txr->tx_doorbell + 4, tx_push_buf + 1,
					 push_len - 16);
		} else {
			__iowrite64_copy(txr->tx_doorbell, tx_push_buf,
					 push_len);
		}

		tx_buf->is_push = 1;
		goto tx_done;
	}

normal_tx:
	if (length < BNXT_MIN_PKT_SIZE) {
		pad = BNXT_MIN_PKT_SIZE - length;
		if (skb_pad(skb, pad)) {
			/* SKB already freed. */
			tx_buf->skb = NULL;
			return NETDEV_TX_OK;
		}
		length = BNXT_MIN_PKT_SIZE;
	}

	mapping = dma_map_single(&pdev->dev, skb->data, len, DMA_TO_DEVICE);

	if (unlikely(dma_mapping_error(&pdev->dev, mapping))) {
		dev_kfree_skb_any(skb);
		tx_buf->skb = NULL;
		return NETDEV_TX_OK;
	}

	dma_unmap_addr_set(tx_buf, mapping, mapping);
	flags = (len << TX_BD_LEN_SHIFT) | TX_BD_TYPE_LONG_TX_BD |
		((last_frag + 2) << TX_BD_FLAGS_BD_CNT_SHIFT);

	txbd->tx_bd_haddr = cpu_to_le64(mapping);

	prod = NEXT_TX(prod);
	txbd1 = (struct tx_bd_ext *)
		&txr->tx_desc_ring[TX_RING(prod)][TX_IDX(prod)];

	txbd1->tx_bd_hsize_lflags = 0;
	if (skb_is_gso(skb)) {
		u32 hdr_len;

		if (skb->encapsulation)
			hdr_len = skb_inner_network_offset(skb) +
				skb_inner_network_header_len(skb) +
				inner_tcp_hdrlen(skb);
		else
			hdr_len = skb_transport_offset(skb) +
				tcp_hdrlen(skb);

		txbd1->tx_bd_hsize_lflags = cpu_to_le32(TX_BD_FLAGS_LSO |
					TX_BD_FLAGS_T_IPID |
					(hdr_len << (TX_BD_HSIZE_SHIFT - 1)));
		length = skb_shinfo(skb)->gso_size;
		txbd1->tx_bd_mss = cpu_to_le32(length);
		length += hdr_len;
	} else if (skb->ip_summed == CHECKSUM_PARTIAL) {
		txbd1->tx_bd_hsize_lflags =
			cpu_to_le32(TX_BD_FLAGS_TCP_UDP_CHKSUM);
		txbd1->tx_bd_mss = 0;
	}

	length >>= 9;
	flags |= bnxt_lhint_arr[length];
	txbd->tx_bd_len_flags_type = cpu_to_le32(flags);

	txbd1->tx_bd_cfa_meta = cpu_to_le32(vlan_tag_flags);
	txbd1->tx_bd_cfa_action = cpu_to_le32(cfa_action);
	for (i = 0; i < last_frag; i++) {
		skb_frag_t *frag = &skb_shinfo(skb)->frags[i];

		prod = NEXT_TX(prod);
		txbd = &txr->tx_desc_ring[TX_RING(prod)][TX_IDX(prod)];

		len = skb_frag_size(frag);
		mapping = skb_frag_dma_map(&pdev->dev, frag, 0, len,
					   DMA_TO_DEVICE);

		if (unlikely(dma_mapping_error(&pdev->dev, mapping)))
			goto tx_dma_error;

		tx_buf = &txr->tx_buf_ring[prod];
		dma_unmap_addr_set(tx_buf, mapping, mapping);

		txbd->tx_bd_haddr = cpu_to_le64(mapping);

		flags = len << TX_BD_LEN_SHIFT;
		txbd->tx_bd_len_flags_type = cpu_to_le32(flags);
	}

	flags &= ~TX_BD_LEN;
	txbd->tx_bd_len_flags_type =
		cpu_to_le32(((len + pad) << TX_BD_LEN_SHIFT) | flags |
			    TX_BD_FLAGS_PACKET_END);

	netdev_tx_sent_queue(txq, skb->len);

	/* Sync BD data before updating doorbell */
	wmb();

	prod = NEXT_TX(prod);
	txr->tx_prod = prod;

	writel(DB_KEY_TX | prod, txr->tx_doorbell);
	writel(DB_KEY_TX | prod, txr->tx_doorbell);

tx_done:

	mmiowb();

	if (unlikely(bnxt_tx_avail(bp, txr) <= MAX_SKB_FRAGS + 1)) {
		netif_tx_stop_queue(txq);

		/* netif_tx_stop_queue() must be done before checking
		 * tx index in bnxt_tx_avail() below, because in
		 * bnxt_tx_int(), we update tx index before checking for
		 * netif_tx_queue_stopped().
		 */
		smp_mb();
		if (bnxt_tx_avail(bp, txr) > bp->tx_wake_thresh)
			netif_tx_wake_queue(txq);
	}
	return NETDEV_TX_OK;

tx_dma_error:
	last_frag = i;

	/* start back at beginning and unmap skb */
	prod = txr->tx_prod;
	tx_buf = &txr->tx_buf_ring[prod];
	tx_buf->skb = NULL;
	dma_unmap_single(&pdev->dev, dma_unmap_addr(tx_buf, mapping),
			 skb_headlen(skb), PCI_DMA_TODEVICE);
	prod = NEXT_TX(prod);

	/* unmap remaining mapped pages */
	for (i = 0; i < last_frag; i++) {
		prod = NEXT_TX(prod);
		tx_buf = &txr->tx_buf_ring[prod];
		dma_unmap_page(&pdev->dev, dma_unmap_addr(tx_buf, mapping),
			       skb_frag_size(&skb_shinfo(skb)->frags[i]),
			       PCI_DMA_TODEVICE);
	}

	dev_kfree_skb_any(skb);
	return NETDEV_TX_OK;
}

static void bnxt_tx_int(struct bnxt *bp, struct bnxt_napi *bnapi, int nr_pkts)
{
	struct bnxt_tx_ring_info *txr = bnapi->tx_ring;
	int index = txr - &bp->tx_ring[0];
	struct netdev_queue *txq = netdev_get_tx_queue(bp->dev, index);
	u16 cons = txr->tx_cons;
	struct pci_dev *pdev = bp->pdev;
	int i;
	unsigned int tx_bytes = 0;

	for (i = 0; i < nr_pkts; i++) {
		struct bnxt_sw_tx_bd *tx_buf;
		struct sk_buff *skb;
		int j, last;

		tx_buf = &txr->tx_buf_ring[cons];
		cons = NEXT_TX(cons);
		skb = tx_buf->skb;
		tx_buf->skb = NULL;

		if (tx_buf->is_push) {
			tx_buf->is_push = 0;
			goto next_tx_int;
		}

		dma_unmap_single(&pdev->dev, dma_unmap_addr(tx_buf, mapping),
				 skb_headlen(skb), PCI_DMA_TODEVICE);
		last = tx_buf->nr_frags;

		for (j = 0; j < last; j++) {
			cons = NEXT_TX(cons);
			tx_buf = &txr->tx_buf_ring[cons];
			dma_unmap_page(
				&pdev->dev,
				dma_unmap_addr(tx_buf, mapping),
				skb_frag_size(&skb_shinfo(skb)->frags[j]),
				PCI_DMA_TODEVICE);
		}

next_tx_int:
		cons = NEXT_TX(cons);

		tx_bytes += skb->len;
		dev_kfree_skb_any(skb);
	}

	netdev_tx_completed_queue(txq, nr_pkts, tx_bytes);
	txr->tx_cons = cons;

	/* Need to make the tx_cons update visible to bnxt_start_xmit()
	 * before checking for netif_tx_queue_stopped().  Without the
	 * memory barrier, there is a small possibility that bnxt_start_xmit()
	 * will miss it and cause the queue to be stopped forever.
	 */
	smp_mb();

	if (unlikely(netif_tx_queue_stopped(txq)) &&
	    (bnxt_tx_avail(bp, txr) > bp->tx_wake_thresh)) {
		__netif_tx_lock(txq, smp_processor_id());
		if (netif_tx_queue_stopped(txq) &&
		    bnxt_tx_avail(bp, txr) > bp->tx_wake_thresh &&
		    txr->dev_state != BNXT_DEV_STATE_CLOSING)
			netif_tx_wake_queue(txq);
		__netif_tx_unlock(txq);
	}
}

static inline u8 *__bnxt_alloc_rx_data(struct bnxt *bp, dma_addr_t *mapping,
				       gfp_t gfp)
{
	u8 *data;
	struct pci_dev *pdev = bp->pdev;

	data = kmalloc(bp->rx_buf_size, gfp);
	if (!data)
		return NULL;

	*mapping = dma_map_single(&pdev->dev, data + BNXT_RX_DMA_OFFSET,
				  bp->rx_buf_use_size, PCI_DMA_FROMDEVICE);

	if (dma_mapping_error(&pdev->dev, *mapping)) {
		kfree(data);
		data = NULL;
	}
	return data;
}

static inline int bnxt_alloc_rx_data(struct bnxt *bp,
				     struct bnxt_rx_ring_info *rxr,
				     u16 prod, gfp_t gfp)
{
	struct rx_bd *rxbd = &rxr->rx_desc_ring[RX_RING(prod)][RX_IDX(prod)];
	struct bnxt_sw_rx_bd *rx_buf = &rxr->rx_buf_ring[prod];
	u8 *data;
	dma_addr_t mapping;

	data = __bnxt_alloc_rx_data(bp, &mapping, gfp);
	if (!data)
		return -ENOMEM;

	rx_buf->data = data;
	dma_unmap_addr_set(rx_buf, mapping, mapping);

	rxbd->rx_bd_haddr = cpu_to_le64(mapping);

	return 0;
}

static void bnxt_reuse_rx_data(struct bnxt_rx_ring_info *rxr, u16 cons,
			       u8 *data)
{
	u16 prod = rxr->rx_prod;
	struct bnxt_sw_rx_bd *cons_rx_buf, *prod_rx_buf;
	struct rx_bd *cons_bd, *prod_bd;

	prod_rx_buf = &rxr->rx_buf_ring[prod];
	cons_rx_buf = &rxr->rx_buf_ring[cons];

	prod_rx_buf->data = data;

	dma_unmap_addr_set(prod_rx_buf, mapping,
			   dma_unmap_addr(cons_rx_buf, mapping));

	prod_bd = &rxr->rx_desc_ring[RX_RING(prod)][RX_IDX(prod)];
	cons_bd = &rxr->rx_desc_ring[RX_RING(cons)][RX_IDX(cons)];

	prod_bd->rx_bd_haddr = cons_bd->rx_bd_haddr;
}

static inline u16 bnxt_find_next_agg_idx(struct bnxt_rx_ring_info *rxr, u16 idx)
{
	u16 next, max = rxr->rx_agg_bmap_size;

	next = find_next_zero_bit(rxr->rx_agg_bmap, max, idx);
	if (next >= max)
		next = find_first_zero_bit(rxr->rx_agg_bmap, max);
	return next;
}

static inline int bnxt_alloc_rx_page(struct bnxt *bp,
				     struct bnxt_rx_ring_info *rxr,
				     u16 prod, gfp_t gfp)
{
	struct rx_bd *rxbd =
		&rxr->rx_agg_desc_ring[RX_RING(prod)][RX_IDX(prod)];
	struct bnxt_sw_rx_agg_bd *rx_agg_buf;
	struct pci_dev *pdev = bp->pdev;
	struct page *page;
	dma_addr_t mapping;
	u16 sw_prod = rxr->rx_sw_agg_prod;

	page = alloc_page(gfp);
	if (!page)
		return -ENOMEM;

	mapping = dma_map_page(&pdev->dev, page, 0, PAGE_SIZE,
			       PCI_DMA_FROMDEVICE);
	if (dma_mapping_error(&pdev->dev, mapping)) {
		__free_page(page);
		return -EIO;
	}

	if (unlikely(test_bit(sw_prod, rxr->rx_agg_bmap)))
		sw_prod = bnxt_find_next_agg_idx(rxr, sw_prod);

	__set_bit(sw_prod, rxr->rx_agg_bmap);
	rx_agg_buf = &rxr->rx_agg_ring[sw_prod];
	rxr->rx_sw_agg_prod = NEXT_RX_AGG(sw_prod);

	rx_agg_buf->page = page;
	rx_agg_buf->mapping = mapping;
	rxbd->rx_bd_haddr = cpu_to_le64(mapping);
	rxbd->rx_bd_opaque = sw_prod;
	return 0;
}

static void bnxt_reuse_rx_agg_bufs(struct bnxt_napi *bnapi, u16 cp_cons,
				   u32 agg_bufs)
{
	struct bnxt *bp = bnapi->bp;
	struct bnxt_cp_ring_info *cpr = &bnapi->cp_ring;
	struct bnxt_rx_ring_info *rxr = bnapi->rx_ring;
	u16 prod = rxr->rx_agg_prod;
	u16 sw_prod = rxr->rx_sw_agg_prod;
	u32 i;

	for (i = 0; i < agg_bufs; i++) {
		u16 cons;
		struct rx_agg_cmp *agg;
		struct bnxt_sw_rx_agg_bd *cons_rx_buf, *prod_rx_buf;
		struct rx_bd *prod_bd;
		struct page *page;

		agg = (struct rx_agg_cmp *)
			&cpr->cp_desc_ring[CP_RING(cp_cons)][CP_IDX(cp_cons)];
		cons = agg->rx_agg_cmp_opaque;
		__clear_bit(cons, rxr->rx_agg_bmap);

		if (unlikely(test_bit(sw_prod, rxr->rx_agg_bmap)))
			sw_prod = bnxt_find_next_agg_idx(rxr, sw_prod);

		__set_bit(sw_prod, rxr->rx_agg_bmap);
		prod_rx_buf = &rxr->rx_agg_ring[sw_prod];
		cons_rx_buf = &rxr->rx_agg_ring[cons];

		/* It is possible for sw_prod to be equal to cons, so
		 * set cons_rx_buf->page to NULL first.
		 */
		page = cons_rx_buf->page;
		cons_rx_buf->page = NULL;
		prod_rx_buf->page = page;

		prod_rx_buf->mapping = cons_rx_buf->mapping;

		prod_bd = &rxr->rx_agg_desc_ring[RX_RING(prod)][RX_IDX(prod)];

		prod_bd->rx_bd_haddr = cpu_to_le64(cons_rx_buf->mapping);
		prod_bd->rx_bd_opaque = sw_prod;

		prod = NEXT_RX_AGG(prod);
		sw_prod = NEXT_RX_AGG(sw_prod);
		cp_cons = NEXT_CMP(cp_cons);
	}
	rxr->rx_agg_prod = prod;
	rxr->rx_sw_agg_prod = sw_prod;
}

static struct sk_buff *bnxt_rx_skb(struct bnxt *bp,
				   struct bnxt_rx_ring_info *rxr, u16 cons,
				   u16 prod, u8 *data, dma_addr_t dma_addr,
				   unsigned int len)
{
	int err;
	struct sk_buff *skb;

	err = bnxt_alloc_rx_data(bp, rxr, prod, GFP_ATOMIC);
	if (unlikely(err)) {
		bnxt_reuse_rx_data(rxr, cons, data);
		return NULL;
	}

	skb = build_skb(data, 0);
	dma_unmap_single(&bp->pdev->dev, dma_addr, bp->rx_buf_use_size,
			 PCI_DMA_FROMDEVICE);
	if (!skb) {
		kfree(data);
		return NULL;
	}

	skb_reserve(skb, BNXT_RX_OFFSET);
	skb_put(skb, len);
	return skb;
}

static struct sk_buff *bnxt_rx_pages(struct bnxt *bp, struct bnxt_napi *bnapi,
				     struct sk_buff *skb, u16 cp_cons,
				     u32 agg_bufs)
{
	struct pci_dev *pdev = bp->pdev;
	struct bnxt_cp_ring_info *cpr = &bnapi->cp_ring;
	struct bnxt_rx_ring_info *rxr = bnapi->rx_ring;
	u16 prod = rxr->rx_agg_prod;
	u32 i;

	for (i = 0; i < agg_bufs; i++) {
		u16 cons, frag_len;
		struct rx_agg_cmp *agg;
		struct bnxt_sw_rx_agg_bd *cons_rx_buf;
		struct page *page;
		dma_addr_t mapping;

		agg = (struct rx_agg_cmp *)
			&cpr->cp_desc_ring[CP_RING(cp_cons)][CP_IDX(cp_cons)];
		cons = agg->rx_agg_cmp_opaque;
		frag_len = (le32_to_cpu(agg->rx_agg_cmp_len_flags_type) &
			    RX_AGG_CMP_LEN) >> RX_AGG_CMP_LEN_SHIFT;

		cons_rx_buf = &rxr->rx_agg_ring[cons];
		skb_fill_page_desc(skb, i, cons_rx_buf->page, 0, frag_len);
		__clear_bit(cons, rxr->rx_agg_bmap);

		/* It is possible for bnxt_alloc_rx_page() to allocate
		 * a sw_prod index that equals the cons index, so we
		 * need to clear the cons entry now.
		 */
		mapping = dma_unmap_addr(cons_rx_buf, mapping);
		page = cons_rx_buf->page;
		cons_rx_buf->page = NULL;

		if (bnxt_alloc_rx_page(bp, rxr, prod, GFP_ATOMIC) != 0) {
			struct skb_shared_info *shinfo;
			unsigned int nr_frags;

			shinfo = skb_shinfo(skb);
			nr_frags = --shinfo->nr_frags;
			__skb_frag_set_page(&shinfo->frags[nr_frags], NULL);

			dev_kfree_skb(skb);

			cons_rx_buf->page = page;

			/* Update prod since possibly some pages have been
			 * allocated already.
			 */
			rxr->rx_agg_prod = prod;
			bnxt_reuse_rx_agg_bufs(bnapi, cp_cons, agg_bufs - i);
			return NULL;
		}

		dma_unmap_page(&pdev->dev, mapping, PAGE_SIZE,
			       PCI_DMA_FROMDEVICE);

		skb->data_len += frag_len;
		skb->len += frag_len;
		skb->truesize += PAGE_SIZE;

		prod = NEXT_RX_AGG(prod);
		cp_cons = NEXT_CMP(cp_cons);
	}
	rxr->rx_agg_prod = prod;
	return skb;
}

static int bnxt_agg_bufs_valid(struct bnxt *bp, struct bnxt_cp_ring_info *cpr,
			       u8 agg_bufs, u32 *raw_cons)
{
	u16 last;
	struct rx_agg_cmp *agg;

	*raw_cons = ADV_RAW_CMP(*raw_cons, agg_bufs);
	last = RING_CMP(*raw_cons);
	agg = (struct rx_agg_cmp *)
		&cpr->cp_desc_ring[CP_RING(last)][CP_IDX(last)];
	return RX_AGG_CMP_VALID(agg, *raw_cons);
}

static inline struct sk_buff *bnxt_copy_skb(struct bnxt_napi *bnapi, u8 *data,
					    unsigned int len,
					    dma_addr_t mapping)
{
	struct bnxt *bp = bnapi->bp;
	struct pci_dev *pdev = bp->pdev;
	struct sk_buff *skb;

	skb = napi_alloc_skb(&bnapi->napi, len);
	if (!skb)
		return NULL;

	dma_sync_single_for_cpu(&pdev->dev, mapping,
				bp->rx_copy_thresh, PCI_DMA_FROMDEVICE);

	memcpy(skb->data - BNXT_RX_OFFSET, data, len + BNXT_RX_OFFSET);

	dma_sync_single_for_device(&pdev->dev, mapping,
				   bp->rx_copy_thresh,
				   PCI_DMA_FROMDEVICE);

	skb_put(skb, len);
	return skb;
}

static void bnxt_tpa_start(struct bnxt *bp, struct bnxt_rx_ring_info *rxr,
			   struct rx_tpa_start_cmp *tpa_start,
			   struct rx_tpa_start_cmp_ext *tpa_start1)
{
	u8 agg_id = TPA_START_AGG_ID(tpa_start);
	u16 cons, prod;
	struct bnxt_tpa_info *tpa_info;
	struct bnxt_sw_rx_bd *cons_rx_buf, *prod_rx_buf;
	struct rx_bd *prod_bd;
	dma_addr_t mapping;

	cons = tpa_start->rx_tpa_start_cmp_opaque;
	prod = rxr->rx_prod;
	cons_rx_buf = &rxr->rx_buf_ring[cons];
	prod_rx_buf = &rxr->rx_buf_ring[prod];
	tpa_info = &rxr->rx_tpa[agg_id];

	prod_rx_buf->data = tpa_info->data;

	mapping = tpa_info->mapping;
	dma_unmap_addr_set(prod_rx_buf, mapping, mapping);

	prod_bd = &rxr->rx_desc_ring[RX_RING(prod)][RX_IDX(prod)];

	prod_bd->rx_bd_haddr = cpu_to_le64(mapping);

	tpa_info->data = cons_rx_buf->data;
	cons_rx_buf->data = NULL;
	tpa_info->mapping = dma_unmap_addr(cons_rx_buf, mapping);

	tpa_info->len =
		le32_to_cpu(tpa_start->rx_tpa_start_cmp_len_flags_type) >>
				RX_TPA_START_CMP_LEN_SHIFT;
	if (likely(TPA_START_HASH_VALID(tpa_start))) {
		u32 hash_type = TPA_START_HASH_TYPE(tpa_start);

		tpa_info->hash_type = PKT_HASH_TYPE_L4;
		tpa_info->gso_type = SKB_GSO_TCPV4;
		/* RSS profiles 1 and 3 with extract code 0 for inner 4-tuple */
		if (hash_type == 3)
			tpa_info->gso_type = SKB_GSO_TCPV6;
		tpa_info->rss_hash =
			le32_to_cpu(tpa_start->rx_tpa_start_cmp_rss_hash);
	} else {
		tpa_info->hash_type = PKT_HASH_TYPE_NONE;
		tpa_info->gso_type = 0;
		if (netif_msg_rx_err(bp))
			netdev_warn(bp->dev, "TPA packet without valid hash\n");
	}
	tpa_info->flags2 = le32_to_cpu(tpa_start1->rx_tpa_start_cmp_flags2);
	tpa_info->metadata = le32_to_cpu(tpa_start1->rx_tpa_start_cmp_metadata);

	rxr->rx_prod = NEXT_RX(prod);
	cons = NEXT_RX(cons);
	cons_rx_buf = &rxr->rx_buf_ring[cons];

	bnxt_reuse_rx_data(rxr, cons, cons_rx_buf->data);
	rxr->rx_prod = NEXT_RX(rxr->rx_prod);
	cons_rx_buf->data = NULL;
}

static void bnxt_abort_tpa(struct bnxt *bp, struct bnxt_napi *bnapi,
			   u16 cp_cons, u32 agg_bufs)
{
	if (agg_bufs)
		bnxt_reuse_rx_agg_bufs(bnapi, cp_cons, agg_bufs);
}

#define BNXT_IPV4_HDR_SIZE	(sizeof(struct iphdr) + sizeof(struct tcphdr))
#define BNXT_IPV6_HDR_SIZE	(sizeof(struct ipv6hdr) + sizeof(struct tcphdr))

static inline struct sk_buff *bnxt_gro_skb(struct bnxt_tpa_info *tpa_info,
					   struct rx_tpa_end_cmp *tpa_end,
					   struct rx_tpa_end_cmp_ext *tpa_end1,
					   struct sk_buff *skb)
{
#ifdef CONFIG_INET
	struct tcphdr *th;
	int payload_off, tcp_opt_len = 0;
	int len, nw_off;
	u16 segs;

	segs = TPA_END_TPA_SEGS(tpa_end);
	if (segs == 1)
		return skb;

	NAPI_GRO_CB(skb)->count = segs;
	skb_shinfo(skb)->gso_size =
		le32_to_cpu(tpa_end1->rx_tpa_end_cmp_seg_len);
	skb_shinfo(skb)->gso_type = tpa_info->gso_type;
	payload_off = (le32_to_cpu(tpa_end->rx_tpa_end_cmp_misc_v1) &
		       RX_TPA_END_CMP_PAYLOAD_OFFSET) >>
		      RX_TPA_END_CMP_PAYLOAD_OFFSET_SHIFT;
	if (TPA_END_GRO_TS(tpa_end))
		tcp_opt_len = 12;

	if (tpa_info->gso_type == SKB_GSO_TCPV4) {
		struct iphdr *iph;

		nw_off = payload_off - BNXT_IPV4_HDR_SIZE - tcp_opt_len -
			 ETH_HLEN;
		skb_set_network_header(skb, nw_off);
		iph = ip_hdr(skb);
		skb_set_transport_header(skb, nw_off + sizeof(struct iphdr));
		len = skb->len - skb_transport_offset(skb);
		th = tcp_hdr(skb);
		th->check = ~tcp_v4_check(len, iph->saddr, iph->daddr, 0);
	} else if (tpa_info->gso_type == SKB_GSO_TCPV6) {
		struct ipv6hdr *iph;

		nw_off = payload_off - BNXT_IPV6_HDR_SIZE - tcp_opt_len -
			 ETH_HLEN;
		skb_set_network_header(skb, nw_off);
		iph = ipv6_hdr(skb);
		skb_set_transport_header(skb, nw_off + sizeof(struct ipv6hdr));
		len = skb->len - skb_transport_offset(skb);
		th = tcp_hdr(skb);
		th->check = ~tcp_v6_check(len, &iph->saddr, &iph->daddr, 0);
	} else {
		dev_kfree_skb_any(skb);
		return NULL;
	}
	tcp_gro_complete(skb);

	if (nw_off) { /* tunnel */
		struct udphdr *uh = NULL;

		if (skb->protocol == htons(ETH_P_IP)) {
			struct iphdr *iph = (struct iphdr *)skb->data;

			if (iph->protocol == IPPROTO_UDP)
				uh = (struct udphdr *)(iph + 1);
		} else {
			struct ipv6hdr *iph = (struct ipv6hdr *)skb->data;

			if (iph->nexthdr == IPPROTO_UDP)
				uh = (struct udphdr *)(iph + 1);
		}
		if (uh) {
			if (uh->check)
				skb_shinfo(skb)->gso_type |=
					SKB_GSO_UDP_TUNNEL_CSUM;
			else
				skb_shinfo(skb)->gso_type |= SKB_GSO_UDP_TUNNEL;
		}
	}
#endif
	return skb;
}

static inline struct sk_buff *bnxt_tpa_end(struct bnxt *bp,
					   struct bnxt_napi *bnapi,
					   u32 *raw_cons,
					   struct rx_tpa_end_cmp *tpa_end,
					   struct rx_tpa_end_cmp_ext *tpa_end1,
					   bool *agg_event)
{
	struct bnxt_cp_ring_info *cpr = &bnapi->cp_ring;
	struct bnxt_rx_ring_info *rxr = bnapi->rx_ring;
	u8 agg_id = TPA_END_AGG_ID(tpa_end);
	u8 *data, agg_bufs;
	u16 cp_cons = RING_CMP(*raw_cons);
	unsigned int len;
	struct bnxt_tpa_info *tpa_info;
	dma_addr_t mapping;
	struct sk_buff *skb;

	tpa_info = &rxr->rx_tpa[agg_id];
	data = tpa_info->data;
	prefetch(data);
	len = tpa_info->len;
	mapping = tpa_info->mapping;

	agg_bufs = (le32_to_cpu(tpa_end->rx_tpa_end_cmp_misc_v1) &
		    RX_TPA_END_CMP_AGG_BUFS) >> RX_TPA_END_CMP_AGG_BUFS_SHIFT;

	if (agg_bufs) {
		if (!bnxt_agg_bufs_valid(bp, cpr, agg_bufs, raw_cons))
			return ERR_PTR(-EBUSY);

		*agg_event = true;
		cp_cons = NEXT_CMP(cp_cons);
	}

	if (unlikely(agg_bufs > MAX_SKB_FRAGS)) {
		bnxt_abort_tpa(bp, bnapi, cp_cons, agg_bufs);
		netdev_warn(bp->dev, "TPA frags %d exceeded MAX_SKB_FRAGS %d\n",
			    agg_bufs, (int)MAX_SKB_FRAGS);
		return NULL;
	}

	if (len <= bp->rx_copy_thresh) {
		skb = bnxt_copy_skb(bnapi, data, len, mapping);
		if (!skb) {
			bnxt_abort_tpa(bp, bnapi, cp_cons, agg_bufs);
			return NULL;
		}
	} else {
		u8 *new_data;
		dma_addr_t new_mapping;

		new_data = __bnxt_alloc_rx_data(bp, &new_mapping, GFP_ATOMIC);
		if (!new_data) {
			bnxt_abort_tpa(bp, bnapi, cp_cons, agg_bufs);
			return NULL;
		}

		tpa_info->data = new_data;
		tpa_info->mapping = new_mapping;

		skb = build_skb(data, 0);
		dma_unmap_single(&bp->pdev->dev, mapping, bp->rx_buf_use_size,
				 PCI_DMA_FROMDEVICE);

		if (!skb) {
			kfree(data);
			bnxt_abort_tpa(bp, bnapi, cp_cons, agg_bufs);
			return NULL;
		}
		skb_reserve(skb, BNXT_RX_OFFSET);
		skb_put(skb, len);
	}

	if (agg_bufs) {
		skb = bnxt_rx_pages(bp, bnapi, skb, cp_cons, agg_bufs);
		if (!skb) {
			/* Page reuse already handled by bnxt_rx_pages(). */
			return NULL;
		}
	}
	skb->protocol = eth_type_trans(skb, bp->dev);

	if (tpa_info->hash_type != PKT_HASH_TYPE_NONE)
		skb_set_hash(skb, tpa_info->rss_hash, tpa_info->hash_type);

	if (tpa_info->flags2 & RX_CMP_FLAGS2_META_FORMAT_VLAN) {
		netdev_features_t features = skb->dev->features;
		u16 vlan_proto = tpa_info->metadata >>
			RX_CMP_FLAGS2_METADATA_TPID_SFT;

		if (((features & NETIF_F_HW_VLAN_CTAG_RX) &&
		     vlan_proto == ETH_P_8021Q) ||
		    ((features & NETIF_F_HW_VLAN_STAG_RX) &&
		     vlan_proto == ETH_P_8021AD)) {
			__vlan_hwaccel_put_tag(skb, htons(vlan_proto),
					       tpa_info->metadata &
					       RX_CMP_FLAGS2_METADATA_VID_MASK);
		}
	}

	skb_checksum_none_assert(skb);
	if (likely(tpa_info->flags2 & RX_TPA_START_CMP_FLAGS2_L4_CS_CALC)) {
		skb->ip_summed = CHECKSUM_UNNECESSARY;
		skb->csum_level =
			(tpa_info->flags2 & RX_CMP_FLAGS2_T_L4_CS_CALC) >> 3;
	}

	if (TPA_END_GRO(tpa_end))
		skb = bnxt_gro_skb(tpa_info, tpa_end, tpa_end1, skb);

	return skb;
}

/* returns the following:
 * 1       - 1 packet successfully received
 * 0       - successful TPA_START, packet not completed yet
 * -EBUSY  - completion ring does not have all the agg buffers yet
 * -ENOMEM - packet aborted due to out of memory
 * -EIO    - packet aborted due to hw error indicated in BD
 */
static int bnxt_rx_pkt(struct bnxt *bp, struct bnxt_napi *bnapi, u32 *raw_cons,
		       bool *agg_event)
{
	struct bnxt_cp_ring_info *cpr = &bnapi->cp_ring;
	struct bnxt_rx_ring_info *rxr = bnapi->rx_ring;
	struct net_device *dev = bp->dev;
	struct rx_cmp *rxcmp;
	struct rx_cmp_ext *rxcmp1;
	u32 tmp_raw_cons = *raw_cons;
	u16 cons, prod, cp_cons = RING_CMP(tmp_raw_cons);
	struct bnxt_sw_rx_bd *rx_buf;
	unsigned int len;
	u8 *data, agg_bufs, cmp_type;
	dma_addr_t dma_addr;
	struct sk_buff *skb;
	int rc = 0;

	rxcmp = (struct rx_cmp *)
			&cpr->cp_desc_ring[CP_RING(cp_cons)][CP_IDX(cp_cons)];

	tmp_raw_cons = NEXT_RAW_CMP(tmp_raw_cons);
	cp_cons = RING_CMP(tmp_raw_cons);
	rxcmp1 = (struct rx_cmp_ext *)
			&cpr->cp_desc_ring[CP_RING(cp_cons)][CP_IDX(cp_cons)];

	if (!RX_CMP_VALID(rxcmp1, tmp_raw_cons))
		return -EBUSY;

	cmp_type = RX_CMP_TYPE(rxcmp);

	prod = rxr->rx_prod;

	if (cmp_type == CMP_TYPE_RX_L2_TPA_START_CMP) {
		bnxt_tpa_start(bp, rxr, (struct rx_tpa_start_cmp *)rxcmp,
			       (struct rx_tpa_start_cmp_ext *)rxcmp1);

		goto next_rx_no_prod;

	} else if (cmp_type == CMP_TYPE_RX_L2_TPA_END_CMP) {
		skb = bnxt_tpa_end(bp, bnapi, &tmp_raw_cons,
				   (struct rx_tpa_end_cmp *)rxcmp,
				   (struct rx_tpa_end_cmp_ext *)rxcmp1,
				   agg_event);

		if (unlikely(IS_ERR(skb)))
			return -EBUSY;

		rc = -ENOMEM;
		if (likely(skb)) {
			skb_record_rx_queue(skb, bnapi->index);
			skb_mark_napi_id(skb, &bnapi->napi);
			if (bnxt_busy_polling(bnapi))
				netif_receive_skb(skb);
			else
				napi_gro_receive(&bnapi->napi, skb);
			rc = 1;
		}
		goto next_rx_no_prod;
	}

	cons = rxcmp->rx_cmp_opaque;
	rx_buf = &rxr->rx_buf_ring[cons];
	data = rx_buf->data;
	prefetch(data);

	agg_bufs = (le32_to_cpu(rxcmp->rx_cmp_misc_v1) & RX_CMP_AGG_BUFS) >>
				RX_CMP_AGG_BUFS_SHIFT;

	if (agg_bufs) {
		if (!bnxt_agg_bufs_valid(bp, cpr, agg_bufs, &tmp_raw_cons))
			return -EBUSY;

		cp_cons = NEXT_CMP(cp_cons);
		*agg_event = true;
	}

	rx_buf->data = NULL;
	if (rxcmp1->rx_cmp_cfa_code_errors_v2 & RX_CMP_L2_ERRORS) {
		bnxt_reuse_rx_data(rxr, cons, data);
		if (agg_bufs)
			bnxt_reuse_rx_agg_bufs(bnapi, cp_cons, agg_bufs);

		rc = -EIO;
		goto next_rx;
	}

	len = le32_to_cpu(rxcmp->rx_cmp_len_flags_type) >> RX_CMP_LEN_SHIFT;
	dma_addr = dma_unmap_addr(rx_buf, mapping);

	if (len <= bp->rx_copy_thresh) {
		skb = bnxt_copy_skb(bnapi, data, len, dma_addr);
		bnxt_reuse_rx_data(rxr, cons, data);
		if (!skb) {
			rc = -ENOMEM;
			goto next_rx;
		}
	} else {
		skb = bnxt_rx_skb(bp, rxr, cons, prod, data, dma_addr, len);
		if (!skb) {
			rc = -ENOMEM;
			goto next_rx;
		}
	}

	if (agg_bufs) {
		skb = bnxt_rx_pages(bp, bnapi, skb, cp_cons, agg_bufs);
		if (!skb) {
			rc = -ENOMEM;
			goto next_rx;
		}
	}

	if (RX_CMP_HASH_VALID(rxcmp)) {
		u32 hash_type = RX_CMP_HASH_TYPE(rxcmp);
		enum pkt_hash_types type = PKT_HASH_TYPE_L4;

		/* RSS profiles 1 and 3 with extract code 0 for inner 4-tuple */
		if (hash_type != 1 && hash_type != 3)
			type = PKT_HASH_TYPE_L3;
		skb_set_hash(skb, le32_to_cpu(rxcmp->rx_cmp_rss_hash), type);
	}

	skb->protocol = eth_type_trans(skb, dev);

	if (rxcmp1->rx_cmp_flags2 &
	    cpu_to_le32(RX_CMP_FLAGS2_META_FORMAT_VLAN)) {
		netdev_features_t features = skb->dev->features;
		u32 meta_data = le32_to_cpu(rxcmp1->rx_cmp_meta_data);
		u16 vlan_proto = meta_data >> RX_CMP_FLAGS2_METADATA_TPID_SFT;

		if (((features & NETIF_F_HW_VLAN_CTAG_RX) &&
		     vlan_proto == ETH_P_8021Q) ||
		    ((features & NETIF_F_HW_VLAN_STAG_RX) &&
		     vlan_proto == ETH_P_8021AD))
			__vlan_hwaccel_put_tag(skb, htons(vlan_proto),
					       meta_data &
					       RX_CMP_FLAGS2_METADATA_VID_MASK);
	}

	skb_checksum_none_assert(skb);
	if (RX_CMP_L4_CS_OK(rxcmp1)) {
		if (dev->features & NETIF_F_RXCSUM) {
			skb->ip_summed = CHECKSUM_UNNECESSARY;
			skb->csum_level = RX_CMP_ENCAP(rxcmp1);
		}
	} else {
		if (rxcmp1->rx_cmp_cfa_code_errors_v2 & RX_CMP_L4_CS_ERR_BITS) {
			if (dev->features & NETIF_F_RXCSUM)
				cpr->rx_l4_csum_errors++;
		}
	}

	skb_record_rx_queue(skb, bnapi->index);
	skb_mark_napi_id(skb, &bnapi->napi);
	if (bnxt_busy_polling(bnapi))
		netif_receive_skb(skb);
	else
		napi_gro_receive(&bnapi->napi, skb);
	rc = 1;

next_rx:
	rxr->rx_prod = NEXT_RX(prod);

next_rx_no_prod:
	*raw_cons = tmp_raw_cons;

	return rc;
}

static int bnxt_async_event_process(struct bnxt *bp,
				    struct hwrm_async_event_cmpl *cmpl)
{
	u16 event_id = le16_to_cpu(cmpl->event_id);

	/* TODO CHIMP_FW: Define event id's for link change, error etc */
	switch (event_id) {
	case HWRM_ASYNC_EVENT_CMPL_EVENT_ID_LINK_STATUS_CHANGE:
		set_bit(BNXT_LINK_CHNG_SP_EVENT, &bp->sp_event);
		schedule_work(&bp->sp_task);
		break;
	default:
		netdev_err(bp->dev, "unhandled ASYNC event (id 0x%x)\n",
			   event_id);
		break;
	}
	return 0;
}

static int bnxt_hwrm_handler(struct bnxt *bp, struct tx_cmp *txcmp)
{
	u16 cmpl_type = TX_CMP_TYPE(txcmp), vf_id, seq_id;
	struct hwrm_cmpl *h_cmpl = (struct hwrm_cmpl *)txcmp;
	struct hwrm_fwd_req_cmpl *fwd_req_cmpl =
				(struct hwrm_fwd_req_cmpl *)txcmp;

	switch (cmpl_type) {
	case CMPL_BASE_TYPE_HWRM_DONE:
		seq_id = le16_to_cpu(h_cmpl->sequence_id);
		if (seq_id == bp->hwrm_intr_seq_id)
			bp->hwrm_intr_seq_id = HWRM_SEQ_ID_INVALID;
		else
			netdev_err(bp->dev, "Invalid hwrm seq id %d\n", seq_id);
		break;

	case CMPL_BASE_TYPE_HWRM_FWD_REQ:
		vf_id = le16_to_cpu(fwd_req_cmpl->source_id);

		if ((vf_id < bp->pf.first_vf_id) ||
		    (vf_id >= bp->pf.first_vf_id + bp->pf.active_vfs)) {
			netdev_err(bp->dev, "Msg contains invalid VF id %x\n",
				   vf_id);
			return -EINVAL;
		}

		set_bit(vf_id - bp->pf.first_vf_id, bp->pf.vf_event_bmap);
		set_bit(BNXT_HWRM_EXEC_FWD_REQ_SP_EVENT, &bp->sp_event);
		schedule_work(&bp->sp_task);
		break;

	case CMPL_BASE_TYPE_HWRM_ASYNC_EVENT:
		bnxt_async_event_process(bp,
					 (struct hwrm_async_event_cmpl *)txcmp);

	default:
		break;
	}

	return 0;
}

static irqreturn_t bnxt_msix(int irq, void *dev_instance)
{
	struct bnxt_napi *bnapi = dev_instance;
	struct bnxt *bp = bnapi->bp;
	struct bnxt_cp_ring_info *cpr = &bnapi->cp_ring;
	u32 cons = RING_CMP(cpr->cp_raw_cons);

	prefetch(&cpr->cp_desc_ring[CP_RING(cons)][CP_IDX(cons)]);
	napi_schedule(&bnapi->napi);
	return IRQ_HANDLED;
}

static inline int bnxt_has_work(struct bnxt *bp, struct bnxt_cp_ring_info *cpr)
{
	u32 raw_cons = cpr->cp_raw_cons;
	u16 cons = RING_CMP(raw_cons);
	struct tx_cmp *txcmp;

	txcmp = &cpr->cp_desc_ring[CP_RING(cons)][CP_IDX(cons)];

	return TX_CMP_VALID(txcmp, raw_cons);
}

static irqreturn_t bnxt_inta(int irq, void *dev_instance)
{
	struct bnxt_napi *bnapi = dev_instance;
	struct bnxt *bp = bnapi->bp;
	struct bnxt_cp_ring_info *cpr = &bnapi->cp_ring;
	u32 cons = RING_CMP(cpr->cp_raw_cons);
	u32 int_status;

	prefetch(&cpr->cp_desc_ring[CP_RING(cons)][CP_IDX(cons)]);

	if (!bnxt_has_work(bp, cpr)) {
		int_status = readl(bp->bar0 + BNXT_CAG_REG_LEGACY_INT_STATUS);
		/* return if erroneous interrupt */
		if (!(int_status & (0x10000 << cpr->cp_ring_struct.fw_ring_id)))
			return IRQ_NONE;
	}

	/* disable ring IRQ */
	BNXT_CP_DB_IRQ_DIS(cpr->cp_doorbell);

	/* Return here if interrupt is shared and is disabled. */
	if (unlikely(atomic_read(&bp->intr_sem) != 0))
		return IRQ_HANDLED;

	napi_schedule(&bnapi->napi);
	return IRQ_HANDLED;
}

static int bnxt_poll_work(struct bnxt *bp, struct bnxt_napi *bnapi, int budget)
{
	struct bnxt_cp_ring_info *cpr = &bnapi->cp_ring;
	u32 raw_cons = cpr->cp_raw_cons;
	u32 cons;
	int tx_pkts = 0;
	int rx_pkts = 0;
	bool rx_event = false;
	bool agg_event = false;
	struct tx_cmp *txcmp;

	while (1) {
		int rc;

		cons = RING_CMP(raw_cons);
		txcmp = &cpr->cp_desc_ring[CP_RING(cons)][CP_IDX(cons)];

		if (!TX_CMP_VALID(txcmp, raw_cons))
			break;

		if (TX_CMP_TYPE(txcmp) == CMP_TYPE_TX_L2_CMP) {
			tx_pkts++;
			/* return full budget so NAPI will complete. */
			if (unlikely(tx_pkts > bp->tx_wake_thresh))
				rx_pkts = budget;
		} else if ((TX_CMP_TYPE(txcmp) & 0x30) == 0x10) {
			rc = bnxt_rx_pkt(bp, bnapi, &raw_cons, &agg_event);
			if (likely(rc >= 0))
				rx_pkts += rc;
			else if (rc == -EBUSY)	/* partial completion */
				break;
			rx_event = true;
		} else if (unlikely((TX_CMP_TYPE(txcmp) ==
				     CMPL_BASE_TYPE_HWRM_DONE) ||
				    (TX_CMP_TYPE(txcmp) ==
				     CMPL_BASE_TYPE_HWRM_FWD_REQ) ||
				    (TX_CMP_TYPE(txcmp) ==
				     CMPL_BASE_TYPE_HWRM_ASYNC_EVENT))) {
			bnxt_hwrm_handler(bp, txcmp);
		}
		raw_cons = NEXT_RAW_CMP(raw_cons);

		if (rx_pkts == budget)
			break;
	}

	cpr->cp_raw_cons = raw_cons;
	/* ACK completion ring before freeing tx ring and producing new
	 * buffers in rx/agg rings to prevent overflowing the completion
	 * ring.
	 */
	BNXT_CP_DB(cpr->cp_doorbell, cpr->cp_raw_cons);

	if (tx_pkts)
		bnxt_tx_int(bp, bnapi, tx_pkts);

	if (rx_event) {
		struct bnxt_rx_ring_info *rxr = bnapi->rx_ring;

		writel(DB_KEY_RX | rxr->rx_prod, rxr->rx_doorbell);
		writel(DB_KEY_RX | rxr->rx_prod, rxr->rx_doorbell);
		if (agg_event) {
			writel(DB_KEY_RX | rxr->rx_agg_prod,
			       rxr->rx_agg_doorbell);
			writel(DB_KEY_RX | rxr->rx_agg_prod,
			       rxr->rx_agg_doorbell);
		}
	}
	return rx_pkts;
}

static int bnxt_poll(struct napi_struct *napi, int budget)
{
	struct bnxt_napi *bnapi = container_of(napi, struct bnxt_napi, napi);
	struct bnxt *bp = bnapi->bp;
	struct bnxt_cp_ring_info *cpr = &bnapi->cp_ring;
	int work_done = 0;

	if (!bnxt_lock_napi(bnapi))
		return budget;

	while (1) {
		work_done += bnxt_poll_work(bp, bnapi, budget - work_done);

		if (work_done >= budget)
			break;

		if (!bnxt_has_work(bp, cpr)) {
			napi_complete(napi);
			BNXT_CP_DB_REARM(cpr->cp_doorbell, cpr->cp_raw_cons);
			break;
		}
	}
	mmiowb();
	bnxt_unlock_napi(bnapi);
	return work_done;
}

#ifdef CONFIG_NET_RX_BUSY_POLL
static int bnxt_busy_poll(struct napi_struct *napi)
{
	struct bnxt_napi *bnapi = container_of(napi, struct bnxt_napi, napi);
	struct bnxt *bp = bnapi->bp;
	struct bnxt_cp_ring_info *cpr = &bnapi->cp_ring;
	int rx_work, budget = 4;

	if (atomic_read(&bp->intr_sem) != 0)
		return LL_FLUSH_FAILED;

	if (!bnxt_lock_poll(bnapi))
		return LL_FLUSH_BUSY;

	rx_work = bnxt_poll_work(bp, bnapi, budget);

	BNXT_CP_DB_REARM(cpr->cp_doorbell, cpr->cp_raw_cons);

	bnxt_unlock_poll(bnapi);
	return rx_work;
}
#endif

static void bnxt_free_tx_skbs(struct bnxt *bp)
{
	int i, max_idx;
	struct pci_dev *pdev = bp->pdev;

	if (!bp->tx_ring)
		return;

	max_idx = bp->tx_nr_pages * TX_DESC_CNT;
	for (i = 0; i < bp->tx_nr_rings; i++) {
		struct bnxt_tx_ring_info *txr = &bp->tx_ring[i];
		int j;

		for (j = 0; j < max_idx;) {
			struct bnxt_sw_tx_bd *tx_buf = &txr->tx_buf_ring[j];
			struct sk_buff *skb = tx_buf->skb;
			int k, last;

			if (!skb) {
				j++;
				continue;
			}

			tx_buf->skb = NULL;

			if (tx_buf->is_push) {
				dev_kfree_skb(skb);
				j += 2;
				continue;
			}

			dma_unmap_single(&pdev->dev,
					 dma_unmap_addr(tx_buf, mapping),
					 skb_headlen(skb),
					 PCI_DMA_TODEVICE);

			last = tx_buf->nr_frags;
			j += 2;
			for (k = 0; k < last; k++, j++) {
				int ring_idx = j & bp->tx_ring_mask;
				skb_frag_t *frag = &skb_shinfo(skb)->frags[k];

				tx_buf = &txr->tx_buf_ring[ring_idx];
				dma_unmap_page(
					&pdev->dev,
					dma_unmap_addr(tx_buf, mapping),
					skb_frag_size(frag), PCI_DMA_TODEVICE);
			}
			dev_kfree_skb(skb);
		}
		netdev_tx_reset_queue(netdev_get_tx_queue(bp->dev, i));
	}
}

static void bnxt_free_rx_skbs(struct bnxt *bp)
{
	int i, max_idx, max_agg_idx;
	struct pci_dev *pdev = bp->pdev;

	if (!bp->rx_ring)
		return;

	max_idx = bp->rx_nr_pages * RX_DESC_CNT;
	max_agg_idx = bp->rx_agg_nr_pages * RX_DESC_CNT;
	for (i = 0; i < bp->rx_nr_rings; i++) {
		struct bnxt_rx_ring_info *rxr = &bp->rx_ring[i];
		int j;

		if (rxr->rx_tpa) {
			for (j = 0; j < MAX_TPA; j++) {
				struct bnxt_tpa_info *tpa_info =
							&rxr->rx_tpa[j];
				u8 *data = tpa_info->data;

				if (!data)
					continue;

				dma_unmap_single(
					&pdev->dev,
					dma_unmap_addr(tpa_info, mapping),
					bp->rx_buf_use_size,
					PCI_DMA_FROMDEVICE);

				tpa_info->data = NULL;

				kfree(data);
			}
		}

		for (j = 0; j < max_idx; j++) {
			struct bnxt_sw_rx_bd *rx_buf = &rxr->rx_buf_ring[j];
			u8 *data = rx_buf->data;

			if (!data)
				continue;

			dma_unmap_single(&pdev->dev,
					 dma_unmap_addr(rx_buf, mapping),
					 bp->rx_buf_use_size,
					 PCI_DMA_FROMDEVICE);

			rx_buf->data = NULL;

			kfree(data);
		}

		for (j = 0; j < max_agg_idx; j++) {
			struct bnxt_sw_rx_agg_bd *rx_agg_buf =
				&rxr->rx_agg_ring[j];
			struct page *page = rx_agg_buf->page;

			if (!page)
				continue;

			dma_unmap_page(&pdev->dev,
				       dma_unmap_addr(rx_agg_buf, mapping),
				       PAGE_SIZE, PCI_DMA_FROMDEVICE);

			rx_agg_buf->page = NULL;
			__clear_bit(j, rxr->rx_agg_bmap);

			__free_page(page);
		}
	}
}

static void bnxt_free_skbs(struct bnxt *bp)
{
	bnxt_free_tx_skbs(bp);
	bnxt_free_rx_skbs(bp);
}

static void bnxt_free_ring(struct bnxt *bp, struct bnxt_ring_struct *ring)
{
	struct pci_dev *pdev = bp->pdev;
	int i;

	for (i = 0; i < ring->nr_pages; i++) {
		if (!ring->pg_arr[i])
			continue;

		dma_free_coherent(&pdev->dev, ring->page_size,
				  ring->pg_arr[i], ring->dma_arr[i]);

		ring->pg_arr[i] = NULL;
	}
	if (ring->pg_tbl) {
		dma_free_coherent(&pdev->dev, ring->nr_pages * 8,
				  ring->pg_tbl, ring->pg_tbl_map);
		ring->pg_tbl = NULL;
	}
	if (ring->vmem_size && *ring->vmem) {
		vfree(*ring->vmem);
		*ring->vmem = NULL;
	}
}

static int bnxt_alloc_ring(struct bnxt *bp, struct bnxt_ring_struct *ring)
{
	int i;
	struct pci_dev *pdev = bp->pdev;

	if (ring->nr_pages > 1) {
		ring->pg_tbl = dma_alloc_coherent(&pdev->dev,
						  ring->nr_pages * 8,
						  &ring->pg_tbl_map,
						  GFP_KERNEL);
		if (!ring->pg_tbl)
			return -ENOMEM;
	}

	for (i = 0; i < ring->nr_pages; i++) {
		ring->pg_arr[i] = dma_alloc_coherent(&pdev->dev,
						     ring->page_size,
						     &ring->dma_arr[i],
						     GFP_KERNEL);
		if (!ring->pg_arr[i])
			return -ENOMEM;

		if (ring->nr_pages > 1)
			ring->pg_tbl[i] = cpu_to_le64(ring->dma_arr[i]);
	}

	if (ring->vmem_size) {
		*ring->vmem = vzalloc(ring->vmem_size);
		if (!(*ring->vmem))
			return -ENOMEM;
	}
	return 0;
}

static void bnxt_free_rx_rings(struct bnxt *bp)
{
	int i;

	if (!bp->rx_ring)
		return;

	for (i = 0; i < bp->rx_nr_rings; i++) {
		struct bnxt_rx_ring_info *rxr = &bp->rx_ring[i];
		struct bnxt_ring_struct *ring;

		kfree(rxr->rx_tpa);
		rxr->rx_tpa = NULL;

		kfree(rxr->rx_agg_bmap);
		rxr->rx_agg_bmap = NULL;

		ring = &rxr->rx_ring_struct;
		bnxt_free_ring(bp, ring);

		ring = &rxr->rx_agg_ring_struct;
		bnxt_free_ring(bp, ring);
	}
}

static int bnxt_alloc_rx_rings(struct bnxt *bp)
{
	int i, rc, agg_rings = 0, tpa_rings = 0;

	if (!bp->rx_ring)
		return -ENOMEM;

	if (bp->flags & BNXT_FLAG_AGG_RINGS)
		agg_rings = 1;

	if (bp->flags & BNXT_FLAG_TPA)
		tpa_rings = 1;

	for (i = 0; i < bp->rx_nr_rings; i++) {
		struct bnxt_rx_ring_info *rxr = &bp->rx_ring[i];
		struct bnxt_ring_struct *ring;

		ring = &rxr->rx_ring_struct;

		rc = bnxt_alloc_ring(bp, ring);
		if (rc)
			return rc;

		if (agg_rings) {
			u16 mem_size;

			ring = &rxr->rx_agg_ring_struct;
			rc = bnxt_alloc_ring(bp, ring);
			if (rc)
				return rc;

			rxr->rx_agg_bmap_size = bp->rx_agg_ring_mask + 1;
			mem_size = rxr->rx_agg_bmap_size / 8;
			rxr->rx_agg_bmap = kzalloc(mem_size, GFP_KERNEL);
			if (!rxr->rx_agg_bmap)
				return -ENOMEM;

			if (tpa_rings) {
				rxr->rx_tpa = kcalloc(MAX_TPA,
						sizeof(struct bnxt_tpa_info),
						GFP_KERNEL);
				if (!rxr->rx_tpa)
					return -ENOMEM;
			}
		}
	}
	return 0;
}

static void bnxt_free_tx_rings(struct bnxt *bp)
{
	int i;
	struct pci_dev *pdev = bp->pdev;

	if (!bp->tx_ring)
		return;

	for (i = 0; i < bp->tx_nr_rings; i++) {
		struct bnxt_tx_ring_info *txr = &bp->tx_ring[i];
		struct bnxt_ring_struct *ring;

		if (txr->tx_push) {
			dma_free_coherent(&pdev->dev, bp->tx_push_size,
					  txr->tx_push, txr->tx_push_mapping);
			txr->tx_push = NULL;
		}

		ring = &txr->tx_ring_struct;

		bnxt_free_ring(bp, ring);
	}
}

static int bnxt_alloc_tx_rings(struct bnxt *bp)
{
	int i, j, rc;
	struct pci_dev *pdev = bp->pdev;

	bp->tx_push_size = 0;
	if (bp->tx_push_thresh) {
		int push_size;

		push_size  = L1_CACHE_ALIGN(sizeof(struct tx_push_bd) +
					bp->tx_push_thresh);

		if (push_size > 256) {
			push_size = 0;
			bp->tx_push_thresh = 0;
		}

		bp->tx_push_size = push_size;
	}

	for (i = 0, j = 0; i < bp->tx_nr_rings; i++) {
		struct bnxt_tx_ring_info *txr = &bp->tx_ring[i];
		struct bnxt_ring_struct *ring;

		ring = &txr->tx_ring_struct;

		rc = bnxt_alloc_ring(bp, ring);
		if (rc)
			return rc;

		if (bp->tx_push_size) {
			dma_addr_t mapping;

			/* One pre-allocated DMA buffer to backup
			 * TX push operation
			 */
			txr->tx_push = dma_alloc_coherent(&pdev->dev,
						bp->tx_push_size,
						&txr->tx_push_mapping,
						GFP_KERNEL);

			if (!txr->tx_push)
				return -ENOMEM;

			mapping = txr->tx_push_mapping +
				sizeof(struct tx_push_bd);
			txr->data_mapping = cpu_to_le64(mapping);

			memset(txr->tx_push, 0, sizeof(struct tx_push_bd));
		}
		ring->queue_id = bp->q_info[j].queue_id;
		if (i % bp->tx_nr_rings_per_tc == (bp->tx_nr_rings_per_tc - 1))
			j++;
	}
	return 0;
}

static void bnxt_free_cp_rings(struct bnxt *bp)
{
	int i;

	if (!bp->bnapi)
		return;

	for (i = 0; i < bp->cp_nr_rings; i++) {
		struct bnxt_napi *bnapi = bp->bnapi[i];
		struct bnxt_cp_ring_info *cpr;
		struct bnxt_ring_struct *ring;

		if (!bnapi)
			continue;

		cpr = &bnapi->cp_ring;
		ring = &cpr->cp_ring_struct;

		bnxt_free_ring(bp, ring);
	}
}

static int bnxt_alloc_cp_rings(struct bnxt *bp)
{
	int i, rc;

	for (i = 0; i < bp->cp_nr_rings; i++) {
		struct bnxt_napi *bnapi = bp->bnapi[i];
		struct bnxt_cp_ring_info *cpr;
		struct bnxt_ring_struct *ring;

		if (!bnapi)
			continue;

		cpr = &bnapi->cp_ring;
		ring = &cpr->cp_ring_struct;

		rc = bnxt_alloc_ring(bp, ring);
		if (rc)
			return rc;
	}
	return 0;
}

static void bnxt_init_ring_struct(struct bnxt *bp)
{
	int i;

	for (i = 0; i < bp->cp_nr_rings; i++) {
		struct bnxt_napi *bnapi = bp->bnapi[i];
		struct bnxt_cp_ring_info *cpr;
		struct bnxt_rx_ring_info *rxr;
		struct bnxt_tx_ring_info *txr;
		struct bnxt_ring_struct *ring;

		if (!bnapi)
			continue;

		cpr = &bnapi->cp_ring;
		ring = &cpr->cp_ring_struct;
		ring->nr_pages = bp->cp_nr_pages;
		ring->page_size = HW_CMPD_RING_SIZE;
		ring->pg_arr = (void **)cpr->cp_desc_ring;
		ring->dma_arr = cpr->cp_desc_mapping;
		ring->vmem_size = 0;

		rxr = bnapi->rx_ring;
		if (!rxr)
			goto skip_rx;

		ring = &rxr->rx_ring_struct;
		ring->nr_pages = bp->rx_nr_pages;
		ring->page_size = HW_RXBD_RING_SIZE;
		ring->pg_arr = (void **)rxr->rx_desc_ring;
		ring->dma_arr = rxr->rx_desc_mapping;
		ring->vmem_size = SW_RXBD_RING_SIZE * bp->rx_nr_pages;
		ring->vmem = (void **)&rxr->rx_buf_ring;

		ring = &rxr->rx_agg_ring_struct;
		ring->nr_pages = bp->rx_agg_nr_pages;
		ring->page_size = HW_RXBD_RING_SIZE;
		ring->pg_arr = (void **)rxr->rx_agg_desc_ring;
		ring->dma_arr = rxr->rx_agg_desc_mapping;
		ring->vmem_size = SW_RXBD_AGG_RING_SIZE * bp->rx_agg_nr_pages;
		ring->vmem = (void **)&rxr->rx_agg_ring;

skip_rx:
		txr = bnapi->tx_ring;
		if (!txr)
			continue;

		ring = &txr->tx_ring_struct;
		ring->nr_pages = bp->tx_nr_pages;
		ring->page_size = HW_RXBD_RING_SIZE;
		ring->pg_arr = (void **)txr->tx_desc_ring;
		ring->dma_arr = txr->tx_desc_mapping;
		ring->vmem_size = SW_TXBD_RING_SIZE * bp->tx_nr_pages;
		ring->vmem = (void **)&txr->tx_buf_ring;
	}
}

static void bnxt_init_rxbd_pages(struct bnxt_ring_struct *ring, u32 type)
{
	int i;
	u32 prod;
	struct rx_bd **rx_buf_ring;

	rx_buf_ring = (struct rx_bd **)ring->pg_arr;
	for (i = 0, prod = 0; i < ring->nr_pages; i++) {
		int j;
		struct rx_bd *rxbd;

		rxbd = rx_buf_ring[i];
		if (!rxbd)
			continue;

		for (j = 0; j < RX_DESC_CNT; j++, rxbd++, prod++) {
			rxbd->rx_bd_len_flags_type = cpu_to_le32(type);
			rxbd->rx_bd_opaque = prod;
		}
	}
}

static int bnxt_init_one_rx_ring(struct bnxt *bp, int ring_nr)
{
	struct net_device *dev = bp->dev;
	struct bnxt_rx_ring_info *rxr;
	struct bnxt_ring_struct *ring;
	u32 prod, type;
	int i;

	type = (bp->rx_buf_use_size << RX_BD_LEN_SHIFT) |
		RX_BD_TYPE_RX_PACKET_BD | RX_BD_FLAGS_EOP;

	if (NET_IP_ALIGN == 2)
		type |= RX_BD_FLAGS_SOP;

	rxr = &bp->rx_ring[ring_nr];
	ring = &rxr->rx_ring_struct;
	bnxt_init_rxbd_pages(ring, type);

	prod = rxr->rx_prod;
	for (i = 0; i < bp->rx_ring_size; i++) {
		if (bnxt_alloc_rx_data(bp, rxr, prod, GFP_KERNEL) != 0) {
			netdev_warn(dev, "init'ed rx ring %d with %d/%d skbs only\n",
				    ring_nr, i, bp->rx_ring_size);
			break;
		}
		prod = NEXT_RX(prod);
	}
	rxr->rx_prod = prod;
	ring->fw_ring_id = INVALID_HW_RING_ID;

	ring = &rxr->rx_agg_ring_struct;
	ring->fw_ring_id = INVALID_HW_RING_ID;

	if (!(bp->flags & BNXT_FLAG_AGG_RINGS))
		return 0;

	type = ((u32)PAGE_SIZE << RX_BD_LEN_SHIFT) |
		RX_BD_TYPE_RX_AGG_BD | RX_BD_FLAGS_SOP;

	bnxt_init_rxbd_pages(ring, type);

	prod = rxr->rx_agg_prod;
	for (i = 0; i < bp->rx_agg_ring_size; i++) {
		if (bnxt_alloc_rx_page(bp, rxr, prod, GFP_KERNEL) != 0) {
			netdev_warn(dev, "init'ed rx ring %d with %d/%d pages only\n",
				    ring_nr, i, bp->rx_ring_size);
			break;
		}
		prod = NEXT_RX_AGG(prod);
	}
	rxr->rx_agg_prod = prod;

	if (bp->flags & BNXT_FLAG_TPA) {
		if (rxr->rx_tpa) {
			u8 *data;
			dma_addr_t mapping;

			for (i = 0; i < MAX_TPA; i++) {
				data = __bnxt_alloc_rx_data(bp, &mapping,
							    GFP_KERNEL);
				if (!data)
					return -ENOMEM;

				rxr->rx_tpa[i].data = data;
				rxr->rx_tpa[i].mapping = mapping;
			}
		} else {
			netdev_err(bp->dev, "No resource allocated for LRO/GRO\n");
			return -ENOMEM;
		}
	}

	return 0;
}

static int bnxt_init_rx_rings(struct bnxt *bp)
{
	int i, rc = 0;

	for (i = 0; i < bp->rx_nr_rings; i++) {
		rc = bnxt_init_one_rx_ring(bp, i);
		if (rc)
			break;
	}

	return rc;
}

static int bnxt_init_tx_rings(struct bnxt *bp)
{
	u16 i;

	bp->tx_wake_thresh = max_t(int, bp->tx_ring_size / 2,
				   MAX_SKB_FRAGS + 1);

	for (i = 0; i < bp->tx_nr_rings; i++) {
		struct bnxt_tx_ring_info *txr = &bp->tx_ring[i];
		struct bnxt_ring_struct *ring = &txr->tx_ring_struct;

		ring->fw_ring_id = INVALID_HW_RING_ID;
	}

	return 0;
}

static void bnxt_free_ring_grps(struct bnxt *bp)
{
	kfree(bp->grp_info);
	bp->grp_info = NULL;
}

static int bnxt_init_ring_grps(struct bnxt *bp, bool irq_re_init)
{
	int i;

	if (irq_re_init) {
		bp->grp_info = kcalloc(bp->cp_nr_rings,
				       sizeof(struct bnxt_ring_grp_info),
				       GFP_KERNEL);
		if (!bp->grp_info)
			return -ENOMEM;
	}
	for (i = 0; i < bp->cp_nr_rings; i++) {
		if (irq_re_init)
			bp->grp_info[i].fw_stats_ctx = INVALID_HW_RING_ID;
		bp->grp_info[i].fw_grp_id = INVALID_HW_RING_ID;
		bp->grp_info[i].rx_fw_ring_id = INVALID_HW_RING_ID;
		bp->grp_info[i].agg_fw_ring_id = INVALID_HW_RING_ID;
		bp->grp_info[i].cp_fw_ring_id = INVALID_HW_RING_ID;
	}
	return 0;
}

static void bnxt_free_vnics(struct bnxt *bp)
{
	kfree(bp->vnic_info);
	bp->vnic_info = NULL;
	bp->nr_vnics = 0;
}

static int bnxt_alloc_vnics(struct bnxt *bp)
{
	int num_vnics = 1;

#ifdef CONFIG_RFS_ACCEL
	if (bp->flags & BNXT_FLAG_RFS)
		num_vnics += bp->rx_nr_rings;
#endif

	bp->vnic_info = kcalloc(num_vnics, sizeof(struct bnxt_vnic_info),
				GFP_KERNEL);
	if (!bp->vnic_info)
		return -ENOMEM;

	bp->nr_vnics = num_vnics;
	return 0;
}

static void bnxt_init_vnics(struct bnxt *bp)
{
	int i;

	for (i = 0; i < bp->nr_vnics; i++) {
		struct bnxt_vnic_info *vnic = &bp->vnic_info[i];

		vnic->fw_vnic_id = INVALID_HW_RING_ID;
		vnic->fw_rss_cos_lb_ctx = INVALID_HW_RING_ID;
		vnic->fw_l2_ctx_id = INVALID_HW_RING_ID;

		if (bp->vnic_info[i].rss_hash_key) {
			if (i == 0)
				prandom_bytes(vnic->rss_hash_key,
					      HW_HASH_KEY_SIZE);
			else
				memcpy(vnic->rss_hash_key,
				       bp->vnic_info[0].rss_hash_key,
				       HW_HASH_KEY_SIZE);
		}
	}
}

static int bnxt_calc_nr_ring_pages(u32 ring_size, int desc_per_pg)
{
	int pages;

	pages = ring_size / desc_per_pg;

	if (!pages)
		return 1;

	pages++;

	while (pages & (pages - 1))
		pages++;

	return pages;
}

static void bnxt_set_tpa_flags(struct bnxt *bp)
{
	bp->flags &= ~BNXT_FLAG_TPA;
	if (bp->dev->features & NETIF_F_LRO)
		bp->flags |= BNXT_FLAG_LRO;
	if ((bp->dev->features & NETIF_F_GRO) && (bp->pdev->revision > 0))
		bp->flags |= BNXT_FLAG_GRO;
}

/* bp->rx_ring_size, bp->tx_ring_size, dev->mtu, BNXT_FLAG_{G|L}RO flags must
 * be set on entry.
 */
void bnxt_set_ring_params(struct bnxt *bp)
{
	u32 ring_size, rx_size, rx_space;
	u32 agg_factor = 0, agg_ring_size = 0;

	/* 8 for CRC and VLAN */
	rx_size = SKB_DATA_ALIGN(bp->dev->mtu + ETH_HLEN + NET_IP_ALIGN + 8);

	rx_space = rx_size + NET_SKB_PAD +
		SKB_DATA_ALIGN(sizeof(struct skb_shared_info));

	bp->rx_copy_thresh = BNXT_RX_COPY_THRESH;
	ring_size = bp->rx_ring_size;
	bp->rx_agg_ring_size = 0;
	bp->rx_agg_nr_pages = 0;

	if (bp->flags & BNXT_FLAG_TPA)
		agg_factor = 4;

	bp->flags &= ~BNXT_FLAG_JUMBO;
	if (rx_space > PAGE_SIZE) {
		u32 jumbo_factor;

		bp->flags |= BNXT_FLAG_JUMBO;
		jumbo_factor = PAGE_ALIGN(bp->dev->mtu - 40) >> PAGE_SHIFT;
		if (jumbo_factor > agg_factor)
			agg_factor = jumbo_factor;
	}
	agg_ring_size = ring_size * agg_factor;

	if (agg_ring_size) {
		bp->rx_agg_nr_pages = bnxt_calc_nr_ring_pages(agg_ring_size,
							RX_DESC_CNT);
		if (bp->rx_agg_nr_pages > MAX_RX_AGG_PAGES) {
			u32 tmp = agg_ring_size;

			bp->rx_agg_nr_pages = MAX_RX_AGG_PAGES;
			agg_ring_size = MAX_RX_AGG_PAGES * RX_DESC_CNT - 1;
			netdev_warn(bp->dev, "rx agg ring size %d reduced to %d.\n",
				    tmp, agg_ring_size);
		}
		bp->rx_agg_ring_size = agg_ring_size;
		bp->rx_agg_ring_mask = (bp->rx_agg_nr_pages * RX_DESC_CNT) - 1;
		rx_size = SKB_DATA_ALIGN(BNXT_RX_COPY_THRESH + NET_IP_ALIGN);
		rx_space = rx_size + NET_SKB_PAD +
			SKB_DATA_ALIGN(sizeof(struct skb_shared_info));
	}

	bp->rx_buf_use_size = rx_size;
	bp->rx_buf_size = rx_space;

	bp->rx_nr_pages = bnxt_calc_nr_ring_pages(ring_size, RX_DESC_CNT);
	bp->rx_ring_mask = (bp->rx_nr_pages * RX_DESC_CNT) - 1;

	ring_size = bp->tx_ring_size;
	bp->tx_nr_pages = bnxt_calc_nr_ring_pages(ring_size, TX_DESC_CNT);
	bp->tx_ring_mask = (bp->tx_nr_pages * TX_DESC_CNT) - 1;

	ring_size = bp->rx_ring_size * (2 + agg_factor) + bp->tx_ring_size;
	bp->cp_ring_size = ring_size;

	bp->cp_nr_pages = bnxt_calc_nr_ring_pages(ring_size, CP_DESC_CNT);
	if (bp->cp_nr_pages > MAX_CP_PAGES) {
		bp->cp_nr_pages = MAX_CP_PAGES;
		bp->cp_ring_size = MAX_CP_PAGES * CP_DESC_CNT - 1;
		netdev_warn(bp->dev, "completion ring size %d reduced to %d.\n",
			    ring_size, bp->cp_ring_size);
	}
	bp->cp_bit = bp->cp_nr_pages * CP_DESC_CNT;
	bp->cp_ring_mask = bp->cp_bit - 1;
}

static void bnxt_free_vnic_attributes(struct bnxt *bp)
{
	int i;
	struct bnxt_vnic_info *vnic;
	struct pci_dev *pdev = bp->pdev;

	if (!bp->vnic_info)
		return;

	for (i = 0; i < bp->nr_vnics; i++) {
		vnic = &bp->vnic_info[i];

		kfree(vnic->fw_grp_ids);
		vnic->fw_grp_ids = NULL;

		kfree(vnic->uc_list);
		vnic->uc_list = NULL;

		if (vnic->mc_list) {
			dma_free_coherent(&pdev->dev, vnic->mc_list_size,
					  vnic->mc_list, vnic->mc_list_mapping);
			vnic->mc_list = NULL;
		}

		if (vnic->rss_table) {
			dma_free_coherent(&pdev->dev, PAGE_SIZE,
					  vnic->rss_table,
					  vnic->rss_table_dma_addr);
			vnic->rss_table = NULL;
		}

		vnic->rss_hash_key = NULL;
		vnic->flags = 0;
	}
}

static int bnxt_alloc_vnic_attributes(struct bnxt *bp)
{
	int i, rc = 0, size;
	struct bnxt_vnic_info *vnic;
	struct pci_dev *pdev = bp->pdev;
	int max_rings;

	for (i = 0; i < bp->nr_vnics; i++) {
		vnic = &bp->vnic_info[i];

		if (vnic->flags & BNXT_VNIC_UCAST_FLAG) {
			int mem_size = (BNXT_MAX_UC_ADDRS - 1) * ETH_ALEN;

			if (mem_size > 0) {
				vnic->uc_list = kmalloc(mem_size, GFP_KERNEL);
				if (!vnic->uc_list) {
					rc = -ENOMEM;
					goto out;
				}
			}
		}

		if (vnic->flags & BNXT_VNIC_MCAST_FLAG) {
			vnic->mc_list_size = BNXT_MAX_MC_ADDRS * ETH_ALEN;
			vnic->mc_list =
				dma_alloc_coherent(&pdev->dev,
						   vnic->mc_list_size,
						   &vnic->mc_list_mapping,
						   GFP_KERNEL);
			if (!vnic->mc_list) {
				rc = -ENOMEM;
				goto out;
			}
		}

		if (vnic->flags & BNXT_VNIC_RSS_FLAG)
			max_rings = bp->rx_nr_rings;
		else
			max_rings = 1;

		vnic->fw_grp_ids = kcalloc(max_rings, sizeof(u16), GFP_KERNEL);
		if (!vnic->fw_grp_ids) {
			rc = -ENOMEM;
			goto out;
		}

		/* Allocate rss table and hash key */
		vnic->rss_table = dma_alloc_coherent(&pdev->dev, PAGE_SIZE,
						     &vnic->rss_table_dma_addr,
						     GFP_KERNEL);
		if (!vnic->rss_table) {
			rc = -ENOMEM;
			goto out;
		}

		size = L1_CACHE_ALIGN(HW_HASH_INDEX_SIZE * sizeof(u16));

		vnic->rss_hash_key = ((void *)vnic->rss_table) + size;
		vnic->rss_hash_key_dma_addr = vnic->rss_table_dma_addr + size;
	}
	return 0;

out:
	return rc;
}

static void bnxt_free_hwrm_resources(struct bnxt *bp)
{
	struct pci_dev *pdev = bp->pdev;

	dma_free_coherent(&pdev->dev, PAGE_SIZE, bp->hwrm_cmd_resp_addr,
			  bp->hwrm_cmd_resp_dma_addr);

	bp->hwrm_cmd_resp_addr = NULL;
	if (bp->hwrm_dbg_resp_addr) {
		dma_free_coherent(&pdev->dev, HWRM_DBG_REG_BUF_SIZE,
				  bp->hwrm_dbg_resp_addr,
				  bp->hwrm_dbg_resp_dma_addr);

		bp->hwrm_dbg_resp_addr = NULL;
	}
}

static int bnxt_alloc_hwrm_resources(struct bnxt *bp)
{
	struct pci_dev *pdev = bp->pdev;

	bp->hwrm_cmd_resp_addr = dma_alloc_coherent(&pdev->dev, PAGE_SIZE,
						   &bp->hwrm_cmd_resp_dma_addr,
						   GFP_KERNEL);
	if (!bp->hwrm_cmd_resp_addr)
		return -ENOMEM;
	bp->hwrm_dbg_resp_addr = dma_alloc_coherent(&pdev->dev,
						    HWRM_DBG_REG_BUF_SIZE,
						    &bp->hwrm_dbg_resp_dma_addr,
						    GFP_KERNEL);
	if (!bp->hwrm_dbg_resp_addr)
		netdev_warn(bp->dev, "fail to alloc debug register dma mem\n");

	return 0;
}

static void bnxt_free_stats(struct bnxt *bp)
{
	u32 size, i;
	struct pci_dev *pdev = bp->pdev;

	if (!bp->bnapi)
		return;

	size = sizeof(struct ctx_hw_stats);

	for (i = 0; i < bp->cp_nr_rings; i++) {
		struct bnxt_napi *bnapi = bp->bnapi[i];
		struct bnxt_cp_ring_info *cpr = &bnapi->cp_ring;

		if (cpr->hw_stats) {
			dma_free_coherent(&pdev->dev, size, cpr->hw_stats,
					  cpr->hw_stats_map);
			cpr->hw_stats = NULL;
		}
	}
}

static int bnxt_alloc_stats(struct bnxt *bp)
{
	u32 size, i;
	struct pci_dev *pdev = bp->pdev;

	size = sizeof(struct ctx_hw_stats);

	for (i = 0; i < bp->cp_nr_rings; i++) {
		struct bnxt_napi *bnapi = bp->bnapi[i];
		struct bnxt_cp_ring_info *cpr = &bnapi->cp_ring;

		cpr->hw_stats = dma_alloc_coherent(&pdev->dev, size,
						   &cpr->hw_stats_map,
						   GFP_KERNEL);
		if (!cpr->hw_stats)
			return -ENOMEM;

		cpr->hw_stats_ctx_id = INVALID_STATS_CTX_ID;
	}
	return 0;
}

static void bnxt_clear_ring_indices(struct bnxt *bp)
{
	int i;

	if (!bp->bnapi)
		return;

	for (i = 0; i < bp->cp_nr_rings; i++) {
		struct bnxt_napi *bnapi = bp->bnapi[i];
		struct bnxt_cp_ring_info *cpr;
		struct bnxt_rx_ring_info *rxr;
		struct bnxt_tx_ring_info *txr;

		if (!bnapi)
			continue;

		cpr = &bnapi->cp_ring;
		cpr->cp_raw_cons = 0;

		txr = bnapi->tx_ring;
		if (txr) {
			txr->tx_prod = 0;
			txr->tx_cons = 0;
		}

		rxr = bnapi->rx_ring;
		if (rxr) {
			rxr->rx_prod = 0;
			rxr->rx_agg_prod = 0;
			rxr->rx_sw_agg_prod = 0;
		}
	}
}

static void bnxt_free_ntp_fltrs(struct bnxt *bp, bool irq_reinit)
{
#ifdef CONFIG_RFS_ACCEL
	int i;

	/* Under rtnl_lock and all our NAPIs have been disabled.  It's
	 * safe to delete the hash table.
	 */
	for (i = 0; i < BNXT_NTP_FLTR_HASH_SIZE; i++) {
		struct hlist_head *head;
		struct hlist_node *tmp;
		struct bnxt_ntuple_filter *fltr;

		head = &bp->ntp_fltr_hash_tbl[i];
		hlist_for_each_entry_safe(fltr, tmp, head, hash) {
			hlist_del(&fltr->hash);
			kfree(fltr);
		}
	}
	if (irq_reinit) {
		kfree(bp->ntp_fltr_bmap);
		bp->ntp_fltr_bmap = NULL;
	}
	bp->ntp_fltr_count = 0;
#endif
}

static int bnxt_alloc_ntp_fltrs(struct bnxt *bp)
{
#ifdef CONFIG_RFS_ACCEL
	int i, rc = 0;

	if (!(bp->flags & BNXT_FLAG_RFS))
		return 0;

	for (i = 0; i < BNXT_NTP_FLTR_HASH_SIZE; i++)
		INIT_HLIST_HEAD(&bp->ntp_fltr_hash_tbl[i]);

	bp->ntp_fltr_count = 0;
	bp->ntp_fltr_bmap = kzalloc(BITS_TO_LONGS(BNXT_NTP_FLTR_MAX_FLTR),
				    GFP_KERNEL);

	if (!bp->ntp_fltr_bmap)
		rc = -ENOMEM;

	return rc;
#else
	return 0;
#endif
}

static void bnxt_free_mem(struct bnxt *bp, bool irq_re_init)
{
	bnxt_free_vnic_attributes(bp);
	bnxt_free_tx_rings(bp);
	bnxt_free_rx_rings(bp);
	bnxt_free_cp_rings(bp);
	bnxt_free_ntp_fltrs(bp, irq_re_init);
	if (irq_re_init) {
		bnxt_free_stats(bp);
		bnxt_free_ring_grps(bp);
		bnxt_free_vnics(bp);
		kfree(bp->tx_ring);
		bp->tx_ring = NULL;
		kfree(bp->rx_ring);
		bp->rx_ring = NULL;
		kfree(bp->bnapi);
		bp->bnapi = NULL;
	} else {
		bnxt_clear_ring_indices(bp);
	}
}

static int bnxt_alloc_mem(struct bnxt *bp, bool irq_re_init)
{
	int i, j, rc, size, arr_size;
	void *bnapi;

	if (irq_re_init) {
		/* Allocate bnapi mem pointer array and mem block for
		 * all queues
		 */
		arr_size = L1_CACHE_ALIGN(sizeof(struct bnxt_napi *) *
				bp->cp_nr_rings);
		size = L1_CACHE_ALIGN(sizeof(struct bnxt_napi));
		bnapi = kzalloc(arr_size + size * bp->cp_nr_rings, GFP_KERNEL);
		if (!bnapi)
			return -ENOMEM;

		bp->bnapi = bnapi;
		bnapi += arr_size;
		for (i = 0; i < bp->cp_nr_rings; i++, bnapi += size) {
			bp->bnapi[i] = bnapi;
			bp->bnapi[i]->index = i;
			bp->bnapi[i]->bp = bp;
		}

		bp->rx_ring = kcalloc(bp->rx_nr_rings,
				      sizeof(struct bnxt_rx_ring_info),
				      GFP_KERNEL);
		if (!bp->rx_ring)
			return -ENOMEM;

		for (i = 0; i < bp->rx_nr_rings; i++) {
			bp->rx_ring[i].bnapi = bp->bnapi[i];
			bp->bnapi[i]->rx_ring = &bp->rx_ring[i];
		}

		bp->tx_ring = kcalloc(bp->tx_nr_rings,
				      sizeof(struct bnxt_tx_ring_info),
				      GFP_KERNEL);
		if (!bp->tx_ring)
			return -ENOMEM;

		if (bp->flags & BNXT_FLAG_SHARED_RINGS)
			j = 0;
		else
			j = bp->rx_nr_rings;

		for (i = 0; i < bp->tx_nr_rings; i++, j++) {
			bp->tx_ring[i].bnapi = bp->bnapi[j];
			bp->bnapi[j]->tx_ring = &bp->tx_ring[i];
		}

		rc = bnxt_alloc_stats(bp);
		if (rc)
			goto alloc_mem_err;

		rc = bnxt_alloc_ntp_fltrs(bp);
		if (rc)
			goto alloc_mem_err;

		rc = bnxt_alloc_vnics(bp);
		if (rc)
			goto alloc_mem_err;
	}

	bnxt_init_ring_struct(bp);

	rc = bnxt_alloc_rx_rings(bp);
	if (rc)
		goto alloc_mem_err;

	rc = bnxt_alloc_tx_rings(bp);
	if (rc)
		goto alloc_mem_err;

	rc = bnxt_alloc_cp_rings(bp);
	if (rc)
		goto alloc_mem_err;

	bp->vnic_info[0].flags |= BNXT_VNIC_RSS_FLAG | BNXT_VNIC_MCAST_FLAG |
				  BNXT_VNIC_UCAST_FLAG;
	rc = bnxt_alloc_vnic_attributes(bp);
	if (rc)
		goto alloc_mem_err;
	return 0;

alloc_mem_err:
	bnxt_free_mem(bp, true);
	return rc;
}

void bnxt_hwrm_cmd_hdr_init(struct bnxt *bp, void *request, u16 req_type,
			    u16 cmpl_ring, u16 target_id)
{
	struct hwrm_cmd_req_hdr *req = request;

	req->cmpl_ring_req_type =
		cpu_to_le32(req_type | (cmpl_ring << HWRM_CMPL_RING_SFT));
	req->target_id_seq_id = cpu_to_le32(target_id << HWRM_TARGET_FID_SFT);
	req->resp_addr = cpu_to_le64(bp->hwrm_cmd_resp_dma_addr);
}

int _hwrm_send_message(struct bnxt *bp, void *msg, u32 msg_len, int timeout)
{
	int i, intr_process, rc;
	struct hwrm_cmd_req_hdr *req = msg;
	u32 *data = msg;
	__le32 *resp_len, *valid;
	u16 cp_ring_id, len = 0;
	struct hwrm_err_output *resp = bp->hwrm_cmd_resp_addr;

	req->target_id_seq_id |= cpu_to_le32(bp->hwrm_cmd_seq++);
	memset(resp, 0, PAGE_SIZE);
	cp_ring_id = (le32_to_cpu(req->cmpl_ring_req_type) &
		      HWRM_CMPL_RING_MASK) >>
		     HWRM_CMPL_RING_SFT;
	intr_process = (cp_ring_id == INVALID_HW_RING_ID) ? 0 : 1;

	/* Write request msg to hwrm channel */
	__iowrite32_copy(bp->bar0, data, msg_len / 4);

	for (i = msg_len; i < HWRM_MAX_REQ_LEN; i += 4)
		writel(0, bp->bar0 + i);

	/* currently supports only one outstanding message */
	if (intr_process)
		bp->hwrm_intr_seq_id = le32_to_cpu(req->target_id_seq_id) &
				       HWRM_SEQ_ID_MASK;

	/* Ring channel doorbell */
	writel(1, bp->bar0 + 0x100);

	i = 0;
	if (intr_process) {
		/* Wait until hwrm response cmpl interrupt is processed */
		while (bp->hwrm_intr_seq_id != HWRM_SEQ_ID_INVALID &&
		       i++ < timeout) {
			usleep_range(600, 800);
		}

		if (bp->hwrm_intr_seq_id != HWRM_SEQ_ID_INVALID) {
			netdev_err(bp->dev, "Resp cmpl intr err msg: 0x%x\n",
				   req->cmpl_ring_req_type);
			return -1;
		}
	} else {
		/* Check if response len is updated */
		resp_len = bp->hwrm_cmd_resp_addr + HWRM_RESP_LEN_OFFSET;
		for (i = 0; i < timeout; i++) {
			len = (le32_to_cpu(*resp_len) & HWRM_RESP_LEN_MASK) >>
			      HWRM_RESP_LEN_SFT;
			if (len)
				break;
			usleep_range(600, 800);
		}

		if (i >= timeout) {
			netdev_err(bp->dev, "Error (timeout: %d) msg {0x%x 0x%x} len:%d\n",
				   timeout, req->cmpl_ring_req_type,
				   req->target_id_seq_id, *resp_len);
			return -1;
		}

		/* Last word of resp contains valid bit */
		valid = bp->hwrm_cmd_resp_addr + len - 4;
		for (i = 0; i < timeout; i++) {
			if (le32_to_cpu(*valid) & HWRM_RESP_VALID_MASK)
				break;
			usleep_range(600, 800);
		}

		if (i >= timeout) {
			netdev_err(bp->dev, "Error (timeout: %d) msg {0x%x 0x%x} len:%d v:%d\n",
				   timeout, req->cmpl_ring_req_type,
				   req->target_id_seq_id, len, *valid);
			return -1;
		}
	}

	rc = le16_to_cpu(resp->error_code);
	if (rc) {
		netdev_err(bp->dev, "hwrm req_type 0x%x seq id 0x%x error 0x%x\n",
			   le16_to_cpu(resp->req_type),
			   le16_to_cpu(resp->seq_id), rc);
		return rc;
	}
	return 0;
}

int hwrm_send_message(struct bnxt *bp, void *msg, u32 msg_len, int timeout)
{
	int rc;

	mutex_lock(&bp->hwrm_cmd_lock);
	rc = _hwrm_send_message(bp, msg, msg_len, timeout);
	mutex_unlock(&bp->hwrm_cmd_lock);
	return rc;
}

static int bnxt_hwrm_func_drv_rgtr(struct bnxt *bp)
{
	struct hwrm_func_drv_rgtr_input req = {0};
	int i;

	bnxt_hwrm_cmd_hdr_init(bp, &req, HWRM_FUNC_DRV_RGTR, -1, -1);

	req.enables =
		cpu_to_le32(FUNC_DRV_RGTR_REQ_ENABLES_OS_TYPE |
			    FUNC_DRV_RGTR_REQ_ENABLES_VER |
			    FUNC_DRV_RGTR_REQ_ENABLES_ASYNC_EVENT_FWD);

	/* TODO: current async event fwd bits are not defined and the firmware
	 * only checks if it is non-zero to enable async event forwarding
	 */
	req.async_event_fwd[0] |= cpu_to_le32(1);
	req.os_type = cpu_to_le16(1);
	req.ver_maj = DRV_VER_MAJ;
	req.ver_min = DRV_VER_MIN;
	req.ver_upd = DRV_VER_UPD;

	if (BNXT_PF(bp)) {
		DECLARE_BITMAP(vf_req_snif_bmap, 256);
		u32 *data = (u32 *)vf_req_snif_bmap;

		memset(vf_req_snif_bmap, 0, sizeof(vf_req_snif_bmap));
		for (i = 0; i < ARRAY_SIZE(bnxt_vf_req_snif); i++)
			__set_bit(bnxt_vf_req_snif[i], vf_req_snif_bmap);

		for (i = 0; i < 8; i++)
			req.vf_req_fwd[i] = cpu_to_le32(data[i]);

		req.enables |=
			cpu_to_le32(FUNC_DRV_RGTR_REQ_ENABLES_VF_REQ_FWD);
	}

	return hwrm_send_message(bp, &req, sizeof(req), HWRM_CMD_TIMEOUT);
}

static int bnxt_hwrm_func_drv_unrgtr(struct bnxt *bp)
{
	struct hwrm_func_drv_unrgtr_input req = {0};

	bnxt_hwrm_cmd_hdr_init(bp, &req, HWRM_FUNC_DRV_UNRGTR, -1, -1);
	return hwrm_send_message(bp, &req, sizeof(req), HWRM_CMD_TIMEOUT);
}

static int bnxt_hwrm_tunnel_dst_port_free(struct bnxt *bp, u8 tunnel_type)
{
	u32 rc = 0;
	struct hwrm_tunnel_dst_port_free_input req = {0};

	bnxt_hwrm_cmd_hdr_init(bp, &req, HWRM_TUNNEL_DST_PORT_FREE, -1, -1);
	req.tunnel_type = tunnel_type;

	switch (tunnel_type) {
	case TUNNEL_DST_PORT_FREE_REQ_TUNNEL_TYPE_VXLAN:
		req.tunnel_dst_port_id = bp->vxlan_fw_dst_port_id;
		break;
	case TUNNEL_DST_PORT_FREE_REQ_TUNNEL_TYPE_GENEVE:
		req.tunnel_dst_port_id = bp->nge_fw_dst_port_id;
		break;
	default:
		break;
	}

	rc = hwrm_send_message(bp, &req, sizeof(req), HWRM_CMD_TIMEOUT);
	if (rc)
		netdev_err(bp->dev, "hwrm_tunnel_dst_port_free failed. rc:%d\n",
			   rc);
	return rc;
}

static int bnxt_hwrm_tunnel_dst_port_alloc(struct bnxt *bp, __be16 port,
					   u8 tunnel_type)
{
	u32 rc = 0;
	struct hwrm_tunnel_dst_port_alloc_input req = {0};
	struct hwrm_tunnel_dst_port_alloc_output *resp = bp->hwrm_cmd_resp_addr;

	bnxt_hwrm_cmd_hdr_init(bp, &req, HWRM_TUNNEL_DST_PORT_ALLOC, -1, -1);

	req.tunnel_type = tunnel_type;
	req.tunnel_dst_port_val = port;

	mutex_lock(&bp->hwrm_cmd_lock);
	rc = _hwrm_send_message(bp, &req, sizeof(req), HWRM_CMD_TIMEOUT);
	if (rc) {
		netdev_err(bp->dev, "hwrm_tunnel_dst_port_alloc failed. rc:%d\n",
			   rc);
		goto err_out;
	}

	if (tunnel_type & TUNNEL_DST_PORT_ALLOC_REQ_TUNNEL_TYPE_VXLAN)
		bp->vxlan_fw_dst_port_id = resp->tunnel_dst_port_id;

	else if (tunnel_type & TUNNEL_DST_PORT_ALLOC_REQ_TUNNEL_TYPE_GENEVE)
		bp->nge_fw_dst_port_id = resp->tunnel_dst_port_id;
err_out:
	mutex_unlock(&bp->hwrm_cmd_lock);
	return rc;
}

static int bnxt_hwrm_cfa_l2_set_rx_mask(struct bnxt *bp, u16 vnic_id)
{
	struct hwrm_cfa_l2_set_rx_mask_input req = {0};
	struct bnxt_vnic_info *vnic = &bp->vnic_info[vnic_id];

	bnxt_hwrm_cmd_hdr_init(bp, &req, HWRM_CFA_L2_SET_RX_MASK, -1, -1);
	req.vnic_id = cpu_to_le32(vnic->fw_vnic_id);

	req.num_mc_entries = cpu_to_le32(vnic->mc_list_count);
	req.mc_tbl_addr = cpu_to_le64(vnic->mc_list_mapping);
	req.mask = cpu_to_le32(vnic->rx_mask);
	return hwrm_send_message(bp, &req, sizeof(req), HWRM_CMD_TIMEOUT);
}

#ifdef CONFIG_RFS_ACCEL
static int bnxt_hwrm_cfa_ntuple_filter_free(struct bnxt *bp,
					    struct bnxt_ntuple_filter *fltr)
{
	struct hwrm_cfa_ntuple_filter_free_input req = {0};

	bnxt_hwrm_cmd_hdr_init(bp, &req, HWRM_CFA_NTUPLE_FILTER_FREE, -1, -1);
	req.ntuple_filter_id = fltr->filter_id;
	return hwrm_send_message(bp, &req, sizeof(req), HWRM_CMD_TIMEOUT);
}

#define BNXT_NTP_FLTR_FLAGS					\
	(CFA_NTUPLE_FILTER_ALLOC_REQ_ENABLES_L2_FILTER_ID |	\
	 CFA_NTUPLE_FILTER_ALLOC_REQ_ENABLES_ETHERTYPE |	\
	 CFA_NTUPLE_FILTER_ALLOC_REQ_ENABLES_SRC_MACADDR |	\
	 CFA_NTUPLE_FILTER_ALLOC_REQ_ENABLES_IPADDR_TYPE |	\
	 CFA_NTUPLE_FILTER_ALLOC_REQ_ENABLES_SRC_IPADDR |	\
	 CFA_NTUPLE_FILTER_ALLOC_REQ_ENABLES_SRC_IPADDR_MASK |	\
	 CFA_NTUPLE_FILTER_ALLOC_REQ_ENABLES_DST_IPADDR |	\
	 CFA_NTUPLE_FILTER_ALLOC_REQ_ENABLES_DST_IPADDR_MASK |	\
	 CFA_NTUPLE_FILTER_ALLOC_REQ_ENABLES_IP_PROTOCOL |	\
	 CFA_NTUPLE_FILTER_ALLOC_REQ_ENABLES_SRC_PORT |		\
	 CFA_NTUPLE_FILTER_ALLOC_REQ_ENABLES_SRC_PORT_MASK |	\
	 CFA_NTUPLE_FILTER_ALLOC_REQ_ENABLES_DST_PORT |		\
	 CFA_NTUPLE_FILTER_ALLOC_REQ_ENABLES_DST_PORT_MASK |	\
	 CFA_NTUPLE_FILTER_ALLOC_REQ_ENABLES_DST_ID)

static int bnxt_hwrm_cfa_ntuple_filter_alloc(struct bnxt *bp,
					     struct bnxt_ntuple_filter *fltr)
{
	int rc = 0;
	struct hwrm_cfa_ntuple_filter_alloc_input req = {0};
	struct hwrm_cfa_ntuple_filter_alloc_output *resp =
		bp->hwrm_cmd_resp_addr;
	struct flow_keys *keys = &fltr->fkeys;
	struct bnxt_vnic_info *vnic = &bp->vnic_info[fltr->rxq + 1];

	bnxt_hwrm_cmd_hdr_init(bp, &req, HWRM_CFA_NTUPLE_FILTER_ALLOC, -1, -1);
	req.l2_filter_id = bp->vnic_info[0].fw_l2_filter_id[0];

	req.enables = cpu_to_le32(BNXT_NTP_FLTR_FLAGS);

	req.ethertype = htons(ETH_P_IP);
	memcpy(req.src_macaddr, fltr->src_mac_addr, ETH_ALEN);
	req.ip_addr_type = CFA_NTUPLE_FILTER_ALLOC_REQ_IP_ADDR_TYPE_IPV4;
	req.ip_protocol = keys->basic.ip_proto;

	req.src_ipaddr[0] = keys->addrs.v4addrs.src;
	req.src_ipaddr_mask[0] = cpu_to_be32(0xffffffff);
	req.dst_ipaddr[0] = keys->addrs.v4addrs.dst;
	req.dst_ipaddr_mask[0] = cpu_to_be32(0xffffffff);

	req.src_port = keys->ports.src;
	req.src_port_mask = cpu_to_be16(0xffff);
	req.dst_port = keys->ports.dst;
	req.dst_port_mask = cpu_to_be16(0xffff);

	req.dst_id = cpu_to_le16(vnic->fw_vnic_id);
	mutex_lock(&bp->hwrm_cmd_lock);
	rc = _hwrm_send_message(bp, &req, sizeof(req), HWRM_CMD_TIMEOUT);
	if (!rc)
		fltr->filter_id = resp->ntuple_filter_id;
	mutex_unlock(&bp->hwrm_cmd_lock);
	return rc;
}
#endif

static int bnxt_hwrm_set_vnic_filter(struct bnxt *bp, u16 vnic_id, u16 idx,
				     u8 *mac_addr)
{
	u32 rc = 0;
	struct hwrm_cfa_l2_filter_alloc_input req = {0};
	struct hwrm_cfa_l2_filter_alloc_output *resp = bp->hwrm_cmd_resp_addr;

	bnxt_hwrm_cmd_hdr_init(bp, &req, HWRM_CFA_L2_FILTER_ALLOC, -1, -1);
	req.flags = cpu_to_le32(CFA_L2_FILTER_ALLOC_REQ_FLAGS_PATH_RX |
				CFA_L2_FILTER_ALLOC_REQ_FLAGS_OUTERMOST);
	req.dst_id = cpu_to_le16(bp->vnic_info[vnic_id].fw_vnic_id);
	req.enables =
		cpu_to_le32(CFA_L2_FILTER_ALLOC_REQ_ENABLES_L2_ADDR |
			    CFA_L2_FILTER_ALLOC_REQ_ENABLES_DST_ID |
			    CFA_L2_FILTER_ALLOC_REQ_ENABLES_L2_ADDR_MASK);
	memcpy(req.l2_addr, mac_addr, ETH_ALEN);
	req.l2_addr_mask[0] = 0xff;
	req.l2_addr_mask[1] = 0xff;
	req.l2_addr_mask[2] = 0xff;
	req.l2_addr_mask[3] = 0xff;
	req.l2_addr_mask[4] = 0xff;
	req.l2_addr_mask[5] = 0xff;

	mutex_lock(&bp->hwrm_cmd_lock);
	rc = _hwrm_send_message(bp, &req, sizeof(req), HWRM_CMD_TIMEOUT);
	if (!rc)
		bp->vnic_info[vnic_id].fw_l2_filter_id[idx] =
							resp->l2_filter_id;
	mutex_unlock(&bp->hwrm_cmd_lock);
	return rc;
}

static int bnxt_hwrm_clear_vnic_filter(struct bnxt *bp)
{
	u16 i, j, num_of_vnics = 1; /* only vnic 0 supported */
	int rc = 0;

	/* Any associated ntuple filters will also be cleared by firmware. */
	mutex_lock(&bp->hwrm_cmd_lock);
	for (i = 0; i < num_of_vnics; i++) {
		struct bnxt_vnic_info *vnic = &bp->vnic_info[i];

		for (j = 0; j < vnic->uc_filter_count; j++) {
			struct hwrm_cfa_l2_filter_free_input req = {0};

			bnxt_hwrm_cmd_hdr_init(bp, &req,
					       HWRM_CFA_L2_FILTER_FREE, -1, -1);

			req.l2_filter_id = vnic->fw_l2_filter_id[j];

			rc = _hwrm_send_message(bp, &req, sizeof(req),
						HWRM_CMD_TIMEOUT);
		}
		vnic->uc_filter_count = 0;
	}
	mutex_unlock(&bp->hwrm_cmd_lock);

	return rc;
}

static int bnxt_hwrm_vnic_set_tpa(struct bnxt *bp, u16 vnic_id, u32 tpa_flags)
{
	struct bnxt_vnic_info *vnic = &bp->vnic_info[vnic_id];
	struct hwrm_vnic_tpa_cfg_input req = {0};

	bnxt_hwrm_cmd_hdr_init(bp, &req, HWRM_VNIC_TPA_CFG, -1, -1);

	if (tpa_flags) {
		u16 mss = bp->dev->mtu - 40;
		u32 nsegs, n, segs = 0, flags;

		flags = VNIC_TPA_CFG_REQ_FLAGS_TPA |
			VNIC_TPA_CFG_REQ_FLAGS_ENCAP_TPA |
			VNIC_TPA_CFG_REQ_FLAGS_RSC_WND_UPDATE |
			VNIC_TPA_CFG_REQ_FLAGS_AGG_WITH_ECN |
			VNIC_TPA_CFG_REQ_FLAGS_AGG_WITH_SAME_GRE_SEQ;
		if (tpa_flags & BNXT_FLAG_GRO)
			flags |= VNIC_TPA_CFG_REQ_FLAGS_GRO;

		req.flags = cpu_to_le32(flags);

		req.enables =
			cpu_to_le32(VNIC_TPA_CFG_REQ_ENABLES_MAX_AGG_SEGS |
				    VNIC_TPA_CFG_REQ_ENABLES_MAX_AGGS |
				    VNIC_TPA_CFG_REQ_ENABLES_MIN_AGG_LEN);

		/* Number of segs are log2 units, and first packet is not
		 * included as part of this units.
		 */
		if (mss <= PAGE_SIZE) {
			n = PAGE_SIZE / mss;
			nsegs = (MAX_SKB_FRAGS - 1) * n;
		} else {
			n = mss / PAGE_SIZE;
			if (mss & (PAGE_SIZE - 1))
				n++;
			nsegs = (MAX_SKB_FRAGS - n) / n;
		}

		segs = ilog2(nsegs);
		req.max_agg_segs = cpu_to_le16(segs);
		req.max_aggs = cpu_to_le16(VNIC_TPA_CFG_REQ_MAX_AGGS_MAX);

		req.min_agg_len = cpu_to_le32(512);
	}
	req.vnic_id = cpu_to_le16(vnic->fw_vnic_id);

	return hwrm_send_message(bp, &req, sizeof(req), HWRM_CMD_TIMEOUT);
}

static int bnxt_hwrm_vnic_set_rss(struct bnxt *bp, u16 vnic_id, bool set_rss)
{
	u32 i, j, max_rings;
	struct bnxt_vnic_info *vnic = &bp->vnic_info[vnic_id];
	struct hwrm_vnic_rss_cfg_input req = {0};

	if (vnic->fw_rss_cos_lb_ctx == INVALID_HW_RING_ID)
		return 0;

	bnxt_hwrm_cmd_hdr_init(bp, &req, HWRM_VNIC_RSS_CFG, -1, -1);
	if (set_rss) {
		vnic->hash_type = BNXT_RSS_HASH_TYPE_FLAG_IPV4 |
				 BNXT_RSS_HASH_TYPE_FLAG_TCP_IPV4 |
				 BNXT_RSS_HASH_TYPE_FLAG_IPV6 |
				 BNXT_RSS_HASH_TYPE_FLAG_TCP_IPV6;

		req.hash_type = cpu_to_le32(vnic->hash_type);

		if (vnic->flags & BNXT_VNIC_RSS_FLAG)
			max_rings = bp->rx_nr_rings;
		else
			max_rings = 1;

		/* Fill the RSS indirection table with ring group ids */
		for (i = 0, j = 0; i < HW_HASH_INDEX_SIZE; i++, j++) {
			if (j == max_rings)
				j = 0;
			vnic->rss_table[i] = cpu_to_le16(vnic->fw_grp_ids[j]);
		}

		req.ring_grp_tbl_addr = cpu_to_le64(vnic->rss_table_dma_addr);
		req.hash_key_tbl_addr =
			cpu_to_le64(vnic->rss_hash_key_dma_addr);
	}
	req.rss_ctx_idx = cpu_to_le16(vnic->fw_rss_cos_lb_ctx);
	return hwrm_send_message(bp, &req, sizeof(req), HWRM_CMD_TIMEOUT);
}

static int bnxt_hwrm_vnic_set_hds(struct bnxt *bp, u16 vnic_id)
{
	struct bnxt_vnic_info *vnic = &bp->vnic_info[vnic_id];
	struct hwrm_vnic_plcmodes_cfg_input req = {0};

	bnxt_hwrm_cmd_hdr_init(bp, &req, HWRM_VNIC_PLCMODES_CFG, -1, -1);
	req.flags = cpu_to_le32(VNIC_PLCMODES_CFG_REQ_FLAGS_JUMBO_PLACEMENT |
				VNIC_PLCMODES_CFG_REQ_FLAGS_HDS_IPV4 |
				VNIC_PLCMODES_CFG_REQ_FLAGS_HDS_IPV6);
	req.enables =
		cpu_to_le32(VNIC_PLCMODES_CFG_REQ_ENABLES_JUMBO_THRESH_VALID |
			    VNIC_PLCMODES_CFG_REQ_ENABLES_HDS_THRESHOLD_VALID);
	/* thresholds not implemented in firmware yet */
	req.jumbo_thresh = cpu_to_le16(bp->rx_copy_thresh);
	req.hds_threshold = cpu_to_le16(bp->rx_copy_thresh);
	req.vnic_id = cpu_to_le32(vnic->fw_vnic_id);
	return hwrm_send_message(bp, &req, sizeof(req), HWRM_CMD_TIMEOUT);
}

static void bnxt_hwrm_vnic_ctx_free_one(struct bnxt *bp, u16 vnic_id)
{
	struct hwrm_vnic_rss_cos_lb_ctx_free_input req = {0};

	bnxt_hwrm_cmd_hdr_init(bp, &req, HWRM_VNIC_RSS_COS_LB_CTX_FREE, -1, -1);
	req.rss_cos_lb_ctx_id =
		cpu_to_le16(bp->vnic_info[vnic_id].fw_rss_cos_lb_ctx);

	hwrm_send_message(bp, &req, sizeof(req), HWRM_CMD_TIMEOUT);
	bp->vnic_info[vnic_id].fw_rss_cos_lb_ctx = INVALID_HW_RING_ID;
}

static void bnxt_hwrm_vnic_ctx_free(struct bnxt *bp)
{
	int i;

	for (i = 0; i < bp->nr_vnics; i++) {
		struct bnxt_vnic_info *vnic = &bp->vnic_info[i];

		if (vnic->fw_rss_cos_lb_ctx != INVALID_HW_RING_ID)
			bnxt_hwrm_vnic_ctx_free_one(bp, i);
	}
	bp->rsscos_nr_ctxs = 0;
}

static int bnxt_hwrm_vnic_ctx_alloc(struct bnxt *bp, u16 vnic_id)
{
	int rc;
	struct hwrm_vnic_rss_cos_lb_ctx_alloc_input req = {0};
	struct hwrm_vnic_rss_cos_lb_ctx_alloc_output *resp =
						bp->hwrm_cmd_resp_addr;

	bnxt_hwrm_cmd_hdr_init(bp, &req, HWRM_VNIC_RSS_COS_LB_CTX_ALLOC, -1,
			       -1);

	mutex_lock(&bp->hwrm_cmd_lock);
	rc = _hwrm_send_message(bp, &req, sizeof(req), HWRM_CMD_TIMEOUT);
	if (!rc)
		bp->vnic_info[vnic_id].fw_rss_cos_lb_ctx =
			le16_to_cpu(resp->rss_cos_lb_ctx_id);
	mutex_unlock(&bp->hwrm_cmd_lock);

	return rc;
}

static int bnxt_hwrm_vnic_cfg(struct bnxt *bp, u16 vnic_id)
{
	unsigned int ring = 0, grp_idx;
	struct bnxt_vnic_info *vnic = &bp->vnic_info[vnic_id];
	struct hwrm_vnic_cfg_input req = {0};

	bnxt_hwrm_cmd_hdr_init(bp, &req, HWRM_VNIC_CFG, -1, -1);
	/* Only RSS support for now TBD: COS & LB */
	req.enables = cpu_to_le32(VNIC_CFG_REQ_ENABLES_DFLT_RING_GRP |
				  VNIC_CFG_REQ_ENABLES_RSS_RULE);
	req.rss_rule = cpu_to_le16(vnic->fw_rss_cos_lb_ctx);
	req.cos_rule = cpu_to_le16(0xffff);
	if (vnic->flags & BNXT_VNIC_RSS_FLAG)
		ring = 0;
	else if (vnic->flags & BNXT_VNIC_RFS_FLAG)
		ring = vnic_id - 1;

	grp_idx = bp->rx_ring[ring].bnapi->index;
	req.vnic_id = cpu_to_le16(vnic->fw_vnic_id);
	req.dflt_ring_grp = cpu_to_le16(bp->grp_info[grp_idx].fw_grp_id);

	req.lb_rule = cpu_to_le16(0xffff);
	req.mru = cpu_to_le16(bp->dev->mtu + ETH_HLEN + ETH_FCS_LEN +
			      VLAN_HLEN);

	if (bp->flags & BNXT_FLAG_STRIP_VLAN)
		req.flags |= cpu_to_le32(VNIC_CFG_REQ_FLAGS_VLAN_STRIP_MODE);

	return hwrm_send_message(bp, &req, sizeof(req), HWRM_CMD_TIMEOUT);
}

static int bnxt_hwrm_vnic_free_one(struct bnxt *bp, u16 vnic_id)
{
	u32 rc = 0;

	if (bp->vnic_info[vnic_id].fw_vnic_id != INVALID_HW_RING_ID) {
		struct hwrm_vnic_free_input req = {0};

		bnxt_hwrm_cmd_hdr_init(bp, &req, HWRM_VNIC_FREE, -1, -1);
		req.vnic_id =
			cpu_to_le32(bp->vnic_info[vnic_id].fw_vnic_id);

		rc = hwrm_send_message(bp, &req, sizeof(req), HWRM_CMD_TIMEOUT);
		if (rc)
			return rc;
		bp->vnic_info[vnic_id].fw_vnic_id = INVALID_HW_RING_ID;
	}
	return rc;
}

static void bnxt_hwrm_vnic_free(struct bnxt *bp)
{
	u16 i;

	for (i = 0; i < bp->nr_vnics; i++)
		bnxt_hwrm_vnic_free_one(bp, i);
}

static int bnxt_hwrm_vnic_alloc(struct bnxt *bp, u16 vnic_id,
				unsigned int start_rx_ring_idx,
				unsigned int nr_rings)
{
	int rc = 0;
	unsigned int i, j, grp_idx, end_idx = start_rx_ring_idx + nr_rings;
	struct hwrm_vnic_alloc_input req = {0};
	struct hwrm_vnic_alloc_output *resp = bp->hwrm_cmd_resp_addr;

	/* map ring groups to this vnic */
	for (i = start_rx_ring_idx, j = 0; i < end_idx; i++, j++) {
		grp_idx = bp->rx_ring[i].bnapi->index;
		if (bp->grp_info[grp_idx].fw_grp_id == INVALID_HW_RING_ID) {
			netdev_err(bp->dev, "Not enough ring groups avail:%x req:%x\n",
				   j, nr_rings);
			break;
		}
		bp->vnic_info[vnic_id].fw_grp_ids[j] =
					bp->grp_info[grp_idx].fw_grp_id;
	}

	bp->vnic_info[vnic_id].fw_rss_cos_lb_ctx = INVALID_HW_RING_ID;
	if (vnic_id == 0)
		req.flags = cpu_to_le32(VNIC_ALLOC_REQ_FLAGS_DEFAULT);

	bnxt_hwrm_cmd_hdr_init(bp, &req, HWRM_VNIC_ALLOC, -1, -1);

	mutex_lock(&bp->hwrm_cmd_lock);
	rc = _hwrm_send_message(bp, &req, sizeof(req), HWRM_CMD_TIMEOUT);
	if (!rc)
		bp->vnic_info[vnic_id].fw_vnic_id = le32_to_cpu(resp->vnic_id);
	mutex_unlock(&bp->hwrm_cmd_lock);
	return rc;
}

static int bnxt_hwrm_ring_grp_alloc(struct bnxt *bp)
{
	u16 i;
	u32 rc = 0;

	mutex_lock(&bp->hwrm_cmd_lock);
	for (i = 0; i < bp->rx_nr_rings; i++) {
		struct hwrm_ring_grp_alloc_input req = {0};
		struct hwrm_ring_grp_alloc_output *resp =
					bp->hwrm_cmd_resp_addr;
		unsigned int grp_idx = bp->rx_ring[i].bnapi->index;

		bnxt_hwrm_cmd_hdr_init(bp, &req, HWRM_RING_GRP_ALLOC, -1, -1);

		req.cr = cpu_to_le16(bp->grp_info[grp_idx].cp_fw_ring_id);
		req.rr = cpu_to_le16(bp->grp_info[grp_idx].rx_fw_ring_id);
		req.ar = cpu_to_le16(bp->grp_info[grp_idx].agg_fw_ring_id);
		req.sc = cpu_to_le16(bp->grp_info[grp_idx].fw_stats_ctx);

		rc = _hwrm_send_message(bp, &req, sizeof(req),
					HWRM_CMD_TIMEOUT);
		if (rc)
			break;

		bp->grp_info[grp_idx].fw_grp_id =
			le32_to_cpu(resp->ring_group_id);
	}
	mutex_unlock(&bp->hwrm_cmd_lock);
	return rc;
}

static int bnxt_hwrm_ring_grp_free(struct bnxt *bp)
{
	u16 i;
	u32 rc = 0;
	struct hwrm_ring_grp_free_input req = {0};

	if (!bp->grp_info)
		return 0;

	bnxt_hwrm_cmd_hdr_init(bp, &req, HWRM_RING_GRP_FREE, -1, -1);

	mutex_lock(&bp->hwrm_cmd_lock);
	for (i = 0; i < bp->cp_nr_rings; i++) {
		if (bp->grp_info[i].fw_grp_id == INVALID_HW_RING_ID)
			continue;
		req.ring_group_id =
			cpu_to_le32(bp->grp_info[i].fw_grp_id);

		rc = _hwrm_send_message(bp, &req, sizeof(req),
					HWRM_CMD_TIMEOUT);
		if (rc)
			break;
		bp->grp_info[i].fw_grp_id = INVALID_HW_RING_ID;
	}
	mutex_unlock(&bp->hwrm_cmd_lock);
	return rc;
}

static int hwrm_ring_alloc_send_msg(struct bnxt *bp,
				    struct bnxt_ring_struct *ring,
				    u32 ring_type, u32 map_index,
				    u32 stats_ctx_id)
{
	int rc = 0, err = 0;
	struct hwrm_ring_alloc_input req = {0};
	struct hwrm_ring_alloc_output *resp = bp->hwrm_cmd_resp_addr;
	u16 ring_id;

	bnxt_hwrm_cmd_hdr_init(bp, &req, HWRM_RING_ALLOC, -1, -1);

	req.enables = 0;
	if (ring->nr_pages > 1) {
		req.page_tbl_addr = cpu_to_le64(ring->pg_tbl_map);
		/* Page size is in log2 units */
		req.page_size = BNXT_PAGE_SHIFT;
		req.page_tbl_depth = 1;
	} else {
		req.page_tbl_addr =  cpu_to_le64(ring->dma_arr[0]);
	}
	req.fbo = 0;
	/* Association of ring index with doorbell index and MSIX number */
	req.logical_id = cpu_to_le16(map_index);

	switch (ring_type) {
	case HWRM_RING_ALLOC_TX:
		req.ring_type = RING_ALLOC_REQ_RING_TYPE_TX;
		/* Association of transmit ring with completion ring */
		req.cmpl_ring_id =
			cpu_to_le16(bp->grp_info[map_index].cp_fw_ring_id);
		req.length = cpu_to_le32(bp->tx_ring_mask + 1);
		req.stat_ctx_id = cpu_to_le32(stats_ctx_id);
		req.queue_id = cpu_to_le16(ring->queue_id);
		break;
	case HWRM_RING_ALLOC_RX:
		req.ring_type = RING_ALLOC_REQ_RING_TYPE_RX;
		req.length = cpu_to_le32(bp->rx_ring_mask + 1);
		break;
	case HWRM_RING_ALLOC_AGG:
		req.ring_type = RING_ALLOC_REQ_RING_TYPE_RX;
		req.length = cpu_to_le32(bp->rx_agg_ring_mask + 1);
		break;
	case HWRM_RING_ALLOC_CMPL:
		req.ring_type = RING_ALLOC_REQ_RING_TYPE_CMPL;
		req.length = cpu_to_le32(bp->cp_ring_mask + 1);
		if (bp->flags & BNXT_FLAG_USING_MSIX)
			req.int_mode = RING_ALLOC_REQ_INT_MODE_MSIX;
		break;
	default:
		netdev_err(bp->dev, "hwrm alloc invalid ring type %d\n",
			   ring_type);
		return -1;
	}

	mutex_lock(&bp->hwrm_cmd_lock);
	rc = _hwrm_send_message(bp, &req, sizeof(req), HWRM_CMD_TIMEOUT);
	err = le16_to_cpu(resp->error_code);
	ring_id = le16_to_cpu(resp->ring_id);
	mutex_unlock(&bp->hwrm_cmd_lock);

	if (rc || err) {
		switch (ring_type) {
		case RING_FREE_REQ_RING_TYPE_CMPL:
			netdev_err(bp->dev, "hwrm_ring_alloc cp failed. rc:%x err:%x\n",
				   rc, err);
			return -1;

		case RING_FREE_REQ_RING_TYPE_RX:
			netdev_err(bp->dev, "hwrm_ring_alloc rx failed. rc:%x err:%x\n",
				   rc, err);
			return -1;

		case RING_FREE_REQ_RING_TYPE_TX:
			netdev_err(bp->dev, "hwrm_ring_alloc tx failed. rc:%x err:%x\n",
				   rc, err);
			return -1;

		default:
			netdev_err(bp->dev, "Invalid ring\n");
			return -1;
		}
	}
	ring->fw_ring_id = ring_id;
	return rc;
}

static int bnxt_hwrm_ring_alloc(struct bnxt *bp)
{
	int i, rc = 0;

	for (i = 0; i < bp->cp_nr_rings; i++) {
		struct bnxt_napi *bnapi = bp->bnapi[i];
		struct bnxt_cp_ring_info *cpr = &bnapi->cp_ring;
		struct bnxt_ring_struct *ring = &cpr->cp_ring_struct;

		rc = hwrm_ring_alloc_send_msg(bp, ring, HWRM_RING_ALLOC_CMPL, i,
					      INVALID_STATS_CTX_ID);
		if (rc)
			goto err_out;
		cpr->cp_doorbell = bp->bar1 + i * 0x80;
		BNXT_CP_DB(cpr->cp_doorbell, cpr->cp_raw_cons);
		bp->grp_info[i].cp_fw_ring_id = ring->fw_ring_id;
	}

	for (i = 0; i < bp->tx_nr_rings; i++) {
		struct bnxt_tx_ring_info *txr = &bp->tx_ring[i];
		struct bnxt_ring_struct *ring = &txr->tx_ring_struct;
		u32 map_idx = txr->bnapi->index;
		u16 fw_stats_ctx = bp->grp_info[map_idx].fw_stats_ctx;

		rc = hwrm_ring_alloc_send_msg(bp, ring, HWRM_RING_ALLOC_TX,
					      map_idx, fw_stats_ctx);
		if (rc)
			goto err_out;
		txr->tx_doorbell = bp->bar1 + map_idx * 0x80;
	}

	for (i = 0; i < bp->rx_nr_rings; i++) {
		struct bnxt_rx_ring_info *rxr = &bp->rx_ring[i];
		struct bnxt_ring_struct *ring = &rxr->rx_ring_struct;
		u32 map_idx = rxr->bnapi->index;

		rc = hwrm_ring_alloc_send_msg(bp, ring, HWRM_RING_ALLOC_RX,
					      map_idx, INVALID_STATS_CTX_ID);
		if (rc)
			goto err_out;
		rxr->rx_doorbell = bp->bar1 + map_idx * 0x80;
		writel(DB_KEY_RX | rxr->rx_prod, rxr->rx_doorbell);
		bp->grp_info[map_idx].rx_fw_ring_id = ring->fw_ring_id;
	}

	if (bp->flags & BNXT_FLAG_AGG_RINGS) {
		for (i = 0; i < bp->rx_nr_rings; i++) {
			struct bnxt_rx_ring_info *rxr = &bp->rx_ring[i];
			struct bnxt_ring_struct *ring =
						&rxr->rx_agg_ring_struct;
			u32 grp_idx = rxr->bnapi->index;
			u32 map_idx = grp_idx + bp->rx_nr_rings;

			rc = hwrm_ring_alloc_send_msg(bp, ring,
						      HWRM_RING_ALLOC_AGG,
						      map_idx,
						      INVALID_STATS_CTX_ID);
			if (rc)
				goto err_out;

			rxr->rx_agg_doorbell = bp->bar1 + map_idx * 0x80;
			writel(DB_KEY_RX | rxr->rx_agg_prod,
			       rxr->rx_agg_doorbell);
			bp->grp_info[grp_idx].agg_fw_ring_id = ring->fw_ring_id;
		}
	}
err_out:
	return rc;
}

static int hwrm_ring_free_send_msg(struct bnxt *bp,
				   struct bnxt_ring_struct *ring,
				   u32 ring_type, int cmpl_ring_id)
{
	int rc;
	struct hwrm_ring_free_input req = {0};
	struct hwrm_ring_free_output *resp = bp->hwrm_cmd_resp_addr;
	u16 error_code;

	bnxt_hwrm_cmd_hdr_init(bp, &req, HWRM_RING_FREE, cmpl_ring_id, -1);
	req.ring_type = ring_type;
	req.ring_id = cpu_to_le16(ring->fw_ring_id);

	mutex_lock(&bp->hwrm_cmd_lock);
	rc = _hwrm_send_message(bp, &req, sizeof(req), HWRM_CMD_TIMEOUT);
	error_code = le16_to_cpu(resp->error_code);
	mutex_unlock(&bp->hwrm_cmd_lock);

	if (rc || error_code) {
		switch (ring_type) {
		case RING_FREE_REQ_RING_TYPE_CMPL:
			netdev_err(bp->dev, "hwrm_ring_free cp failed. rc:%d\n",
				   rc);
			return rc;
		case RING_FREE_REQ_RING_TYPE_RX:
			netdev_err(bp->dev, "hwrm_ring_free rx failed. rc:%d\n",
				   rc);
			return rc;
		case RING_FREE_REQ_RING_TYPE_TX:
			netdev_err(bp->dev, "hwrm_ring_free tx failed. rc:%d\n",
				   rc);
			return rc;
		default:
			netdev_err(bp->dev, "Invalid ring\n");
			return -1;
		}
	}
	return 0;
}

static void bnxt_hwrm_ring_free(struct bnxt *bp, bool close_path)
{
	int i;

	if (!bp->bnapi)
		return;

	for (i = 0; i < bp->tx_nr_rings; i++) {
		struct bnxt_tx_ring_info *txr = &bp->tx_ring[i];
		struct bnxt_ring_struct *ring = &txr->tx_ring_struct;
		u32 grp_idx = txr->bnapi->index;
		u32 cmpl_ring_id = bp->grp_info[grp_idx].cp_fw_ring_id;

		if (ring->fw_ring_id != INVALID_HW_RING_ID) {
			hwrm_ring_free_send_msg(bp, ring,
						RING_FREE_REQ_RING_TYPE_TX,
						close_path ? cmpl_ring_id :
						INVALID_HW_RING_ID);
			ring->fw_ring_id = INVALID_HW_RING_ID;
		}
	}

	for (i = 0; i < bp->rx_nr_rings; i++) {
		struct bnxt_rx_ring_info *rxr = &bp->rx_ring[i];
		struct bnxt_ring_struct *ring = &rxr->rx_ring_struct;
		u32 grp_idx = rxr->bnapi->index;
		u32 cmpl_ring_id = bp->grp_info[grp_idx].cp_fw_ring_id;

		if (ring->fw_ring_id != INVALID_HW_RING_ID) {
			hwrm_ring_free_send_msg(bp, ring,
						RING_FREE_REQ_RING_TYPE_RX,
						close_path ? cmpl_ring_id :
						INVALID_HW_RING_ID);
			ring->fw_ring_id = INVALID_HW_RING_ID;
			bp->grp_info[grp_idx].rx_fw_ring_id =
				INVALID_HW_RING_ID;
		}
	}

	for (i = 0; i < bp->rx_nr_rings; i++) {
		struct bnxt_rx_ring_info *rxr = &bp->rx_ring[i];
		struct bnxt_ring_struct *ring = &rxr->rx_agg_ring_struct;
		u32 grp_idx = rxr->bnapi->index;
		u32 cmpl_ring_id = bp->grp_info[grp_idx].cp_fw_ring_id;

		if (ring->fw_ring_id != INVALID_HW_RING_ID) {
			hwrm_ring_free_send_msg(bp, ring,
						RING_FREE_REQ_RING_TYPE_RX,
						close_path ? cmpl_ring_id :
						INVALID_HW_RING_ID);
			ring->fw_ring_id = INVALID_HW_RING_ID;
			bp->grp_info[grp_idx].agg_fw_ring_id =
				INVALID_HW_RING_ID;
		}
	}

	for (i = 0; i < bp->cp_nr_rings; i++) {
		struct bnxt_napi *bnapi = bp->bnapi[i];
		struct bnxt_cp_ring_info *cpr = &bnapi->cp_ring;
		struct bnxt_ring_struct *ring = &cpr->cp_ring_struct;

		if (ring->fw_ring_id != INVALID_HW_RING_ID) {
			hwrm_ring_free_send_msg(bp, ring,
						RING_FREE_REQ_RING_TYPE_CMPL,
						INVALID_HW_RING_ID);
			ring->fw_ring_id = INVALID_HW_RING_ID;
			bp->grp_info[i].cp_fw_ring_id = INVALID_HW_RING_ID;
		}
	}
}

int bnxt_hwrm_set_coal(struct bnxt *bp)
{
	int i, rc = 0;
	struct hwrm_ring_cmpl_ring_cfg_aggint_params_input req = {0};
	u16 max_buf, max_buf_irq;
	u16 buf_tmr, buf_tmr_irq;
	u32 flags;

	bnxt_hwrm_cmd_hdr_init(bp, &req, HWRM_RING_CMPL_RING_CFG_AGGINT_PARAMS,
			       -1, -1);

	/* Each rx completion (2 records) should be DMAed immediately */
	max_buf = min_t(u16, bp->coal_bufs / 4, 2);
	/* max_buf must not be zero */
	max_buf = clamp_t(u16, max_buf, 1, 63);
	max_buf_irq = clamp_t(u16, bp->coal_bufs_irq, 1, 63);
	buf_tmr = max_t(u16, bp->coal_ticks / 4, 1);
	buf_tmr_irq = max_t(u16, bp->coal_ticks_irq, 1);

	flags = RING_CMPL_RING_CFG_AGGINT_PARAMS_REQ_FLAGS_TIMER_RESET;

	/* RING_IDLE generates more IRQs for lower latency.  Enable it only
	 * if coal_ticks is less than 25 us.
	 */
	if (BNXT_COAL_TIMER_TO_USEC(bp->coal_ticks) < 25)
		flags |= RING_CMPL_RING_CFG_AGGINT_PARAMS_REQ_FLAGS_RING_IDLE;

	req.flags = cpu_to_le16(flags);
	req.num_cmpl_dma_aggr = cpu_to_le16(max_buf);
	req.num_cmpl_dma_aggr_during_int = cpu_to_le16(max_buf_irq);
	req.cmpl_aggr_dma_tmr = cpu_to_le16(buf_tmr);
	req.cmpl_aggr_dma_tmr_during_int = cpu_to_le16(buf_tmr_irq);
	req.int_lat_tmr_min = cpu_to_le16(buf_tmr);
	req.int_lat_tmr_max = cpu_to_le16(bp->coal_ticks);
	req.num_cmpl_aggr_int = cpu_to_le16(bp->coal_bufs);

	mutex_lock(&bp->hwrm_cmd_lock);
	for (i = 0; i < bp->cp_nr_rings; i++) {
		req.ring_id = cpu_to_le16(bp->grp_info[i].cp_fw_ring_id);

		rc = _hwrm_send_message(bp, &req, sizeof(req),
					HWRM_CMD_TIMEOUT);
		if (rc)
			break;
	}
	mutex_unlock(&bp->hwrm_cmd_lock);
	return rc;
}

static int bnxt_hwrm_stat_ctx_free(struct bnxt *bp)
{
	int rc = 0, i;
	struct hwrm_stat_ctx_free_input req = {0};

	if (!bp->bnapi)
		return 0;

	bnxt_hwrm_cmd_hdr_init(bp, &req, HWRM_STAT_CTX_FREE, -1, -1);

	mutex_lock(&bp->hwrm_cmd_lock);
	for (i = 0; i < bp->cp_nr_rings; i++) {
		struct bnxt_napi *bnapi = bp->bnapi[i];
		struct bnxt_cp_ring_info *cpr = &bnapi->cp_ring;

		if (cpr->hw_stats_ctx_id != INVALID_STATS_CTX_ID) {
			req.stat_ctx_id = cpu_to_le32(cpr->hw_stats_ctx_id);

			rc = _hwrm_send_message(bp, &req, sizeof(req),
						HWRM_CMD_TIMEOUT);
			if (rc)
				break;

			cpr->hw_stats_ctx_id = INVALID_STATS_CTX_ID;
		}
	}
	mutex_unlock(&bp->hwrm_cmd_lock);
	return rc;
}

static int bnxt_hwrm_stat_ctx_alloc(struct bnxt *bp)
{
	int rc = 0, i;
	struct hwrm_stat_ctx_alloc_input req = {0};
	struct hwrm_stat_ctx_alloc_output *resp = bp->hwrm_cmd_resp_addr;

	bnxt_hwrm_cmd_hdr_init(bp, &req, HWRM_STAT_CTX_ALLOC, -1, -1);

	req.update_period_ms = cpu_to_le32(1000);

	mutex_lock(&bp->hwrm_cmd_lock);
	for (i = 0; i < bp->cp_nr_rings; i++) {
		struct bnxt_napi *bnapi = bp->bnapi[i];
		struct bnxt_cp_ring_info *cpr = &bnapi->cp_ring;

		req.stats_dma_addr = cpu_to_le64(cpr->hw_stats_map);

		rc = _hwrm_send_message(bp, &req, sizeof(req),
					HWRM_CMD_TIMEOUT);
		if (rc)
			break;

		cpr->hw_stats_ctx_id = le32_to_cpu(resp->stat_ctx_id);

		bp->grp_info[i].fw_stats_ctx = cpr->hw_stats_ctx_id;
	}
	mutex_unlock(&bp->hwrm_cmd_lock);
	return 0;
}

int bnxt_hwrm_func_qcaps(struct bnxt *bp)
{
	int rc = 0;
	struct hwrm_func_qcaps_input req = {0};
	struct hwrm_func_qcaps_output *resp = bp->hwrm_cmd_resp_addr;

	bnxt_hwrm_cmd_hdr_init(bp, &req, HWRM_FUNC_QCAPS, -1, -1);
	req.fid = cpu_to_le16(0xffff);

	mutex_lock(&bp->hwrm_cmd_lock);
	rc = _hwrm_send_message(bp, &req, sizeof(req), HWRM_CMD_TIMEOUT);
	if (rc)
		goto hwrm_func_qcaps_exit;

	if (BNXT_PF(bp)) {
		struct bnxt_pf_info *pf = &bp->pf;

		pf->fw_fid = le16_to_cpu(resp->fid);
		pf->port_id = le16_to_cpu(resp->port_id);
		memcpy(pf->mac_addr, resp->perm_mac_address, ETH_ALEN);
		memcpy(bp->dev->dev_addr, pf->mac_addr, ETH_ALEN);
		pf->max_rsscos_ctxs = le16_to_cpu(resp->max_rsscos_ctx);
		pf->max_cp_rings = le16_to_cpu(resp->max_cmpl_rings);
		pf->max_tx_rings = le16_to_cpu(resp->max_tx_rings);
		pf->max_rx_rings = le16_to_cpu(resp->max_rx_rings);
		pf->max_hw_ring_grps = le32_to_cpu(resp->max_hw_ring_grps);
		if (!pf->max_hw_ring_grps)
			pf->max_hw_ring_grps = pf->max_tx_rings;
		pf->max_l2_ctxs = le16_to_cpu(resp->max_l2_ctxs);
		pf->max_vnics = le16_to_cpu(resp->max_vnics);
		pf->max_stat_ctxs = le16_to_cpu(resp->max_stat_ctx);
		pf->first_vf_id = le16_to_cpu(resp->first_vf_id);
		pf->max_vfs = le16_to_cpu(resp->max_vfs);
		pf->max_encap_records = le32_to_cpu(resp->max_encap_records);
		pf->max_decap_records = le32_to_cpu(resp->max_decap_records);
		pf->max_tx_em_flows = le32_to_cpu(resp->max_tx_em_flows);
		pf->max_tx_wm_flows = le32_to_cpu(resp->max_tx_wm_flows);
		pf->max_rx_em_flows = le32_to_cpu(resp->max_rx_em_flows);
		pf->max_rx_wm_flows = le32_to_cpu(resp->max_rx_wm_flows);
	} else {
#ifdef CONFIG_BNXT_SRIOV
		struct bnxt_vf_info *vf = &bp->vf;

		vf->fw_fid = le16_to_cpu(resp->fid);
		memcpy(vf->mac_addr, resp->perm_mac_address, ETH_ALEN);
		if (is_valid_ether_addr(vf->mac_addr))
			/* overwrite netdev dev_adr with admin VF MAC */
			memcpy(bp->dev->dev_addr, vf->mac_addr, ETH_ALEN);
		else
			random_ether_addr(bp->dev->dev_addr);

		vf->max_rsscos_ctxs = le16_to_cpu(resp->max_rsscos_ctx);
		vf->max_cp_rings = le16_to_cpu(resp->max_cmpl_rings);
		vf->max_tx_rings = le16_to_cpu(resp->max_tx_rings);
		vf->max_rx_rings = le16_to_cpu(resp->max_rx_rings);
		vf->max_hw_ring_grps = le32_to_cpu(resp->max_hw_ring_grps);
		if (!vf->max_hw_ring_grps)
			vf->max_hw_ring_grps = vf->max_tx_rings;
		vf->max_l2_ctxs = le16_to_cpu(resp->max_l2_ctxs);
		vf->max_vnics = le16_to_cpu(resp->max_vnics);
		vf->max_stat_ctxs = le16_to_cpu(resp->max_stat_ctx);
#endif
	}

	bp->tx_push_thresh = 0;
	if (resp->flags &
	    cpu_to_le32(FUNC_QCAPS_RESP_FLAGS_PUSH_MODE_SUPPORTED))
		bp->tx_push_thresh = BNXT_TX_PUSH_THRESH;

hwrm_func_qcaps_exit:
	mutex_unlock(&bp->hwrm_cmd_lock);
	return rc;
}

static int bnxt_hwrm_func_reset(struct bnxt *bp)
{
	struct hwrm_func_reset_input req = {0};

	bnxt_hwrm_cmd_hdr_init(bp, &req, HWRM_FUNC_RESET, -1, -1);
	req.enables = 0;

	return hwrm_send_message(bp, &req, sizeof(req), HWRM_RESET_TIMEOUT);
}

static int bnxt_hwrm_queue_qportcfg(struct bnxt *bp)
{
	int rc = 0;
	struct hwrm_queue_qportcfg_input req = {0};
	struct hwrm_queue_qportcfg_output *resp = bp->hwrm_cmd_resp_addr;
	u8 i, *qptr;

	bnxt_hwrm_cmd_hdr_init(bp, &req, HWRM_QUEUE_QPORTCFG, -1, -1);

	mutex_lock(&bp->hwrm_cmd_lock);
	rc = _hwrm_send_message(bp, &req, sizeof(req), HWRM_CMD_TIMEOUT);
	if (rc)
		goto qportcfg_exit;

	if (!resp->max_configurable_queues) {
		rc = -EINVAL;
		goto qportcfg_exit;
	}
	bp->max_tc = resp->max_configurable_queues;
	if (bp->max_tc > BNXT_MAX_QUEUE)
		bp->max_tc = BNXT_MAX_QUEUE;

	qptr = &resp->queue_id0;
	for (i = 0; i < bp->max_tc; i++) {
		bp->q_info[i].queue_id = *qptr++;
		bp->q_info[i].queue_profile = *qptr++;
	}

qportcfg_exit:
	mutex_unlock(&bp->hwrm_cmd_lock);
	return rc;
}

static int bnxt_hwrm_ver_get(struct bnxt *bp)
{
	int rc;
	struct hwrm_ver_get_input req = {0};
	struct hwrm_ver_get_output *resp = bp->hwrm_cmd_resp_addr;

	bnxt_hwrm_cmd_hdr_init(bp, &req, HWRM_VER_GET, -1, -1);
	req.hwrm_intf_maj = HWRM_VERSION_MAJOR;
	req.hwrm_intf_min = HWRM_VERSION_MINOR;
	req.hwrm_intf_upd = HWRM_VERSION_UPDATE;
	mutex_lock(&bp->hwrm_cmd_lock);
	rc = _hwrm_send_message(bp, &req, sizeof(req), HWRM_CMD_TIMEOUT);
	if (rc)
		goto hwrm_ver_get_exit;

	memcpy(&bp->ver_resp, resp, sizeof(struct hwrm_ver_get_output));

	if (resp->hwrm_intf_maj < 1) {
		netdev_warn(bp->dev, "HWRM interface %d.%d.%d is older than 1.0.0.\n",
			    resp->hwrm_intf_maj, resp->hwrm_intf_min,
			    resp->hwrm_intf_upd);
		netdev_warn(bp->dev, "Please update firmware with HWRM interface 1.0.0 or newer.\n");
	}
	snprintf(bp->fw_ver_str, BC_HWRM_STR_LEN, "bc %d.%d.%d rm %d.%d.%d",
		 resp->hwrm_fw_maj, resp->hwrm_fw_min, resp->hwrm_fw_bld,
		 resp->hwrm_intf_maj, resp->hwrm_intf_min, resp->hwrm_intf_upd);

hwrm_ver_get_exit:
	mutex_unlock(&bp->hwrm_cmd_lock);
	return rc;
}

static void bnxt_hwrm_free_tunnel_ports(struct bnxt *bp)
{
	if (bp->vxlan_port_cnt) {
		bnxt_hwrm_tunnel_dst_port_free(
			bp, TUNNEL_DST_PORT_FREE_REQ_TUNNEL_TYPE_VXLAN);
	}
	bp->vxlan_port_cnt = 0;
	if (bp->nge_port_cnt) {
		bnxt_hwrm_tunnel_dst_port_free(
			bp, TUNNEL_DST_PORT_FREE_REQ_TUNNEL_TYPE_GENEVE);
	}
	bp->nge_port_cnt = 0;
}

static int bnxt_set_tpa(struct bnxt *bp, bool set_tpa)
{
	int rc, i;
	u32 tpa_flags = 0;

	if (set_tpa)
		tpa_flags = bp->flags & BNXT_FLAG_TPA;
	for (i = 0; i < bp->nr_vnics; i++) {
		rc = bnxt_hwrm_vnic_set_tpa(bp, i, tpa_flags);
		if (rc) {
			netdev_err(bp->dev, "hwrm vnic set tpa failure rc for vnic %d: %x\n",
				   rc, i);
			return rc;
		}
	}
	return 0;
}

static void bnxt_hwrm_clear_vnic_rss(struct bnxt *bp)
{
	int i;

	for (i = 0; i < bp->nr_vnics; i++)
		bnxt_hwrm_vnic_set_rss(bp, i, false);
}

static void bnxt_hwrm_resource_free(struct bnxt *bp, bool close_path,
				    bool irq_re_init)
{
	if (bp->vnic_info) {
		bnxt_hwrm_clear_vnic_filter(bp);
		/* clear all RSS setting before free vnic ctx */
		bnxt_hwrm_clear_vnic_rss(bp);
		bnxt_hwrm_vnic_ctx_free(bp);
		/* before free the vnic, undo the vnic tpa settings */
		if (bp->flags & BNXT_FLAG_TPA)
			bnxt_set_tpa(bp, false);
		bnxt_hwrm_vnic_free(bp);
	}
	bnxt_hwrm_ring_free(bp, close_path);
	bnxt_hwrm_ring_grp_free(bp);
	if (irq_re_init) {
		bnxt_hwrm_stat_ctx_free(bp);
		bnxt_hwrm_free_tunnel_ports(bp);
	}
}

static int bnxt_setup_vnic(struct bnxt *bp, u16 vnic_id)
{
	int rc;

	/* allocate context for vnic */
	rc = bnxt_hwrm_vnic_ctx_alloc(bp, vnic_id);
	if (rc) {
		netdev_err(bp->dev, "hwrm vnic %d alloc failure rc: %x\n",
			   vnic_id, rc);
		goto vnic_setup_err;
	}
	bp->rsscos_nr_ctxs++;

	/* configure default vnic, ring grp */
	rc = bnxt_hwrm_vnic_cfg(bp, vnic_id);
	if (rc) {
		netdev_err(bp->dev, "hwrm vnic %d cfg failure rc: %x\n",
			   vnic_id, rc);
		goto vnic_setup_err;
	}

	/* Enable RSS hashing on vnic */
	rc = bnxt_hwrm_vnic_set_rss(bp, vnic_id, true);
	if (rc) {
		netdev_err(bp->dev, "hwrm vnic %d set rss failure rc: %x\n",
			   vnic_id, rc);
		goto vnic_setup_err;
	}

	if (bp->flags & BNXT_FLAG_AGG_RINGS) {
		rc = bnxt_hwrm_vnic_set_hds(bp, vnic_id);
		if (rc) {
			netdev_err(bp->dev, "hwrm vnic %d set hds failure rc: %x\n",
				   vnic_id, rc);
		}
	}

vnic_setup_err:
	return rc;
}

static int bnxt_alloc_rfs_vnics(struct bnxt *bp)
{
#ifdef CONFIG_RFS_ACCEL
	int i, rc = 0;

	for (i = 0; i < bp->rx_nr_rings; i++) {
		u16 vnic_id = i + 1;
		u16 ring_id = i;

		if (vnic_id >= bp->nr_vnics)
			break;

		bp->vnic_info[vnic_id].flags |= BNXT_VNIC_RFS_FLAG;
		rc = bnxt_hwrm_vnic_alloc(bp, vnic_id, ring_id, 1);
		if (rc) {
			netdev_err(bp->dev, "hwrm vnic %d alloc failure rc: %x\n",
				   vnic_id, rc);
			break;
		}
		rc = bnxt_setup_vnic(bp, vnic_id);
		if (rc)
			break;
	}
	return rc;
#else
	return 0;
#endif
}

static int bnxt_cfg_rx_mode(struct bnxt *);

static int bnxt_init_chip(struct bnxt *bp, bool irq_re_init)
{
	int rc = 0;

	if (irq_re_init) {
		rc = bnxt_hwrm_stat_ctx_alloc(bp);
		if (rc) {
			netdev_err(bp->dev, "hwrm stat ctx alloc failure rc: %x\n",
				   rc);
			goto err_out;
		}
	}

	rc = bnxt_hwrm_ring_alloc(bp);
	if (rc) {
		netdev_err(bp->dev, "hwrm ring alloc failure rc: %x\n", rc);
		goto err_out;
	}

	rc = bnxt_hwrm_ring_grp_alloc(bp);
	if (rc) {
		netdev_err(bp->dev, "hwrm_ring_grp alloc failure: %x\n", rc);
		goto err_out;
	}

	/* default vnic 0 */
	rc = bnxt_hwrm_vnic_alloc(bp, 0, 0, bp->rx_nr_rings);
	if (rc) {
		netdev_err(bp->dev, "hwrm vnic alloc failure rc: %x\n", rc);
		goto err_out;
	}

	rc = bnxt_setup_vnic(bp, 0);
	if (rc)
		goto err_out;

	if (bp->flags & BNXT_FLAG_RFS) {
		rc = bnxt_alloc_rfs_vnics(bp);
		if (rc)
			goto err_out;
	}

	if (bp->flags & BNXT_FLAG_TPA) {
		rc = bnxt_set_tpa(bp, true);
		if (rc)
			goto err_out;
	}

	if (BNXT_VF(bp))
		bnxt_update_vf_mac(bp);

	/* Filter for default vnic 0 */
	rc = bnxt_hwrm_set_vnic_filter(bp, 0, 0, bp->dev->dev_addr);
	if (rc) {
		netdev_err(bp->dev, "HWRM vnic filter failure rc: %x\n", rc);
		goto err_out;
	}
	bp->vnic_info[0].uc_filter_count = 1;

	bp->vnic_info[0].rx_mask = CFA_L2_SET_RX_MASK_REQ_MASK_BCAST;

	if ((bp->dev->flags & IFF_PROMISC) && BNXT_PF(bp))
		bp->vnic_info[0].rx_mask |=
				CFA_L2_SET_RX_MASK_REQ_MASK_PROMISCUOUS;

	rc = bnxt_cfg_rx_mode(bp);
	if (rc)
		goto err_out;

	rc = bnxt_hwrm_set_coal(bp);
	if (rc)
		netdev_warn(bp->dev, "HWRM set coalescing failure rc: %x\n",
			    rc);

	return 0;

err_out:
	bnxt_hwrm_resource_free(bp, 0, true);

	return rc;
}

static int bnxt_shutdown_nic(struct bnxt *bp, bool irq_re_init)
{
	bnxt_hwrm_resource_free(bp, 1, irq_re_init);
	return 0;
}

static int bnxt_init_nic(struct bnxt *bp, bool irq_re_init)
{
	bnxt_init_rx_rings(bp);
	bnxt_init_tx_rings(bp);
	bnxt_init_ring_grps(bp, irq_re_init);
	bnxt_init_vnics(bp);

	return bnxt_init_chip(bp, irq_re_init);
}

static void bnxt_disable_int(struct bnxt *bp)
{
	int i;

	if (!bp->bnapi)
		return;

	for (i = 0; i < bp->cp_nr_rings; i++) {
		struct bnxt_napi *bnapi = bp->bnapi[i];
		struct bnxt_cp_ring_info *cpr = &bnapi->cp_ring;

		BNXT_CP_DB(cpr->cp_doorbell, cpr->cp_raw_cons);
	}
}

static void bnxt_enable_int(struct bnxt *bp)
{
	int i;

	atomic_set(&bp->intr_sem, 0);
	for (i = 0; i < bp->cp_nr_rings; i++) {
		struct bnxt_napi *bnapi = bp->bnapi[i];
		struct bnxt_cp_ring_info *cpr = &bnapi->cp_ring;

		BNXT_CP_DB_REARM(cpr->cp_doorbell, cpr->cp_raw_cons);
	}
}

static int bnxt_set_real_num_queues(struct bnxt *bp)
{
	int rc;
	struct net_device *dev = bp->dev;

	rc = netif_set_real_num_tx_queues(dev, bp->tx_nr_rings);
	if (rc)
		return rc;

	rc = netif_set_real_num_rx_queues(dev, bp->rx_nr_rings);
	if (rc)
		return rc;

#ifdef CONFIG_RFS_ACCEL
	if (bp->flags & BNXT_FLAG_RFS)
		dev->rx_cpu_rmap = alloc_irq_cpu_rmap(bp->rx_nr_rings);
#endif

	return rc;
}

static int bnxt_trim_rings(struct bnxt *bp, int *rx, int *tx, int max,
			   bool shared)
{
	int _rx = *rx, _tx = *tx;

	if (shared) {
		*rx = min_t(int, _rx, max);
		*tx = min_t(int, _tx, max);
	} else {
		if (max < 2)
			return -ENOMEM;

		while (_rx + _tx > max) {
			if (_rx > _tx && _rx > 1)
				_rx--;
			else if (_tx > 1)
				_tx--;
		}
		*rx = _rx;
		*tx = _tx;
	}
	return 0;
}

static int bnxt_setup_msix(struct bnxt *bp)
{
	struct msix_entry *msix_ent;
	struct net_device *dev = bp->dev;
	int i, total_vecs, rc = 0, min = 1;
	const int len = sizeof(bp->irq_tbl[0].name);

	bp->flags &= ~BNXT_FLAG_USING_MSIX;
	total_vecs = bp->cp_nr_rings;

	msix_ent = kcalloc(total_vecs, sizeof(struct msix_entry), GFP_KERNEL);
	if (!msix_ent)
		return -ENOMEM;

	for (i = 0; i < total_vecs; i++) {
		msix_ent[i].entry = i;
		msix_ent[i].vector = 0;
	}

	if (!(bp->flags & BNXT_FLAG_SHARED_RINGS))
		min = 2;

	total_vecs = pci_enable_msix_range(bp->pdev, msix_ent, min, total_vecs);
	if (total_vecs < 0) {
		rc = -ENODEV;
		goto msix_setup_exit;
	}

	bp->irq_tbl = kcalloc(total_vecs, sizeof(struct bnxt_irq), GFP_KERNEL);
	if (bp->irq_tbl) {
		int tcs;

		/* Trim rings based upon num of vectors allocated */
		rc = bnxt_trim_rings(bp, &bp->rx_nr_rings, &bp->tx_nr_rings,
				     total_vecs, min == 1);
		if (rc)
			goto msix_setup_exit;

		bp->tx_nr_rings_per_tc = bp->tx_nr_rings;
		tcs = netdev_get_num_tc(dev);
		if (tcs > 1) {
			bp->tx_nr_rings_per_tc = bp->tx_nr_rings / tcs;
			if (bp->tx_nr_rings_per_tc == 0) {
				netdev_reset_tc(dev);
				bp->tx_nr_rings_per_tc = bp->tx_nr_rings;
			} else {
				int i, off, count;

				bp->tx_nr_rings = bp->tx_nr_rings_per_tc * tcs;
				for (i = 0; i < tcs; i++) {
					count = bp->tx_nr_rings_per_tc;
					off = i * count;
					netdev_set_tc_queue(dev, i, count, off);
				}
			}
		}
		bp->cp_nr_rings = total_vecs;

		for (i = 0; i < bp->cp_nr_rings; i++) {
			char *attr;

			bp->irq_tbl[i].vector = msix_ent[i].vector;
			if (bp->flags & BNXT_FLAG_SHARED_RINGS)
				attr = "TxRx";
			else if (i < bp->rx_nr_rings)
				attr = "rx";
			else
				attr = "tx";

			snprintf(bp->irq_tbl[i].name, len,
				 "%s-%s-%d", dev->name, attr, i);
			bp->irq_tbl[i].handler = bnxt_msix;
		}
		rc = bnxt_set_real_num_queues(bp);
		if (rc)
			goto msix_setup_exit;
	} else {
		rc = -ENOMEM;
		goto msix_setup_exit;
	}
	bp->flags |= BNXT_FLAG_USING_MSIX;
	kfree(msix_ent);
	return 0;

msix_setup_exit:
	netdev_err(bp->dev, "bnxt_setup_msix err: %x\n", rc);
	pci_disable_msix(bp->pdev);
	kfree(msix_ent);
	return rc;
}

static int bnxt_setup_inta(struct bnxt *bp)
{
	int rc;
	const int len = sizeof(bp->irq_tbl[0].name);

	if (netdev_get_num_tc(bp->dev))
		netdev_reset_tc(bp->dev);

	bp->irq_tbl = kcalloc(1, sizeof(struct bnxt_irq), GFP_KERNEL);
	if (!bp->irq_tbl) {
		rc = -ENOMEM;
		return rc;
	}
	bp->rx_nr_rings = 1;
	bp->tx_nr_rings = 1;
	bp->cp_nr_rings = 1;
	bp->tx_nr_rings_per_tc = bp->tx_nr_rings;
	bp->flags |= BNXT_FLAG_SHARED_RINGS;
	bp->irq_tbl[0].vector = bp->pdev->irq;
	snprintf(bp->irq_tbl[0].name, len,
		 "%s-%s-%d", bp->dev->name, "TxRx", 0);
	bp->irq_tbl[0].handler = bnxt_inta;
	rc = bnxt_set_real_num_queues(bp);
	return rc;
}

static int bnxt_setup_int_mode(struct bnxt *bp)
{
	int rc = 0;

	if (bp->flags & BNXT_FLAG_MSIX_CAP)
		rc = bnxt_setup_msix(bp);

	if (!(bp->flags & BNXT_FLAG_USING_MSIX)) {
		/* fallback to INTA */
		rc = bnxt_setup_inta(bp);
	}
	return rc;
}

static void bnxt_free_irq(struct bnxt *bp)
{
	struct bnxt_irq *irq;
	int i;

#ifdef CONFIG_RFS_ACCEL
	free_irq_cpu_rmap(bp->dev->rx_cpu_rmap);
	bp->dev->rx_cpu_rmap = NULL;
#endif
	if (!bp->irq_tbl)
		return;

	for (i = 0; i < bp->cp_nr_rings; i++) {
		irq = &bp->irq_tbl[i];
		if (irq->requested)
			free_irq(irq->vector, bp->bnapi[i]);
		irq->requested = 0;
	}
	if (bp->flags & BNXT_FLAG_USING_MSIX)
		pci_disable_msix(bp->pdev);
	kfree(bp->irq_tbl);
	bp->irq_tbl = NULL;
}

static int bnxt_request_irq(struct bnxt *bp)
{
	int i, j, rc = 0;
	unsigned long flags = 0;
#ifdef CONFIG_RFS_ACCEL
	struct cpu_rmap *rmap = bp->dev->rx_cpu_rmap;
#endif

	if (!(bp->flags & BNXT_FLAG_USING_MSIX))
		flags = IRQF_SHARED;

	for (i = 0, j = 0; i < bp->cp_nr_rings; i++) {
		struct bnxt_irq *irq = &bp->irq_tbl[i];
#ifdef CONFIG_RFS_ACCEL
		if (rmap && bp->bnapi[i]->rx_ring) {
			rc = irq_cpu_rmap_add(rmap, irq->vector);
			if (rc)
				netdev_warn(bp->dev, "failed adding irq rmap for ring %d\n",
					    j);
			j++;
		}
#endif
		rc = request_irq(irq->vector, irq->handler, flags, irq->name,
				 bp->bnapi[i]);
		if (rc)
			break;

		irq->requested = 1;
	}
	return rc;
}

static void bnxt_del_napi(struct bnxt *bp)
{
	int i;

	if (!bp->bnapi)
		return;

	for (i = 0; i < bp->cp_nr_rings; i++) {
		struct bnxt_napi *bnapi = bp->bnapi[i];

		napi_hash_del(&bnapi->napi);
		netif_napi_del(&bnapi->napi);
	}
}

static void bnxt_init_napi(struct bnxt *bp)
{
	int i;
	struct bnxt_napi *bnapi;

	if (bp->flags & BNXT_FLAG_USING_MSIX) {
		for (i = 0; i < bp->cp_nr_rings; i++) {
			bnapi = bp->bnapi[i];
			netif_napi_add(bp->dev, &bnapi->napi,
				       bnxt_poll, 64);
		}
	} else {
		bnapi = bp->bnapi[0];
		netif_napi_add(bp->dev, &bnapi->napi, bnxt_poll, 64);
	}
}

static void bnxt_disable_napi(struct bnxt *bp)
{
	int i;

	if (!bp->bnapi)
		return;

	for (i = 0; i < bp->cp_nr_rings; i++) {
		napi_disable(&bp->bnapi[i]->napi);
		bnxt_disable_poll(bp->bnapi[i]);
	}
}

static void bnxt_enable_napi(struct bnxt *bp)
{
	int i;

	for (i = 0; i < bp->cp_nr_rings; i++) {
		bnxt_enable_poll(bp->bnapi[i]);
		napi_enable(&bp->bnapi[i]->napi);
	}
}

static void bnxt_tx_disable(struct bnxt *bp)
{
	int i;
	struct bnxt_tx_ring_info *txr;
	struct netdev_queue *txq;

	if (bp->tx_ring) {
		for (i = 0; i < bp->tx_nr_rings; i++) {
			txr = &bp->tx_ring[i];
			txq = netdev_get_tx_queue(bp->dev, i);
			__netif_tx_lock(txq, smp_processor_id());
			txr->dev_state = BNXT_DEV_STATE_CLOSING;
			__netif_tx_unlock(txq);
		}
	}
	/* Stop all TX queues */
	netif_tx_disable(bp->dev);
	netif_carrier_off(bp->dev);
}

static void bnxt_tx_enable(struct bnxt *bp)
{
	int i;
	struct bnxt_tx_ring_info *txr;
	struct netdev_queue *txq;

	for (i = 0; i < bp->tx_nr_rings; i++) {
		txr = &bp->tx_ring[i];
		txq = netdev_get_tx_queue(bp->dev, i);
		txr->dev_state = 0;
	}
	netif_tx_wake_all_queues(bp->dev);
	if (bp->link_info.link_up)
		netif_carrier_on(bp->dev);
}

static void bnxt_report_link(struct bnxt *bp)
{
	if (bp->link_info.link_up) {
		const char *duplex;
		const char *flow_ctrl;
		u16 speed;

		netif_carrier_on(bp->dev);
		if (bp->link_info.duplex == BNXT_LINK_DUPLEX_FULL)
			duplex = "full";
		else
			duplex = "half";
		if (bp->link_info.pause == BNXT_LINK_PAUSE_BOTH)
			flow_ctrl = "ON - receive & transmit";
		else if (bp->link_info.pause == BNXT_LINK_PAUSE_TX)
			flow_ctrl = "ON - transmit";
		else if (bp->link_info.pause == BNXT_LINK_PAUSE_RX)
			flow_ctrl = "ON - receive";
		else
			flow_ctrl = "none";
		speed = bnxt_fw_to_ethtool_speed(bp->link_info.link_speed);
		netdev_info(bp->dev, "NIC Link is Up, %d Mbps %s duplex, Flow control: %s\n",
			    speed, duplex, flow_ctrl);
	} else {
		netif_carrier_off(bp->dev);
		netdev_err(bp->dev, "NIC Link is Down\n");
	}
}

static int bnxt_update_link(struct bnxt *bp, bool chng_link_state)
{
	int rc = 0;
	struct bnxt_link_info *link_info = &bp->link_info;
	struct hwrm_port_phy_qcfg_input req = {0};
	struct hwrm_port_phy_qcfg_output *resp = bp->hwrm_cmd_resp_addr;
	u8 link_up = link_info->link_up;

	bnxt_hwrm_cmd_hdr_init(bp, &req, HWRM_PORT_PHY_QCFG, -1, -1);

	mutex_lock(&bp->hwrm_cmd_lock);
	rc = _hwrm_send_message(bp, &req, sizeof(req), HWRM_CMD_TIMEOUT);
	if (rc) {
		mutex_unlock(&bp->hwrm_cmd_lock);
		return rc;
	}

	memcpy(&link_info->phy_qcfg_resp, resp, sizeof(*resp));
	link_info->phy_link_status = resp->link;
	link_info->duplex =  resp->duplex;
	link_info->pause = resp->pause;
	link_info->auto_mode = resp->auto_mode;
	link_info->auto_pause_setting = resp->auto_pause;
	link_info->force_pause_setting = resp->force_pause;
	link_info->duplex_setting = resp->duplex;
	if (link_info->phy_link_status == BNXT_LINK_LINK)
		link_info->link_speed = le16_to_cpu(resp->link_speed);
	else
		link_info->link_speed = 0;
	link_info->force_link_speed = le16_to_cpu(resp->force_link_speed);
	link_info->auto_link_speed = le16_to_cpu(resp->auto_link_speed);
	link_info->support_speeds = le16_to_cpu(resp->support_speeds);
	link_info->auto_link_speeds = le16_to_cpu(resp->auto_link_speed_mask);
	link_info->preemphasis = le32_to_cpu(resp->preemphasis);
	link_info->phy_ver[0] = resp->phy_maj;
	link_info->phy_ver[1] = resp->phy_min;
	link_info->phy_ver[2] = resp->phy_bld;
	link_info->media_type = resp->media_type;
	link_info->transceiver = resp->transceiver_type;
	link_info->phy_addr = resp->phy_addr;

	/* TODO: need to add more logic to report VF link */
	if (chng_link_state) {
		if (link_info->phy_link_status == BNXT_LINK_LINK)
			link_info->link_up = 1;
		else
			link_info->link_up = 0;
		if (link_up != link_info->link_up)
			bnxt_report_link(bp);
	} else {
		/* alwasy link down if not require to update link state */
		link_info->link_up = 0;
	}
	mutex_unlock(&bp->hwrm_cmd_lock);
	return 0;
}

static void
bnxt_hwrm_set_pause_common(struct bnxt *bp, struct hwrm_port_phy_cfg_input *req)
{
	if (bp->link_info.autoneg & BNXT_AUTONEG_FLOW_CTRL) {
		if (bp->link_info.req_flow_ctrl & BNXT_LINK_PAUSE_RX)
			req->auto_pause |= PORT_PHY_CFG_REQ_AUTO_PAUSE_RX;
		if (bp->link_info.req_flow_ctrl & BNXT_LINK_PAUSE_TX)
			req->auto_pause |= PORT_PHY_CFG_REQ_AUTO_PAUSE_RX;
		req->enables |=
			cpu_to_le32(PORT_PHY_CFG_REQ_ENABLES_AUTO_PAUSE);
	} else {
		if (bp->link_info.req_flow_ctrl & BNXT_LINK_PAUSE_RX)
			req->force_pause |= PORT_PHY_CFG_REQ_FORCE_PAUSE_RX;
		if (bp->link_info.req_flow_ctrl & BNXT_LINK_PAUSE_TX)
			req->force_pause |= PORT_PHY_CFG_REQ_FORCE_PAUSE_TX;
		req->enables |=
			cpu_to_le32(PORT_PHY_CFG_REQ_ENABLES_FORCE_PAUSE);
	}
}

static void bnxt_hwrm_set_link_common(struct bnxt *bp,
				      struct hwrm_port_phy_cfg_input *req)
{
	u8 autoneg = bp->link_info.autoneg;
	u16 fw_link_speed = bp->link_info.req_link_speed;
	u32 advertising = bp->link_info.advertising;

	if (autoneg & BNXT_AUTONEG_SPEED) {
		req->auto_mode |=
			PORT_PHY_CFG_REQ_AUTO_MODE_MASK;

		req->enables |= cpu_to_le32(
			PORT_PHY_CFG_REQ_ENABLES_AUTO_LINK_SPEED_MASK);
		req->auto_link_speed_mask = cpu_to_le16(advertising);

		req->enables |= cpu_to_le32(PORT_PHY_CFG_REQ_ENABLES_AUTO_MODE);
		req->flags |=
			cpu_to_le32(PORT_PHY_CFG_REQ_FLAGS_RESTART_AUTONEG);
	} else {
		req->force_link_speed = cpu_to_le16(fw_link_speed);
		req->flags |= cpu_to_le32(PORT_PHY_CFG_REQ_FLAGS_FORCE);
	}

	/* currently don't support half duplex */
	req->auto_duplex = PORT_PHY_CFG_REQ_AUTO_DUPLEX_FULL;
	req->enables |= cpu_to_le32(PORT_PHY_CFG_REQ_ENABLES_AUTO_DUPLEX);
	/* tell chimp that the setting takes effect immediately */
	req->flags |= cpu_to_le32(PORT_PHY_CFG_REQ_FLAGS_RESET_PHY);
}

int bnxt_hwrm_set_pause(struct bnxt *bp)
{
	struct hwrm_port_phy_cfg_input req = {0};
	int rc;

	bnxt_hwrm_cmd_hdr_init(bp, &req, HWRM_PORT_PHY_CFG, -1, -1);
	bnxt_hwrm_set_pause_common(bp, &req);

	if ((bp->link_info.autoneg & BNXT_AUTONEG_FLOW_CTRL) ||
	    bp->link_info.force_link_chng)
		bnxt_hwrm_set_link_common(bp, &req);

	mutex_lock(&bp->hwrm_cmd_lock);
	rc = _hwrm_send_message(bp, &req, sizeof(req), HWRM_CMD_TIMEOUT);
	if (!rc && !(bp->link_info.autoneg & BNXT_AUTONEG_FLOW_CTRL)) {
		/* since changing of pause setting doesn't trigger any link
		 * change event, the driver needs to update the current pause
		 * result upon successfully return of the phy_cfg command
		 */
		bp->link_info.pause =
		bp->link_info.force_pause_setting = bp->link_info.req_flow_ctrl;
		bp->link_info.auto_pause_setting = 0;
		if (!bp->link_info.force_link_chng)
			bnxt_report_link(bp);
	}
	bp->link_info.force_link_chng = false;
	mutex_unlock(&bp->hwrm_cmd_lock);
	return rc;
}

int bnxt_hwrm_set_link_setting(struct bnxt *bp, bool set_pause)
{
	struct hwrm_port_phy_cfg_input req = {0};

	bnxt_hwrm_cmd_hdr_init(bp, &req, HWRM_PORT_PHY_CFG, -1, -1);
	if (set_pause)
		bnxt_hwrm_set_pause_common(bp, &req);

	bnxt_hwrm_set_link_common(bp, &req);
	return hwrm_send_message(bp, &req, sizeof(req), HWRM_CMD_TIMEOUT);
}

static int bnxt_update_phy_setting(struct bnxt *bp)
{
	int rc;
	bool update_link = false;
	bool update_pause = false;
	struct bnxt_link_info *link_info = &bp->link_info;

	rc = bnxt_update_link(bp, true);
	if (rc) {
		netdev_err(bp->dev, "failed to update link (rc: %x)\n",
			   rc);
		return rc;
	}
	if ((link_info->autoneg & BNXT_AUTONEG_FLOW_CTRL) &&
	    link_info->auto_pause_setting != link_info->req_flow_ctrl)
		update_pause = true;
	if (!(link_info->autoneg & BNXT_AUTONEG_FLOW_CTRL) &&
	    link_info->force_pause_setting != link_info->req_flow_ctrl)
		update_pause = true;
	if (!(link_info->autoneg & BNXT_AUTONEG_SPEED)) {
		if (BNXT_AUTO_MODE(link_info->auto_mode))
			update_link = true;
		if (link_info->req_link_speed != link_info->force_link_speed)
			update_link = true;
		if (link_info->req_duplex != link_info->duplex_setting)
			update_link = true;
	} else {
		if (link_info->auto_mode == BNXT_LINK_AUTO_NONE)
			update_link = true;
		if (link_info->advertising != link_info->auto_link_speeds)
			update_link = true;
	}

	if (update_link)
		rc = bnxt_hwrm_set_link_setting(bp, update_pause);
	else if (update_pause)
		rc = bnxt_hwrm_set_pause(bp);
	if (rc) {
		netdev_err(bp->dev, "failed to update phy setting (rc: %x)\n",
			   rc);
		return rc;
	}

	return rc;
}

/* Common routine to pre-map certain register block to different GRC window.
 * A PF has 16 4K windows and a VF has 4 4K windows. However, only 15 windows
 * in PF and 3 windows in VF that can be customized to map in different
 * register blocks.
 */
static void bnxt_preset_reg_win(struct bnxt *bp)
{
	if (BNXT_PF(bp)) {
		/* CAG registers map to GRC window #4 */
		writel(BNXT_CAG_REG_BASE,
		       bp->bar0 + BNXT_GRCPF_REG_WINDOW_BASE_OUT + 12);
	}
}

static int __bnxt_open_nic(struct bnxt *bp, bool irq_re_init, bool link_re_init)
{
	int rc = 0;

	bnxt_preset_reg_win(bp);
	netif_carrier_off(bp->dev);
	if (irq_re_init) {
		rc = bnxt_setup_int_mode(bp);
		if (rc) {
			netdev_err(bp->dev, "bnxt_setup_int_mode err: %x\n",
				   rc);
			return rc;
		}
	}
	if ((bp->flags & BNXT_FLAG_RFS) &&
	    !(bp->flags & BNXT_FLAG_USING_MSIX)) {
		/* disable RFS if falling back to INTA */
		bp->dev->hw_features &= ~NETIF_F_NTUPLE;
		bp->flags &= ~BNXT_FLAG_RFS;
	}

	rc = bnxt_alloc_mem(bp, irq_re_init);
	if (rc) {
		netdev_err(bp->dev, "bnxt_alloc_mem err: %x\n", rc);
		goto open_err_free_mem;
	}

	if (irq_re_init) {
		bnxt_init_napi(bp);
		rc = bnxt_request_irq(bp);
		if (rc) {
			netdev_err(bp->dev, "bnxt_request_irq err: %x\n", rc);
			goto open_err;
		}
	}

	bnxt_enable_napi(bp);

	rc = bnxt_init_nic(bp, irq_re_init);
	if (rc) {
		netdev_err(bp->dev, "bnxt_init_nic err: %x\n", rc);
		goto open_err;
	}

	if (link_re_init) {
		rc = bnxt_update_phy_setting(bp);
		if (rc)
			netdev_warn(bp->dev, "failed to update phy settings\n");
	}

	if (irq_re_init) {
#if defined(CONFIG_VXLAN) || defined(CONFIG_VXLAN_MODULE)
		vxlan_get_rx_port(bp->dev);
#endif
		if (!bnxt_hwrm_tunnel_dst_port_alloc(
				bp, htons(0x17c1),
				TUNNEL_DST_PORT_FREE_REQ_TUNNEL_TYPE_GENEVE))
			bp->nge_port_cnt = 1;
	}

	set_bit(BNXT_STATE_OPEN, &bp->state);
	bnxt_enable_int(bp);
	/* Enable TX queues */
	bnxt_tx_enable(bp);
	mod_timer(&bp->timer, jiffies + bp->current_interval);
	bnxt_update_link(bp, true);

	return 0;

open_err:
	bnxt_disable_napi(bp);
	bnxt_del_napi(bp);

open_err_free_mem:
	bnxt_free_skbs(bp);
	bnxt_free_irq(bp);
	bnxt_free_mem(bp, true);
	return rc;
}

/* rtnl_lock held */
int bnxt_open_nic(struct bnxt *bp, bool irq_re_init, bool link_re_init)
{
	int rc = 0;

	rc = __bnxt_open_nic(bp, irq_re_init, link_re_init);
	if (rc) {
		netdev_err(bp->dev, "nic open fail (rc: %x)\n", rc);
		dev_close(bp->dev);
	}
	return rc;
}

static int bnxt_open(struct net_device *dev)
{
	struct bnxt *bp = netdev_priv(dev);
	int rc = 0;

	rc = bnxt_hwrm_func_reset(bp);
	if (rc) {
		netdev_err(bp->dev, "hwrm chip reset failure rc: %x\n",
			   rc);
		rc = -1;
		return rc;
	}
	return __bnxt_open_nic(bp, true, true);
}

static void bnxt_disable_int_sync(struct bnxt *bp)
{
	int i;

	atomic_inc(&bp->intr_sem);
	if (!netif_running(bp->dev))
		return;

	bnxt_disable_int(bp);
	for (i = 0; i < bp->cp_nr_rings; i++)
		synchronize_irq(bp->irq_tbl[i].vector);
}

int bnxt_close_nic(struct bnxt *bp, bool irq_re_init, bool link_re_init)
{
	int rc = 0;

#ifdef CONFIG_BNXT_SRIOV
	if (bp->sriov_cfg) {
		rc = wait_event_interruptible_timeout(bp->sriov_cfg_wait,
						      !bp->sriov_cfg,
						      BNXT_SRIOV_CFG_WAIT_TMO);
		if (rc)
			netdev_warn(bp->dev, "timeout waiting for SRIOV config operation to complete!\n");
	}
#endif
	/* Change device state to avoid TX queue wake up's */
	bnxt_tx_disable(bp);

	clear_bit(BNXT_STATE_OPEN, &bp->state);
	smp_mb__after_atomic();
	while (test_bit(BNXT_STATE_IN_SP_TASK, &bp->state))
		msleep(20);

	/* Flush rings before disabling interrupts */
	bnxt_shutdown_nic(bp, irq_re_init);

	/* TODO CHIMP_FW: Link/PHY related cleanup if (link_re_init) */

	bnxt_disable_napi(bp);
	bnxt_disable_int_sync(bp);
	del_timer_sync(&bp->timer);
	bnxt_free_skbs(bp);

	if (irq_re_init) {
		bnxt_free_irq(bp);
		bnxt_del_napi(bp);
	}
	bnxt_free_mem(bp, irq_re_init);
	return rc;
}

static int bnxt_close(struct net_device *dev)
{
	struct bnxt *bp = netdev_priv(dev);

	bnxt_close_nic(bp, true, true);
	return 0;
}

/* rtnl_lock held */
static int bnxt_ioctl(struct net_device *dev, struct ifreq *ifr, int cmd)
{
	switch (cmd) {
	case SIOCGMIIPHY:
		/* fallthru */
	case SIOCGMIIREG: {
		if (!netif_running(dev))
			return -EAGAIN;

		return 0;
	}

	case SIOCSMIIREG:
		if (!netif_running(dev))
			return -EAGAIN;

		return 0;

	default:
		/* do nothing */
		break;
	}
	return -EOPNOTSUPP;
}

static struct rtnl_link_stats64 *
bnxt_get_stats64(struct net_device *dev, struct rtnl_link_stats64 *stats)
{
	u32 i;
	struct bnxt *bp = netdev_priv(dev);

	memset(stats, 0, sizeof(struct rtnl_link_stats64));

	if (!bp->bnapi)
		return stats;

	/* TODO check if we need to synchronize with bnxt_close path */
	for (i = 0; i < bp->cp_nr_rings; i++) {
		struct bnxt_napi *bnapi = bp->bnapi[i];
		struct bnxt_cp_ring_info *cpr = &bnapi->cp_ring;
		struct ctx_hw_stats *hw_stats = cpr->hw_stats;

		stats->rx_packets += le64_to_cpu(hw_stats->rx_ucast_pkts);
		stats->rx_packets += le64_to_cpu(hw_stats->rx_mcast_pkts);
		stats->rx_packets += le64_to_cpu(hw_stats->rx_bcast_pkts);

		stats->tx_packets += le64_to_cpu(hw_stats->tx_ucast_pkts);
		stats->tx_packets += le64_to_cpu(hw_stats->tx_mcast_pkts);
		stats->tx_packets += le64_to_cpu(hw_stats->tx_bcast_pkts);

		stats->rx_bytes += le64_to_cpu(hw_stats->rx_ucast_bytes);
		stats->rx_bytes += le64_to_cpu(hw_stats->rx_mcast_bytes);
		stats->rx_bytes += le64_to_cpu(hw_stats->rx_bcast_bytes);

		stats->tx_bytes += le64_to_cpu(hw_stats->tx_ucast_bytes);
		stats->tx_bytes += le64_to_cpu(hw_stats->tx_mcast_bytes);
		stats->tx_bytes += le64_to_cpu(hw_stats->tx_bcast_bytes);

		stats->rx_missed_errors +=
			le64_to_cpu(hw_stats->rx_discard_pkts);

		stats->multicast += le64_to_cpu(hw_stats->rx_mcast_pkts);

		stats->tx_dropped += le64_to_cpu(hw_stats->tx_drop_pkts);
	}

	return stats;
}

static bool bnxt_mc_list_updated(struct bnxt *bp, u32 *rx_mask)
{
	struct net_device *dev = bp->dev;
	struct bnxt_vnic_info *vnic = &bp->vnic_info[0];
	struct netdev_hw_addr *ha;
	u8 *haddr;
	int mc_count = 0;
	bool update = false;
	int off = 0;

	netdev_for_each_mc_addr(ha, dev) {
		if (mc_count >= BNXT_MAX_MC_ADDRS) {
			*rx_mask |= CFA_L2_SET_RX_MASK_REQ_MASK_ALL_MCAST;
			vnic->mc_list_count = 0;
			return false;
		}
		haddr = ha->addr;
		if (!ether_addr_equal(haddr, vnic->mc_list + off)) {
			memcpy(vnic->mc_list + off, haddr, ETH_ALEN);
			update = true;
		}
		off += ETH_ALEN;
		mc_count++;
	}
	if (mc_count)
		*rx_mask |= CFA_L2_SET_RX_MASK_REQ_MASK_MCAST;

	if (mc_count != vnic->mc_list_count) {
		vnic->mc_list_count = mc_count;
		update = true;
	}
	return update;
}

static bool bnxt_uc_list_updated(struct bnxt *bp)
{
	struct net_device *dev = bp->dev;
	struct bnxt_vnic_info *vnic = &bp->vnic_info[0];
	struct netdev_hw_addr *ha;
	int off = 0;

	if (netdev_uc_count(dev) != (vnic->uc_filter_count - 1))
		return true;

	netdev_for_each_uc_addr(ha, dev) {
		if (!ether_addr_equal(ha->addr, vnic->uc_list + off))
			return true;

		off += ETH_ALEN;
	}
	return false;
}

static void bnxt_set_rx_mode(struct net_device *dev)
{
	struct bnxt *bp = netdev_priv(dev);
	struct bnxt_vnic_info *vnic = &bp->vnic_info[0];
	u32 mask = vnic->rx_mask;
	bool mc_update = false;
	bool uc_update;

	if (!netif_running(dev))
		return;

	mask &= ~(CFA_L2_SET_RX_MASK_REQ_MASK_PROMISCUOUS |
		  CFA_L2_SET_RX_MASK_REQ_MASK_MCAST |
		  CFA_L2_SET_RX_MASK_REQ_MASK_ALL_MCAST);

	/* Only allow PF to be in promiscuous mode */
	if ((dev->flags & IFF_PROMISC) && BNXT_PF(bp))
		mask |= CFA_L2_SET_RX_MASK_REQ_MASK_PROMISCUOUS;

	uc_update = bnxt_uc_list_updated(bp);

	if (dev->flags & IFF_ALLMULTI) {
		mask |= CFA_L2_SET_RX_MASK_REQ_MASK_ALL_MCAST;
		vnic->mc_list_count = 0;
	} else {
		mc_update = bnxt_mc_list_updated(bp, &mask);
	}

	if (mask != vnic->rx_mask || uc_update || mc_update) {
		vnic->rx_mask = mask;

		set_bit(BNXT_RX_MASK_SP_EVENT, &bp->sp_event);
		schedule_work(&bp->sp_task);
	}
}

static int bnxt_cfg_rx_mode(struct bnxt *bp)
{
	struct net_device *dev = bp->dev;
	struct bnxt_vnic_info *vnic = &bp->vnic_info[0];
	struct netdev_hw_addr *ha;
	int i, off = 0, rc;
	bool uc_update;

	netif_addr_lock_bh(dev);
	uc_update = bnxt_uc_list_updated(bp);
	netif_addr_unlock_bh(dev);

	if (!uc_update)
		goto skip_uc;

	mutex_lock(&bp->hwrm_cmd_lock);
	for (i = 1; i < vnic->uc_filter_count; i++) {
		struct hwrm_cfa_l2_filter_free_input req = {0};

		bnxt_hwrm_cmd_hdr_init(bp, &req, HWRM_CFA_L2_FILTER_FREE, -1,
				       -1);

		req.l2_filter_id = vnic->fw_l2_filter_id[i];

		rc = _hwrm_send_message(bp, &req, sizeof(req),
					HWRM_CMD_TIMEOUT);
	}
	mutex_unlock(&bp->hwrm_cmd_lock);

	vnic->uc_filter_count = 1;

	netif_addr_lock_bh(dev);
	if (netdev_uc_count(dev) > (BNXT_MAX_UC_ADDRS - 1)) {
		vnic->rx_mask |= CFA_L2_SET_RX_MASK_REQ_MASK_PROMISCUOUS;
	} else {
		netdev_for_each_uc_addr(ha, dev) {
			memcpy(vnic->uc_list + off, ha->addr, ETH_ALEN);
			off += ETH_ALEN;
			vnic->uc_filter_count++;
		}
	}
	netif_addr_unlock_bh(dev);

	for (i = 1, off = 0; i < vnic->uc_filter_count; i++, off += ETH_ALEN) {
		rc = bnxt_hwrm_set_vnic_filter(bp, 0, i, vnic->uc_list + off);
		if (rc) {
			netdev_err(bp->dev, "HWRM vnic filter failure rc: %x\n",
				   rc);
			vnic->uc_filter_count = i;
			return rc;
		}
	}

skip_uc:
	rc = bnxt_hwrm_cfa_l2_set_rx_mask(bp, 0);
	if (rc)
		netdev_err(bp->dev, "HWRM cfa l2 rx mask failure rc: %x\n",
			   rc);

	return rc;
}

static bool bnxt_rfs_capable(struct bnxt *bp)
{
#ifdef CONFIG_RFS_ACCEL
	struct bnxt_pf_info *pf = &bp->pf;
	int vnics;

	if (BNXT_VF(bp) || !(bp->flags & BNXT_FLAG_MSIX_CAP))
		return false;

	vnics = 1 + bp->rx_nr_rings;
	if (vnics > pf->max_rsscos_ctxs || vnics > pf->max_vnics)
		return false;

	return true;
#else
	return false;
#endif
}

static netdev_features_t bnxt_fix_features(struct net_device *dev,
					   netdev_features_t features)
{
	struct bnxt *bp = netdev_priv(dev);

	if (!bnxt_rfs_capable(bp))
		features &= ~NETIF_F_NTUPLE;
	return features;
}

static int bnxt_set_features(struct net_device *dev, netdev_features_t features)
{
	struct bnxt *bp = netdev_priv(dev);
	u32 flags = bp->flags;
	u32 changes;
	int rc = 0;
	bool re_init = false;
	bool update_tpa = false;

	flags &= ~BNXT_FLAG_ALL_CONFIG_FEATS;
	if ((features & NETIF_F_GRO) && (bp->pdev->revision > 0))
		flags |= BNXT_FLAG_GRO;
	if (features & NETIF_F_LRO)
		flags |= BNXT_FLAG_LRO;

	if (features & NETIF_F_HW_VLAN_CTAG_RX)
		flags |= BNXT_FLAG_STRIP_VLAN;

	if (features & NETIF_F_NTUPLE)
		flags |= BNXT_FLAG_RFS;

	changes = flags ^ bp->flags;
	if (changes & BNXT_FLAG_TPA) {
		update_tpa = true;
		if ((bp->flags & BNXT_FLAG_TPA) == 0 ||
		    (flags & BNXT_FLAG_TPA) == 0)
			re_init = true;
	}

	if (changes & ~BNXT_FLAG_TPA)
		re_init = true;

	if (flags != bp->flags) {
		u32 old_flags = bp->flags;

		bp->flags = flags;

		if (!test_bit(BNXT_STATE_OPEN, &bp->state)) {
			if (update_tpa)
				bnxt_set_ring_params(bp);
			return rc;
		}

		if (re_init) {
			bnxt_close_nic(bp, false, false);
			if (update_tpa)
				bnxt_set_ring_params(bp);

			return bnxt_open_nic(bp, false, false);
		}
		if (update_tpa) {
			rc = bnxt_set_tpa(bp,
					  (flags & BNXT_FLAG_TPA) ?
					  true : false);
			if (rc)
				bp->flags = old_flags;
		}
	}
	return rc;
}

static void bnxt_dump_tx_sw_state(struct bnxt_napi *bnapi)
{
	struct bnxt_tx_ring_info *txr = bnapi->tx_ring;
	int i = bnapi->index;

	if (!txr)
		return;

	netdev_info(bnapi->bp->dev, "[%d]: tx{fw_ring: %d prod: %x cons: %x}\n",
		    i, txr->tx_ring_struct.fw_ring_id, txr->tx_prod,
		    txr->tx_cons);
}

static void bnxt_dump_rx_sw_state(struct bnxt_napi *bnapi)
{
	struct bnxt_rx_ring_info *rxr = bnapi->rx_ring;
	int i = bnapi->index;

	if (!rxr)
		return;

	netdev_info(bnapi->bp->dev, "[%d]: rx{fw_ring: %d prod: %x} rx_agg{fw_ring: %d agg_prod: %x sw_agg_prod: %x}\n",
		    i, rxr->rx_ring_struct.fw_ring_id, rxr->rx_prod,
		    rxr->rx_agg_ring_struct.fw_ring_id, rxr->rx_agg_prod,
		    rxr->rx_sw_agg_prod);
}

static void bnxt_dump_cp_sw_state(struct bnxt_napi *bnapi)
{
	struct bnxt_cp_ring_info *cpr = &bnapi->cp_ring;
	int i = bnapi->index;

	netdev_info(bnapi->bp->dev, "[%d]: cp{fw_ring: %d raw_cons: %x}\n",
		    i, cpr->cp_ring_struct.fw_ring_id, cpr->cp_raw_cons);
}

static void bnxt_dbg_dump_states(struct bnxt *bp)
{
	int i;
	struct bnxt_napi *bnapi;

	for (i = 0; i < bp->cp_nr_rings; i++) {
		bnapi = bp->bnapi[i];
		if (netif_msg_drv(bp)) {
			bnxt_dump_tx_sw_state(bnapi);
			bnxt_dump_rx_sw_state(bnapi);
			bnxt_dump_cp_sw_state(bnapi);
		}
	}
}

static void bnxt_reset_task(struct bnxt *bp)
{
	bnxt_dbg_dump_states(bp);
	if (netif_running(bp->dev)) {
		bnxt_close_nic(bp, false, false);
		bnxt_open_nic(bp, false, false);
	}
}

static void bnxt_tx_timeout(struct net_device *dev)
{
	struct bnxt *bp = netdev_priv(dev);

	netdev_err(bp->dev,  "TX timeout detected, starting reset task!\n");
	set_bit(BNXT_RESET_TASK_SP_EVENT, &bp->sp_event);
	schedule_work(&bp->sp_task);
}

#ifdef CONFIG_NET_POLL_CONTROLLER
static void bnxt_poll_controller(struct net_device *dev)
{
	struct bnxt *bp = netdev_priv(dev);
	int i;

	for (i = 0; i < bp->cp_nr_rings; i++) {
		struct bnxt_irq *irq = &bp->irq_tbl[i];

		disable_irq(irq->vector);
		irq->handler(irq->vector, bp->bnapi[i]);
		enable_irq(irq->vector);
	}
}
#endif

static void bnxt_timer(unsigned long data)
{
	struct bnxt *bp = (struct bnxt *)data;
	struct net_device *dev = bp->dev;

	if (!netif_running(dev))
		return;

	if (atomic_read(&bp->intr_sem) != 0)
		goto bnxt_restart_timer;

bnxt_restart_timer:
	mod_timer(&bp->timer, jiffies + bp->current_interval);
}

static void bnxt_cfg_ntp_filters(struct bnxt *);

static void bnxt_sp_task(struct work_struct *work)
{
	struct bnxt *bp = container_of(work, struct bnxt, sp_task);
	int rc;

	set_bit(BNXT_STATE_IN_SP_TASK, &bp->state);
	smp_mb__after_atomic();
	if (!test_bit(BNXT_STATE_OPEN, &bp->state)) {
		clear_bit(BNXT_STATE_IN_SP_TASK, &bp->state);
		return;
	}

	if (test_and_clear_bit(BNXT_RX_MASK_SP_EVENT, &bp->sp_event))
		bnxt_cfg_rx_mode(bp);

	if (test_and_clear_bit(BNXT_RX_NTP_FLTR_SP_EVENT, &bp->sp_event))
		bnxt_cfg_ntp_filters(bp);
	if (test_and_clear_bit(BNXT_LINK_CHNG_SP_EVENT, &bp->sp_event)) {
		rc = bnxt_update_link(bp, true);
		if (rc)
			netdev_err(bp->dev, "SP task can't update link (rc: %x)\n",
				   rc);
	}
	if (test_and_clear_bit(BNXT_HWRM_EXEC_FWD_REQ_SP_EVENT, &bp->sp_event))
		bnxt_hwrm_exec_fwd_req(bp);
	if (test_and_clear_bit(BNXT_VXLAN_ADD_PORT_SP_EVENT, &bp->sp_event)) {
		bnxt_hwrm_tunnel_dst_port_alloc(
			bp, bp->vxlan_port,
			TUNNEL_DST_PORT_FREE_REQ_TUNNEL_TYPE_VXLAN);
	}
	if (test_and_clear_bit(BNXT_VXLAN_DEL_PORT_SP_EVENT, &bp->sp_event)) {
		bnxt_hwrm_tunnel_dst_port_free(
			bp, TUNNEL_DST_PORT_FREE_REQ_TUNNEL_TYPE_VXLAN);
	}
	if (test_and_clear_bit(BNXT_RESET_TASK_SP_EVENT, &bp->sp_event)) {
		/* bnxt_reset_task() calls bnxt_close_nic() which waits
		 * for BNXT_STATE_IN_SP_TASK to clear.
		 */
		clear_bit(BNXT_STATE_IN_SP_TASK, &bp->state);
		rtnl_lock();
		bnxt_reset_task(bp);
		set_bit(BNXT_STATE_IN_SP_TASK, &bp->state);
		rtnl_unlock();
	}

	smp_mb__before_atomic();
	clear_bit(BNXT_STATE_IN_SP_TASK, &bp->state);
}

static int bnxt_init_board(struct pci_dev *pdev, struct net_device *dev)
{
	int rc;
	struct bnxt *bp = netdev_priv(dev);

	SET_NETDEV_DEV(dev, &pdev->dev);

	/* enable device (incl. PCI PM wakeup), and bus-mastering */
	rc = pci_enable_device(pdev);
	if (rc) {
		dev_err(&pdev->dev, "Cannot enable PCI device, aborting\n");
		goto init_err;
	}

	if (!(pci_resource_flags(pdev, 0) & IORESOURCE_MEM)) {
		dev_err(&pdev->dev,
			"Cannot find PCI device base address, aborting\n");
		rc = -ENODEV;
		goto init_err_disable;
	}

	rc = pci_request_regions(pdev, DRV_MODULE_NAME);
	if (rc) {
		dev_err(&pdev->dev, "Cannot obtain PCI resources, aborting\n");
		goto init_err_disable;
	}

	if (dma_set_mask_and_coherent(&pdev->dev, DMA_BIT_MASK(64)) != 0 &&
	    dma_set_mask_and_coherent(&pdev->dev, DMA_BIT_MASK(32)) != 0) {
		dev_err(&pdev->dev, "System does not support DMA, aborting\n");
		goto init_err_disable;
	}

	pci_set_master(pdev);

	bp->dev = dev;
	bp->pdev = pdev;

	bp->bar0 = pci_ioremap_bar(pdev, 0);
	if (!bp->bar0) {
		dev_err(&pdev->dev, "Cannot map device registers, aborting\n");
		rc = -ENOMEM;
		goto init_err_release;
	}

	bp->bar1 = pci_ioremap_bar(pdev, 2);
	if (!bp->bar1) {
		dev_err(&pdev->dev, "Cannot map doorbell registers, aborting\n");
		rc = -ENOMEM;
		goto init_err_release;
	}

	bp->bar2 = pci_ioremap_bar(pdev, 4);
	if (!bp->bar2) {
		dev_err(&pdev->dev, "Cannot map bar4 registers, aborting\n");
		rc = -ENOMEM;
		goto init_err_release;
	}

	INIT_WORK(&bp->sp_task, bnxt_sp_task);

	spin_lock_init(&bp->ntp_fltr_lock);

	bp->rx_ring_size = BNXT_DEFAULT_RX_RING_SIZE;
	bp->tx_ring_size = BNXT_DEFAULT_TX_RING_SIZE;

	bp->coal_ticks = BNXT_USEC_TO_COAL_TIMER(4);
	bp->coal_bufs = 20;
	bp->coal_ticks_irq = BNXT_USEC_TO_COAL_TIMER(1);
	bp->coal_bufs_irq = 2;

	init_timer(&bp->timer);
	bp->timer.data = (unsigned long)bp;
	bp->timer.function = bnxt_timer;
	bp->current_interval = BNXT_TIMER_INTERVAL;

	clear_bit(BNXT_STATE_OPEN, &bp->state);

	return 0;

init_err_release:
	if (bp->bar2) {
		pci_iounmap(pdev, bp->bar2);
		bp->bar2 = NULL;
	}

	if (bp->bar1) {
		pci_iounmap(pdev, bp->bar1);
		bp->bar1 = NULL;
	}

	if (bp->bar0) {
		pci_iounmap(pdev, bp->bar0);
		bp->bar0 = NULL;
	}

	pci_release_regions(pdev);

init_err_disable:
	pci_disable_device(pdev);

init_err:
	return rc;
}

/* rtnl_lock held */
static int bnxt_change_mac_addr(struct net_device *dev, void *p)
{
	struct sockaddr *addr = p;
	struct bnxt *bp = netdev_priv(dev);
	int rc = 0;

	if (!is_valid_ether_addr(addr->sa_data))
		return -EADDRNOTAVAIL;

#ifdef CONFIG_BNXT_SRIOV
	if (BNXT_VF(bp) && is_valid_ether_addr(bp->vf.mac_addr))
		return -EADDRNOTAVAIL;
#endif

	if (ether_addr_equal(addr->sa_data, dev->dev_addr))
		return 0;

	memcpy(dev->dev_addr, addr->sa_data, dev->addr_len);
	if (netif_running(dev)) {
		bnxt_close_nic(bp, false, false);
		rc = bnxt_open_nic(bp, false, false);
	}

	return rc;
}

/* rtnl_lock held */
static int bnxt_change_mtu(struct net_device *dev, int new_mtu)
{
	struct bnxt *bp = netdev_priv(dev);

	if (new_mtu < 60 || new_mtu > 9000)
		return -EINVAL;

	if (netif_running(dev))
		bnxt_close_nic(bp, false, false);

	dev->mtu = new_mtu;
	bnxt_set_ring_params(bp);

	if (netif_running(dev))
		return bnxt_open_nic(bp, false, false);

	return 0;
}

static int bnxt_setup_tc(struct net_device *dev, u8 tc)
{
	struct bnxt *bp = netdev_priv(dev);

	if (tc > bp->max_tc) {
		netdev_err(dev, "too many traffic classes requested: %d Max supported is %d\n",
			   tc, bp->max_tc);
		return -EINVAL;
	}

	if (netdev_get_num_tc(dev) == tc)
		return 0;

	if (tc) {
		int max_rx_rings, max_tx_rings, rc;
		bool sh = false;

		if (bp->flags & BNXT_FLAG_SHARED_RINGS)
			sh = true;

		rc = bnxt_get_max_rings(bp, &max_rx_rings, &max_tx_rings, sh);
		if (rc || bp->tx_nr_rings_per_tc * tc > max_tx_rings)
			return -ENOMEM;
	}

	/* Needs to close the device and do hw resource re-allocations */
	if (netif_running(bp->dev))
		bnxt_close_nic(bp, true, false);

	if (tc) {
		bp->tx_nr_rings = bp->tx_nr_rings_per_tc * tc;
		netdev_set_num_tc(dev, tc);
	} else {
		bp->tx_nr_rings = bp->tx_nr_rings_per_tc;
		netdev_reset_tc(dev);
	}
	bp->cp_nr_rings = max_t(int, bp->tx_nr_rings, bp->rx_nr_rings);
	bp->num_stat_ctxs = bp->cp_nr_rings;

	if (netif_running(bp->dev))
		return bnxt_open_nic(bp, true, false);

	return 0;
}

#ifdef CONFIG_RFS_ACCEL
static bool bnxt_fltr_match(struct bnxt_ntuple_filter *f1,
			    struct bnxt_ntuple_filter *f2)
{
	struct flow_keys *keys1 = &f1->fkeys;
	struct flow_keys *keys2 = &f2->fkeys;

	if (keys1->addrs.v4addrs.src == keys2->addrs.v4addrs.src &&
	    keys1->addrs.v4addrs.dst == keys2->addrs.v4addrs.dst &&
	    keys1->ports.ports == keys2->ports.ports &&
	    keys1->basic.ip_proto == keys2->basic.ip_proto &&
	    keys1->basic.n_proto == keys2->basic.n_proto &&
	    ether_addr_equal(f1->src_mac_addr, f2->src_mac_addr))
		return true;

	return false;
}

static int bnxt_rx_flow_steer(struct net_device *dev, const struct sk_buff *skb,
			      u16 rxq_index, u32 flow_id)
{
	struct bnxt *bp = netdev_priv(dev);
	struct bnxt_ntuple_filter *fltr, *new_fltr;
	struct flow_keys *fkeys;
	struct ethhdr *eth = (struct ethhdr *)skb_mac_header(skb);
	int rc = 0, idx, bit_id;
	struct hlist_head *head;

	if (skb->encapsulation)
		return -EPROTONOSUPPORT;

	new_fltr = kzalloc(sizeof(*new_fltr), GFP_ATOMIC);
	if (!new_fltr)
		return -ENOMEM;

	fkeys = &new_fltr->fkeys;
	if (!skb_flow_dissect_flow_keys(skb, fkeys, 0)) {
		rc = -EPROTONOSUPPORT;
		goto err_free;
	}

	if ((fkeys->basic.n_proto != htons(ETH_P_IP)) ||
	    ((fkeys->basic.ip_proto != IPPROTO_TCP) &&
	     (fkeys->basic.ip_proto != IPPROTO_UDP))) {
		rc = -EPROTONOSUPPORT;
		goto err_free;
	}

	memcpy(new_fltr->src_mac_addr, eth->h_source, ETH_ALEN);

	idx = skb_get_hash_raw(skb) & BNXT_NTP_FLTR_HASH_MASK;
	head = &bp->ntp_fltr_hash_tbl[idx];
	rcu_read_lock();
	hlist_for_each_entry_rcu(fltr, head, hash) {
		if (bnxt_fltr_match(fltr, new_fltr)) {
			rcu_read_unlock();
			rc = 0;
			goto err_free;
		}
	}
	rcu_read_unlock();

	spin_lock_bh(&bp->ntp_fltr_lock);
	bit_id = bitmap_find_free_region(bp->ntp_fltr_bmap,
					 BNXT_NTP_FLTR_MAX_FLTR, 0);
	if (bit_id < 0) {
		spin_unlock_bh(&bp->ntp_fltr_lock);
		rc = -ENOMEM;
		goto err_free;
	}

	new_fltr->sw_id = (u16)bit_id;
	new_fltr->flow_id = flow_id;
	new_fltr->rxq = rxq_index;
	hlist_add_head_rcu(&new_fltr->hash, head);
	bp->ntp_fltr_count++;
	spin_unlock_bh(&bp->ntp_fltr_lock);

	set_bit(BNXT_RX_NTP_FLTR_SP_EVENT, &bp->sp_event);
	schedule_work(&bp->sp_task);

	return new_fltr->sw_id;

err_free:
	kfree(new_fltr);
	return rc;
}

static void bnxt_cfg_ntp_filters(struct bnxt *bp)
{
	int i;

	for (i = 0; i < BNXT_NTP_FLTR_HASH_SIZE; i++) {
		struct hlist_head *head;
		struct hlist_node *tmp;
		struct bnxt_ntuple_filter *fltr;
		int rc;

		head = &bp->ntp_fltr_hash_tbl[i];
		hlist_for_each_entry_safe(fltr, tmp, head, hash) {
			bool del = false;

			if (test_bit(BNXT_FLTR_VALID, &fltr->state)) {
				if (rps_may_expire_flow(bp->dev, fltr->rxq,
							fltr->flow_id,
							fltr->sw_id)) {
					bnxt_hwrm_cfa_ntuple_filter_free(bp,
									 fltr);
					del = true;
				}
			} else {
				rc = bnxt_hwrm_cfa_ntuple_filter_alloc(bp,
								       fltr);
				if (rc)
					del = true;
				else
					set_bit(BNXT_FLTR_VALID, &fltr->state);
			}

			if (del) {
				spin_lock_bh(&bp->ntp_fltr_lock);
				hlist_del_rcu(&fltr->hash);
				bp->ntp_fltr_count--;
				spin_unlock_bh(&bp->ntp_fltr_lock);
				synchronize_rcu();
				clear_bit(fltr->sw_id, bp->ntp_fltr_bmap);
				kfree(fltr);
			}
		}
	}
}

#else

static void bnxt_cfg_ntp_filters(struct bnxt *bp)
{
}

#endif /* CONFIG_RFS_ACCEL */

static void bnxt_add_vxlan_port(struct net_device *dev, sa_family_t sa_family,
				__be16 port)
{
	struct bnxt *bp = netdev_priv(dev);

	if (!netif_running(dev))
		return;

	if (sa_family != AF_INET6 && sa_family != AF_INET)
		return;

	if (bp->vxlan_port_cnt && bp->vxlan_port != port)
		return;

	bp->vxlan_port_cnt++;
	if (bp->vxlan_port_cnt == 1) {
		bp->vxlan_port = port;
		set_bit(BNXT_VXLAN_ADD_PORT_SP_EVENT, &bp->sp_event);
		schedule_work(&bp->sp_task);
	}
}

static void bnxt_del_vxlan_port(struct net_device *dev, sa_family_t sa_family,
				__be16 port)
{
	struct bnxt *bp = netdev_priv(dev);

	if (!netif_running(dev))
		return;

	if (sa_family != AF_INET6 && sa_family != AF_INET)
		return;

	if (bp->vxlan_port_cnt && bp->vxlan_port == port) {
		bp->vxlan_port_cnt--;

		if (bp->vxlan_port_cnt == 0) {
			set_bit(BNXT_VXLAN_DEL_PORT_SP_EVENT, &bp->sp_event);
			schedule_work(&bp->sp_task);
		}
	}
}

static const struct net_device_ops bnxt_netdev_ops = {
	.ndo_open		= bnxt_open,
	.ndo_start_xmit		= bnxt_start_xmit,
	.ndo_stop		= bnxt_close,
	.ndo_get_stats64	= bnxt_get_stats64,
	.ndo_set_rx_mode	= bnxt_set_rx_mode,
	.ndo_do_ioctl		= bnxt_ioctl,
	.ndo_validate_addr	= eth_validate_addr,
	.ndo_set_mac_address	= bnxt_change_mac_addr,
	.ndo_change_mtu		= bnxt_change_mtu,
	.ndo_fix_features	= bnxt_fix_features,
	.ndo_set_features	= bnxt_set_features,
	.ndo_tx_timeout		= bnxt_tx_timeout,
#ifdef CONFIG_BNXT_SRIOV
	.ndo_get_vf_config	= bnxt_get_vf_config,
	.ndo_set_vf_mac		= bnxt_set_vf_mac,
	.ndo_set_vf_vlan	= bnxt_set_vf_vlan,
	.ndo_set_vf_rate	= bnxt_set_vf_bw,
	.ndo_set_vf_link_state	= bnxt_set_vf_link_state,
	.ndo_set_vf_spoofchk	= bnxt_set_vf_spoofchk,
#endif
#ifdef CONFIG_NET_POLL_CONTROLLER
	.ndo_poll_controller	= bnxt_poll_controller,
#endif
	.ndo_setup_tc           = bnxt_setup_tc,
#ifdef CONFIG_RFS_ACCEL
	.ndo_rx_flow_steer	= bnxt_rx_flow_steer,
#endif
	.ndo_add_vxlan_port	= bnxt_add_vxlan_port,
	.ndo_del_vxlan_port	= bnxt_del_vxlan_port,
#ifdef CONFIG_NET_RX_BUSY_POLL
	.ndo_busy_poll		= bnxt_busy_poll,
#endif
};

static void bnxt_remove_one(struct pci_dev *pdev)
{
	struct net_device *dev = pci_get_drvdata(pdev);
	struct bnxt *bp = netdev_priv(dev);

	if (BNXT_PF(bp))
		bnxt_sriov_disable(bp);

	unregister_netdev(dev);
	cancel_work_sync(&bp->sp_task);
	bp->sp_event = 0;

	bnxt_hwrm_func_drv_unrgtr(bp);
	bnxt_free_hwrm_resources(bp);
	pci_iounmap(pdev, bp->bar2);
	pci_iounmap(pdev, bp->bar1);
	pci_iounmap(pdev, bp->bar0);
	free_netdev(dev);

	pci_release_regions(pdev);
	pci_disable_device(pdev);
}

static int bnxt_probe_phy(struct bnxt *bp)
{
	int rc = 0;
	struct bnxt_link_info *link_info = &bp->link_info;
	char phy_ver[PHY_VER_STR_LEN];

	rc = bnxt_update_link(bp, false);
	if (rc) {
		netdev_err(bp->dev, "Probe phy can't update link (rc: %x)\n",
			   rc);
		return rc;
	}

	/*initialize the ethool setting copy with NVM settings */
	if (BNXT_AUTO_MODE(link_info->auto_mode)) {
		link_info->autoneg = BNXT_AUTONEG_SPEED |
				     BNXT_AUTONEG_FLOW_CTRL;
		link_info->advertising = link_info->auto_link_speeds;
		link_info->req_flow_ctrl = link_info->auto_pause_setting;
	} else {
		link_info->req_link_speed = link_info->force_link_speed;
		link_info->req_duplex = link_info->duplex_setting;
		link_info->req_flow_ctrl = link_info->force_pause_setting;
	}
	snprintf(phy_ver, PHY_VER_STR_LEN, " ph %d.%d.%d",
		 link_info->phy_ver[0],
		 link_info->phy_ver[1],
		 link_info->phy_ver[2]);
	strcat(bp->fw_ver_str, phy_ver);
	return rc;
}

static int bnxt_get_max_irq(struct pci_dev *pdev)
{
	u16 ctrl;

	if (!pdev->msix_cap)
		return 1;

	pci_read_config_word(pdev, pdev->msix_cap + PCI_MSIX_FLAGS, &ctrl);
	return (ctrl & PCI_MSIX_FLAGS_QSIZE) + 1;
}

static void _bnxt_get_max_rings(struct bnxt *bp, int *max_rx, int *max_tx,
				int *max_cp)
{
	int max_ring_grps = 0;

#ifdef CONFIG_BNXT_SRIOV
	if (!BNXT_PF(bp)) {
		*max_tx = bp->vf.max_tx_rings;
		*max_rx = bp->vf.max_rx_rings;
		*max_cp = min_t(int, bp->vf.max_irqs, bp->vf.max_cp_rings);
		*max_cp = min_t(int, *max_cp, bp->vf.max_stat_ctxs);
		max_ring_grps = bp->vf.max_hw_ring_grps;
	} else
#endif
	{
		*max_tx = bp->pf.max_tx_rings;
		*max_rx = bp->pf.max_rx_rings;
		*max_cp = min_t(int, bp->pf.max_irqs, bp->pf.max_cp_rings);
		*max_cp = min_t(int, *max_cp, bp->pf.max_stat_ctxs);
		max_ring_grps = bp->pf.max_hw_ring_grps;
	}

	if (bp->flags & BNXT_FLAG_AGG_RINGS)
		*max_rx >>= 1;
	*max_rx = min_t(int, *max_rx, max_ring_grps);
}

int bnxt_get_max_rings(struct bnxt *bp, int *max_rx, int *max_tx, bool shared)
{
	int rx, tx, cp;

	_bnxt_get_max_rings(bp, &rx, &tx, &cp);
	if (!rx || !tx || !cp)
		return -ENOMEM;

	*max_rx = rx;
	*max_tx = tx;
	return bnxt_trim_rings(bp, max_rx, max_tx, cp, shared);
}

static int bnxt_set_dflt_rings(struct bnxt *bp)
{
	int dflt_rings, max_rx_rings, max_tx_rings, rc;
	bool sh = true;

	if (sh)
		bp->flags |= BNXT_FLAG_SHARED_RINGS;
	dflt_rings = netif_get_num_default_rss_queues();
	rc = bnxt_get_max_rings(bp, &max_rx_rings, &max_tx_rings, sh);
	if (rc)
		return rc;
	bp->rx_nr_rings = min_t(int, dflt_rings, max_rx_rings);
	bp->tx_nr_rings_per_tc = min_t(int, dflt_rings, max_tx_rings);
	bp->tx_nr_rings = bp->tx_nr_rings_per_tc;
	bp->cp_nr_rings = sh ? max_t(int, bp->tx_nr_rings, bp->rx_nr_rings) :
			       bp->tx_nr_rings + bp->rx_nr_rings;
	bp->num_stat_ctxs = bp->cp_nr_rings;
	return rc;
}

static int bnxt_init_one(struct pci_dev *pdev, const struct pci_device_id *ent)
{
	static int version_printed;
	struct net_device *dev;
	struct bnxt *bp;
	int rc, max_irqs;

	if (version_printed++ == 0)
		pr_info("%s", version);

	max_irqs = bnxt_get_max_irq(pdev);
	dev = alloc_etherdev_mq(sizeof(*bp), max_irqs);
	if (!dev)
		return -ENOMEM;

	bp = netdev_priv(dev);

	if (bnxt_vf_pciid(ent->driver_data))
		bp->flags |= BNXT_FLAG_VF;

	if (pdev->msix_cap)
		bp->flags |= BNXT_FLAG_MSIX_CAP;

	rc = bnxt_init_board(pdev, dev);
	if (rc < 0)
		goto init_err_free;

	dev->netdev_ops = &bnxt_netdev_ops;
	dev->watchdog_timeo = BNXT_TX_TIMEOUT;
	dev->ethtool_ops = &bnxt_ethtool_ops;

	pci_set_drvdata(pdev, dev);

	dev->hw_features = NETIF_F_IP_CSUM | NETIF_F_IPV6_CSUM | NETIF_F_SG |
			   NETIF_F_TSO | NETIF_F_TSO6 |
			   NETIF_F_GSO_UDP_TUNNEL | NETIF_F_GSO_GRE |
			   NETIF_F_GSO_IPIP | NETIF_F_GSO_SIT |
			   NETIF_F_RXHASH |
			   NETIF_F_RXCSUM | NETIF_F_LRO | NETIF_F_GRO;

	dev->hw_enc_features =
			NETIF_F_IP_CSUM | NETIF_F_IPV6_CSUM | NETIF_F_SG |
			NETIF_F_TSO | NETIF_F_TSO6 |
			NETIF_F_GSO_UDP_TUNNEL | NETIF_F_GSO_GRE |
			NETIF_F_GSO_IPIP | NETIF_F_GSO_SIT;
	dev->vlan_features = dev->hw_features | NETIF_F_HIGHDMA;
	dev->hw_features |= NETIF_F_HW_VLAN_CTAG_RX | NETIF_F_HW_VLAN_CTAG_TX |
			    NETIF_F_HW_VLAN_STAG_RX | NETIF_F_HW_VLAN_STAG_TX;
	dev->features |= dev->hw_features | NETIF_F_HIGHDMA;
	dev->priv_flags |= IFF_UNICAST_FLT;

#ifdef CONFIG_BNXT_SRIOV
	init_waitqueue_head(&bp->sriov_cfg_wait);
#endif
	rc = bnxt_alloc_hwrm_resources(bp);
	if (rc)
		goto init_err;

	mutex_init(&bp->hwrm_cmd_lock);
	bnxt_hwrm_ver_get(bp);

	rc = bnxt_hwrm_func_drv_rgtr(bp);
	if (rc)
		goto init_err;

	/* Get the MAX capabilities for this function */
	rc = bnxt_hwrm_func_qcaps(bp);
	if (rc) {
		netdev_err(bp->dev, "hwrm query capability failure rc: %x\n",
			   rc);
		rc = -1;
		goto init_err;
	}

	rc = bnxt_hwrm_queue_qportcfg(bp);
	if (rc) {
		netdev_err(bp->dev, "hwrm query qportcfg failure rc: %x\n",
			   rc);
		rc = -1;
		goto init_err;
	}

	bnxt_set_tpa_flags(bp);
	bnxt_set_ring_params(bp);
	if (BNXT_PF(bp))
		bp->pf.max_irqs = max_irqs;
#if defined(CONFIG_BNXT_SRIOV)
	else
		bp->vf.max_irqs = max_irqs;
#endif
	bnxt_set_dflt_rings(bp);

	if (BNXT_PF(bp)) {
		dev->hw_features |= NETIF_F_NTUPLE;
		if (bnxt_rfs_capable(bp)) {
			bp->flags |= BNXT_FLAG_RFS;
			dev->features |= NETIF_F_NTUPLE;
		}
	}

	if (dev->hw_features & NETIF_F_HW_VLAN_CTAG_RX)
		bp->flags |= BNXT_FLAG_STRIP_VLAN;

	rc = bnxt_probe_phy(bp);
	if (rc)
		goto init_err;

	rc = register_netdev(dev);
	if (rc)
		goto init_err;

	netdev_info(dev, "%s found at mem %lx, node addr %pM\n",
		    board_info[ent->driver_data].name,
		    (long)pci_resource_start(pdev, 0), dev->dev_addr);

	return 0;

init_err:
	pci_iounmap(pdev, bp->bar0);
	pci_release_regions(pdev);
	pci_disable_device(pdev);

init_err_free:
	free_netdev(dev);
	return rc;
}

static struct pci_driver bnxt_pci_driver = {
	.name		= DRV_MODULE_NAME,
	.id_table	= bnxt_pci_tbl,
	.probe		= bnxt_init_one,
	.remove		= bnxt_remove_one,
#if defined(CONFIG_BNXT_SRIOV)
	.sriov_configure = bnxt_sriov_configure,
#endif
};

module_pci_driver(bnxt_pci_driver);<|MERGE_RESOLUTION|>--- conflicted
+++ resolved
@@ -248,12 +248,8 @@
 		tx_push1->tx_bd_cfa_meta = cpu_to_le32(vlan_tag_flags);
 		tx_push1->tx_bd_cfa_action = cpu_to_le32(cfa_action);
 
-<<<<<<< HEAD
-		end = PTR_ALIGN(pdata + length + 1, 8) - 1;
-=======
 		end = pdata + length;
 		end = PTR_ALIGN(end, 8) - 1;
->>>>>>> 70cf769c
 		*end = 0;
 
 		skb_copy_from_linear_data(skb, pdata, len);
