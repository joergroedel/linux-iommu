--- conflicted
+++ resolved
@@ -2205,14 +2205,7 @@
 			}
 
 			vp->tx_ring[entry].frag[i+1].addr =
-<<<<<<< HEAD
-					cpu_to_le32(skb_frag_dma_map(
-						&VORTEX_PCI(vp)->dev,
-						frag,
-						frag->page_offset, frag->size, DMA_TO_DEVICE));
-=======
 						cpu_to_le32(dma_addr);
->>>>>>> 09b5269a
 
 			if (i == skb_shinfo(skb)->nr_frags-1)
 					vp->tx_ring[entry].frag[i+1].length = cpu_to_le32(skb_frag_size(frag)|LAST_FRAG);
