--- conflicted
+++ resolved
@@ -3152,17 +3152,10 @@
 
 	if (ice_is_reset_in_progress(pf->state))
 		return IRQ_HANDLED;
-<<<<<<< HEAD
 
 	while (!ice_ptp_process_ts(pf))
 		usleep_range(50, 100);
 
-=======
-
-	while (!ice_ptp_process_ts(pf))
-		usleep_range(50, 100);
-
->>>>>>> b7bfaa76
 	return IRQ_HANDLED;
 }
 
