// SPDX-License-Identifier: GPL-2.0
/* Copyright (C) 2021, Intel Corporation. */

#include "ice.h"
#include "ice_lib.h"
#include "ice_trace.h"

#define E810_OUT_PROP_DELAY_NS 1

#define UNKNOWN_INCVAL_E822 0x100000000ULL

static const struct ptp_pin_desc ice_pin_desc_e810t[] = {
	/* name    idx   func         chan */
	{ "GNSS",  GNSS, PTP_PF_EXTTS, 0, { 0, } },
	{ "SMA1",  SMA1, PTP_PF_NONE, 1, { 0, } },
	{ "U.FL1", UFL1, PTP_PF_NONE, 1, { 0, } },
	{ "SMA2",  SMA2, PTP_PF_NONE, 2, { 0, } },
	{ "U.FL2", UFL2, PTP_PF_NONE, 2, { 0, } },
};

/**
 * ice_get_sma_config_e810t
 * @hw: pointer to the hw struct
 * @ptp_pins: pointer to the ptp_pin_desc struture
 *
 * Read the configuration of the SMA control logic and put it into the
 * ptp_pin_desc structure
 */
static int
ice_get_sma_config_e810t(struct ice_hw *hw, struct ptp_pin_desc *ptp_pins)
{
	u8 data, i;
	int status;

	/* Read initial pin state */
	status = ice_read_sma_ctrl_e810t(hw, &data);
	if (status)
		return status;

	/* initialize with defaults */
	for (i = 0; i < NUM_PTP_PINS_E810T; i++) {
		snprintf(ptp_pins[i].name, sizeof(ptp_pins[i].name),
			 "%s", ice_pin_desc_e810t[i].name);
		ptp_pins[i].index = ice_pin_desc_e810t[i].index;
		ptp_pins[i].func = ice_pin_desc_e810t[i].func;
		ptp_pins[i].chan = ice_pin_desc_e810t[i].chan;
	}

	/* Parse SMA1/UFL1 */
	switch (data & ICE_SMA1_MASK_E810T) {
	case ICE_SMA1_MASK_E810T:
	default:
		ptp_pins[SMA1].func = PTP_PF_NONE;
		ptp_pins[UFL1].func = PTP_PF_NONE;
		break;
	case ICE_SMA1_DIR_EN_E810T:
		ptp_pins[SMA1].func = PTP_PF_PEROUT;
		ptp_pins[UFL1].func = PTP_PF_NONE;
		break;
	case ICE_SMA1_TX_EN_E810T:
		ptp_pins[SMA1].func = PTP_PF_EXTTS;
		ptp_pins[UFL1].func = PTP_PF_NONE;
		break;
	case 0:
		ptp_pins[SMA1].func = PTP_PF_EXTTS;
		ptp_pins[UFL1].func = PTP_PF_PEROUT;
		break;
	}

	/* Parse SMA2/UFL2 */
	switch (data & ICE_SMA2_MASK_E810T) {
	case ICE_SMA2_MASK_E810T:
	default:
		ptp_pins[SMA2].func = PTP_PF_NONE;
		ptp_pins[UFL2].func = PTP_PF_NONE;
		break;
	case (ICE_SMA2_TX_EN_E810T | ICE_SMA2_UFL2_RX_DIS_E810T):
		ptp_pins[SMA2].func = PTP_PF_EXTTS;
		ptp_pins[UFL2].func = PTP_PF_NONE;
		break;
	case (ICE_SMA2_DIR_EN_E810T | ICE_SMA2_UFL2_RX_DIS_E810T):
		ptp_pins[SMA2].func = PTP_PF_PEROUT;
		ptp_pins[UFL2].func = PTP_PF_NONE;
		break;
	case (ICE_SMA2_DIR_EN_E810T | ICE_SMA2_TX_EN_E810T):
		ptp_pins[SMA2].func = PTP_PF_NONE;
		ptp_pins[UFL2].func = PTP_PF_EXTTS;
		break;
	case ICE_SMA2_DIR_EN_E810T:
		ptp_pins[SMA2].func = PTP_PF_PEROUT;
		ptp_pins[UFL2].func = PTP_PF_EXTTS;
		break;
	}

	return 0;
}

/**
 * ice_ptp_set_sma_config_e810t
 * @hw: pointer to the hw struct
 * @ptp_pins: pointer to the ptp_pin_desc struture
 *
 * Set the configuration of the SMA control logic based on the configuration in
 * num_pins parameter
 */
static int
ice_ptp_set_sma_config_e810t(struct ice_hw *hw,
			     const struct ptp_pin_desc *ptp_pins)
{
	int status;
	u8 data;

	/* SMA1 and UFL1 cannot be set to TX at the same time */
	if (ptp_pins[SMA1].func == PTP_PF_PEROUT &&
	    ptp_pins[UFL1].func == PTP_PF_PEROUT)
		return -EINVAL;

	/* SMA2 and UFL2 cannot be set to RX at the same time */
	if (ptp_pins[SMA2].func == PTP_PF_EXTTS &&
	    ptp_pins[UFL2].func == PTP_PF_EXTTS)
		return -EINVAL;

	/* Read initial pin state value */
	status = ice_read_sma_ctrl_e810t(hw, &data);
	if (status)
		return status;

	/* Set the right sate based on the desired configuration */
	data &= ~ICE_SMA1_MASK_E810T;
	if (ptp_pins[SMA1].func == PTP_PF_NONE &&
	    ptp_pins[UFL1].func == PTP_PF_NONE) {
		dev_info(ice_hw_to_dev(hw), "SMA1 + U.FL1 disabled");
		data |= ICE_SMA1_MASK_E810T;
	} else if (ptp_pins[SMA1].func == PTP_PF_EXTTS &&
		   ptp_pins[UFL1].func == PTP_PF_NONE) {
		dev_info(ice_hw_to_dev(hw), "SMA1 RX");
		data |= ICE_SMA1_TX_EN_E810T;
	} else if (ptp_pins[SMA1].func == PTP_PF_NONE &&
		   ptp_pins[UFL1].func == PTP_PF_PEROUT) {
		/* U.FL 1 TX will always enable SMA 1 RX */
		dev_info(ice_hw_to_dev(hw), "SMA1 RX + U.FL1 TX");
	} else if (ptp_pins[SMA1].func == PTP_PF_EXTTS &&
		   ptp_pins[UFL1].func == PTP_PF_PEROUT) {
		dev_info(ice_hw_to_dev(hw), "SMA1 RX + U.FL1 TX");
	} else if (ptp_pins[SMA1].func == PTP_PF_PEROUT &&
		   ptp_pins[UFL1].func == PTP_PF_NONE) {
		dev_info(ice_hw_to_dev(hw), "SMA1 TX");
		data |= ICE_SMA1_DIR_EN_E810T;
	}

	data &= ~ICE_SMA2_MASK_E810T;
	if (ptp_pins[SMA2].func == PTP_PF_NONE &&
	    ptp_pins[UFL2].func == PTP_PF_NONE) {
		dev_info(ice_hw_to_dev(hw), "SMA2 + U.FL2 disabled");
		data |= ICE_SMA2_MASK_E810T;
	} else if (ptp_pins[SMA2].func == PTP_PF_EXTTS &&
			ptp_pins[UFL2].func == PTP_PF_NONE) {
		dev_info(ice_hw_to_dev(hw), "SMA2 RX");
		data |= (ICE_SMA2_TX_EN_E810T |
			 ICE_SMA2_UFL2_RX_DIS_E810T);
	} else if (ptp_pins[SMA2].func == PTP_PF_NONE &&
		   ptp_pins[UFL2].func == PTP_PF_EXTTS) {
		dev_info(ice_hw_to_dev(hw), "UFL2 RX");
		data |= (ICE_SMA2_DIR_EN_E810T | ICE_SMA2_TX_EN_E810T);
	} else if (ptp_pins[SMA2].func == PTP_PF_PEROUT &&
		   ptp_pins[UFL2].func == PTP_PF_NONE) {
		dev_info(ice_hw_to_dev(hw), "SMA2 TX");
		data |= (ICE_SMA2_DIR_EN_E810T |
			 ICE_SMA2_UFL2_RX_DIS_E810T);
	} else if (ptp_pins[SMA2].func == PTP_PF_PEROUT &&
		   ptp_pins[UFL2].func == PTP_PF_EXTTS) {
		dev_info(ice_hw_to_dev(hw), "SMA2 TX + U.FL2 RX");
		data |= ICE_SMA2_DIR_EN_E810T;
	}

	return ice_write_sma_ctrl_e810t(hw, data);
}

/**
 * ice_ptp_set_sma_e810t
 * @info: the driver's PTP info structure
 * @pin: pin index in kernel structure
 * @func: Pin function to be set (PTP_PF_NONE, PTP_PF_EXTTS or PTP_PF_PEROUT)
 *
 * Set the configuration of a single SMA pin
 */
static int
ice_ptp_set_sma_e810t(struct ptp_clock_info *info, unsigned int pin,
		      enum ptp_pin_function func)
{
	struct ptp_pin_desc ptp_pins[NUM_PTP_PINS_E810T];
	struct ice_pf *pf = ptp_info_to_pf(info);
	struct ice_hw *hw = &pf->hw;
	int err;

	if (pin < SMA1 || func > PTP_PF_PEROUT)
		return -EOPNOTSUPP;

	err = ice_get_sma_config_e810t(hw, ptp_pins);
	if (err)
		return err;

	/* Disable the same function on the other pin sharing the channel */
	if (pin == SMA1 && ptp_pins[UFL1].func == func)
		ptp_pins[UFL1].func = PTP_PF_NONE;
	if (pin == UFL1 && ptp_pins[SMA1].func == func)
		ptp_pins[SMA1].func = PTP_PF_NONE;

	if (pin == SMA2 && ptp_pins[UFL2].func == func)
		ptp_pins[UFL2].func = PTP_PF_NONE;
	if (pin == UFL2 && ptp_pins[SMA2].func == func)
		ptp_pins[SMA2].func = PTP_PF_NONE;

	/* Set up new pin function in the temp table */
	ptp_pins[pin].func = func;

	return ice_ptp_set_sma_config_e810t(hw, ptp_pins);
}

/**
 * ice_verify_pin_e810t
 * @info: the driver's PTP info structure
 * @pin: Pin index
 * @func: Assigned function
 * @chan: Assigned channel
 *
 * Verify if pin supports requested pin function. If the Check pins consistency.
 * Reconfigure the SMA logic attached to the given pin to enable its
 * desired functionality
 */
static int
ice_verify_pin_e810t(struct ptp_clock_info *info, unsigned int pin,
		     enum ptp_pin_function func, unsigned int chan)
{
	/* Don't allow channel reassignment */
	if (chan != ice_pin_desc_e810t[pin].chan)
		return -EOPNOTSUPP;

	/* Check if functions are properly assigned */
	switch (func) {
	case PTP_PF_NONE:
		break;
	case PTP_PF_EXTTS:
		if (pin == UFL1)
			return -EOPNOTSUPP;
		break;
	case PTP_PF_PEROUT:
		if (pin == UFL2 || pin == GNSS)
			return -EOPNOTSUPP;
		break;
	case PTP_PF_PHYSYNC:
		return -EOPNOTSUPP;
	}

	return ice_ptp_set_sma_e810t(info, pin, func);
}

/**
 * ice_set_tx_tstamp - Enable or disable Tx timestamping
 * @pf: The PF pointer to search in
 * @on: bool value for whether timestamps are enabled or disabled
 */
static void ice_set_tx_tstamp(struct ice_pf *pf, bool on)
{
	struct ice_vsi *vsi;
	u32 val;
	u16 i;

	vsi = ice_get_main_vsi(pf);
	if (!vsi)
		return;

	/* Set the timestamp enable flag for all the Tx rings */
	ice_for_each_txq(vsi, i) {
		if (!vsi->tx_rings[i])
			continue;
		vsi->tx_rings[i]->ptp_tx = on;
	}

	/* Configure the Tx timestamp interrupt */
	val = rd32(&pf->hw, PFINT_OICR_ENA);
	if (on)
		val |= PFINT_OICR_TSYN_TX_M;
	else
		val &= ~PFINT_OICR_TSYN_TX_M;
	wr32(&pf->hw, PFINT_OICR_ENA, val);

	pf->ptp.tstamp_config.tx_type = on ? HWTSTAMP_TX_ON : HWTSTAMP_TX_OFF;
}

/**
 * ice_set_rx_tstamp - Enable or disable Rx timestamping
 * @pf: The PF pointer to search in
 * @on: bool value for whether timestamps are enabled or disabled
 */
static void ice_set_rx_tstamp(struct ice_pf *pf, bool on)
{
	struct ice_vsi *vsi;
	u16 i;

	vsi = ice_get_main_vsi(pf);
	if (!vsi)
		return;

	/* Set the timestamp flag for all the Rx rings */
	ice_for_each_rxq(vsi, i) {
		if (!vsi->rx_rings[i])
			continue;
		vsi->rx_rings[i]->ptp_rx = on;
	}

	pf->ptp.tstamp_config.rx_filter = on ? HWTSTAMP_FILTER_ALL :
					       HWTSTAMP_FILTER_NONE;
}

/**
 * ice_ptp_cfg_timestamp - Configure timestamp for init/deinit
 * @pf: Board private structure
 * @ena: bool value to enable or disable time stamp
 *
 * This function will configure timestamping during PTP initialization
 * and deinitialization
 */
void ice_ptp_cfg_timestamp(struct ice_pf *pf, bool ena)
{
	ice_set_tx_tstamp(pf, ena);
	ice_set_rx_tstamp(pf, ena);
}

/**
 * ice_get_ptp_clock_index - Get the PTP clock index
 * @pf: the PF pointer
 *
 * Determine the clock index of the PTP clock associated with this device. If
 * this is the PF controlling the clock, just use the local access to the
 * clock device pointer.
 *
 * Otherwise, read from the driver shared parameters to determine the clock
 * index value.
 *
 * Returns: the index of the PTP clock associated with this device, or -1 if
 * there is no associated clock.
 */
int ice_get_ptp_clock_index(struct ice_pf *pf)
{
	struct device *dev = ice_pf_to_dev(pf);
	enum ice_aqc_driver_params param_idx;
	struct ice_hw *hw = &pf->hw;
	u8 tmr_idx;
	u32 value;
	int err;

	/* Use the ptp_clock structure if we're the main PF */
	if (pf->ptp.clock)
		return ptp_clock_index(pf->ptp.clock);

	tmr_idx = hw->func_caps.ts_func_info.tmr_index_assoc;
	if (!tmr_idx)
		param_idx = ICE_AQC_DRIVER_PARAM_CLK_IDX_TMR0;
	else
		param_idx = ICE_AQC_DRIVER_PARAM_CLK_IDX_TMR1;

	err = ice_aq_get_driver_param(hw, param_idx, &value, NULL);
	if (err) {
		dev_err(dev, "Failed to read PTP clock index parameter, err %d aq_err %s\n",
			err, ice_aq_str(hw->adminq.sq_last_status));
		return -1;
	}

	/* The PTP clock index is an integer, and will be between 0 and
	 * INT_MAX. The highest bit of the driver shared parameter is used to
	 * indicate whether or not the currently stored clock index is valid.
	 */
	if (!(value & PTP_SHARED_CLK_IDX_VALID))
		return -1;

	return value & ~PTP_SHARED_CLK_IDX_VALID;
}

/**
 * ice_set_ptp_clock_index - Set the PTP clock index
 * @pf: the PF pointer
 *
 * Set the PTP clock index for this device into the shared driver parameters,
 * so that other PFs associated with this device can read it.
 *
 * If the PF is unable to store the clock index, it will log an error, but
 * will continue operating PTP.
 */
static void ice_set_ptp_clock_index(struct ice_pf *pf)
{
	struct device *dev = ice_pf_to_dev(pf);
	enum ice_aqc_driver_params param_idx;
	struct ice_hw *hw = &pf->hw;
	u8 tmr_idx;
	u32 value;
	int err;

	if (!pf->ptp.clock)
		return;

	tmr_idx = hw->func_caps.ts_func_info.tmr_index_assoc;
	if (!tmr_idx)
		param_idx = ICE_AQC_DRIVER_PARAM_CLK_IDX_TMR0;
	else
		param_idx = ICE_AQC_DRIVER_PARAM_CLK_IDX_TMR1;

	value = (u32)ptp_clock_index(pf->ptp.clock);
	if (value > INT_MAX) {
		dev_err(dev, "PTP Clock index is too large to store\n");
		return;
	}
	value |= PTP_SHARED_CLK_IDX_VALID;

	err = ice_aq_set_driver_param(hw, param_idx, value, NULL);
	if (err) {
		dev_err(dev, "Failed to set PTP clock index parameter, err %d aq_err %s\n",
			err, ice_aq_str(hw->adminq.sq_last_status));
	}
}

/**
 * ice_clear_ptp_clock_index - Clear the PTP clock index
 * @pf: the PF pointer
 *
 * Clear the PTP clock index for this device. Must be called when
 * unregistering the PTP clock, in order to ensure other PFs stop reporting
 * a clock object that no longer exists.
 */
static void ice_clear_ptp_clock_index(struct ice_pf *pf)
{
	struct device *dev = ice_pf_to_dev(pf);
	enum ice_aqc_driver_params param_idx;
	struct ice_hw *hw = &pf->hw;
	u8 tmr_idx;
	int err;

	/* Do not clear the index if we don't own the timer */
	if (!hw->func_caps.ts_func_info.src_tmr_owned)
		return;

	tmr_idx = hw->func_caps.ts_func_info.tmr_index_assoc;
	if (!tmr_idx)
		param_idx = ICE_AQC_DRIVER_PARAM_CLK_IDX_TMR0;
	else
		param_idx = ICE_AQC_DRIVER_PARAM_CLK_IDX_TMR1;

	err = ice_aq_set_driver_param(hw, param_idx, 0, NULL);
	if (err) {
		dev_dbg(dev, "Failed to clear PTP clock index parameter, err %d aq_err %s\n",
			err, ice_aq_str(hw->adminq.sq_last_status));
	}
}

/**
 * ice_ptp_read_src_clk_reg - Read the source clock register
 * @pf: Board private structure
 * @sts: Optional parameter for holding a pair of system timestamps from
 *       the system clock. Will be ignored if NULL is given.
 */
static u64
ice_ptp_read_src_clk_reg(struct ice_pf *pf, struct ptp_system_timestamp *sts)
{
	struct ice_hw *hw = &pf->hw;
	u32 hi, lo, lo2;
	u8 tmr_idx;

	tmr_idx = ice_get_ptp_src_clock_index(hw);
	/* Read the system timestamp pre PHC read */
	ptp_read_system_prets(sts);

	lo = rd32(hw, GLTSYN_TIME_L(tmr_idx));

	/* Read the system timestamp post PHC read */
	ptp_read_system_postts(sts);

	hi = rd32(hw, GLTSYN_TIME_H(tmr_idx));
	lo2 = rd32(hw, GLTSYN_TIME_L(tmr_idx));

	if (lo2 < lo) {
		/* if TIME_L rolled over read TIME_L again and update
		 * system timestamps
		 */
		ptp_read_system_prets(sts);
		lo = rd32(hw, GLTSYN_TIME_L(tmr_idx));
		ptp_read_system_postts(sts);
		hi = rd32(hw, GLTSYN_TIME_H(tmr_idx));
	}

	return ((u64)hi << 32) | lo;
}

/**
 * ice_ptp_extend_32b_ts - Convert a 32b nanoseconds timestamp to 64b
 * @cached_phc_time: recently cached copy of PHC time
 * @in_tstamp: Ingress/egress 32b nanoseconds timestamp value
 *
 * Hardware captures timestamps which contain only 32 bits of nominal
 * nanoseconds, as opposed to the 64bit timestamps that the stack expects.
 * Note that the captured timestamp values may be 40 bits, but the lower
 * 8 bits are sub-nanoseconds and generally discarded.
 *
 * Extend the 32bit nanosecond timestamp using the following algorithm and
 * assumptions:
 *
 * 1) have a recently cached copy of the PHC time
 * 2) assume that the in_tstamp was captured 2^31 nanoseconds (~2.1
 *    seconds) before or after the PHC time was captured.
 * 3) calculate the delta between the cached time and the timestamp
 * 4) if the delta is smaller than 2^31 nanoseconds, then the timestamp was
 *    captured after the PHC time. In this case, the full timestamp is just
 *    the cached PHC time plus the delta.
 * 5) otherwise, if the delta is larger than 2^31 nanoseconds, then the
 *    timestamp was captured *before* the PHC time, i.e. because the PHC
 *    cache was updated after the timestamp was captured by hardware. In this
 *    case, the full timestamp is the cached time minus the inverse delta.
 *
 * This algorithm works even if the PHC time was updated after a Tx timestamp
 * was requested, but before the Tx timestamp event was reported from
 * hardware.
 *
 * This calculation primarily relies on keeping the cached PHC time up to
 * date. If the timestamp was captured more than 2^31 nanoseconds after the
 * PHC time, it is possible that the lower 32bits of PHC time have
 * overflowed more than once, and we might generate an incorrect timestamp.
 *
 * This is prevented by (a) periodically updating the cached PHC time once
 * a second, and (b) discarding any Tx timestamp packet if it has waited for
 * a timestamp for more than one second.
 */
static u64 ice_ptp_extend_32b_ts(u64 cached_phc_time, u32 in_tstamp)
{
	u32 delta, phc_time_lo;
	u64 ns;

	/* Extract the lower 32 bits of the PHC time */
	phc_time_lo = (u32)cached_phc_time;

	/* Calculate the delta between the lower 32bits of the cached PHC
	 * time and the in_tstamp value
	 */
	delta = (in_tstamp - phc_time_lo);

	/* Do not assume that the in_tstamp is always more recent than the
	 * cached PHC time. If the delta is large, it indicates that the
	 * in_tstamp was taken in the past, and should be converted
	 * forward.
	 */
	if (delta > (U32_MAX / 2)) {
		/* reverse the delta calculation here */
		delta = (phc_time_lo - in_tstamp);
		ns = cached_phc_time - delta;
	} else {
		ns = cached_phc_time + delta;
	}

	return ns;
}

/**
 * ice_ptp_extend_40b_ts - Convert a 40b timestamp to 64b nanoseconds
 * @pf: Board private structure
 * @in_tstamp: Ingress/egress 40b timestamp value
 *
 * The Tx and Rx timestamps are 40 bits wide, including 32 bits of nominal
 * nanoseconds, 7 bits of sub-nanoseconds, and a valid bit.
 *
 *  *--------------------------------------------------------------*
 *  | 32 bits of nanoseconds | 7 high bits of sub ns underflow | v |
 *  *--------------------------------------------------------------*
 *
 * The low bit is an indicator of whether the timestamp is valid. The next
 * 7 bits are a capture of the upper 7 bits of the sub-nanosecond underflow,
 * and the remaining 32 bits are the lower 32 bits of the PHC timer.
 *
 * It is assumed that the caller verifies the timestamp is valid prior to
 * calling this function.
 *
 * Extract the 32bit nominal nanoseconds and extend them. Use the cached PHC
 * time stored in the device private PTP structure as the basis for timestamp
 * extension.
 *
 * See ice_ptp_extend_32b_ts for a detailed explanation of the extension
 * algorithm.
 */
static u64 ice_ptp_extend_40b_ts(struct ice_pf *pf, u64 in_tstamp)
{
	const u64 mask = GENMASK_ULL(31, 0);
	unsigned long discard_time;

	/* Discard the hardware timestamp if the cached PHC time is too old */
	discard_time = pf->ptp.cached_phc_jiffies + msecs_to_jiffies(2000);
	if (time_is_before_jiffies(discard_time)) {
		pf->ptp.tx_hwtstamp_discarded++;
		return 0;
	}

	return ice_ptp_extend_32b_ts(pf->ptp.cached_phc_time,
				     (in_tstamp >> 8) & mask);
}

/**
 * ice_ptp_is_tx_tracker_up - Check if Tx tracker is ready for new timestamps
 * @tx: the PTP Tx timestamp tracker to check
 *
 * Check that a given PTP Tx timestamp tracker is up, i.e. that it is ready
 * to accept new timestamp requests.
 *
 * Assumes the tx->lock spinlock is already held.
 */
static bool
ice_ptp_is_tx_tracker_up(struct ice_ptp_tx *tx)
{
	lockdep_assert_held(&tx->lock);

	return tx->init && !tx->calibrating;
}

/**
 * ice_ptp_tx_tstamp - Process Tx timestamps for a port
 * @tx: the PTP Tx timestamp tracker
 *
 * Process timestamps captured by the PHY associated with this port. To do
 * this, loop over each index with a waiting skb.
 *
 * If a given index has a valid timestamp, perform the following steps:
 *
<<<<<<< HEAD
 * 1) copy the timestamp out of the PHY register
 * 4) clear the timestamp valid bit in the PHY register
 * 5) unlock the index by clearing the associated in_use bit.
 * 2) extend the 40b timestamp value to get a 64bit timestamp
 * 3) send that timestamp to the stack
=======
 * 1) check that the timestamp request is not stale
 * 2) check that a timestamp is ready and available in the PHY memory bank
 * 3) read and copy the timestamp out of the PHY register
 * 4) unlock the index by clearing the associated in_use bit
 * 5) check if the timestamp is stale, and discard if so
 * 6) extend the 40 bit timestamp value to get a 64 bit timestamp value
 * 7) send this 64 bit timestamp to the stack
>>>>>>> b7bfaa76
 *
 * Returns true if all timestamps were handled, and false if any slots remain
 * without a timestamp.
 *
 * After looping, if we still have waiting SKBs, return false. This may cause
 * us effectively poll even when not strictly necessary. We do this because
 * it's possible a new timestamp was requested around the same time as the
 * interrupt. In some cases hardware might not interrupt us again when the
 * timestamp is captured.
 *
<<<<<<< HEAD
 * Note that we only take the tracking lock when clearing the bit and when
 * checking if we need to re-queue this task. The only place where bits can be
 * set is the hard xmit routine where an SKB has a request flag set. The only
 * places where we clear bits are this work function, or the periodic cleanup
 * thread. If the cleanup thread clears a bit we're processing we catch it
 * when we lock to clear the bit and then grab the SKB pointer. If a Tx thread
 * starts a new timestamp, we might not begin processing it right away but we
 * will notice it at the end when we re-queue the task. If a Tx thread starts
 * a new timestamp just after this function exits without re-queuing,
 * the interrupt when the timestamp finishes should trigger. Avoiding holding
 * the lock for the entire function is important in order to ensure that Tx
 * threads do not get blocked while waiting for the lock.
=======
 * Note that we do not hold the tracking lock while reading the Tx timestamp.
 * This is because reading the timestamp requires taking a mutex that might
 * sleep.
 *
 * The only place where we set in_use is when a new timestamp is initiated
 * with a slot index. This is only called in the hard xmit routine where an
 * SKB has a request flag set. The only places where we clear this bit is this
 * function, or during teardown when the Tx timestamp tracker is being
 * removed. A timestamp index will never be re-used until the in_use bit for
 * that index is cleared.
 *
 * If a Tx thread starts a new timestamp, we might not begin processing it
 * right away but we will notice it at the end when we re-queue the task.
 *
 * If a Tx thread starts a new timestamp just after this function exits, the
 * interrupt for that timestamp should re-trigger this function once
 * a timestamp is ready.
 *
 * In cases where the PTP hardware clock was directly adjusted, some
 * timestamps may not be able to safely use the timestamp extension math. In
 * this case, software will set the stale bit for any outstanding Tx
 * timestamps when the clock is adjusted. Then this function will discard
 * those captured timestamps instead of sending them to the stack.
 *
 * If a Tx packet has been waiting for more than 2 seconds, it is not possible
 * to correctly extend the timestamp using the cached PHC time. It is
 * extremely unlikely that a packet will ever take this long to timestamp. If
 * we detect a Tx timestamp request that has waited for this long we assume
 * the packet will never be sent by hardware and discard it without reading
 * the timestamp register.
>>>>>>> b7bfaa76
 */
static bool ice_ptp_tx_tstamp(struct ice_ptp_tx *tx)
{
	struct ice_ptp_port *ptp_port;
	bool more_timestamps;
	struct ice_pf *pf;
	struct ice_hw *hw;
	u64 tstamp_ready;
	int err;
	u8 idx;

	if (!tx->init)
		return true;

	ptp_port = container_of(tx, struct ice_ptp_port, tx);
	pf = ptp_port_to_pf(ptp_port);
	hw = &pf->hw;

	/* Read the Tx ready status first */
	err = ice_get_phy_tx_tstamp_ready(hw, tx->block, &tstamp_ready);
	if (err)
		return false;

	for_each_set_bit(idx, tx->in_use, tx->len) {
		struct skb_shared_hwtstamps shhwtstamps = {};
		u8 phy_idx = idx + tx->offset;
		u64 raw_tstamp = 0, tstamp;
		bool drop_ts = false;
		struct sk_buff *skb;

		/* Drop packets which have waited for more than 2 seconds */
		if (time_is_before_jiffies(tx->tstamps[idx].start + 2 * HZ)) {
			drop_ts = true;

			/* Count the number of Tx timestamps that timed out */
			pf->ptp.tx_hwtstamp_timeouts++;
		}

		/* Only read a timestamp from the PHY if its marked as ready
		 * by the tstamp_ready register. This avoids unnecessary
		 * reading of timestamps which are not yet valid. This is
		 * important as we must read all timestamps which are valid
		 * and only timestamps which are valid during each interrupt.
		 * If we do not, the hardware logic for generating a new
		 * interrupt can get stuck on some devices.
		 */
		if (!(tstamp_ready & BIT_ULL(phy_idx))) {
			if (drop_ts)
				goto skip_ts_read;

			continue;
		}

		ice_trace(tx_tstamp_fw_req, tx->tstamps[idx].skb, idx);

		err = ice_read_phy_tstamp(hw, tx->block, phy_idx, &raw_tstamp);
		if (err)
			continue;

		ice_trace(tx_tstamp_fw_done, tx->tstamps[idx].skb, idx);

		/* For PHYs which don't implement a proper timestamp ready
		 * bitmap, verify that the timestamp value is different
		 * from the last cached timestamp. If it is not, skip this for
		 * now assuming it hasn't yet been captured by hardware.
		 */
		if (!drop_ts && tx->verify_cached &&
		    raw_tstamp == tx->tstamps[idx].cached_tstamp)
			continue;

		/* Discard any timestamp value without the valid bit set */
		if (!(raw_tstamp & ICE_PTP_TS_VALID))
			drop_ts = true;

skip_ts_read:
		spin_lock(&tx->lock);
		if (tx->verify_cached && raw_tstamp)
			tx->tstamps[idx].cached_tstamp = raw_tstamp;
		clear_bit(idx, tx->in_use);
		skb = tx->tstamps[idx].skb;
		tx->tstamps[idx].skb = NULL;
		if (test_and_clear_bit(idx, tx->stale))
			drop_ts = true;
		spin_unlock(&tx->lock);

		/* It is unlikely but possible that the SKB will have been
		 * flushed at this point due to link change or teardown.
		 */
		if (!skb)
			continue;

		if (drop_ts) {
			dev_kfree_skb_any(skb);
			continue;
		}

		/* Extend the timestamp using cached PHC time */
		tstamp = ice_ptp_extend_40b_ts(pf, raw_tstamp);
		if (tstamp) {
			shhwtstamps.hwtstamp = ns_to_ktime(tstamp);
			ice_trace(tx_tstamp_complete, skb, idx);
		}

		skb_tstamp_tx(skb, &shhwtstamps);
		dev_kfree_skb_any(skb);
	}

	/* Check if we still have work to do. If so, re-queue this task to
	 * poll for remaining timestamps.
	 */
	spin_lock(&tx->lock);
	more_timestamps = tx->init && !bitmap_empty(tx->in_use, tx->len);
	spin_unlock(&tx->lock);

	return !more_timestamps;
}

/**
 * ice_ptp_alloc_tx_tracker - Initialize tracking for Tx timestamps
 * @tx: Tx tracking structure to initialize
 *
 * Assumes that the length has already been initialized. Do not call directly,
 * use the ice_ptp_init_tx_* instead.
 */
static int
ice_ptp_alloc_tx_tracker(struct ice_ptp_tx *tx)
{
	unsigned long *in_use, *stale;
	struct ice_tx_tstamp *tstamps;

	tstamps = kcalloc(tx->len, sizeof(*tstamps), GFP_KERNEL);
	in_use = bitmap_zalloc(tx->len, GFP_KERNEL);
	stale = bitmap_zalloc(tx->len, GFP_KERNEL);

	if (!tstamps || !in_use || !stale) {
		kfree(tstamps);
		bitmap_free(in_use);
		bitmap_free(stale);

		return -ENOMEM;
	}

	tx->tstamps = tstamps;
	tx->in_use = in_use;
	tx->stale = stale;
	tx->init = 1;

	spin_lock_init(&tx->lock);

	return 0;
}

/**
 * ice_ptp_flush_tx_tracker - Flush any remaining timestamps from the tracker
 * @pf: Board private structure
 * @tx: the tracker to flush
 *
 * Called during teardown when a Tx tracker is being removed.
 */
static void
ice_ptp_flush_tx_tracker(struct ice_pf *pf, struct ice_ptp_tx *tx)
{
	struct ice_hw *hw = &pf->hw;
	u64 tstamp_ready;
	int err;
	u8 idx;

	err = ice_get_phy_tx_tstamp_ready(hw, tx->block, &tstamp_ready);
	if (err) {
		dev_dbg(ice_pf_to_dev(pf), "Failed to get the Tx tstamp ready bitmap for block %u, err %d\n",
			tx->block, err);

		/* If we fail to read the Tx timestamp ready bitmap just
		 * skip clearing the PHY timestamps.
		 */
		tstamp_ready = 0;
	}

	for_each_set_bit(idx, tx->in_use, tx->len) {
		u8 phy_idx = idx + tx->offset;
		struct sk_buff *skb;

		/* In case this timestamp is ready, we need to clear it. */
		if (!hw->reset_ongoing && (tstamp_ready & BIT_ULL(phy_idx)))
			ice_clear_phy_tstamp(hw, tx->block, phy_idx);

		spin_lock(&tx->lock);
		skb = tx->tstamps[idx].skb;
		tx->tstamps[idx].skb = NULL;
		clear_bit(idx, tx->in_use);
		clear_bit(idx, tx->stale);
		spin_unlock(&tx->lock);

		/* Count the number of Tx timestamps flushed */
		pf->ptp.tx_hwtstamp_flushed++;

		/* Free the SKB after we've cleared the bit */
		dev_kfree_skb_any(skb);
	}
}

/**
 * ice_ptp_mark_tx_tracker_stale - Mark unfinished timestamps as stale
 * @tx: the tracker to mark
 *
 * Mark currently outstanding Tx timestamps as stale. This prevents sending
 * their timestamp value to the stack. This is required to prevent extending
 * the 40bit hardware timestamp incorrectly.
 *
 * This should be called when the PTP clock is modified such as after a set
 * time request.
 */
static void
ice_ptp_mark_tx_tracker_stale(struct ice_ptp_tx *tx)
{
	spin_lock(&tx->lock);
	bitmap_or(tx->stale, tx->stale, tx->in_use, tx->len);
	spin_unlock(&tx->lock);
}

/**
 * ice_ptp_release_tx_tracker - Release allocated memory for Tx tracker
 * @pf: Board private structure
 * @tx: Tx tracking structure to release
 *
 * Free memory associated with the Tx timestamp tracker.
 */
static void
ice_ptp_release_tx_tracker(struct ice_pf *pf, struct ice_ptp_tx *tx)
{
	spin_lock(&tx->lock);
	tx->init = 0;
	spin_unlock(&tx->lock);

	/* wait for potentially outstanding interrupt to complete */
	synchronize_irq(pf->msix_entries[pf->oicr_idx].vector);

	ice_ptp_flush_tx_tracker(pf, tx);

	kfree(tx->tstamps);
	tx->tstamps = NULL;

	bitmap_free(tx->in_use);
	tx->in_use = NULL;

	bitmap_free(tx->stale);
	tx->stale = NULL;

	tx->len = 0;
}

/**
 * ice_ptp_init_tx_e822 - Initialize tracking for Tx timestamps
 * @pf: Board private structure
 * @tx: the Tx tracking structure to initialize
 * @port: the port this structure tracks
 *
 * Initialize the Tx timestamp tracker for this port. For generic MAC devices,
 * the timestamp block is shared for all ports in the same quad. To avoid
 * ports using the same timestamp index, logically break the block of
 * registers into chunks based on the port number.
 */
static int
ice_ptp_init_tx_e822(struct ice_pf *pf, struct ice_ptp_tx *tx, u8 port)
{
	tx->block = port / ICE_PORTS_PER_QUAD;
	tx->offset = (port % ICE_PORTS_PER_QUAD) * INDEX_PER_PORT_E822;
	tx->len = INDEX_PER_PORT_E822;
	tx->verify_cached = 0;

	return ice_ptp_alloc_tx_tracker(tx);
}

/**
 * ice_ptp_init_tx_e810 - Initialize tracking for Tx timestamps
 * @pf: Board private structure
 * @tx: the Tx tracking structure to initialize
 *
 * Initialize the Tx timestamp tracker for this PF. For E810 devices, each
 * port has its own block of timestamps, independent of the other ports.
 */
static int
ice_ptp_init_tx_e810(struct ice_pf *pf, struct ice_ptp_tx *tx)
{
	tx->block = pf->hw.port_info->lport;
	tx->offset = 0;
	tx->len = INDEX_PER_PORT_E810;
	/* The E810 PHY does not provide a timestamp ready bitmap. Instead,
	 * verify new timestamps against cached copy of the last read
	 * timestamp.
	 */
	tx->verify_cached = 1;

	return ice_ptp_alloc_tx_tracker(tx);
}

/**
 * ice_ptp_update_cached_phctime - Update the cached PHC time values
 * @pf: Board specific private structure
 *
 * This function updates the system time values which are cached in the PF
 * structure and the Rx rings.
 *
 * This function must be called periodically to ensure that the cached value
 * is never more than 2 seconds old.
 *
 * Note that the cached copy in the PF PTP structure is always updated, even
 * if we can't update the copy in the Rx rings.
 *
 * Return:
 * * 0 - OK, successfully updated
 * * -EAGAIN - PF was busy, need to reschedule the update
 */
static int ice_ptp_update_cached_phctime(struct ice_pf *pf)
{
	struct device *dev = ice_pf_to_dev(pf);
	unsigned long update_before;
	u64 systime;
	int i;

	update_before = pf->ptp.cached_phc_jiffies + msecs_to_jiffies(2000);
	if (pf->ptp.cached_phc_time &&
	    time_is_before_jiffies(update_before)) {
		unsigned long time_taken = jiffies - pf->ptp.cached_phc_jiffies;

		dev_warn(dev, "%u msecs passed between update to cached PHC time\n",
			 jiffies_to_msecs(time_taken));
		pf->ptp.late_cached_phc_updates++;
	}

	/* Read the current PHC time */
	systime = ice_ptp_read_src_clk_reg(pf, NULL);

	/* Update the cached PHC time stored in the PF structure */
	WRITE_ONCE(pf->ptp.cached_phc_time, systime);
	WRITE_ONCE(pf->ptp.cached_phc_jiffies, jiffies);

	if (test_and_set_bit(ICE_CFG_BUSY, pf->state))
		return -EAGAIN;

	ice_for_each_vsi(pf, i) {
		struct ice_vsi *vsi = pf->vsi[i];
		int j;

		if (!vsi)
			continue;

		if (vsi->type != ICE_VSI_PF)
			continue;

		ice_for_each_rxq(vsi, j) {
			if (!vsi->rx_rings[j])
				continue;
			WRITE_ONCE(vsi->rx_rings[j]->cached_phctime, systime);
		}
	}
	clear_bit(ICE_CFG_BUSY, pf->state);

	return 0;
}

/**
 * ice_ptp_reset_cached_phctime - Reset cached PHC time after an update
 * @pf: Board specific private structure
 *
 * This function must be called when the cached PHC time is no longer valid,
 * such as after a time adjustment. It marks any currently outstanding Tx
 * timestamps as stale and updates the cached PHC time for both the PF and Rx
 * rings.
 *
 * If updating the PHC time cannot be done immediately, a warning message is
 * logged and the work item is scheduled immediately to minimize the window
 * with a wrong cached timestamp.
 */
static void ice_ptp_reset_cached_phctime(struct ice_pf *pf)
{
	struct device *dev = ice_pf_to_dev(pf);
	int err;

	/* Update the cached PHC time immediately if possible, otherwise
	 * schedule the work item to execute soon.
	 */
	err = ice_ptp_update_cached_phctime(pf);
	if (err) {
		/* If another thread is updating the Rx rings, we won't
		 * properly reset them here. This could lead to reporting of
		 * invalid timestamps, but there isn't much we can do.
		 */
		dev_warn(dev, "%s: ICE_CFG_BUSY, unable to immediately update cached PHC time\n",
			 __func__);

		/* Queue the work item to update the Rx rings when possible */
		kthread_queue_delayed_work(pf->ptp.kworker, &pf->ptp.work,
					   msecs_to_jiffies(10));
	}

	/* Mark any outstanding timestamps as stale, since they might have
	 * been captured in hardware before the time update. This could lead
	 * to us extending them with the wrong cached value resulting in
	 * incorrect timestamp values.
	 */
	ice_ptp_mark_tx_tracker_stale(&pf->ptp.port.tx);
}

/**
 * ice_ptp_read_time - Read the time from the device
 * @pf: Board private structure
 * @ts: timespec structure to hold the current time value
 * @sts: Optional parameter for holding a pair of system timestamps from
 *       the system clock. Will be ignored if NULL is given.
 *
 * This function reads the source clock registers and stores them in a timespec.
 * However, since the registers are 64 bits of nanoseconds, we must convert the
 * result to a timespec before we can return.
 */
static void
ice_ptp_read_time(struct ice_pf *pf, struct timespec64 *ts,
		  struct ptp_system_timestamp *sts)
{
	u64 time_ns = ice_ptp_read_src_clk_reg(pf, sts);

	*ts = ns_to_timespec64(time_ns);
}

/**
 * ice_ptp_write_init - Set PHC time to provided value
 * @pf: Board private structure
 * @ts: timespec structure that holds the new time value
 *
 * Set the PHC time to the specified time provided in the timespec.
 */
static int ice_ptp_write_init(struct ice_pf *pf, struct timespec64 *ts)
{
	u64 ns = timespec64_to_ns(ts);
	struct ice_hw *hw = &pf->hw;

	return ice_ptp_init_time(hw, ns);
}

/**
 * ice_ptp_write_adj - Adjust PHC clock time atomically
 * @pf: Board private structure
 * @adj: Adjustment in nanoseconds
 *
 * Perform an atomic adjustment of the PHC time by the specified number of
 * nanoseconds.
 */
static int ice_ptp_write_adj(struct ice_pf *pf, s32 adj)
{
	struct ice_hw *hw = &pf->hw;

	return ice_ptp_adj_clock(hw, adj);
}

/**
 * ice_base_incval - Get base timer increment value
 * @pf: Board private structure
 *
 * Look up the base timer increment value for this device. The base increment
 * value is used to define the nominal clock tick rate. This increment value
 * is programmed during device initialization. It is also used as the basis
 * for calculating adjustments using scaled_ppm.
 */
static u64 ice_base_incval(struct ice_pf *pf)
{
	struct ice_hw *hw = &pf->hw;
	u64 incval;

	if (ice_is_e810(hw))
		incval = ICE_PTP_NOMINAL_INCVAL_E810;
	else if (ice_e822_time_ref(hw) < NUM_ICE_TIME_REF_FREQ)
		incval = ice_e822_nominal_incval(ice_e822_time_ref(hw));
	else
		incval = UNKNOWN_INCVAL_E822;

	dev_dbg(ice_pf_to_dev(pf), "PTP: using base increment value of 0x%016llx\n",
		incval);

	return incval;
}

/**
 * ice_ptp_check_tx_fifo - Check whether Tx FIFO is in an OK state
 * @port: PTP port for which Tx FIFO is checked
 */
static int ice_ptp_check_tx_fifo(struct ice_ptp_port *port)
{
	int quad = port->port_num / ICE_PORTS_PER_QUAD;
	int offs = port->port_num % ICE_PORTS_PER_QUAD;
	struct ice_pf *pf;
	struct ice_hw *hw;
	u32 val, phy_sts;
	int err;

	pf = ptp_port_to_pf(port);
	hw = &pf->hw;

	if (port->tx_fifo_busy_cnt == FIFO_OK)
		return 0;

	/* need to read FIFO state */
	if (offs == 0 || offs == 1)
		err = ice_read_quad_reg_e822(hw, quad, Q_REG_FIFO01_STATUS,
					     &val);
	else
		err = ice_read_quad_reg_e822(hw, quad, Q_REG_FIFO23_STATUS,
					     &val);

	if (err) {
		dev_err(ice_pf_to_dev(pf), "PTP failed to check port %d Tx FIFO, err %d\n",
			port->port_num, err);
		return err;
	}

	if (offs & 0x1)
		phy_sts = (val & Q_REG_FIFO13_M) >> Q_REG_FIFO13_S;
	else
		phy_sts = (val & Q_REG_FIFO02_M) >> Q_REG_FIFO02_S;

	if (phy_sts & FIFO_EMPTY) {
		port->tx_fifo_busy_cnt = FIFO_OK;
		return 0;
	}

	port->tx_fifo_busy_cnt++;

	dev_dbg(ice_pf_to_dev(pf), "Try %d, port %d FIFO not empty\n",
		port->tx_fifo_busy_cnt, port->port_num);

	if (port->tx_fifo_busy_cnt == ICE_PTP_FIFO_NUM_CHECKS) {
		dev_dbg(ice_pf_to_dev(pf),
			"Port %d Tx FIFO still not empty; resetting quad %d\n",
			port->port_num, quad);
		ice_ptp_reset_ts_memory_quad_e822(hw, quad);
		port->tx_fifo_busy_cnt = FIFO_OK;
		return 0;
	}

	return -EAGAIN;
}

/**
 * ice_ptp_wait_for_offsets - Check for valid Tx and Rx offsets
 * @work: Pointer to the kthread_work structure for this task
 *
 * Check whether hardware has completed measuring the Tx and Rx offset values
 * used to configure and enable vernier timestamp calibration.
 *
 * Once the offset in either direction is measured, configure the associated
 * registers with the calibrated offset values and enable timestamping. The Tx
 * and Rx directions are configured independently as soon as their associated
 * offsets are known.
 *
 * This function reschedules itself until both Tx and Rx calibration have
 * completed.
 */
static void ice_ptp_wait_for_offsets(struct kthread_work *work)
{
	struct ice_ptp_port *port;
	struct ice_pf *pf;
	struct ice_hw *hw;
	int tx_err;
	int rx_err;

	port = container_of(work, struct ice_ptp_port, ov_work.work);
	pf = ptp_port_to_pf(port);
	hw = &pf->hw;

	if (ice_is_reset_in_progress(pf->state)) {
		/* wait for device driver to complete reset */
		kthread_queue_delayed_work(pf->ptp.kworker,
					   &port->ov_work,
					   msecs_to_jiffies(100));
		return;
	}

	tx_err = ice_ptp_check_tx_fifo(port);
	if (!tx_err)
		tx_err = ice_phy_cfg_tx_offset_e822(hw, port->port_num);
	rx_err = ice_phy_cfg_rx_offset_e822(hw, port->port_num);
	if (tx_err || rx_err) {
		/* Tx and/or Rx offset not yet configured, try again later */
		kthread_queue_delayed_work(pf->ptp.kworker,
					   &port->ov_work,
					   msecs_to_jiffies(100));
		return;
	}
}

/**
 * ice_ptp_port_phy_stop - Stop timestamping for a PHY port
 * @ptp_port: PTP port to stop
 */
static int
ice_ptp_port_phy_stop(struct ice_ptp_port *ptp_port)
{
	struct ice_pf *pf = ptp_port_to_pf(ptp_port);
	u8 port = ptp_port->port_num;
	struct ice_hw *hw = &pf->hw;
	int err;

	if (ice_is_e810(hw))
		return 0;

	mutex_lock(&ptp_port->ps_lock);

	kthread_cancel_delayed_work_sync(&ptp_port->ov_work);

	err = ice_stop_phy_timer_e822(hw, port, true);
	if (err)
		dev_err(ice_pf_to_dev(pf), "PTP failed to set PHY port %d down, err %d\n",
			port, err);

	mutex_unlock(&ptp_port->ps_lock);

	return err;
}

/**
 * ice_ptp_port_phy_restart - (Re)start and calibrate PHY timestamping
 * @ptp_port: PTP port for which the PHY start is set
 *
 * Start the PHY timestamping block, and initiate Vernier timestamping
 * calibration. If timestamping cannot be calibrated (such as if link is down)
 * then disable the timestamping block instead.
 */
static int
ice_ptp_port_phy_restart(struct ice_ptp_port *ptp_port)
{
	struct ice_pf *pf = ptp_port_to_pf(ptp_port);
	u8 port = ptp_port->port_num;
	struct ice_hw *hw = &pf->hw;
	int err;

	if (ice_is_e810(hw))
		return 0;

	if (!ptp_port->link_up)
		return ice_ptp_port_phy_stop(ptp_port);

	mutex_lock(&ptp_port->ps_lock);

	kthread_cancel_delayed_work_sync(&ptp_port->ov_work);

	/* temporarily disable Tx timestamps while calibrating PHY offset */
	spin_lock(&ptp_port->tx.lock);
	ptp_port->tx.calibrating = true;
	spin_unlock(&ptp_port->tx.lock);
	ptp_port->tx_fifo_busy_cnt = 0;

	/* Start the PHY timer in Vernier mode */
	err = ice_start_phy_timer_e822(hw, port);
	if (err)
		goto out_unlock;

	/* Enable Tx timestamps right away */
	spin_lock(&ptp_port->tx.lock);
	ptp_port->tx.calibrating = false;
	spin_unlock(&ptp_port->tx.lock);

	kthread_queue_delayed_work(pf->ptp.kworker, &ptp_port->ov_work, 0);

out_unlock:
	if (err)
		dev_err(ice_pf_to_dev(pf), "PTP failed to set PHY port %d up, err %d\n",
			port, err);

	mutex_unlock(&ptp_port->ps_lock);

	return err;
}

/**
 * ice_ptp_link_change - Reconfigure PTP after link status change
 * @pf: Board private structure
 * @port: Port for which the PHY start is set
 * @linkup: Link is up or down
 */
void ice_ptp_link_change(struct ice_pf *pf, u8 port, bool linkup)
{
	struct ice_ptp_port *ptp_port;

	if (!test_bit(ICE_FLAG_PTP, pf->flags))
		return;

	if (WARN_ON_ONCE(port >= ICE_NUM_EXTERNAL_PORTS))
		return;

	ptp_port = &pf->ptp.port;
	if (WARN_ON_ONCE(ptp_port->port_num != port))
		return;

	/* Update cached link status for this port immediately */
	ptp_port->link_up = linkup;

	/* E810 devices do not need to reconfigure the PHY */
	if (ice_is_e810(&pf->hw))
		return;

	ice_ptp_port_phy_restart(ptp_port);
}

/**
 * ice_ptp_tx_ena_intr - Enable or disable the Tx timestamp interrupt
 * @pf: PF private structure
 * @ena: bool value to enable or disable interrupt
 * @threshold: Minimum number of packets at which intr is triggered
 *
 * Utility function to enable or disable Tx timestamp interrupt and threshold
 */
static int ice_ptp_tx_ena_intr(struct ice_pf *pf, bool ena, u32 threshold)
{
	struct ice_hw *hw = &pf->hw;
	int err = 0;
	int quad;
	u32 val;

	ice_ptp_reset_ts_memory(hw);

	for (quad = 0; quad < ICE_MAX_QUAD; quad++) {
		err = ice_read_quad_reg_e822(hw, quad, Q_REG_TX_MEM_GBL_CFG,
					     &val);
		if (err)
			break;

		if (ena) {
			val |= Q_REG_TX_MEM_GBL_CFG_INTR_ENA_M;
			val &= ~Q_REG_TX_MEM_GBL_CFG_INTR_THR_M;
			val |= ((threshold << Q_REG_TX_MEM_GBL_CFG_INTR_THR_S) &
				Q_REG_TX_MEM_GBL_CFG_INTR_THR_M);
		} else {
			val &= ~Q_REG_TX_MEM_GBL_CFG_INTR_ENA_M;
		}

		err = ice_write_quad_reg_e822(hw, quad, Q_REG_TX_MEM_GBL_CFG,
					      val);
		if (err)
			break;
	}

	if (err)
		dev_err(ice_pf_to_dev(pf), "PTP failed in intr ena, err %d\n",
			err);
	return err;
}

/**
 * ice_ptp_reset_phy_timestamping - Reset PHY timestamping block
 * @pf: Board private structure
 */
static void ice_ptp_reset_phy_timestamping(struct ice_pf *pf)
{
	ice_ptp_port_phy_restart(&pf->ptp.port);
}

/**
 * ice_ptp_adjfine - Adjust clock increment rate
 * @info: the driver's PTP info structure
 * @scaled_ppm: Parts per million with 16-bit fractional field
 *
 * Adjust the frequency of the clock by the indicated scaled ppm from the
 * base frequency.
 */
static int ice_ptp_adjfine(struct ptp_clock_info *info, long scaled_ppm)
{
	struct ice_pf *pf = ptp_info_to_pf(info);
	struct ice_hw *hw = &pf->hw;
	u64 incval;
	int err;

	incval = adjust_by_scaled_ppm(ice_base_incval(pf), scaled_ppm);
	err = ice_ptp_write_incval_locked(hw, incval);
	if (err) {
		dev_err(ice_pf_to_dev(pf), "PTP failed to set incval, err %d\n",
			err);
		return -EIO;
	}

	return 0;
}

/**
 * ice_ptp_extts_work - Workqueue task function
 * @work: external timestamp work structure
 *
 * Service for PTP external clock event
 */
static void ice_ptp_extts_work(struct kthread_work *work)
{
	struct ice_ptp *ptp = container_of(work, struct ice_ptp, extts_work);
	struct ice_pf *pf = container_of(ptp, struct ice_pf, ptp);
	struct ptp_clock_event event;
	struct ice_hw *hw = &pf->hw;
	u8 chan, tmr_idx;
	u32 hi, lo;

	tmr_idx = hw->func_caps.ts_func_info.tmr_index_owned;
	/* Event time is captured by one of the two matched registers
	 *      GLTSYN_EVNT_L: 32 LSB of sampled time event
	 *      GLTSYN_EVNT_H: 32 MSB of sampled time event
	 * Event is defined in GLTSYN_EVNT_0 register
	 */
	for (chan = 0; chan < GLTSYN_EVNT_H_IDX_MAX; chan++) {
		/* Check if channel is enabled */
		if (pf->ptp.ext_ts_irq & (1 << chan)) {
			lo = rd32(hw, GLTSYN_EVNT_L(chan, tmr_idx));
			hi = rd32(hw, GLTSYN_EVNT_H(chan, tmr_idx));
			event.timestamp = (((u64)hi) << 32) | lo;
			event.type = PTP_CLOCK_EXTTS;
			event.index = chan;

			/* Fire event */
			ptp_clock_event(pf->ptp.clock, &event);
			pf->ptp.ext_ts_irq &= ~(1 << chan);
		}
	}
}

/**
 * ice_ptp_cfg_extts - Configure EXTTS pin and channel
 * @pf: Board private structure
 * @ena: true to enable; false to disable
 * @chan: GPIO channel (0-3)
 * @gpio_pin: GPIO pin
 * @extts_flags: request flags from the ptp_extts_request.flags
 */
static int
ice_ptp_cfg_extts(struct ice_pf *pf, bool ena, unsigned int chan, u32 gpio_pin,
		  unsigned int extts_flags)
{
	u32 func, aux_reg, gpio_reg, irq_reg;
	struct ice_hw *hw = &pf->hw;
	u8 tmr_idx;

	if (chan > (unsigned int)pf->ptp.info.n_ext_ts)
		return -EINVAL;

	tmr_idx = hw->func_caps.ts_func_info.tmr_index_owned;

	irq_reg = rd32(hw, PFINT_OICR_ENA);

	if (ena) {
		/* Enable the interrupt */
		irq_reg |= PFINT_OICR_TSYN_EVNT_M;
		aux_reg = GLTSYN_AUX_IN_0_INT_ENA_M;

#define GLTSYN_AUX_IN_0_EVNTLVL_RISING_EDGE	BIT(0)
#define GLTSYN_AUX_IN_0_EVNTLVL_FALLING_EDGE	BIT(1)

		/* set event level to requested edge */
		if (extts_flags & PTP_FALLING_EDGE)
			aux_reg |= GLTSYN_AUX_IN_0_EVNTLVL_FALLING_EDGE;
		if (extts_flags & PTP_RISING_EDGE)
			aux_reg |= GLTSYN_AUX_IN_0_EVNTLVL_RISING_EDGE;

		/* Write GPIO CTL reg.
		 * 0x1 is input sampled by EVENT register(channel)
		 * + num_in_channels * tmr_idx
		 */
		func = 1 + chan + (tmr_idx * 3);
		gpio_reg = ((func << GLGEN_GPIO_CTL_PIN_FUNC_S) &
			    GLGEN_GPIO_CTL_PIN_FUNC_M);
		pf->ptp.ext_ts_chan |= (1 << chan);
	} else {
		/* clear the values we set to reset defaults */
		aux_reg = 0;
		gpio_reg = 0;
		pf->ptp.ext_ts_chan &= ~(1 << chan);
		if (!pf->ptp.ext_ts_chan)
			irq_reg &= ~PFINT_OICR_TSYN_EVNT_M;
	}

	wr32(hw, PFINT_OICR_ENA, irq_reg);
	wr32(hw, GLTSYN_AUX_IN(chan, tmr_idx), aux_reg);
	wr32(hw, GLGEN_GPIO_CTL(gpio_pin), gpio_reg);

	return 0;
}

/**
 * ice_ptp_cfg_clkout - Configure clock to generate periodic wave
 * @pf: Board private structure
 * @chan: GPIO channel (0-3)
 * @config: desired periodic clk configuration. NULL will disable channel
 * @store: If set to true the values will be stored
 *
 * Configure the internal clock generator modules to generate the clock wave of
 * specified period.
 */
static int ice_ptp_cfg_clkout(struct ice_pf *pf, unsigned int chan,
			      struct ice_perout_channel *config, bool store)
{
	u64 current_time, period, start_time, phase;
	struct ice_hw *hw = &pf->hw;
	u32 func, val, gpio_pin;
	u8 tmr_idx;

	tmr_idx = hw->func_caps.ts_func_info.tmr_index_owned;

	/* 0. Reset mode & out_en in AUX_OUT */
	wr32(hw, GLTSYN_AUX_OUT(chan, tmr_idx), 0);

	/* If we're disabling the output, clear out CLKO and TGT and keep
	 * output level low
	 */
	if (!config || !config->ena) {
		wr32(hw, GLTSYN_CLKO(chan, tmr_idx), 0);
		wr32(hw, GLTSYN_TGT_L(chan, tmr_idx), 0);
		wr32(hw, GLTSYN_TGT_H(chan, tmr_idx), 0);

		val = GLGEN_GPIO_CTL_PIN_DIR_M;
		gpio_pin = pf->ptp.perout_channels[chan].gpio_pin;
		wr32(hw, GLGEN_GPIO_CTL(gpio_pin), val);

		/* Store the value if requested */
		if (store)
			memset(&pf->ptp.perout_channels[chan], 0,
			       sizeof(struct ice_perout_channel));

		return 0;
	}
	period = config->period;
	start_time = config->start_time;
	div64_u64_rem(start_time, period, &phase);
	gpio_pin = config->gpio_pin;

	/* 1. Write clkout with half of required period value */
	if (period & 0x1) {
		dev_err(ice_pf_to_dev(pf), "CLK Period must be an even value\n");
		goto err;
	}

	period >>= 1;

	/* For proper operation, the GLTSYN_CLKO must be larger than clock tick
	 */
#define MIN_PULSE 3
	if (period <= MIN_PULSE || period > U32_MAX) {
		dev_err(ice_pf_to_dev(pf), "CLK Period must be > %d && < 2^33",
			MIN_PULSE * 2);
		goto err;
	}

	wr32(hw, GLTSYN_CLKO(chan, tmr_idx), lower_32_bits(period));

	/* Allow time for programming before start_time is hit */
	current_time = ice_ptp_read_src_clk_reg(pf, NULL);

	/* if start time is in the past start the timer at the nearest second
	 * maintaining phase
	 */
	if (start_time < current_time)
		start_time = div64_u64(current_time + NSEC_PER_SEC - 1,
				       NSEC_PER_SEC) * NSEC_PER_SEC + phase;

	if (ice_is_e810(hw))
		start_time -= E810_OUT_PROP_DELAY_NS;
	else
		start_time -= ice_e822_pps_delay(ice_e822_time_ref(hw));

	/* 2. Write TARGET time */
	wr32(hw, GLTSYN_TGT_L(chan, tmr_idx), lower_32_bits(start_time));
	wr32(hw, GLTSYN_TGT_H(chan, tmr_idx), upper_32_bits(start_time));

	/* 3. Write AUX_OUT register */
	val = GLTSYN_AUX_OUT_0_OUT_ENA_M | GLTSYN_AUX_OUT_0_OUTMOD_M;
	wr32(hw, GLTSYN_AUX_OUT(chan, tmr_idx), val);

	/* 4. write GPIO CTL reg */
	func = 8 + chan + (tmr_idx * 4);
	val = GLGEN_GPIO_CTL_PIN_DIR_M |
	      ((func << GLGEN_GPIO_CTL_PIN_FUNC_S) & GLGEN_GPIO_CTL_PIN_FUNC_M);
	wr32(hw, GLGEN_GPIO_CTL(gpio_pin), val);

	/* Store the value if requested */
	if (store) {
		memcpy(&pf->ptp.perout_channels[chan], config,
		       sizeof(struct ice_perout_channel));
		pf->ptp.perout_channels[chan].start_time = phase;
	}

	return 0;
err:
	dev_err(ice_pf_to_dev(pf), "PTP failed to cfg per_clk\n");
	return -EFAULT;
}

/**
 * ice_ptp_disable_all_clkout - Disable all currently configured outputs
 * @pf: pointer to the PF structure
 *
 * Disable all currently configured clock outputs. This is necessary before
 * certain changes to the PTP hardware clock. Use ice_ptp_enable_all_clkout to
 * re-enable the clocks again.
 */
static void ice_ptp_disable_all_clkout(struct ice_pf *pf)
{
	uint i;

	for (i = 0; i < pf->ptp.info.n_per_out; i++)
		if (pf->ptp.perout_channels[i].ena)
			ice_ptp_cfg_clkout(pf, i, NULL, false);
}

/**
 * ice_ptp_enable_all_clkout - Enable all configured periodic clock outputs
 * @pf: pointer to the PF structure
 *
 * Enable all currently configured clock outputs. Use this after
 * ice_ptp_disable_all_clkout to reconfigure the output signals according to
 * their configuration.
 */
static void ice_ptp_enable_all_clkout(struct ice_pf *pf)
{
	uint i;

	for (i = 0; i < pf->ptp.info.n_per_out; i++)
		if (pf->ptp.perout_channels[i].ena)
			ice_ptp_cfg_clkout(pf, i, &pf->ptp.perout_channels[i],
					   false);
}

/**
 * ice_ptp_gpio_enable_e810 - Enable/disable ancillary features of PHC
 * @info: the driver's PTP info structure
 * @rq: The requested feature to change
 * @on: Enable/disable flag
 */
static int
ice_ptp_gpio_enable_e810(struct ptp_clock_info *info,
			 struct ptp_clock_request *rq, int on)
{
	struct ice_pf *pf = ptp_info_to_pf(info);
	struct ice_perout_channel clk_cfg = {0};
	bool sma_pres = false;
	unsigned int chan;
	u32 gpio_pin;
	int err;

	if (ice_is_feature_supported(pf, ICE_F_SMA_CTRL))
		sma_pres = true;

	switch (rq->type) {
	case PTP_CLK_REQ_PEROUT:
		chan = rq->perout.index;
		if (sma_pres) {
			if (chan == ice_pin_desc_e810t[SMA1].chan)
				clk_cfg.gpio_pin = GPIO_20;
			else if (chan == ice_pin_desc_e810t[SMA2].chan)
				clk_cfg.gpio_pin = GPIO_22;
			else
				return -1;
		} else if (ice_is_e810t(&pf->hw)) {
			if (chan == 0)
				clk_cfg.gpio_pin = GPIO_20;
			else
				clk_cfg.gpio_pin = GPIO_22;
		} else if (chan == PPS_CLK_GEN_CHAN) {
			clk_cfg.gpio_pin = PPS_PIN_INDEX;
		} else {
			clk_cfg.gpio_pin = chan;
		}

		clk_cfg.period = ((rq->perout.period.sec * NSEC_PER_SEC) +
				   rq->perout.period.nsec);
		clk_cfg.start_time = ((rq->perout.start.sec * NSEC_PER_SEC) +
				       rq->perout.start.nsec);
		clk_cfg.ena = !!on;

		err = ice_ptp_cfg_clkout(pf, chan, &clk_cfg, true);
		break;
	case PTP_CLK_REQ_EXTTS:
		chan = rq->extts.index;
		if (sma_pres) {
			if (chan < ice_pin_desc_e810t[SMA2].chan)
				gpio_pin = GPIO_21;
			else
				gpio_pin = GPIO_23;
		} else if (ice_is_e810t(&pf->hw)) {
			if (chan == 0)
				gpio_pin = GPIO_21;
			else
				gpio_pin = GPIO_23;
		} else {
			gpio_pin = chan;
		}

		err = ice_ptp_cfg_extts(pf, !!on, chan, gpio_pin,
					rq->extts.flags);
		break;
	default:
		return -EOPNOTSUPP;
	}

	return err;
}

/**
 * ice_ptp_gettimex64 - Get the time of the clock
 * @info: the driver's PTP info structure
 * @ts: timespec64 structure to hold the current time value
 * @sts: Optional parameter for holding a pair of system timestamps from
 *       the system clock. Will be ignored if NULL is given.
 *
 * Read the device clock and return the correct value on ns, after converting it
 * into a timespec struct.
 */
static int
ice_ptp_gettimex64(struct ptp_clock_info *info, struct timespec64 *ts,
		   struct ptp_system_timestamp *sts)
{
	struct ice_pf *pf = ptp_info_to_pf(info);
	struct ice_hw *hw = &pf->hw;

	if (!ice_ptp_lock(hw)) {
		dev_err(ice_pf_to_dev(pf), "PTP failed to get time\n");
		return -EBUSY;
	}

	ice_ptp_read_time(pf, ts, sts);
	ice_ptp_unlock(hw);

	return 0;
}

/**
 * ice_ptp_settime64 - Set the time of the clock
 * @info: the driver's PTP info structure
 * @ts: timespec64 structure that holds the new time value
 *
 * Set the device clock to the user input value. The conversion from timespec
 * to ns happens in the write function.
 */
static int
ice_ptp_settime64(struct ptp_clock_info *info, const struct timespec64 *ts)
{
	struct ice_pf *pf = ptp_info_to_pf(info);
	struct timespec64 ts64 = *ts;
	struct ice_hw *hw = &pf->hw;
	int err;

	/* For Vernier mode, we need to recalibrate after new settime
	 * Start with disabling timestamp block
	 */
	if (pf->ptp.port.link_up)
		ice_ptp_port_phy_stop(&pf->ptp.port);

	if (!ice_ptp_lock(hw)) {
		err = -EBUSY;
		goto exit;
	}

	/* Disable periodic outputs */
	ice_ptp_disable_all_clkout(pf);

	err = ice_ptp_write_init(pf, &ts64);
	ice_ptp_unlock(hw);

	if (!err)
		ice_ptp_reset_cached_phctime(pf);

	/* Reenable periodic outputs */
	ice_ptp_enable_all_clkout(pf);

	/* Recalibrate and re-enable timestamp block */
	if (pf->ptp.port.link_up)
		ice_ptp_port_phy_restart(&pf->ptp.port);
exit:
	if (err) {
		dev_err(ice_pf_to_dev(pf), "PTP failed to set time %d\n", err);
		return err;
	}

	return 0;
}

/**
 * ice_ptp_adjtime_nonatomic - Do a non-atomic clock adjustment
 * @info: the driver's PTP info structure
 * @delta: Offset in nanoseconds to adjust the time by
 */
static int ice_ptp_adjtime_nonatomic(struct ptp_clock_info *info, s64 delta)
{
	struct timespec64 now, then;
	int ret;

	then = ns_to_timespec64(delta);
	ret = ice_ptp_gettimex64(info, &now, NULL);
	if (ret)
		return ret;
	now = timespec64_add(now, then);

	return ice_ptp_settime64(info, (const struct timespec64 *)&now);
}

/**
 * ice_ptp_adjtime - Adjust the time of the clock by the indicated delta
 * @info: the driver's PTP info structure
 * @delta: Offset in nanoseconds to adjust the time by
 */
static int ice_ptp_adjtime(struct ptp_clock_info *info, s64 delta)
{
	struct ice_pf *pf = ptp_info_to_pf(info);
	struct ice_hw *hw = &pf->hw;
	struct device *dev;
	int err;

	dev = ice_pf_to_dev(pf);

	/* Hardware only supports atomic adjustments using signed 32-bit
	 * integers. For any adjustment outside this range, perform
	 * a non-atomic get->adjust->set flow.
	 */
	if (delta > S32_MAX || delta < S32_MIN) {
		dev_dbg(dev, "delta = %lld, adjtime non-atomic\n", delta);
		return ice_ptp_adjtime_nonatomic(info, delta);
	}

	if (!ice_ptp_lock(hw)) {
		dev_err(dev, "PTP failed to acquire semaphore in adjtime\n");
		return -EBUSY;
	}

	/* Disable periodic outputs */
	ice_ptp_disable_all_clkout(pf);

	err = ice_ptp_write_adj(pf, delta);

	/* Reenable periodic outputs */
	ice_ptp_enable_all_clkout(pf);

	ice_ptp_unlock(hw);

	if (err) {
		dev_err(dev, "PTP failed to adjust time, err %d\n", err);
		return err;
	}

	ice_ptp_reset_cached_phctime(pf);

	return 0;
}

#ifdef CONFIG_ICE_HWTS
/**
 * ice_ptp_get_syncdevicetime - Get the cross time stamp info
 * @device: Current device time
 * @system: System counter value read synchronously with device time
 * @ctx: Context provided by timekeeping code
 *
 * Read device and system (ART) clock simultaneously and return the corrected
 * clock values in ns.
 */
static int
ice_ptp_get_syncdevicetime(ktime_t *device,
			   struct system_counterval_t *system,
			   void *ctx)
{
	struct ice_pf *pf = (struct ice_pf *)ctx;
	struct ice_hw *hw = &pf->hw;
	u32 hh_lock, hh_art_ctl;
	int i;

	/* Get the HW lock */
	hh_lock = rd32(hw, PFHH_SEM + (PFTSYN_SEM_BYTES * hw->pf_id));
	if (hh_lock & PFHH_SEM_BUSY_M) {
		dev_err(ice_pf_to_dev(pf), "PTP failed to get hh lock\n");
		return -EFAULT;
	}

	/* Start the ART and device clock sync sequence */
	hh_art_ctl = rd32(hw, GLHH_ART_CTL);
	hh_art_ctl = hh_art_ctl | GLHH_ART_CTL_ACTIVE_M;
	wr32(hw, GLHH_ART_CTL, hh_art_ctl);

#define MAX_HH_LOCK_TRIES 100

	for (i = 0; i < MAX_HH_LOCK_TRIES; i++) {
		/* Wait for sync to complete */
		hh_art_ctl = rd32(hw, GLHH_ART_CTL);
		if (hh_art_ctl & GLHH_ART_CTL_ACTIVE_M) {
			udelay(1);
			continue;
		} else {
			u32 hh_ts_lo, hh_ts_hi, tmr_idx;
			u64 hh_ts;

			tmr_idx = hw->func_caps.ts_func_info.tmr_index_assoc;
			/* Read ART time */
			hh_ts_lo = rd32(hw, GLHH_ART_TIME_L);
			hh_ts_hi = rd32(hw, GLHH_ART_TIME_H);
			hh_ts = ((u64)hh_ts_hi << 32) | hh_ts_lo;
			*system = convert_art_ns_to_tsc(hh_ts);
			/* Read Device source clock time */
			hh_ts_lo = rd32(hw, GLTSYN_HHTIME_L(tmr_idx));
			hh_ts_hi = rd32(hw, GLTSYN_HHTIME_H(tmr_idx));
			hh_ts = ((u64)hh_ts_hi << 32) | hh_ts_lo;
			*device = ns_to_ktime(hh_ts);
			break;
		}
	}
	/* Release HW lock */
	hh_lock = rd32(hw, PFHH_SEM + (PFTSYN_SEM_BYTES * hw->pf_id));
	hh_lock = hh_lock & ~PFHH_SEM_BUSY_M;
	wr32(hw, PFHH_SEM + (PFTSYN_SEM_BYTES * hw->pf_id), hh_lock);

	if (i == MAX_HH_LOCK_TRIES)
		return -ETIMEDOUT;

	return 0;
}

/**
 * ice_ptp_getcrosststamp_e822 - Capture a device cross timestamp
 * @info: the driver's PTP info structure
 * @cts: The memory to fill the cross timestamp info
 *
 * Capture a cross timestamp between the ART and the device PTP hardware
 * clock. Fill the cross timestamp information and report it back to the
 * caller.
 *
 * This is only valid for E822 devices which have support for generating the
 * cross timestamp via PCIe PTM.
 *
 * In order to correctly correlate the ART timestamp back to the TSC time, the
 * CPU must have X86_FEATURE_TSC_KNOWN_FREQ.
 */
static int
ice_ptp_getcrosststamp_e822(struct ptp_clock_info *info,
			    struct system_device_crosststamp *cts)
{
	struct ice_pf *pf = ptp_info_to_pf(info);

	return get_device_system_crosststamp(ice_ptp_get_syncdevicetime,
					     pf, NULL, cts);
}
#endif /* CONFIG_ICE_HWTS */

/**
 * ice_ptp_get_ts_config - ioctl interface to read the timestamping config
 * @pf: Board private structure
 * @ifr: ioctl data
 *
 * Copy the timestamping config to user buffer
 */
int ice_ptp_get_ts_config(struct ice_pf *pf, struct ifreq *ifr)
{
	struct hwtstamp_config *config;

	if (!test_bit(ICE_FLAG_PTP, pf->flags))
		return -EIO;

	config = &pf->ptp.tstamp_config;

	return copy_to_user(ifr->ifr_data, config, sizeof(*config)) ?
		-EFAULT : 0;
}

/**
 * ice_ptp_set_timestamp_mode - Setup driver for requested timestamp mode
 * @pf: Board private structure
 * @config: hwtstamp settings requested or saved
 */
static int
ice_ptp_set_timestamp_mode(struct ice_pf *pf, struct hwtstamp_config *config)
{
	switch (config->tx_type) {
	case HWTSTAMP_TX_OFF:
		ice_set_tx_tstamp(pf, false);
		break;
	case HWTSTAMP_TX_ON:
		ice_set_tx_tstamp(pf, true);
		break;
	default:
		return -ERANGE;
	}

	switch (config->rx_filter) {
	case HWTSTAMP_FILTER_NONE:
		ice_set_rx_tstamp(pf, false);
		break;
	case HWTSTAMP_FILTER_PTP_V1_L4_EVENT:
	case HWTSTAMP_FILTER_PTP_V1_L4_SYNC:
	case HWTSTAMP_FILTER_PTP_V1_L4_DELAY_REQ:
	case HWTSTAMP_FILTER_PTP_V2_EVENT:
	case HWTSTAMP_FILTER_PTP_V2_L2_EVENT:
	case HWTSTAMP_FILTER_PTP_V2_L4_EVENT:
	case HWTSTAMP_FILTER_PTP_V2_SYNC:
	case HWTSTAMP_FILTER_PTP_V2_L2_SYNC:
	case HWTSTAMP_FILTER_PTP_V2_L4_SYNC:
	case HWTSTAMP_FILTER_PTP_V2_DELAY_REQ:
	case HWTSTAMP_FILTER_PTP_V2_L2_DELAY_REQ:
	case HWTSTAMP_FILTER_PTP_V2_L4_DELAY_REQ:
	case HWTSTAMP_FILTER_NTP_ALL:
	case HWTSTAMP_FILTER_ALL:
		ice_set_rx_tstamp(pf, true);
		break;
	default:
		return -ERANGE;
	}

	return 0;
}

/**
 * ice_ptp_set_ts_config - ioctl interface to control the timestamping
 * @pf: Board private structure
 * @ifr: ioctl data
 *
 * Get the user config and store it
 */
int ice_ptp_set_ts_config(struct ice_pf *pf, struct ifreq *ifr)
{
	struct hwtstamp_config config;
	int err;

	if (!test_bit(ICE_FLAG_PTP, pf->flags))
		return -EAGAIN;

	if (copy_from_user(&config, ifr->ifr_data, sizeof(config)))
		return -EFAULT;

	err = ice_ptp_set_timestamp_mode(pf, &config);
	if (err)
		return err;

	/* Return the actual configuration set */
	config = pf->ptp.tstamp_config;

	return copy_to_user(ifr->ifr_data, &config, sizeof(config)) ?
		-EFAULT : 0;
}

/**
 * ice_ptp_rx_hwtstamp - Check for an Rx timestamp
 * @rx_ring: Ring to get the VSI info
 * @rx_desc: Receive descriptor
 * @skb: Particular skb to send timestamp with
 *
 * The driver receives a notification in the receive descriptor with timestamp.
 * The timestamp is in ns, so we must convert the result first.
 */
void
ice_ptp_rx_hwtstamp(struct ice_rx_ring *rx_ring,
		    union ice_32b_rx_flex_desc *rx_desc, struct sk_buff *skb)
{
	struct skb_shared_hwtstamps *hwtstamps;
	u64 ts_ns, cached_time;
	u32 ts_high;

	if (!(rx_desc->wb.time_stamp_low & ICE_PTP_TS_VALID))
		return;

	cached_time = READ_ONCE(rx_ring->cached_phctime);

	/* Do not report a timestamp if we don't have a cached PHC time */
	if (!cached_time)
		return;

	/* Use ice_ptp_extend_32b_ts directly, using the ring-specific cached
	 * PHC value, rather than accessing the PF. This also allows us to
	 * simply pass the upper 32bits of nanoseconds directly. Calling
	 * ice_ptp_extend_40b_ts is unnecessary as it would just discard these
	 * bits itself.
	 */
	ts_high = le32_to_cpu(rx_desc->wb.flex_ts.ts_high);
	ts_ns = ice_ptp_extend_32b_ts(cached_time, ts_high);

	hwtstamps = skb_hwtstamps(skb);
	memset(hwtstamps, 0, sizeof(*hwtstamps));
	hwtstamps->hwtstamp = ns_to_ktime(ts_ns);
}

/**
 * ice_ptp_disable_sma_pins_e810t - Disable E810-T SMA pins
 * @pf: pointer to the PF structure
 * @info: PTP clock info structure
 *
 * Disable the OS access to the SMA pins. Called to clear out the OS
 * indications of pin support when we fail to setup the E810-T SMA control
 * register.
 */
static void
ice_ptp_disable_sma_pins_e810t(struct ice_pf *pf, struct ptp_clock_info *info)
{
	struct device *dev = ice_pf_to_dev(pf);

	dev_warn(dev, "Failed to configure E810-T SMA pin control\n");

	info->enable = NULL;
	info->verify = NULL;
	info->n_pins = 0;
	info->n_ext_ts = 0;
	info->n_per_out = 0;
}

/**
 * ice_ptp_setup_sma_pins_e810t - Setup the SMA pins
 * @pf: pointer to the PF structure
 * @info: PTP clock info structure
 *
 * Finish setting up the SMA pins by allocating pin_config, and setting it up
 * according to the current status of the SMA. On failure, disable all of the
 * extended SMA pin support.
 */
static void
ice_ptp_setup_sma_pins_e810t(struct ice_pf *pf, struct ptp_clock_info *info)
{
	struct device *dev = ice_pf_to_dev(pf);
	int err;

	/* Allocate memory for kernel pins interface */
	info->pin_config = devm_kcalloc(dev, info->n_pins,
					sizeof(*info->pin_config), GFP_KERNEL);
	if (!info->pin_config) {
		ice_ptp_disable_sma_pins_e810t(pf, info);
		return;
	}

	/* Read current SMA status */
	err = ice_get_sma_config_e810t(&pf->hw, info->pin_config);
	if (err)
		ice_ptp_disable_sma_pins_e810t(pf, info);
}

/**
 * ice_ptp_setup_pins_e810 - Setup PTP pins in sysfs
 * @pf: pointer to the PF instance
 * @info: PTP clock capabilities
 */
static void
ice_ptp_setup_pins_e810(struct ice_pf *pf, struct ptp_clock_info *info)
{
	info->n_per_out = N_PER_OUT_E810;

	if (ice_is_feature_supported(pf, ICE_F_PTP_EXTTS))
		info->n_ext_ts = N_EXT_TS_E810;

	if (ice_is_feature_supported(pf, ICE_F_SMA_CTRL)) {
		info->n_ext_ts = N_EXT_TS_E810;
		info->n_pins = NUM_PTP_PINS_E810T;
		info->verify = ice_verify_pin_e810t;

		/* Complete setup of the SMA pins */
		ice_ptp_setup_sma_pins_e810t(pf, info);
	}
}

/**
 * ice_ptp_set_funcs_e822 - Set specialized functions for E822 support
 * @pf: Board private structure
 * @info: PTP info to fill
 *
 * Assign functions to the PTP capabiltiies structure for E822 devices.
 * Functions which operate across all device families should be set directly
 * in ice_ptp_set_caps. Only add functions here which are distinct for E822
 * devices.
 */
static void
ice_ptp_set_funcs_e822(struct ice_pf *pf, struct ptp_clock_info *info)
{
#ifdef CONFIG_ICE_HWTS
	if (boot_cpu_has(X86_FEATURE_ART) &&
	    boot_cpu_has(X86_FEATURE_TSC_KNOWN_FREQ))
		info->getcrosststamp = ice_ptp_getcrosststamp_e822;
#endif /* CONFIG_ICE_HWTS */
}

/**
 * ice_ptp_set_funcs_e810 - Set specialized functions for E810 support
 * @pf: Board private structure
 * @info: PTP info to fill
 *
 * Assign functions to the PTP capabiltiies structure for E810 devices.
 * Functions which operate across all device families should be set directly
 * in ice_ptp_set_caps. Only add functions here which are distinct for e810
 * devices.
 */
static void
ice_ptp_set_funcs_e810(struct ice_pf *pf, struct ptp_clock_info *info)
{
	info->enable = ice_ptp_gpio_enable_e810;
	ice_ptp_setup_pins_e810(pf, info);
}

/**
 * ice_ptp_set_caps - Set PTP capabilities
 * @pf: Board private structure
 */
static void ice_ptp_set_caps(struct ice_pf *pf)
{
	struct ptp_clock_info *info = &pf->ptp.info;
	struct device *dev = ice_pf_to_dev(pf);

	snprintf(info->name, sizeof(info->name) - 1, "%s-%s-clk",
		 dev_driver_string(dev), dev_name(dev));
	info->owner = THIS_MODULE;
	info->max_adj = 999999999;
	info->adjtime = ice_ptp_adjtime;
	info->adjfine = ice_ptp_adjfine;
	info->gettimex64 = ice_ptp_gettimex64;
	info->settime64 = ice_ptp_settime64;

	if (ice_is_e810(&pf->hw))
		ice_ptp_set_funcs_e810(pf, info);
	else
		ice_ptp_set_funcs_e822(pf, info);
}

/**
 * ice_ptp_create_clock - Create PTP clock device for userspace
 * @pf: Board private structure
 *
 * This function creates a new PTP clock device. It only creates one if we
 * don't already have one. Will return error if it can't create one, but success
 * if we already have a device. Should be used by ice_ptp_init to create clock
 * initially, and prevent global resets from creating new clock devices.
 */
static long ice_ptp_create_clock(struct ice_pf *pf)
{
	struct ptp_clock_info *info;
	struct ptp_clock *clock;
	struct device *dev;

	/* No need to create a clock device if we already have one */
	if (pf->ptp.clock)
		return 0;

	ice_ptp_set_caps(pf);

	info = &pf->ptp.info;
	dev = ice_pf_to_dev(pf);

	/* Attempt to register the clock before enabling the hardware. */
	clock = ptp_clock_register(info, dev);
	if (IS_ERR(clock))
		return PTR_ERR(clock);

	pf->ptp.clock = clock;

	return 0;
}

/**
 * ice_ptp_request_ts - Request an available Tx timestamp index
 * @tx: the PTP Tx timestamp tracker to request from
 * @skb: the SKB to associate with this timestamp request
 */
s8 ice_ptp_request_ts(struct ice_ptp_tx *tx, struct sk_buff *skb)
{
	u8 idx;

	spin_lock(&tx->lock);

	/* Check that this tracker is accepting new timestamp requests */
	if (!ice_ptp_is_tx_tracker_up(tx)) {
		spin_unlock(&tx->lock);
		return -1;
	}

	/* Find and set the first available index */
	idx = find_first_zero_bit(tx->in_use, tx->len);
	if (idx < tx->len) {
		/* We got a valid index that no other thread could have set. Store
		 * a reference to the skb and the start time to allow discarding old
		 * requests.
		 */
		set_bit(idx, tx->in_use);
		clear_bit(idx, tx->stale);
		tx->tstamps[idx].start = jiffies;
		tx->tstamps[idx].skb = skb_get(skb);
		skb_shinfo(skb)->tx_flags |= SKBTX_IN_PROGRESS;
		ice_trace(tx_tstamp_request, skb, idx);
	}

	spin_unlock(&tx->lock);

	/* return the appropriate PHY timestamp register index, -1 if no
	 * indexes were available.
	 */
	if (idx >= tx->len)
		return -1;
	else
		return idx + tx->offset;
}

/**
 * ice_ptp_process_ts - Process the PTP Tx timestamps
 * @pf: Board private structure
 *
 * Returns true if timestamps are processed.
 */
bool ice_ptp_process_ts(struct ice_pf *pf)
{
	return ice_ptp_tx_tstamp(&pf->ptp.port.tx);
}

static void ice_ptp_periodic_work(struct kthread_work *work)
{
	struct ice_ptp *ptp = container_of(work, struct ice_ptp, work.work);
	struct ice_pf *pf = container_of(ptp, struct ice_pf, ptp);
	int err;

	if (!test_bit(ICE_FLAG_PTP, pf->flags))
		return;

	err = ice_ptp_update_cached_phctime(pf);

	/* Run twice a second or reschedule if phc update failed */
	kthread_queue_delayed_work(ptp->kworker, &ptp->work,
				   msecs_to_jiffies(err ? 10 : 500));
}

/**
 * ice_ptp_reset - Initialize PTP hardware clock support after reset
 * @pf: Board private structure
 */
void ice_ptp_reset(struct ice_pf *pf)
{
	struct ice_ptp *ptp = &pf->ptp;
	struct ice_hw *hw = &pf->hw;
	struct timespec64 ts;
	int err, itr = 1;
	u64 time_diff;

	if (test_bit(ICE_PFR_REQ, pf->state))
		goto pfr;

	if (!hw->func_caps.ts_func_info.src_tmr_owned)
		goto reset_ts;

	err = ice_ptp_init_phc(hw);
	if (err)
		goto err;

	/* Acquire the global hardware lock */
	if (!ice_ptp_lock(hw)) {
		err = -EBUSY;
		goto err;
	}

	/* Write the increment time value to PHY and LAN */
	err = ice_ptp_write_incval(hw, ice_base_incval(pf));
	if (err) {
		ice_ptp_unlock(hw);
		goto err;
	}

	/* Write the initial Time value to PHY and LAN using the cached PHC
	 * time before the reset and time difference between stopping and
	 * starting the clock.
	 */
	if (ptp->cached_phc_time) {
		time_diff = ktime_get_real_ns() - ptp->reset_time;
		ts = ns_to_timespec64(ptp->cached_phc_time + time_diff);
	} else {
		ts = ktime_to_timespec64(ktime_get_real());
	}
	err = ice_ptp_write_init(pf, &ts);
	if (err) {
		ice_ptp_unlock(hw);
		goto err;
	}

	/* Release the global hardware lock */
	ice_ptp_unlock(hw);

	if (!ice_is_e810(hw)) {
		/* Enable quad interrupts */
		err = ice_ptp_tx_ena_intr(pf, true, itr);
		if (err)
			goto err;
	}

reset_ts:
	/* Restart the PHY timestamping block */
	ice_ptp_reset_phy_timestamping(pf);

pfr:
	/* Init Tx structures */
	if (ice_is_e810(&pf->hw)) {
		err = ice_ptp_init_tx_e810(pf, &ptp->port.tx);
	} else {
		kthread_init_delayed_work(&ptp->port.ov_work,
					  ice_ptp_wait_for_offsets);
		err = ice_ptp_init_tx_e822(pf, &ptp->port.tx,
					   ptp->port.port_num);
	}
	if (err)
		goto err;

	set_bit(ICE_FLAG_PTP, pf->flags);

	/* Start periodic work going */
	kthread_queue_delayed_work(ptp->kworker, &ptp->work, 0);

	dev_info(ice_pf_to_dev(pf), "PTP reset successful\n");
	return;

err:
	dev_err(ice_pf_to_dev(pf), "PTP reset failed %d\n", err);
}

/**
 * ice_ptp_prepare_for_reset - Prepare PTP for reset
 * @pf: Board private structure
 */
void ice_ptp_prepare_for_reset(struct ice_pf *pf)
{
	struct ice_ptp *ptp = &pf->ptp;
	u8 src_tmr;

	clear_bit(ICE_FLAG_PTP, pf->flags);

	/* Disable timestamping for both Tx and Rx */
	ice_ptp_cfg_timestamp(pf, false);

	kthread_cancel_delayed_work_sync(&ptp->work);
	kthread_cancel_work_sync(&ptp->extts_work);

	if (test_bit(ICE_PFR_REQ, pf->state))
		return;

	ice_ptp_release_tx_tracker(pf, &pf->ptp.port.tx);

	/* Disable periodic outputs */
	ice_ptp_disable_all_clkout(pf);

	src_tmr = ice_get_ptp_src_clock_index(&pf->hw);

	/* Disable source clock */
	wr32(&pf->hw, GLTSYN_ENA(src_tmr), (u32)~GLTSYN_ENA_TSYN_ENA_M);

	/* Acquire PHC and system timer to restore after reset */
	ptp->reset_time = ktime_get_real_ns();
}

/**
 * ice_ptp_init_owner - Initialize PTP_1588_CLOCK device
 * @pf: Board private structure
 *
 * Setup and initialize a PTP clock device that represents the device hardware
 * clock. Save the clock index for other functions connected to the same
 * hardware resource.
 */
static int ice_ptp_init_owner(struct ice_pf *pf)
{
	struct ice_hw *hw = &pf->hw;
	struct timespec64 ts;
	int err, itr = 1;

	err = ice_ptp_init_phc(hw);
	if (err) {
		dev_err(ice_pf_to_dev(pf), "Failed to initialize PHC, err %d\n",
			err);
		return err;
	}

	/* Acquire the global hardware lock */
	if (!ice_ptp_lock(hw)) {
		err = -EBUSY;
		goto err_exit;
	}

	/* Write the increment time value to PHY and LAN */
	err = ice_ptp_write_incval(hw, ice_base_incval(pf));
	if (err) {
		ice_ptp_unlock(hw);
		goto err_exit;
	}

	ts = ktime_to_timespec64(ktime_get_real());
	/* Write the initial Time value to PHY and LAN */
	err = ice_ptp_write_init(pf, &ts);
	if (err) {
		ice_ptp_unlock(hw);
		goto err_exit;
	}

	/* Release the global hardware lock */
	ice_ptp_unlock(hw);

	if (!ice_is_e810(hw)) {
		/* Enable quad interrupts */
		err = ice_ptp_tx_ena_intr(pf, true, itr);
		if (err)
			goto err_exit;
	}

	/* Ensure we have a clock device */
	err = ice_ptp_create_clock(pf);
	if (err)
		goto err_clk;

	/* Store the PTP clock index for other PFs */
	ice_set_ptp_clock_index(pf);

	return 0;

err_clk:
	pf->ptp.clock = NULL;
err_exit:
	return err;
}

/**
 * ice_ptp_init_work - Initialize PTP work threads
 * @pf: Board private structure
 * @ptp: PF PTP structure
 */
static int ice_ptp_init_work(struct ice_pf *pf, struct ice_ptp *ptp)
{
	struct kthread_worker *kworker;

	/* Initialize work functions */
	kthread_init_delayed_work(&ptp->work, ice_ptp_periodic_work);
	kthread_init_work(&ptp->extts_work, ice_ptp_extts_work);

	/* Allocate a kworker for handling work required for the ports
	 * connected to the PTP hardware clock.
	 */
	kworker = kthread_create_worker(0, "ice-ptp-%s",
					dev_name(ice_pf_to_dev(pf)));
	if (IS_ERR(kworker))
		return PTR_ERR(kworker);

	ptp->kworker = kworker;

	/* Start periodic work going */
	kthread_queue_delayed_work(ptp->kworker, &ptp->work, 0);

	return 0;
}

/**
 * ice_ptp_init_port - Initialize PTP port structure
 * @pf: Board private structure
 * @ptp_port: PTP port structure
 */
static int ice_ptp_init_port(struct ice_pf *pf, struct ice_ptp_port *ptp_port)
{
	mutex_init(&ptp_port->ps_lock);

	if (ice_is_e810(&pf->hw))
		return ice_ptp_init_tx_e810(pf, &ptp_port->tx);

	kthread_init_delayed_work(&ptp_port->ov_work,
				  ice_ptp_wait_for_offsets);
	return ice_ptp_init_tx_e822(pf, &ptp_port->tx, ptp_port->port_num);
}

/**
 * ice_ptp_init - Initialize PTP hardware clock support
 * @pf: Board private structure
 *
 * Set up the device for interacting with the PTP hardware clock for all
 * functions, both the function that owns the clock hardware, and the
 * functions connected to the clock hardware.
 *
 * The clock owner will allocate and register a ptp_clock with the
 * PTP_1588_CLOCK infrastructure. All functions allocate a kthread and work
 * items used for asynchronous work such as Tx timestamps and periodic work.
 */
void ice_ptp_init(struct ice_pf *pf)
{
	struct ice_ptp *ptp = &pf->ptp;
	struct ice_hw *hw = &pf->hw;
	int err;

	/* If this function owns the clock hardware, it must allocate and
	 * configure the PTP clock device to represent it.
	 */
	if (hw->func_caps.ts_func_info.src_tmr_owned) {
		err = ice_ptp_init_owner(pf);
		if (err)
			goto err;
	}

	ptp->port.port_num = hw->pf_id;
	err = ice_ptp_init_port(pf, &ptp->port);
	if (err)
		goto err;

	/* Start the PHY timestamping block */
	ice_ptp_reset_phy_timestamping(pf);

	set_bit(ICE_FLAG_PTP, pf->flags);
	err = ice_ptp_init_work(pf, ptp);
	if (err)
		goto err;

	dev_info(ice_pf_to_dev(pf), "PTP init successful\n");
	return;

err:
	/* If we registered a PTP clock, release it */
	if (pf->ptp.clock) {
		ptp_clock_unregister(ptp->clock);
		pf->ptp.clock = NULL;
	}
	clear_bit(ICE_FLAG_PTP, pf->flags);
	dev_err(ice_pf_to_dev(pf), "PTP failed %d\n", err);
}

/**
 * ice_ptp_release - Disable the driver/HW support and unregister the clock
 * @pf: Board private structure
 *
 * This function handles the cleanup work required from the initialization by
 * clearing out the important information and unregistering the clock
 */
void ice_ptp_release(struct ice_pf *pf)
{
	if (!test_bit(ICE_FLAG_PTP, pf->flags))
		return;

	/* Disable timestamping for both Tx and Rx */
	ice_ptp_cfg_timestamp(pf, false);

	ice_ptp_release_tx_tracker(pf, &pf->ptp.port.tx);

	clear_bit(ICE_FLAG_PTP, pf->flags);

	kthread_cancel_delayed_work_sync(&pf->ptp.work);

	ice_ptp_port_phy_stop(&pf->ptp.port);
	mutex_destroy(&pf->ptp.port.ps_lock);
	if (pf->ptp.kworker) {
		kthread_destroy_worker(pf->ptp.kworker);
		pf->ptp.kworker = NULL;
	}

	if (!pf->ptp.clock)
		return;

	/* Disable periodic outputs */
	ice_ptp_disable_all_clkout(pf);

	ice_clear_ptp_clock_index(pf);
	ptp_clock_unregister(pf->ptp.clock);
	pf->ptp.clock = NULL;

	dev_info(ice_pf_to_dev(pf), "Removed PTP clock\n");
}<|MERGE_RESOLUTION|>--- conflicted
+++ resolved
@@ -625,13 +625,6 @@
  *
  * If a given index has a valid timestamp, perform the following steps:
  *
-<<<<<<< HEAD
- * 1) copy the timestamp out of the PHY register
- * 4) clear the timestamp valid bit in the PHY register
- * 5) unlock the index by clearing the associated in_use bit.
- * 2) extend the 40b timestamp value to get a 64bit timestamp
- * 3) send that timestamp to the stack
-=======
  * 1) check that the timestamp request is not stale
  * 2) check that a timestamp is ready and available in the PHY memory bank
  * 3) read and copy the timestamp out of the PHY register
@@ -639,7 +632,6 @@
  * 5) check if the timestamp is stale, and discard if so
  * 6) extend the 40 bit timestamp value to get a 64 bit timestamp value
  * 7) send this 64 bit timestamp to the stack
->>>>>>> b7bfaa76
  *
  * Returns true if all timestamps were handled, and false if any slots remain
  * without a timestamp.
@@ -650,20 +642,6 @@
  * interrupt. In some cases hardware might not interrupt us again when the
  * timestamp is captured.
  *
-<<<<<<< HEAD
- * Note that we only take the tracking lock when clearing the bit and when
- * checking if we need to re-queue this task. The only place where bits can be
- * set is the hard xmit routine where an SKB has a request flag set. The only
- * places where we clear bits are this work function, or the periodic cleanup
- * thread. If the cleanup thread clears a bit we're processing we catch it
- * when we lock to clear the bit and then grab the SKB pointer. If a Tx thread
- * starts a new timestamp, we might not begin processing it right away but we
- * will notice it at the end when we re-queue the task. If a Tx thread starts
- * a new timestamp just after this function exits without re-queuing,
- * the interrupt when the timestamp finishes should trigger. Avoiding holding
- * the lock for the entire function is important in order to ensure that Tx
- * threads do not get blocked while waiting for the lock.
-=======
  * Note that we do not hold the tracking lock while reading the Tx timestamp.
  * This is because reading the timestamp requires taking a mutex that might
  * sleep.
@@ -694,7 +672,6 @@
  * we detect a Tx timestamp request that has waited for this long we assume
  * the packet will never be sent by hardware and discard it without reading
  * the timestamp register.
->>>>>>> b7bfaa76
  */
 static bool ice_ptp_tx_tstamp(struct ice_ptp_tx *tx)
 {
