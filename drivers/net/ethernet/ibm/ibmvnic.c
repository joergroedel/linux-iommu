// SPDX-License-Identifier: GPL-2.0-or-later
/**************************************************************************/
/*                                                                        */
/*  IBM System i and System p Virtual NIC Device Driver                   */
/*  Copyright (C) 2014 IBM Corp.                                          */
/*  Santiago Leon (santi_leon@yahoo.com)                                  */
/*  Thomas Falcon (tlfalcon@linux.vnet.ibm.com)                           */
/*  John Allen (jallen@linux.vnet.ibm.com)                                */
/*                                                                        */
/*                                                                        */
/* This module contains the implementation of a virtual ethernet device   */
/* for use with IBM i/p Series LPAR Linux. It utilizes the logical LAN    */
/* option of the RS/6000 Platform Architecture to interface with virtual  */
/* ethernet NICs that are presented to the partition by the hypervisor.   */
/*									   */
/* Messages are passed between the VNIC driver and the VNIC server using  */
/* Command/Response Queues (CRQs) and sub CRQs (sCRQs). CRQs are used to  */
/* issue and receive commands that initiate communication with the server */
/* on driver initialization. Sub CRQs (sCRQs) are similar to CRQs, but    */
/* are used by the driver to notify the server that a packet is           */
/* ready for transmission or that a buffer has been added to receive a    */
/* packet. Subsequently, sCRQs are used by the server to notify the       */
/* driver that a packet transmission has been completed or that a packet  */
/* has been received and placed in a waiting buffer.                      */
/*                                                                        */
/* In lieu of a more conventional "on-the-fly" DMA mapping strategy in    */
/* which skbs are DMA mapped and immediately unmapped when the transmit   */
/* or receive has been completed, the VNIC driver is required to use      */
/* "long term mapping". This entails that large, continuous DMA mapped    */
/* buffers are allocated on driver initialization and these buffers are   */
/* then continuously reused to pass skbs to and from the VNIC server.     */
/*                                                                        */
/**************************************************************************/

#include <linux/module.h>
#include <linux/moduleparam.h>
#include <linux/types.h>
#include <linux/errno.h>
#include <linux/completion.h>
#include <linux/ioport.h>
#include <linux/dma-mapping.h>
#include <linux/kernel.h>
#include <linux/netdevice.h>
#include <linux/etherdevice.h>
#include <linux/skbuff.h>
#include <linux/init.h>
#include <linux/delay.h>
#include <linux/mm.h>
#include <linux/ethtool.h>
#include <linux/proc_fs.h>
#include <linux/if_arp.h>
#include <linux/in.h>
#include <linux/ip.h>
#include <linux/ipv6.h>
#include <linux/irq.h>
#include <linux/kthread.h>
#include <linux/seq_file.h>
#include <linux/interrupt.h>
#include <net/net_namespace.h>
#include <asm/hvcall.h>
#include <linux/atomic.h>
#include <asm/vio.h>
#include <asm/iommu.h>
#include <linux/uaccess.h>
#include <asm/firmware.h>
#include <linux/workqueue.h>
#include <linux/if_vlan.h>
#include <linux/utsname.h>

#include "ibmvnic.h"

static const char ibmvnic_driver_name[] = "ibmvnic";
static const char ibmvnic_driver_string[] = "IBM System i/p Virtual NIC Driver";

MODULE_AUTHOR("Santiago Leon");
MODULE_DESCRIPTION("IBM System i/p Virtual NIC Driver");
MODULE_LICENSE("GPL");
MODULE_VERSION(IBMVNIC_DRIVER_VERSION);

static int ibmvnic_version = IBMVNIC_INITIAL_VERSION;
static int ibmvnic_remove(struct vio_dev *);
static void release_sub_crqs(struct ibmvnic_adapter *, bool);
static int ibmvnic_reset_crq(struct ibmvnic_adapter *);
static int ibmvnic_send_crq_init(struct ibmvnic_adapter *);
static int ibmvnic_reenable_crq_queue(struct ibmvnic_adapter *);
static int ibmvnic_send_crq(struct ibmvnic_adapter *, union ibmvnic_crq *);
static int send_subcrq_indirect(struct ibmvnic_adapter *, u64, u64, u64);
static irqreturn_t ibmvnic_interrupt_rx(int irq, void *instance);
static int enable_scrq_irq(struct ibmvnic_adapter *,
			   struct ibmvnic_sub_crq_queue *);
static int disable_scrq_irq(struct ibmvnic_adapter *,
			    struct ibmvnic_sub_crq_queue *);
static int pending_scrq(struct ibmvnic_adapter *,
			struct ibmvnic_sub_crq_queue *);
static union sub_crq *ibmvnic_next_scrq(struct ibmvnic_adapter *,
					struct ibmvnic_sub_crq_queue *);
static int ibmvnic_poll(struct napi_struct *napi, int data);
static void send_query_map(struct ibmvnic_adapter *adapter);
static int send_request_map(struct ibmvnic_adapter *, dma_addr_t, __be32, u8);
static int send_request_unmap(struct ibmvnic_adapter *, u8);
static int send_login(struct ibmvnic_adapter *adapter);
static void send_query_cap(struct ibmvnic_adapter *adapter);
static int init_sub_crqs(struct ibmvnic_adapter *);
static int init_sub_crq_irqs(struct ibmvnic_adapter *adapter);
static int ibmvnic_reset_init(struct ibmvnic_adapter *, bool reset);
static void release_crq_queue(struct ibmvnic_adapter *);
static int __ibmvnic_set_mac(struct net_device *, u8 *);
static int init_crq_queue(struct ibmvnic_adapter *adapter);
static int send_query_phys_parms(struct ibmvnic_adapter *adapter);

struct ibmvnic_stat {
	char name[ETH_GSTRING_LEN];
	int offset;
};

#define IBMVNIC_STAT_OFF(stat) (offsetof(struct ibmvnic_adapter, stats) + \
			     offsetof(struct ibmvnic_statistics, stat))
#define IBMVNIC_GET_STAT(a, off) (*((u64 *)(((unsigned long)(a)) + (off))))

static const struct ibmvnic_stat ibmvnic_stats[] = {
	{"rx_packets", IBMVNIC_STAT_OFF(rx_packets)},
	{"rx_bytes", IBMVNIC_STAT_OFF(rx_bytes)},
	{"tx_packets", IBMVNIC_STAT_OFF(tx_packets)},
	{"tx_bytes", IBMVNIC_STAT_OFF(tx_bytes)},
	{"ucast_tx_packets", IBMVNIC_STAT_OFF(ucast_tx_packets)},
	{"ucast_rx_packets", IBMVNIC_STAT_OFF(ucast_rx_packets)},
	{"mcast_tx_packets", IBMVNIC_STAT_OFF(mcast_tx_packets)},
	{"mcast_rx_packets", IBMVNIC_STAT_OFF(mcast_rx_packets)},
	{"bcast_tx_packets", IBMVNIC_STAT_OFF(bcast_tx_packets)},
	{"bcast_rx_packets", IBMVNIC_STAT_OFF(bcast_rx_packets)},
	{"align_errors", IBMVNIC_STAT_OFF(align_errors)},
	{"fcs_errors", IBMVNIC_STAT_OFF(fcs_errors)},
	{"single_collision_frames", IBMVNIC_STAT_OFF(single_collision_frames)},
	{"multi_collision_frames", IBMVNIC_STAT_OFF(multi_collision_frames)},
	{"sqe_test_errors", IBMVNIC_STAT_OFF(sqe_test_errors)},
	{"deferred_tx", IBMVNIC_STAT_OFF(deferred_tx)},
	{"late_collisions", IBMVNIC_STAT_OFF(late_collisions)},
	{"excess_collisions", IBMVNIC_STAT_OFF(excess_collisions)},
	{"internal_mac_tx_errors", IBMVNIC_STAT_OFF(internal_mac_tx_errors)},
	{"carrier_sense", IBMVNIC_STAT_OFF(carrier_sense)},
	{"too_long_frames", IBMVNIC_STAT_OFF(too_long_frames)},
	{"internal_mac_rx_errors", IBMVNIC_STAT_OFF(internal_mac_rx_errors)},
};

static long h_reg_sub_crq(unsigned long unit_address, unsigned long token,
			  unsigned long length, unsigned long *number,
			  unsigned long *irq)
{
	unsigned long retbuf[PLPAR_HCALL_BUFSIZE];
	long rc;

	rc = plpar_hcall(H_REG_SUB_CRQ, retbuf, unit_address, token, length);
	*number = retbuf[0];
	*irq = retbuf[1];

	return rc;
}

/**
 * ibmvnic_wait_for_completion - Check device state and wait for completion
 * @adapter: private device data
 * @comp_done: completion structure to wait for
 * @timeout: time to wait in milliseconds
 *
 * Wait for a completion signal or until the timeout limit is reached
 * while checking that the device is still active.
 */
static int ibmvnic_wait_for_completion(struct ibmvnic_adapter *adapter,
				       struct completion *comp_done,
				       unsigned long timeout)
{
	struct net_device *netdev;
	unsigned long div_timeout;
	u8 retry;

	netdev = adapter->netdev;
	retry = 5;
	div_timeout = msecs_to_jiffies(timeout / retry);
	while (true) {
		if (!adapter->crq.active) {
			netdev_err(netdev, "Device down!\n");
			return -ENODEV;
		}
		if (!retry--)
			break;
		if (wait_for_completion_timeout(comp_done, div_timeout))
			return 0;
	}
	netdev_err(netdev, "Operation timed out.\n");
	return -ETIMEDOUT;
}

static int alloc_long_term_buff(struct ibmvnic_adapter *adapter,
				struct ibmvnic_long_term_buff *ltb, int size)
{
	struct device *dev = &adapter->vdev->dev;
	int rc;

	ltb->size = size;
	ltb->buff = dma_alloc_coherent(dev, ltb->size, &ltb->addr,
				       GFP_KERNEL);

	if (!ltb->buff) {
		dev_err(dev, "Couldn't alloc long term buffer\n");
		return -ENOMEM;
	}
	ltb->map_id = adapter->map_id;
	adapter->map_id++;

	mutex_lock(&adapter->fw_lock);
	adapter->fw_done_rc = 0;
	reinit_completion(&adapter->fw_done);
	rc = send_request_map(adapter, ltb->addr,
			      ltb->size, ltb->map_id);
	if (rc) {
		dma_free_coherent(dev, ltb->size, ltb->buff, ltb->addr);
		mutex_unlock(&adapter->fw_lock);
		return rc;
	}

	rc = ibmvnic_wait_for_completion(adapter, &adapter->fw_done, 10000);
	if (rc) {
		dev_err(dev,
			"Long term map request aborted or timed out,rc = %d\n",
			rc);
		dma_free_coherent(dev, ltb->size, ltb->buff, ltb->addr);
		mutex_unlock(&adapter->fw_lock);
		return rc;
	}

	if (adapter->fw_done_rc) {
		dev_err(dev, "Couldn't map long term buffer,rc = %d\n",
			adapter->fw_done_rc);
		dma_free_coherent(dev, ltb->size, ltb->buff, ltb->addr);
		mutex_unlock(&adapter->fw_lock);
		return -1;
	}
	mutex_unlock(&adapter->fw_lock);
	return 0;
}

static void free_long_term_buff(struct ibmvnic_adapter *adapter,
				struct ibmvnic_long_term_buff *ltb)
{
	struct device *dev = &adapter->vdev->dev;

	if (!ltb->buff)
		return;

	/* VIOS automatically unmaps the long term buffer at remote
	 * end for the following resets:
	 * FAILOVER, MOBILITY, TIMEOUT.
	 */
	if (adapter->reset_reason != VNIC_RESET_FAILOVER &&
	    adapter->reset_reason != VNIC_RESET_MOBILITY &&
	    adapter->reset_reason != VNIC_RESET_TIMEOUT)
		send_request_unmap(adapter, ltb->map_id);
	dma_free_coherent(dev, ltb->size, ltb->buff, ltb->addr);
}

static int reset_long_term_buff(struct ibmvnic_long_term_buff *ltb)
{
	if (!ltb->buff)
		return -EINVAL;

	memset(ltb->buff, 0, ltb->size);
	return 0;
}

static void deactivate_rx_pools(struct ibmvnic_adapter *adapter)
{
	int i;

	for (i = 0; i < adapter->num_active_rx_pools; i++)
		adapter->rx_pool[i].active = 0;
}

static void replenish_rx_pool(struct ibmvnic_adapter *adapter,
			      struct ibmvnic_rx_pool *pool)
{
	int count = pool->size - atomic_read(&pool->available);
	u64 handle = adapter->rx_scrq[pool->index]->handle;
	struct device *dev = &adapter->vdev->dev;
	struct ibmvnic_ind_xmit_queue *ind_bufp;
	struct ibmvnic_sub_crq_queue *rx_scrq;
	union sub_crq *sub_crq;
	int buffers_added = 0;
	unsigned long lpar_rc;
	struct sk_buff *skb;
	unsigned int offset;
	dma_addr_t dma_addr;
	unsigned char *dst;
	int shift = 0;
	int index;
	int i;

	if (!pool->active)
		return;

	rx_scrq = adapter->rx_scrq[pool->index];
	ind_bufp = &rx_scrq->ind_buf;
	for (i = 0; i < count; ++i) {
		skb = netdev_alloc_skb(adapter->netdev, pool->buff_size);
		if (!skb) {
			dev_err(dev, "Couldn't replenish rx buff\n");
			adapter->replenish_no_mem++;
			break;
		}

		index = pool->free_map[pool->next_free];

		if (pool->rx_buff[index].skb)
			dev_err(dev, "Inconsistent free_map!\n");

		/* Copy the skb to the long term mapped DMA buffer */
		offset = index * pool->buff_size;
		dst = pool->long_term_buff.buff + offset;
		memset(dst, 0, pool->buff_size);
		dma_addr = pool->long_term_buff.addr + offset;
		pool->rx_buff[index].data = dst;

		pool->free_map[pool->next_free] = IBMVNIC_INVALID_MAP;
		pool->rx_buff[index].dma = dma_addr;
		pool->rx_buff[index].skb = skb;
		pool->rx_buff[index].pool_index = pool->index;
		pool->rx_buff[index].size = pool->buff_size;

		sub_crq = &ind_bufp->indir_arr[ind_bufp->index++];
		memset(sub_crq, 0, sizeof(*sub_crq));
		sub_crq->rx_add.first = IBMVNIC_CRQ_CMD;
		sub_crq->rx_add.correlator =
		    cpu_to_be64((u64)&pool->rx_buff[index]);
		sub_crq->rx_add.ioba = cpu_to_be32(dma_addr);
		sub_crq->rx_add.map_id = pool->long_term_buff.map_id;

		/* The length field of the sCRQ is defined to be 24 bits so the
		 * buffer size needs to be left shifted by a byte before it is
		 * converted to big endian to prevent the last byte from being
		 * truncated.
		 */
#ifdef __LITTLE_ENDIAN__
		shift = 8;
#endif
		sub_crq->rx_add.len = cpu_to_be32(pool->buff_size << shift);
		pool->next_free = (pool->next_free + 1) % pool->size;
		if (ind_bufp->index == IBMVNIC_MAX_IND_DESCS ||
		    i == count - 1) {
			lpar_rc =
				send_subcrq_indirect(adapter, handle,
						     (u64)ind_bufp->indir_dma,
						     (u64)ind_bufp->index);
			if (lpar_rc != H_SUCCESS)
				goto failure;
			buffers_added += ind_bufp->index;
			adapter->replenish_add_buff_success += ind_bufp->index;
			ind_bufp->index = 0;
		}
	}
	atomic_add(buffers_added, &pool->available);
	return;

failure:
	if (lpar_rc != H_PARAMETER && lpar_rc != H_CLOSED)
		dev_err_ratelimited(dev, "rx: replenish packet buffer failed\n");
	for (i = ind_bufp->index - 1; i >= 0; --i) {
		struct ibmvnic_rx_buff *rx_buff;

		pool->next_free = pool->next_free == 0 ?
				  pool->size - 1 : pool->next_free - 1;
		sub_crq = &ind_bufp->indir_arr[i];
		rx_buff = (struct ibmvnic_rx_buff *)
				be64_to_cpu(sub_crq->rx_add.correlator);
		index = (int)(rx_buff - pool->rx_buff);
		pool->free_map[pool->next_free] = index;
		dev_kfree_skb_any(pool->rx_buff[index].skb);
		pool->rx_buff[index].skb = NULL;
	}
	adapter->replenish_add_buff_failure += ind_bufp->index;
	atomic_add(buffers_added, &pool->available);
	ind_bufp->index = 0;
	if (lpar_rc == H_CLOSED || adapter->failover_pending) {
		/* Disable buffer pool replenishment and report carrier off if
		 * queue is closed or pending failover.
		 * Firmware guarantees that a signal will be sent to the
		 * driver, triggering a reset.
		 */
		deactivate_rx_pools(adapter);
		netif_carrier_off(adapter->netdev);
	}
}

static void replenish_pools(struct ibmvnic_adapter *adapter)
{
	int i;

	adapter->replenish_task_cycles++;
	for (i = 0; i < adapter->num_active_rx_pools; i++) {
		if (adapter->rx_pool[i].active)
			replenish_rx_pool(adapter, &adapter->rx_pool[i]);
	}

	netdev_dbg(adapter->netdev, "Replenished %d pools\n", i);
}

static void release_stats_buffers(struct ibmvnic_adapter *adapter)
{
	kfree(adapter->tx_stats_buffers);
	kfree(adapter->rx_stats_buffers);
	adapter->tx_stats_buffers = NULL;
	adapter->rx_stats_buffers = NULL;
}

static int init_stats_buffers(struct ibmvnic_adapter *adapter)
{
	adapter->tx_stats_buffers =
				kcalloc(IBMVNIC_MAX_QUEUES,
					sizeof(struct ibmvnic_tx_queue_stats),
					GFP_KERNEL);
	if (!adapter->tx_stats_buffers)
		return -ENOMEM;

	adapter->rx_stats_buffers =
				kcalloc(IBMVNIC_MAX_QUEUES,
					sizeof(struct ibmvnic_rx_queue_stats),
					GFP_KERNEL);
	if (!adapter->rx_stats_buffers)
		return -ENOMEM;

	return 0;
}

static void release_stats_token(struct ibmvnic_adapter *adapter)
{
	struct device *dev = &adapter->vdev->dev;

	if (!adapter->stats_token)
		return;

	dma_unmap_single(dev, adapter->stats_token,
			 sizeof(struct ibmvnic_statistics),
			 DMA_FROM_DEVICE);
	adapter->stats_token = 0;
}

static int init_stats_token(struct ibmvnic_adapter *adapter)
{
	struct device *dev = &adapter->vdev->dev;
	dma_addr_t stok;

	stok = dma_map_single(dev, &adapter->stats,
			      sizeof(struct ibmvnic_statistics),
			      DMA_FROM_DEVICE);
	if (dma_mapping_error(dev, stok)) {
		dev_err(dev, "Couldn't map stats buffer\n");
		return -1;
	}

	adapter->stats_token = stok;
	netdev_dbg(adapter->netdev, "Stats token initialized (%llx)\n", stok);
	return 0;
}

static int reset_rx_pools(struct ibmvnic_adapter *adapter)
{
	struct ibmvnic_rx_pool *rx_pool;
	u64 buff_size;
	int rx_scrqs;
	int i, j, rc;

	if (!adapter->rx_pool)
		return -1;

	buff_size = adapter->cur_rx_buf_sz;
	rx_scrqs = adapter->num_active_rx_pools;
	for (i = 0; i < rx_scrqs; i++) {
		rx_pool = &adapter->rx_pool[i];

		netdev_dbg(adapter->netdev, "Re-setting rx_pool[%d]\n", i);

		if (rx_pool->buff_size != buff_size) {
			free_long_term_buff(adapter, &rx_pool->long_term_buff);
			rx_pool->buff_size = ALIGN(buff_size, L1_CACHE_BYTES);
			rc = alloc_long_term_buff(adapter,
						  &rx_pool->long_term_buff,
						  rx_pool->size *
						  rx_pool->buff_size);
		} else {
			rc = reset_long_term_buff(&rx_pool->long_term_buff);
		}

		if (rc)
			return rc;

		for (j = 0; j < rx_pool->size; j++)
			rx_pool->free_map[j] = j;

		memset(rx_pool->rx_buff, 0,
		       rx_pool->size * sizeof(struct ibmvnic_rx_buff));

		atomic_set(&rx_pool->available, 0);
		rx_pool->next_alloc = 0;
		rx_pool->next_free = 0;
		rx_pool->active = 1;
	}

	return 0;
}

static void release_rx_pools(struct ibmvnic_adapter *adapter)
{
	struct ibmvnic_rx_pool *rx_pool;
	int i, j;

	if (!adapter->rx_pool)
		return;

	for (i = 0; i < adapter->num_active_rx_pools; i++) {
		rx_pool = &adapter->rx_pool[i];

		netdev_dbg(adapter->netdev, "Releasing rx_pool[%d]\n", i);

		kfree(rx_pool->free_map);
		free_long_term_buff(adapter, &rx_pool->long_term_buff);

		if (!rx_pool->rx_buff)
			continue;

		for (j = 0; j < rx_pool->size; j++) {
			if (rx_pool->rx_buff[j].skb) {
				dev_kfree_skb_any(rx_pool->rx_buff[j].skb);
				rx_pool->rx_buff[j].skb = NULL;
			}
		}

		kfree(rx_pool->rx_buff);
	}

	kfree(adapter->rx_pool);
	adapter->rx_pool = NULL;
	adapter->num_active_rx_pools = 0;
}

static int init_rx_pools(struct net_device *netdev)
{
	struct ibmvnic_adapter *adapter = netdev_priv(netdev);
	struct device *dev = &adapter->vdev->dev;
	struct ibmvnic_rx_pool *rx_pool;
	int rxadd_subcrqs;
	u64 buff_size;
	int i, j;

	rxadd_subcrqs = adapter->num_active_rx_scrqs;
	buff_size = adapter->cur_rx_buf_sz;

	adapter->rx_pool = kcalloc(rxadd_subcrqs,
				   sizeof(struct ibmvnic_rx_pool),
				   GFP_KERNEL);
	if (!adapter->rx_pool) {
		dev_err(dev, "Failed to allocate rx pools\n");
		return -1;
	}

	adapter->num_active_rx_pools = rxadd_subcrqs;

	for (i = 0; i < rxadd_subcrqs; i++) {
		rx_pool = &adapter->rx_pool[i];

		netdev_dbg(adapter->netdev,
			   "Initializing rx_pool[%d], %lld buffs, %lld bytes each\n",
			   i, adapter->req_rx_add_entries_per_subcrq,
			   buff_size);

		rx_pool->size = adapter->req_rx_add_entries_per_subcrq;
		rx_pool->index = i;
		rx_pool->buff_size = ALIGN(buff_size, L1_CACHE_BYTES);
		rx_pool->active = 1;

		rx_pool->free_map = kcalloc(rx_pool->size, sizeof(int),
					    GFP_KERNEL);
		if (!rx_pool->free_map) {
			release_rx_pools(adapter);
			return -1;
		}

		rx_pool->rx_buff = kcalloc(rx_pool->size,
					   sizeof(struct ibmvnic_rx_buff),
					   GFP_KERNEL);
		if (!rx_pool->rx_buff) {
			dev_err(dev, "Couldn't alloc rx buffers\n");
			release_rx_pools(adapter);
			return -1;
		}

		if (alloc_long_term_buff(adapter, &rx_pool->long_term_buff,
					 rx_pool->size * rx_pool->buff_size)) {
			release_rx_pools(adapter);
			return -1;
		}

		for (j = 0; j < rx_pool->size; ++j)
			rx_pool->free_map[j] = j;

		atomic_set(&rx_pool->available, 0);
		rx_pool->next_alloc = 0;
		rx_pool->next_free = 0;
	}

	return 0;
}

static int reset_one_tx_pool(struct ibmvnic_tx_pool *tx_pool)
{
	int rc, i;

	rc = reset_long_term_buff(&tx_pool->long_term_buff);
	if (rc)
		return rc;

	memset(tx_pool->tx_buff, 0,
	       tx_pool->num_buffers *
	       sizeof(struct ibmvnic_tx_buff));

	for (i = 0; i < tx_pool->num_buffers; i++)
		tx_pool->free_map[i] = i;

	tx_pool->consumer_index = 0;
	tx_pool->producer_index = 0;

	return 0;
}

static int reset_tx_pools(struct ibmvnic_adapter *adapter)
{
	int tx_scrqs;
	int i, rc;

	if (!adapter->tx_pool)
		return -1;

	tx_scrqs = adapter->num_active_tx_pools;
	for (i = 0; i < tx_scrqs; i++) {
		rc = reset_one_tx_pool(&adapter->tso_pool[i]);
		if (rc)
			return rc;
		rc = reset_one_tx_pool(&adapter->tx_pool[i]);
		if (rc)
			return rc;
	}

	return 0;
}

static void release_vpd_data(struct ibmvnic_adapter *adapter)
{
	if (!adapter->vpd)
		return;

	kfree(adapter->vpd->buff);
	kfree(adapter->vpd);

	adapter->vpd = NULL;
}

static void release_one_tx_pool(struct ibmvnic_adapter *adapter,
				struct ibmvnic_tx_pool *tx_pool)
{
	kfree(tx_pool->tx_buff);
	kfree(tx_pool->free_map);
	free_long_term_buff(adapter, &tx_pool->long_term_buff);
}

static void release_tx_pools(struct ibmvnic_adapter *adapter)
{
	int i;

	if (!adapter->tx_pool)
		return;

	for (i = 0; i < adapter->num_active_tx_pools; i++) {
		release_one_tx_pool(adapter, &adapter->tx_pool[i]);
		release_one_tx_pool(adapter, &adapter->tso_pool[i]);
	}

	kfree(adapter->tx_pool);
	adapter->tx_pool = NULL;
	kfree(adapter->tso_pool);
	adapter->tso_pool = NULL;
	adapter->num_active_tx_pools = 0;
}

static int init_one_tx_pool(struct net_device *netdev,
			    struct ibmvnic_tx_pool *tx_pool,
			    int num_entries, int buf_size)
{
	struct ibmvnic_adapter *adapter = netdev_priv(netdev);
	int i;

	tx_pool->tx_buff = kcalloc(num_entries,
				   sizeof(struct ibmvnic_tx_buff),
				   GFP_KERNEL);
	if (!tx_pool->tx_buff)
		return -1;

	if (alloc_long_term_buff(adapter, &tx_pool->long_term_buff,
				 num_entries * buf_size))
		return -1;

	tx_pool->free_map = kcalloc(num_entries, sizeof(int), GFP_KERNEL);
	if (!tx_pool->free_map)
		return -1;

	for (i = 0; i < num_entries; i++)
		tx_pool->free_map[i] = i;

	tx_pool->consumer_index = 0;
	tx_pool->producer_index = 0;
	tx_pool->num_buffers = num_entries;
	tx_pool->buf_size = buf_size;

	return 0;
}

static int init_tx_pools(struct net_device *netdev)
{
	struct ibmvnic_adapter *adapter = netdev_priv(netdev);
	int tx_subcrqs;
	u64 buff_size;
	int i, rc;

	tx_subcrqs = adapter->num_active_tx_scrqs;
	adapter->tx_pool = kcalloc(tx_subcrqs,
				   sizeof(struct ibmvnic_tx_pool), GFP_KERNEL);
	if (!adapter->tx_pool)
		return -1;

	adapter->tso_pool = kcalloc(tx_subcrqs,
				    sizeof(struct ibmvnic_tx_pool), GFP_KERNEL);
	if (!adapter->tso_pool)
		return -1;

	adapter->num_active_tx_pools = tx_subcrqs;

	for (i = 0; i < tx_subcrqs; i++) {
		buff_size = adapter->req_mtu + VLAN_HLEN;
		buff_size = ALIGN(buff_size, L1_CACHE_BYTES);
		rc = init_one_tx_pool(netdev, &adapter->tx_pool[i],
				      adapter->req_tx_entries_per_subcrq,
				      buff_size);
		if (rc) {
			release_tx_pools(adapter);
			return rc;
		}

		rc = init_one_tx_pool(netdev, &adapter->tso_pool[i],
				      IBMVNIC_TSO_BUFS,
				      IBMVNIC_TSO_BUF_SZ);
		if (rc) {
			release_tx_pools(adapter);
			return rc;
		}
	}

	return 0;
}

static void ibmvnic_napi_enable(struct ibmvnic_adapter *adapter)
{
	int i;

	if (adapter->napi_enabled)
		return;

	for (i = 0; i < adapter->req_rx_queues; i++)
		napi_enable(&adapter->napi[i]);

	adapter->napi_enabled = true;
}

static void ibmvnic_napi_disable(struct ibmvnic_adapter *adapter)
{
	int i;

	if (!adapter->napi_enabled)
		return;

	for (i = 0; i < adapter->req_rx_queues; i++) {
		netdev_dbg(adapter->netdev, "Disabling napi[%d]\n", i);
		napi_disable(&adapter->napi[i]);
	}

	adapter->napi_enabled = false;
}

static int init_napi(struct ibmvnic_adapter *adapter)
{
	int i;

	adapter->napi = kcalloc(adapter->req_rx_queues,
				sizeof(struct napi_struct), GFP_KERNEL);
	if (!adapter->napi)
		return -ENOMEM;

	for (i = 0; i < adapter->req_rx_queues; i++) {
		netdev_dbg(adapter->netdev, "Adding napi[%d]\n", i);
		netif_napi_add(adapter->netdev, &adapter->napi[i],
			       ibmvnic_poll, NAPI_POLL_WEIGHT);
	}

	adapter->num_active_rx_napi = adapter->req_rx_queues;
	return 0;
}

static void release_napi(struct ibmvnic_adapter *adapter)
{
	int i;

	if (!adapter->napi)
		return;

	for (i = 0; i < adapter->num_active_rx_napi; i++) {
		netdev_dbg(adapter->netdev, "Releasing napi[%d]\n", i);
		netif_napi_del(&adapter->napi[i]);
	}

	kfree(adapter->napi);
	adapter->napi = NULL;
	adapter->num_active_rx_napi = 0;
	adapter->napi_enabled = false;
}

static int ibmvnic_login(struct net_device *netdev)
{
	struct ibmvnic_adapter *adapter = netdev_priv(netdev);
	unsigned long timeout = msecs_to_jiffies(20000);
	int retry_count = 0;
	int retries = 10;
	bool retry;
	int rc;

	do {
		retry = false;
		if (retry_count > retries) {
			netdev_warn(netdev, "Login attempts exceeded\n");
			return -1;
		}

		adapter->init_done_rc = 0;
		reinit_completion(&adapter->init_done);
		rc = send_login(adapter);
		if (rc)
			return rc;

		if (!wait_for_completion_timeout(&adapter->init_done,
						 timeout)) {
			netdev_warn(netdev, "Login timed out, retrying...\n");
			retry = true;
			adapter->init_done_rc = 0;
			retry_count++;
			continue;
		}

		if (adapter->init_done_rc == ABORTED) {
			netdev_warn(netdev, "Login aborted, retrying...\n");
			retry = true;
			adapter->init_done_rc = 0;
			retry_count++;
			/* FW or device may be busy, so
			 * wait a bit before retrying login
			 */
			msleep(500);
		} else if (adapter->init_done_rc == PARTIALSUCCESS) {
			retry_count++;
			release_sub_crqs(adapter, 1);

			retry = true;
			netdev_dbg(netdev,
				   "Received partial success, retrying...\n");
			adapter->init_done_rc = 0;
			reinit_completion(&adapter->init_done);
			send_query_cap(adapter);
			if (!wait_for_completion_timeout(&adapter->init_done,
							 timeout)) {
				netdev_warn(netdev,
					    "Capabilities query timed out\n");
				return -1;
			}

			rc = init_sub_crqs(adapter);
			if (rc) {
				netdev_warn(netdev,
					    "SCRQ initialization failed\n");
				return -1;
			}

			rc = init_sub_crq_irqs(adapter);
			if (rc) {
				netdev_warn(netdev,
					    "SCRQ irq initialization failed\n");
				return -1;
			}
		} else if (adapter->init_done_rc) {
			netdev_warn(netdev, "Adapter login failed\n");
			return -1;
		}
	} while (retry);

	__ibmvnic_set_mac(netdev, adapter->mac_addr);

	netdev_dbg(netdev, "[S:%d] Login succeeded\n", adapter->state);
	return 0;
}

static void release_login_buffer(struct ibmvnic_adapter *adapter)
{
	kfree(adapter->login_buf);
	adapter->login_buf = NULL;
}

static void release_login_rsp_buffer(struct ibmvnic_adapter *adapter)
{
	kfree(adapter->login_rsp_buf);
	adapter->login_rsp_buf = NULL;
}

static void release_resources(struct ibmvnic_adapter *adapter)
{
	release_vpd_data(adapter);

	release_tx_pools(adapter);
	release_rx_pools(adapter);

	release_napi(adapter);
	release_login_buffer(adapter);
	release_login_rsp_buffer(adapter);
}

static int set_link_state(struct ibmvnic_adapter *adapter, u8 link_state)
{
	struct net_device *netdev = adapter->netdev;
	unsigned long timeout = msecs_to_jiffies(20000);
	union ibmvnic_crq crq;
	bool resend;
	int rc;

	netdev_dbg(netdev, "setting link state %d\n", link_state);

	memset(&crq, 0, sizeof(crq));
	crq.logical_link_state.first = IBMVNIC_CRQ_CMD;
	crq.logical_link_state.cmd = LOGICAL_LINK_STATE;
	crq.logical_link_state.link_state = link_state;

	do {
		resend = false;

		reinit_completion(&adapter->init_done);
		rc = ibmvnic_send_crq(adapter, &crq);
		if (rc) {
			netdev_err(netdev, "Failed to set link state\n");
			return rc;
		}

		if (!wait_for_completion_timeout(&adapter->init_done,
						 timeout)) {
			netdev_err(netdev, "timeout setting link state\n");
			return -1;
		}

		if (adapter->init_done_rc == PARTIALSUCCESS) {
			/* Partuial success, delay and re-send */
			mdelay(1000);
			resend = true;
		} else if (adapter->init_done_rc) {
			netdev_warn(netdev, "Unable to set link state, rc=%d\n",
				    adapter->init_done_rc);
			return adapter->init_done_rc;
		}
	} while (resend);

	return 0;
}

static int set_real_num_queues(struct net_device *netdev)
{
	struct ibmvnic_adapter *adapter = netdev_priv(netdev);
	int rc;

	netdev_dbg(netdev, "Setting real tx/rx queues (%llx/%llx)\n",
		   adapter->req_tx_queues, adapter->req_rx_queues);

	rc = netif_set_real_num_tx_queues(netdev, adapter->req_tx_queues);
	if (rc) {
		netdev_err(netdev, "failed to set the number of tx queues\n");
		return rc;
	}

	rc = netif_set_real_num_rx_queues(netdev, adapter->req_rx_queues);
	if (rc)
		netdev_err(netdev, "failed to set the number of rx queues\n");

	return rc;
}

static int ibmvnic_get_vpd(struct ibmvnic_adapter *adapter)
{
	struct device *dev = &adapter->vdev->dev;
	union ibmvnic_crq crq;
	int len = 0;
	int rc;

	if (adapter->vpd->buff)
		len = adapter->vpd->len;

	mutex_lock(&adapter->fw_lock);
	adapter->fw_done_rc = 0;
	reinit_completion(&adapter->fw_done);

	crq.get_vpd_size.first = IBMVNIC_CRQ_CMD;
	crq.get_vpd_size.cmd = GET_VPD_SIZE;
	rc = ibmvnic_send_crq(adapter, &crq);
	if (rc) {
		mutex_unlock(&adapter->fw_lock);
		return rc;
	}

	rc = ibmvnic_wait_for_completion(adapter, &adapter->fw_done, 10000);
	if (rc) {
		dev_err(dev, "Could not retrieve VPD size, rc = %d\n", rc);
		mutex_unlock(&adapter->fw_lock);
		return rc;
	}
	mutex_unlock(&adapter->fw_lock);

	if (!adapter->vpd->len)
		return -ENODATA;

	if (!adapter->vpd->buff)
		adapter->vpd->buff = kzalloc(adapter->vpd->len, GFP_KERNEL);
	else if (adapter->vpd->len != len)
		adapter->vpd->buff =
			krealloc(adapter->vpd->buff,
				 adapter->vpd->len, GFP_KERNEL);

	if (!adapter->vpd->buff) {
		dev_err(dev, "Could allocate VPD buffer\n");
		return -ENOMEM;
	}

	adapter->vpd->dma_addr =
		dma_map_single(dev, adapter->vpd->buff, adapter->vpd->len,
			       DMA_FROM_DEVICE);
	if (dma_mapping_error(dev, adapter->vpd->dma_addr)) {
		dev_err(dev, "Could not map VPD buffer\n");
		kfree(adapter->vpd->buff);
		adapter->vpd->buff = NULL;
		return -ENOMEM;
	}

	mutex_lock(&adapter->fw_lock);
	adapter->fw_done_rc = 0;
	reinit_completion(&adapter->fw_done);

	crq.get_vpd.first = IBMVNIC_CRQ_CMD;
	crq.get_vpd.cmd = GET_VPD;
	crq.get_vpd.ioba = cpu_to_be32(adapter->vpd->dma_addr);
	crq.get_vpd.len = cpu_to_be32((u32)adapter->vpd->len);
	rc = ibmvnic_send_crq(adapter, &crq);
	if (rc) {
		kfree(adapter->vpd->buff);
		adapter->vpd->buff = NULL;
		mutex_unlock(&adapter->fw_lock);
		return rc;
	}

	rc = ibmvnic_wait_for_completion(adapter, &adapter->fw_done, 10000);
	if (rc) {
		dev_err(dev, "Unable to retrieve VPD, rc = %d\n", rc);
		kfree(adapter->vpd->buff);
		adapter->vpd->buff = NULL;
		mutex_unlock(&adapter->fw_lock);
		return rc;
	}

	mutex_unlock(&adapter->fw_lock);
	return 0;
}

static int init_resources(struct ibmvnic_adapter *adapter)
{
	struct net_device *netdev = adapter->netdev;
	int rc;

	rc = set_real_num_queues(netdev);
	if (rc)
		return rc;

	adapter->vpd = kzalloc(sizeof(*adapter->vpd), GFP_KERNEL);
	if (!adapter->vpd)
		return -ENOMEM;

	/* Vital Product Data (VPD) */
	rc = ibmvnic_get_vpd(adapter);
	if (rc) {
		netdev_err(netdev, "failed to initialize Vital Product Data (VPD)\n");
		return rc;
	}

	adapter->map_id = 1;

	rc = init_napi(adapter);
	if (rc)
		return rc;

	send_query_map(adapter);

	rc = init_rx_pools(netdev);
	if (rc)
		return rc;

	rc = init_tx_pools(netdev);
	return rc;
}

static int __ibmvnic_open(struct net_device *netdev)
{
	struct ibmvnic_adapter *adapter = netdev_priv(netdev);
	enum vnic_state prev_state = adapter->state;
	int i, rc;

	adapter->state = VNIC_OPENING;
	replenish_pools(adapter);
	ibmvnic_napi_enable(adapter);

	/* We're ready to receive frames, enable the sub-crq interrupts and
	 * set the logical link state to up
	 */
	for (i = 0; i < adapter->req_rx_queues; i++) {
		netdev_dbg(netdev, "Enabling rx_scrq[%d] irq\n", i);
		if (prev_state == VNIC_CLOSED)
			enable_irq(adapter->rx_scrq[i]->irq);
		enable_scrq_irq(adapter, adapter->rx_scrq[i]);
	}

	for (i = 0; i < adapter->req_tx_queues; i++) {
		netdev_dbg(netdev, "Enabling tx_scrq[%d] irq\n", i);
		if (prev_state == VNIC_CLOSED)
			enable_irq(adapter->tx_scrq[i]->irq);
		enable_scrq_irq(adapter, adapter->tx_scrq[i]);
		netdev_tx_reset_queue(netdev_get_tx_queue(netdev, i));
	}

	rc = set_link_state(adapter, IBMVNIC_LOGICAL_LNK_UP);
	if (rc) {
		for (i = 0; i < adapter->req_rx_queues; i++)
			napi_disable(&adapter->napi[i]);
		release_resources(adapter);
		return rc;
	}

	netif_tx_start_all_queues(netdev);

	if (prev_state == VNIC_CLOSED) {
		for (i = 0; i < adapter->req_rx_queues; i++)
			napi_schedule(&adapter->napi[i]);
	}

	adapter->state = VNIC_OPEN;
	return rc;
}

static int ibmvnic_open(struct net_device *netdev)
{
	struct ibmvnic_adapter *adapter = netdev_priv(netdev);
	int rc;

	/* If device failover is pending, just set device state and return.
	 * Device operation will be handled by reset routine.
	 */
	if (adapter->failover_pending) {
		adapter->state = VNIC_OPEN;
		return 0;
	}

	if (adapter->state != VNIC_CLOSED) {
		rc = ibmvnic_login(netdev);
		if (rc)
			goto out;

		rc = init_resources(adapter);
		if (rc) {
			netdev_err(netdev, "failed to initialize resources\n");
			release_resources(adapter);
			goto out;
		}
	}

	rc = __ibmvnic_open(netdev);

out:
	/* If open fails due to a pending failover, set device state and
	 * return. Device operation will be handled by reset routine.
	 */
	if (rc && adapter->failover_pending) {
		adapter->state = VNIC_OPEN;
		rc = 0;
	}
	return rc;
}

static void clean_rx_pools(struct ibmvnic_adapter *adapter)
{
	struct ibmvnic_rx_pool *rx_pool;
	struct ibmvnic_rx_buff *rx_buff;
	u64 rx_entries;
	int rx_scrqs;
	int i, j;

	if (!adapter->rx_pool)
		return;

	rx_scrqs = adapter->num_active_rx_pools;
	rx_entries = adapter->req_rx_add_entries_per_subcrq;

	/* Free any remaining skbs in the rx buffer pools */
	for (i = 0; i < rx_scrqs; i++) {
		rx_pool = &adapter->rx_pool[i];
		if (!rx_pool || !rx_pool->rx_buff)
			continue;

		netdev_dbg(adapter->netdev, "Cleaning rx_pool[%d]\n", i);
		for (j = 0; j < rx_entries; j++) {
			rx_buff = &rx_pool->rx_buff[j];
			if (rx_buff && rx_buff->skb) {
				dev_kfree_skb_any(rx_buff->skb);
				rx_buff->skb = NULL;
			}
		}
	}
}

static void clean_one_tx_pool(struct ibmvnic_adapter *adapter,
			      struct ibmvnic_tx_pool *tx_pool)
{
	struct ibmvnic_tx_buff *tx_buff;
	u64 tx_entries;
	int i;

	if (!tx_pool || !tx_pool->tx_buff)
		return;

	tx_entries = tx_pool->num_buffers;

	for (i = 0; i < tx_entries; i++) {
		tx_buff = &tx_pool->tx_buff[i];
		if (tx_buff && tx_buff->skb) {
			dev_kfree_skb_any(tx_buff->skb);
			tx_buff->skb = NULL;
		}
	}
}

static void clean_tx_pools(struct ibmvnic_adapter *adapter)
{
	int tx_scrqs;
	int i;

	if (!adapter->tx_pool || !adapter->tso_pool)
		return;

	tx_scrqs = adapter->num_active_tx_pools;

	/* Free any remaining skbs in the tx buffer pools */
	for (i = 0; i < tx_scrqs; i++) {
		netdev_dbg(adapter->netdev, "Cleaning tx_pool[%d]\n", i);
		clean_one_tx_pool(adapter, &adapter->tx_pool[i]);
		clean_one_tx_pool(adapter, &adapter->tso_pool[i]);
	}
}

static void ibmvnic_disable_irqs(struct ibmvnic_adapter *adapter)
{
	struct net_device *netdev = adapter->netdev;
	int i;

	if (adapter->tx_scrq) {
		for (i = 0; i < adapter->req_tx_queues; i++)
			if (adapter->tx_scrq[i]->irq) {
				netdev_dbg(netdev,
					   "Disabling tx_scrq[%d] irq\n", i);
				disable_scrq_irq(adapter, adapter->tx_scrq[i]);
				disable_irq(adapter->tx_scrq[i]->irq);
			}
	}

	if (adapter->rx_scrq) {
		for (i = 0; i < adapter->req_rx_queues; i++) {
			if (adapter->rx_scrq[i]->irq) {
				netdev_dbg(netdev,
					   "Disabling rx_scrq[%d] irq\n", i);
				disable_scrq_irq(adapter, adapter->rx_scrq[i]);
				disable_irq(adapter->rx_scrq[i]->irq);
			}
		}
	}
}

static void ibmvnic_cleanup(struct net_device *netdev)
{
	struct ibmvnic_adapter *adapter = netdev_priv(netdev);

	/* ensure that transmissions are stopped if called by do_reset */
	if (test_bit(0, &adapter->resetting))
		netif_tx_disable(netdev);
	else
		netif_tx_stop_all_queues(netdev);

	ibmvnic_napi_disable(adapter);
	ibmvnic_disable_irqs(adapter);

	clean_rx_pools(adapter);
	clean_tx_pools(adapter);
}

static int __ibmvnic_close(struct net_device *netdev)
{
	struct ibmvnic_adapter *adapter = netdev_priv(netdev);
	int rc = 0;

	adapter->state = VNIC_CLOSING;
	rc = set_link_state(adapter, IBMVNIC_LOGICAL_LNK_DN);
	adapter->state = VNIC_CLOSED;
	return rc;
}

static int ibmvnic_close(struct net_device *netdev)
{
	struct ibmvnic_adapter *adapter = netdev_priv(netdev);
	int rc;

	netdev_dbg(netdev, "[S:%d FOP:%d FRR:%d] Closing\n",
		   adapter->state, adapter->failover_pending,
		   adapter->force_reset_recovery);

	/* If device failover is pending, just set device state and return.
	 * Device operation will be handled by reset routine.
	 */
	if (adapter->failover_pending) {
		adapter->state = VNIC_CLOSED;
		return 0;
	}

	rc = __ibmvnic_close(netdev);
	ibmvnic_cleanup(netdev);

	return rc;
}

/**
 * build_hdr_data - creates L2/L3/L4 header data buffer
 * @hdr_field: bitfield determining needed headers
 * @skb: socket buffer
 * @hdr_len: array of header lengths
 * @hdr_data: buffer to write the header to
 *
 * Reads hdr_field to determine which headers are needed by firmware.
 * Builds a buffer containing these headers.  Saves individual header
 * lengths and total buffer length to be used to build descriptors.
 */
static int build_hdr_data(u8 hdr_field, struct sk_buff *skb,
			  int *hdr_len, u8 *hdr_data)
{
	int len = 0;
	u8 *hdr;

	if (skb_vlan_tagged(skb) && !skb_vlan_tag_present(skb))
		hdr_len[0] = sizeof(struct vlan_ethhdr);
	else
		hdr_len[0] = sizeof(struct ethhdr);

	if (skb->protocol == htons(ETH_P_IP)) {
		hdr_len[1] = ip_hdr(skb)->ihl * 4;
		if (ip_hdr(skb)->protocol == IPPROTO_TCP)
			hdr_len[2] = tcp_hdrlen(skb);
		else if (ip_hdr(skb)->protocol == IPPROTO_UDP)
			hdr_len[2] = sizeof(struct udphdr);
	} else if (skb->protocol == htons(ETH_P_IPV6)) {
		hdr_len[1] = sizeof(struct ipv6hdr);
		if (ipv6_hdr(skb)->nexthdr == IPPROTO_TCP)
			hdr_len[2] = tcp_hdrlen(skb);
		else if (ipv6_hdr(skb)->nexthdr == IPPROTO_UDP)
			hdr_len[2] = sizeof(struct udphdr);
	} else if (skb->protocol == htons(ETH_P_ARP)) {
		hdr_len[1] = arp_hdr_len(skb->dev);
		hdr_len[2] = 0;
	}

	memset(hdr_data, 0, 120);
	if ((hdr_field >> 6) & 1) {
		hdr = skb_mac_header(skb);
		memcpy(hdr_data, hdr, hdr_len[0]);
		len += hdr_len[0];
	}

	if ((hdr_field >> 5) & 1) {
		hdr = skb_network_header(skb);
		memcpy(hdr_data + len, hdr, hdr_len[1]);
		len += hdr_len[1];
	}

	if ((hdr_field >> 4) & 1) {
		hdr = skb_transport_header(skb);
		memcpy(hdr_data + len, hdr, hdr_len[2]);
		len += hdr_len[2];
	}
	return len;
}

/**
 * create_hdr_descs - create header and header extension descriptors
 * @hdr_field: bitfield determining needed headers
 * @hdr_data: buffer containing header data
 * @len: length of data buffer
 * @hdr_len: array of individual header lengths
 * @scrq_arr: descriptor array
 *
 * Creates header and, if needed, header extension descriptors and
 * places them in a descriptor array, scrq_arr
 */

static int create_hdr_descs(u8 hdr_field, u8 *hdr_data, int len, int *hdr_len,
			    union sub_crq *scrq_arr)
{
	union sub_crq hdr_desc;
	int tmp_len = len;
	int num_descs = 0;
	u8 *data, *cur;
	int tmp;

	while (tmp_len > 0) {
		cur = hdr_data + len - tmp_len;

		memset(&hdr_desc, 0, sizeof(hdr_desc));
		if (cur != hdr_data) {
			data = hdr_desc.hdr_ext.data;
			tmp = tmp_len > 29 ? 29 : tmp_len;
			hdr_desc.hdr_ext.first = IBMVNIC_CRQ_CMD;
			hdr_desc.hdr_ext.type = IBMVNIC_HDR_EXT_DESC;
			hdr_desc.hdr_ext.len = tmp;
		} else {
			data = hdr_desc.hdr.data;
			tmp = tmp_len > 24 ? 24 : tmp_len;
			hdr_desc.hdr.first = IBMVNIC_CRQ_CMD;
			hdr_desc.hdr.type = IBMVNIC_HDR_DESC;
			hdr_desc.hdr.len = tmp;
			hdr_desc.hdr.l2_len = (u8)hdr_len[0];
			hdr_desc.hdr.l3_len = cpu_to_be16((u16)hdr_len[1]);
			hdr_desc.hdr.l4_len = (u8)hdr_len[2];
			hdr_desc.hdr.flag = hdr_field << 1;
		}
		memcpy(data, cur, tmp);
		tmp_len -= tmp;
		*scrq_arr = hdr_desc;
		scrq_arr++;
		num_descs++;
	}

	return num_descs;
}

/**
 * build_hdr_descs_arr - build a header descriptor array
 * @txbuff: tx buffer
 * @num_entries: number of descriptors to be sent
 * @hdr_field: bit field determining which headers will be sent
 *
 * This function will build a TX descriptor array with applicable
 * L2/L3/L4 packet header descriptors to be sent by send_subcrq_indirect.
 */

static void build_hdr_descs_arr(struct sk_buff *skb,
				union sub_crq *indir_arr,
				int *num_entries, u8 hdr_field)
{
	int hdr_len[3] = {0, 0, 0};
	u8 hdr_data[140] = {0};
	int tot_len;

	tot_len = build_hdr_data(hdr_field, skb, hdr_len,
				 hdr_data);
	*num_entries += create_hdr_descs(hdr_field, hdr_data, tot_len, hdr_len,
					 indir_arr + 1);
}

static int ibmvnic_xmit_workarounds(struct sk_buff *skb,
				    struct net_device *netdev)
{
	/* For some backing devices, mishandling of small packets
	 * can result in a loss of connection or TX stall. Device
	 * architects recommend that no packet should be smaller
	 * than the minimum MTU value provided to the driver, so
	 * pad any packets to that length
	 */
	if (skb->len < netdev->min_mtu)
		return skb_put_padto(skb, netdev->min_mtu);

	return 0;
}

static void ibmvnic_tx_scrq_clean_buffer(struct ibmvnic_adapter *adapter,
					 struct ibmvnic_sub_crq_queue *tx_scrq)
{
	struct ibmvnic_ind_xmit_queue *ind_bufp;
	struct ibmvnic_tx_buff *tx_buff;
	struct ibmvnic_tx_pool *tx_pool;
	union sub_crq tx_scrq_entry;
	int queue_num;
	int entries;
	int index;
	int i;

	ind_bufp = &tx_scrq->ind_buf;
	entries = (u64)ind_bufp->index;
	queue_num = tx_scrq->pool_index;

	for (i = entries - 1; i >= 0; --i) {
		tx_scrq_entry = ind_bufp->indir_arr[i];
		if (tx_scrq_entry.v1.type != IBMVNIC_TX_DESC)
			continue;
		index = be32_to_cpu(tx_scrq_entry.v1.correlator);
		if (index & IBMVNIC_TSO_POOL_MASK) {
			tx_pool = &adapter->tso_pool[queue_num];
			index &= ~IBMVNIC_TSO_POOL_MASK;
		} else {
			tx_pool = &adapter->tx_pool[queue_num];
		}
		tx_pool->free_map[tx_pool->consumer_index] = index;
		tx_pool->consumer_index = tx_pool->consumer_index == 0 ?
					  tx_pool->num_buffers - 1 :
					  tx_pool->consumer_index - 1;
		tx_buff = &tx_pool->tx_buff[index];
		adapter->netdev->stats.tx_packets--;
		adapter->netdev->stats.tx_bytes -= tx_buff->skb->len;
		adapter->tx_stats_buffers[queue_num].packets--;
		adapter->tx_stats_buffers[queue_num].bytes -=
						tx_buff->skb->len;
		dev_kfree_skb_any(tx_buff->skb);
		tx_buff->skb = NULL;
		adapter->netdev->stats.tx_dropped++;
	}
	ind_bufp->index = 0;
	if (atomic_sub_return(entries, &tx_scrq->used) <=
	    (adapter->req_tx_entries_per_subcrq / 2) &&
	    __netif_subqueue_stopped(adapter->netdev, queue_num)) {
		netif_wake_subqueue(adapter->netdev, queue_num);
		netdev_dbg(adapter->netdev, "Started queue %d\n",
			   queue_num);
	}
}

static int ibmvnic_tx_scrq_flush(struct ibmvnic_adapter *adapter,
				 struct ibmvnic_sub_crq_queue *tx_scrq)
{
	struct ibmvnic_ind_xmit_queue *ind_bufp;
	u64 dma_addr;
	u64 entries;
	u64 handle;
	int rc;

	ind_bufp = &tx_scrq->ind_buf;
	dma_addr = (u64)ind_bufp->indir_dma;
	entries = (u64)ind_bufp->index;
	handle = tx_scrq->handle;

	if (!entries)
		return 0;
	rc = send_subcrq_indirect(adapter, handle, dma_addr, entries);
	if (rc)
		ibmvnic_tx_scrq_clean_buffer(adapter, tx_scrq);
	else
		ind_bufp->index = 0;
	return 0;
}

static netdev_tx_t ibmvnic_xmit(struct sk_buff *skb, struct net_device *netdev)
{
	struct ibmvnic_adapter *adapter = netdev_priv(netdev);
	int queue_num = skb_get_queue_mapping(skb);
	u8 *hdrs = (u8 *)&adapter->tx_rx_desc_req;
	struct device *dev = &adapter->vdev->dev;
	struct ibmvnic_ind_xmit_queue *ind_bufp;
	struct ibmvnic_tx_buff *tx_buff = NULL;
	struct ibmvnic_sub_crq_queue *tx_scrq;
	struct ibmvnic_tx_pool *tx_pool;
	unsigned int tx_send_failed = 0;
	netdev_tx_t ret = NETDEV_TX_OK;
	unsigned int tx_map_failed = 0;
	union sub_crq indir_arr[16];
	unsigned int tx_dropped = 0;
	unsigned int tx_packets = 0;
	unsigned int tx_bytes = 0;
	dma_addr_t data_dma_addr;
	struct netdev_queue *txq;
	unsigned long lpar_rc;
	union sub_crq tx_crq;
	unsigned int offset;
	int num_entries = 1;
	unsigned char *dst;
	int index = 0;
	u8 proto = 0;

	tx_scrq = adapter->tx_scrq[queue_num];
	txq = netdev_get_tx_queue(netdev, queue_num);
	ind_bufp = &tx_scrq->ind_buf;

	if (test_bit(0, &adapter->resetting)) {
		if (!netif_subqueue_stopped(netdev, skb))
			netif_stop_subqueue(netdev, queue_num);
		dev_kfree_skb_any(skb);

		tx_send_failed++;
		tx_dropped++;
		ret = NETDEV_TX_OK;
		ibmvnic_tx_scrq_flush(adapter, tx_scrq);
		goto out;
	}

	if (ibmvnic_xmit_workarounds(skb, netdev)) {
		tx_dropped++;
		tx_send_failed++;
		ret = NETDEV_TX_OK;
		ibmvnic_tx_scrq_flush(adapter, tx_scrq);
		goto out;
	}
	if (skb_is_gso(skb))
		tx_pool = &adapter->tso_pool[queue_num];
	else
		tx_pool = &adapter->tx_pool[queue_num];

	index = tx_pool->free_map[tx_pool->consumer_index];

	if (index == IBMVNIC_INVALID_MAP) {
		dev_kfree_skb_any(skb);
		tx_send_failed++;
		tx_dropped++;
		ret = NETDEV_TX_OK;
		ibmvnic_tx_scrq_flush(adapter, tx_scrq);
		goto out;
	}

	tx_pool->free_map[tx_pool->consumer_index] = IBMVNIC_INVALID_MAP;

	offset = index * tx_pool->buf_size;
	dst = tx_pool->long_term_buff.buff + offset;
	memset(dst, 0, tx_pool->buf_size);
	data_dma_addr = tx_pool->long_term_buff.addr + offset;

	if (skb_shinfo(skb)->nr_frags) {
		int cur, i;

		/* Copy the head */
		skb_copy_from_linear_data(skb, dst, skb_headlen(skb));
		cur = skb_headlen(skb);

		/* Copy the frags */
		for (i = 0; i < skb_shinfo(skb)->nr_frags; i++) {
			const skb_frag_t *frag = &skb_shinfo(skb)->frags[i];

			memcpy(dst + cur,
			       page_address(skb_frag_page(frag)) +
			       skb_frag_off(frag), skb_frag_size(frag));
			cur += skb_frag_size(frag);
		}
	} else {
		skb_copy_from_linear_data(skb, dst, skb->len);
	}

	/* post changes to long_term_buff *dst before VIOS accessing it */
	dma_wmb();

	tx_pool->consumer_index =
	    (tx_pool->consumer_index + 1) % tx_pool->num_buffers;

	tx_buff = &tx_pool->tx_buff[index];
	tx_buff->skb = skb;
	tx_buff->index = index;
	tx_buff->pool_index = queue_num;

	memset(&tx_crq, 0, sizeof(tx_crq));
	tx_crq.v1.first = IBMVNIC_CRQ_CMD;
	tx_crq.v1.type = IBMVNIC_TX_DESC;
	tx_crq.v1.n_crq_elem = 1;
	tx_crq.v1.n_sge = 1;
	tx_crq.v1.flags1 = IBMVNIC_TX_COMP_NEEDED;

	if (skb_is_gso(skb))
		tx_crq.v1.correlator =
			cpu_to_be32(index | IBMVNIC_TSO_POOL_MASK);
	else
		tx_crq.v1.correlator = cpu_to_be32(index);
	tx_crq.v1.dma_reg = cpu_to_be16(tx_pool->long_term_buff.map_id);
	tx_crq.v1.sge_len = cpu_to_be32(skb->len);
	tx_crq.v1.ioba = cpu_to_be64(data_dma_addr);

	if (adapter->vlan_header_insertion && skb_vlan_tag_present(skb)) {
		tx_crq.v1.flags2 |= IBMVNIC_TX_VLAN_INSERT;
		tx_crq.v1.vlan_id = cpu_to_be16(skb->vlan_tci);
	}

	if (skb->protocol == htons(ETH_P_IP)) {
		tx_crq.v1.flags1 |= IBMVNIC_TX_PROT_IPV4;
		proto = ip_hdr(skb)->protocol;
	} else if (skb->protocol == htons(ETH_P_IPV6)) {
		tx_crq.v1.flags1 |= IBMVNIC_TX_PROT_IPV6;
		proto = ipv6_hdr(skb)->nexthdr;
	}

	if (proto == IPPROTO_TCP)
		tx_crq.v1.flags1 |= IBMVNIC_TX_PROT_TCP;
	else if (proto == IPPROTO_UDP)
		tx_crq.v1.flags1 |= IBMVNIC_TX_PROT_UDP;

	if (skb->ip_summed == CHECKSUM_PARTIAL) {
		tx_crq.v1.flags1 |= IBMVNIC_TX_CHKSUM_OFFLOAD;
		hdrs += 2;
	}
	if (skb_is_gso(skb)) {
		tx_crq.v1.flags1 |= IBMVNIC_TX_LSO;
		tx_crq.v1.mss = cpu_to_be16(skb_shinfo(skb)->gso_size);
		hdrs += 2;
	}

	if ((*hdrs >> 7) & 1)
		build_hdr_descs_arr(skb, indir_arr, &num_entries, *hdrs);

	tx_crq.v1.n_crq_elem = num_entries;
	tx_buff->num_entries = num_entries;
	/* flush buffer if current entry can not fit */
	if (num_entries + ind_bufp->index > IBMVNIC_MAX_IND_DESCS) {
		lpar_rc = ibmvnic_tx_scrq_flush(adapter, tx_scrq);
		if (lpar_rc != H_SUCCESS)
			goto tx_flush_err;
	}

	indir_arr[0] = tx_crq;
	memcpy(&ind_bufp->indir_arr[ind_bufp->index], &indir_arr[0],
	       num_entries * sizeof(struct ibmvnic_generic_scrq));
	ind_bufp->index += num_entries;
	if (__netdev_tx_sent_queue(txq, skb->len,
				   netdev_xmit_more() &&
				   ind_bufp->index < IBMVNIC_MAX_IND_DESCS)) {
		lpar_rc = ibmvnic_tx_scrq_flush(adapter, tx_scrq);
		if (lpar_rc != H_SUCCESS)
			goto tx_err;
	}

	if (atomic_add_return(num_entries, &tx_scrq->used)
					>= adapter->req_tx_entries_per_subcrq) {
		netdev_dbg(netdev, "Stopping queue %d\n", queue_num);
		netif_stop_subqueue(netdev, queue_num);
	}

	tx_packets++;
	tx_bytes += skb->len;
	txq->trans_start = jiffies;
	ret = NETDEV_TX_OK;
	goto out;

tx_flush_err:
	dev_kfree_skb_any(skb);
	tx_buff->skb = NULL;
	tx_pool->consumer_index = tx_pool->consumer_index == 0 ?
				  tx_pool->num_buffers - 1 :
				  tx_pool->consumer_index - 1;
	tx_dropped++;
tx_err:
	if (lpar_rc != H_CLOSED && lpar_rc != H_PARAMETER)
		dev_err_ratelimited(dev, "tx: send failed\n");

	if (lpar_rc == H_CLOSED || adapter->failover_pending) {
		/* Disable TX and report carrier off if queue is closed
		 * or pending failover.
		 * Firmware guarantees that a signal will be sent to the
		 * driver, triggering a reset or some other action.
		 */
		netif_tx_stop_all_queues(netdev);
		netif_carrier_off(netdev);
	}
out:
	netdev->stats.tx_dropped += tx_dropped;
	netdev->stats.tx_bytes += tx_bytes;
	netdev->stats.tx_packets += tx_packets;
	adapter->tx_send_failed += tx_send_failed;
	adapter->tx_map_failed += tx_map_failed;
	adapter->tx_stats_buffers[queue_num].packets += tx_packets;
	adapter->tx_stats_buffers[queue_num].bytes += tx_bytes;
	adapter->tx_stats_buffers[queue_num].dropped_packets += tx_dropped;

	return ret;
}

static void ibmvnic_set_multi(struct net_device *netdev)
{
	struct ibmvnic_adapter *adapter = netdev_priv(netdev);
	struct netdev_hw_addr *ha;
	union ibmvnic_crq crq;

	memset(&crq, 0, sizeof(crq));
	crq.request_capability.first = IBMVNIC_CRQ_CMD;
	crq.request_capability.cmd = REQUEST_CAPABILITY;

	if (netdev->flags & IFF_PROMISC) {
		if (!adapter->promisc_supported)
			return;
	} else {
		if (netdev->flags & IFF_ALLMULTI) {
			/* Accept all multicast */
			memset(&crq, 0, sizeof(crq));
			crq.multicast_ctrl.first = IBMVNIC_CRQ_CMD;
			crq.multicast_ctrl.cmd = MULTICAST_CTRL;
			crq.multicast_ctrl.flags = IBMVNIC_ENABLE_ALL;
			ibmvnic_send_crq(adapter, &crq);
		} else if (netdev_mc_empty(netdev)) {
			/* Reject all multicast */
			memset(&crq, 0, sizeof(crq));
			crq.multicast_ctrl.first = IBMVNIC_CRQ_CMD;
			crq.multicast_ctrl.cmd = MULTICAST_CTRL;
			crq.multicast_ctrl.flags = IBMVNIC_DISABLE_ALL;
			ibmvnic_send_crq(adapter, &crq);
		} else {
			/* Accept one or more multicast(s) */
			netdev_for_each_mc_addr(ha, netdev) {
				memset(&crq, 0, sizeof(crq));
				crq.multicast_ctrl.first = IBMVNIC_CRQ_CMD;
				crq.multicast_ctrl.cmd = MULTICAST_CTRL;
				crq.multicast_ctrl.flags = IBMVNIC_ENABLE_MC;
				ether_addr_copy(&crq.multicast_ctrl.mac_addr[0],
						ha->addr);
				ibmvnic_send_crq(adapter, &crq);
			}
		}
	}
}

static int __ibmvnic_set_mac(struct net_device *netdev, u8 *dev_addr)
{
	struct ibmvnic_adapter *adapter = netdev_priv(netdev);
	union ibmvnic_crq crq;
	int rc;

	if (!is_valid_ether_addr(dev_addr)) {
		rc = -EADDRNOTAVAIL;
		goto err;
	}

	memset(&crq, 0, sizeof(crq));
	crq.change_mac_addr.first = IBMVNIC_CRQ_CMD;
	crq.change_mac_addr.cmd = CHANGE_MAC_ADDR;
	ether_addr_copy(&crq.change_mac_addr.mac_addr[0], dev_addr);

	mutex_lock(&adapter->fw_lock);
	adapter->fw_done_rc = 0;
	reinit_completion(&adapter->fw_done);

	rc = ibmvnic_send_crq(adapter, &crq);
	if (rc) {
		rc = -EIO;
		mutex_unlock(&adapter->fw_lock);
		goto err;
	}

	rc = ibmvnic_wait_for_completion(adapter, &adapter->fw_done, 10000);
	/* netdev->dev_addr is changed in handle_change_mac_rsp function */
	if (rc || adapter->fw_done_rc) {
		rc = -EIO;
		mutex_unlock(&adapter->fw_lock);
		goto err;
	}
	mutex_unlock(&adapter->fw_lock);
	return 0;
err:
	ether_addr_copy(adapter->mac_addr, netdev->dev_addr);
	return rc;
}

static int ibmvnic_set_mac(struct net_device *netdev, void *p)
{
	struct ibmvnic_adapter *adapter = netdev_priv(netdev);
	struct sockaddr *addr = p;
	int rc;

	rc = 0;
	if (!is_valid_ether_addr(addr->sa_data))
		return -EADDRNOTAVAIL;

	if (adapter->state != VNIC_PROBED) {
		ether_addr_copy(adapter->mac_addr, addr->sa_data);
		rc = __ibmvnic_set_mac(netdev, addr->sa_data);
	}

	return rc;
}

/*
 * do_reset returns zero if we are able to keep processing reset events, or
 * non-zero if we hit a fatal error and must halt.
 */
static int do_reset(struct ibmvnic_adapter *adapter,
		    struct ibmvnic_rwi *rwi, u32 reset_state)
{
	u64 old_num_rx_queues, old_num_tx_queues;
	u64 old_num_rx_slots, old_num_tx_slots;
	struct net_device *netdev = adapter->netdev;
	int i, rc;

	netdev_dbg(adapter->netdev,
		   "[S:%d FOP:%d] Reset reason %d, reset_state %d\n",
		   adapter->state, adapter->failover_pending,
		   rwi->reset_reason, reset_state);

	adapter->reset_reason = rwi->reset_reason;
	/* requestor of VNIC_RESET_CHANGE_PARAM already has the rtnl lock */
	if (!(adapter->reset_reason == VNIC_RESET_CHANGE_PARAM))
		rtnl_lock();

	/* Now that we have the rtnl lock, clear any pending failover.
	 * This will ensure ibmvnic_open() has either completed or will
	 * block until failover is complete.
	 */
	if (rwi->reset_reason == VNIC_RESET_FAILOVER)
		adapter->failover_pending = false;

	netif_carrier_off(netdev);

	old_num_rx_queues = adapter->req_rx_queues;
	old_num_tx_queues = adapter->req_tx_queues;
	old_num_rx_slots = adapter->req_rx_add_entries_per_subcrq;
	old_num_tx_slots = adapter->req_tx_entries_per_subcrq;

	ibmvnic_cleanup(netdev);

	if (reset_state == VNIC_OPEN &&
	    adapter->reset_reason != VNIC_RESET_MOBILITY &&
	    adapter->reset_reason != VNIC_RESET_FAILOVER) {
		if (adapter->reset_reason == VNIC_RESET_CHANGE_PARAM) {
			rc = __ibmvnic_close(netdev);
			if (rc)
				goto out;
		} else {
			adapter->state = VNIC_CLOSING;

			/* Release the RTNL lock before link state change and
			 * re-acquire after the link state change to allow
			 * linkwatch_event to grab the RTNL lock and run during
			 * a reset.
			 */
			rtnl_unlock();
			rc = set_link_state(adapter, IBMVNIC_LOGICAL_LNK_DN);
			rtnl_lock();
			if (rc)
				goto out;

			if (adapter->state != VNIC_CLOSING) {
				rc = -1;
				goto out;
			}

			adapter->state = VNIC_CLOSED;
		}
	}

	if (adapter->reset_reason == VNIC_RESET_CHANGE_PARAM) {
		release_resources(adapter);
		release_sub_crqs(adapter, 1);
		release_crq_queue(adapter);
	}

	if (adapter->reset_reason != VNIC_RESET_NON_FATAL) {
		/* remove the closed state so when we call open it appears
		 * we are coming from the probed state.
		 */
		adapter->state = VNIC_PROBED;

		if (adapter->reset_reason == VNIC_RESET_CHANGE_PARAM) {
			rc = init_crq_queue(adapter);
		} else if (adapter->reset_reason == VNIC_RESET_MOBILITY) {
			rc = ibmvnic_reenable_crq_queue(adapter);
			release_sub_crqs(adapter, 1);
		} else {
			rc = ibmvnic_reset_crq(adapter);
			if (rc == H_CLOSED || rc == H_SUCCESS) {
				rc = vio_enable_interrupts(adapter->vdev);
				if (rc)
					netdev_err(adapter->netdev,
						   "Reset failed to enable interrupts. rc=%d\n",
						   rc);
			}
		}

		if (rc) {
			netdev_err(adapter->netdev,
				   "Reset couldn't initialize crq. rc=%d\n", rc);
			goto out;
		}

		rc = ibmvnic_reset_init(adapter, true);
		if (rc) {
			rc = IBMVNIC_INIT_FAILED;
			goto out;
		}

		/* If the adapter was in PROBE state prior to the reset,
		 * exit here.
		 */
		if (reset_state == VNIC_PROBED) {
			rc = 0;
			goto out;
		}

		rc = ibmvnic_login(netdev);
		if (rc)
			goto out;

		if (adapter->reset_reason == VNIC_RESET_CHANGE_PARAM) {
			rc = init_resources(adapter);
			if (rc)
				goto out;
		} else if (adapter->req_rx_queues != old_num_rx_queues ||
		    adapter->req_tx_queues != old_num_tx_queues ||
		    adapter->req_rx_add_entries_per_subcrq !=
		    old_num_rx_slots ||
		    adapter->req_tx_entries_per_subcrq !=
		    old_num_tx_slots ||
		    !adapter->rx_pool ||
		    !adapter->tso_pool ||
		    !adapter->tx_pool) {
			release_rx_pools(adapter);
			release_tx_pools(adapter);
			release_napi(adapter);
			release_vpd_data(adapter);

			rc = init_resources(adapter);
			if (rc)
				goto out;

		} else {
			rc = reset_tx_pools(adapter);
			if (rc) {
				netdev_dbg(adapter->netdev, "reset tx pools failed (%d)\n",
					   rc);
				goto out;
			}

			rc = reset_rx_pools(adapter);
			if (rc) {
				netdev_dbg(adapter->netdev, "reset rx pools failed (%d)\n",
					   rc);
				goto out;
			}
		}
		ibmvnic_disable_irqs(adapter);
	}
	adapter->state = VNIC_CLOSED;

	if (reset_state == VNIC_CLOSED) {
		rc = 0;
		goto out;
	}

	rc = __ibmvnic_open(netdev);
	if (rc) {
		rc = IBMVNIC_OPEN_FAILED;
		goto out;
	}

	/* refresh device's multicast list */
	ibmvnic_set_multi(netdev);

	/* kick napi */
	for (i = 0; i < adapter->req_rx_queues; i++)
		napi_schedule(&adapter->napi[i]);

	if (adapter->reset_reason == VNIC_RESET_FAILOVER ||
	    adapter->reset_reason == VNIC_RESET_MOBILITY)
		__netdev_notify_peers(netdev);

	rc = 0;

out:
	/* restore the adapter state if reset failed */
	if (rc)
		adapter->state = reset_state;
	/* requestor of VNIC_RESET_CHANGE_PARAM should still hold the rtnl lock */
	if (!(adapter->reset_reason == VNIC_RESET_CHANGE_PARAM))
		rtnl_unlock();

	netdev_dbg(adapter->netdev, "[S:%d FOP:%d] Reset done, rc %d\n",
		   adapter->state, adapter->failover_pending, rc);
	return rc;
}

static int do_hard_reset(struct ibmvnic_adapter *adapter,
			 struct ibmvnic_rwi *rwi, u32 reset_state)
{
	struct net_device *netdev = adapter->netdev;
	int rc;

	netdev_dbg(adapter->netdev, "Hard resetting driver (%d)\n",
		   rwi->reset_reason);

	netif_carrier_off(netdev);
	adapter->reset_reason = rwi->reset_reason;

	ibmvnic_cleanup(netdev);
	release_resources(adapter);
	release_sub_crqs(adapter, 0);
	release_crq_queue(adapter);

	/* remove the closed state so when we call open it appears
	 * we are coming from the probed state.
	 */
	adapter->state = VNIC_PROBED;

	reinit_completion(&adapter->init_done);
	rc = init_crq_queue(adapter);
	if (rc) {
		netdev_err(adapter->netdev,
			   "Couldn't initialize crq. rc=%d\n", rc);
		goto out;
	}

	rc = ibmvnic_reset_init(adapter, false);
	if (rc)
		goto out;

	/* If the adapter was in PROBE state prior to the reset,
	 * exit here.
	 */
	if (reset_state == VNIC_PROBED)
		goto out;

	rc = ibmvnic_login(netdev);
	if (rc)
		goto out;

	rc = init_resources(adapter);
	if (rc)
		goto out;

	ibmvnic_disable_irqs(adapter);
	adapter->state = VNIC_CLOSED;

	if (reset_state == VNIC_CLOSED)
		goto out;

	rc = __ibmvnic_open(netdev);
	if (rc) {
		rc = IBMVNIC_OPEN_FAILED;
		goto out;
	}

	__netdev_notify_peers(netdev);
out:
	/* restore adapter state if reset failed */
	if (rc)
		adapter->state = reset_state;
	netdev_dbg(adapter->netdev, "[S:%d FOP:%d] Hard reset done, rc %d\n",
		   adapter->state, adapter->failover_pending, rc);
	return rc;
}

static struct ibmvnic_rwi *get_next_rwi(struct ibmvnic_adapter *adapter)
{
	struct ibmvnic_rwi *rwi;
	unsigned long flags;

	spin_lock_irqsave(&adapter->rwi_lock, flags);

	if (!list_empty(&adapter->rwi_list)) {
		rwi = list_first_entry(&adapter->rwi_list, struct ibmvnic_rwi,
				       list);
		list_del(&rwi->list);
	} else {
		rwi = NULL;
	}

	spin_unlock_irqrestore(&adapter->rwi_lock, flags);
	return rwi;
}

static void __ibmvnic_reset(struct work_struct *work)
{
	struct ibmvnic_rwi *rwi;
	struct ibmvnic_adapter *adapter;
	bool saved_state = false;
	unsigned long flags;
	u32 reset_state;
	int rc = 0;

	adapter = container_of(work, struct ibmvnic_adapter, ibmvnic_reset);

	if (test_and_set_bit_lock(0, &adapter->resetting)) {
		schedule_delayed_work(&adapter->ibmvnic_delayed_reset,
				      IBMVNIC_RESET_DELAY);
		return;
	}

	rwi = get_next_rwi(adapter);
	while (rwi) {
		spin_lock_irqsave(&adapter->state_lock, flags);

		if (adapter->state == VNIC_REMOVING ||
		    adapter->state == VNIC_REMOVED) {
			spin_unlock_irqrestore(&adapter->state_lock, flags);
			kfree(rwi);
			rc = EBUSY;
			break;
		}

		if (!saved_state) {
			reset_state = adapter->state;
			saved_state = true;
		}
		spin_unlock_irqrestore(&adapter->state_lock, flags);

		if (adapter->force_reset_recovery) {
			/* Since we are doing a hard reset now, clear the
			 * failover_pending flag so we don't ignore any
			 * future MOBILITY or other resets.
			 */
			adapter->failover_pending = false;

			/* Transport event occurred during previous reset */
			if (adapter->wait_for_reset) {
				/* Previous was CHANGE_PARAM; caller locked */
				adapter->force_reset_recovery = false;
				rc = do_hard_reset(adapter, rwi, reset_state);
			} else {
				rtnl_lock();
				adapter->force_reset_recovery = false;
				rc = do_hard_reset(adapter, rwi, reset_state);
				rtnl_unlock();
			}
			if (rc) {
				/* give backing device time to settle down */
				netdev_dbg(adapter->netdev,
					   "[S:%d] Hard reset failed, waiting 60 secs\n",
					   adapter->state);
				set_current_state(TASK_UNINTERRUPTIBLE);
				schedule_timeout(60 * HZ);
			}
		} else {
			rc = do_reset(adapter, rwi, reset_state);
		}
		kfree(rwi);
		adapter->last_reset_time = jiffies;

		if (rc)
			netdev_dbg(adapter->netdev, "Reset failed, rc=%d\n", rc);

		rwi = get_next_rwi(adapter);

		if (rwi && (rwi->reset_reason == VNIC_RESET_FAILOVER ||
			    rwi->reset_reason == VNIC_RESET_MOBILITY))
			adapter->force_reset_recovery = true;
	}

	if (adapter->wait_for_reset) {
		adapter->reset_done_rc = rc;
		complete(&adapter->reset_done);
	}

	clear_bit_unlock(0, &adapter->resetting);

	netdev_dbg(adapter->netdev,
		   "[S:%d FRR:%d WFR:%d] Done processing resets\n",
		   adapter->state, adapter->force_reset_recovery,
		   adapter->wait_for_reset);
}

static void __ibmvnic_delayed_reset(struct work_struct *work)
{
	struct ibmvnic_adapter *adapter;

	adapter = container_of(work, struct ibmvnic_adapter,
			       ibmvnic_delayed_reset.work);
	__ibmvnic_reset(&adapter->ibmvnic_reset);
}

static int ibmvnic_reset(struct ibmvnic_adapter *adapter,
			 enum ibmvnic_reset_reason reason)
{
	struct list_head *entry, *tmp_entry;
	struct ibmvnic_rwi *rwi, *tmp;
	struct net_device *netdev = adapter->netdev;
	unsigned long flags;
	int ret;

<<<<<<< HEAD
	/* If failover is pending don't schedule any other reset.
=======
	spin_lock_irqsave(&adapter->rwi_lock, flags);

	/*
	 * If failover is pending don't schedule any other reset.
>>>>>>> 3af409ca
	 * Instead let the failover complete. If there is already a
	 * a failover reset scheduled, we will detect and drop the
	 * duplicate reset when walking the ->rwi_list below.
	 */
	if (adapter->state == VNIC_REMOVING ||
	    adapter->state == VNIC_REMOVED ||
	    (adapter->failover_pending && reason != VNIC_RESET_FAILOVER)) {
		ret = EBUSY;
		netdev_dbg(netdev, "Adapter removing or pending failover, skipping reset\n");
		goto err;
	}

	if (adapter->state == VNIC_PROBING) {
		netdev_warn(netdev, "Adapter reset during probe\n");
		adapter->init_done_rc = EAGAIN;
		ret = EAGAIN;
		goto err;
	}

	list_for_each(entry, &adapter->rwi_list) {
		tmp = list_entry(entry, struct ibmvnic_rwi, list);
		if (tmp->reset_reason == reason) {
			netdev_dbg(netdev, "Skipping matching reset, reason=%d\n",
				   reason);
			ret = EBUSY;
			goto err;
		}
	}

	rwi = kzalloc(sizeof(*rwi), GFP_ATOMIC);
	if (!rwi) {
		ret = ENOMEM;
		goto err;
	}
	/* if we just received a transport event,
	 * flush reset queue and process this reset
	 */
	if (adapter->force_reset_recovery && !list_empty(&adapter->rwi_list)) {
		list_for_each_safe(entry, tmp_entry, &adapter->rwi_list)
			list_del(entry);
	}
	rwi->reset_reason = reason;
	list_add_tail(&rwi->list, &adapter->rwi_list);
	netdev_dbg(adapter->netdev, "Scheduling reset (reason %d)\n", reason);
	schedule_work(&adapter->ibmvnic_reset);

	ret = 0;
err:
	/* ibmvnic_close() below can block, so drop the lock first */
	spin_unlock_irqrestore(&adapter->rwi_lock, flags);

	if (ret == ENOMEM)
		ibmvnic_close(netdev);

	return -ret;
}

static void ibmvnic_tx_timeout(struct net_device *dev, unsigned int txqueue)
{
	struct ibmvnic_adapter *adapter = netdev_priv(dev);

	if (test_bit(0, &adapter->resetting)) {
		netdev_err(adapter->netdev,
			   "Adapter is resetting, skip timeout reset\n");
		return;
	}
	/* No queuing up reset until at least 5 seconds (default watchdog val)
	 * after last reset
	 */
	if (time_before(jiffies, (adapter->last_reset_time + dev->watchdog_timeo))) {
		netdev_dbg(dev, "Not yet time to tx timeout.\n");
		return;
	}
	ibmvnic_reset(adapter, VNIC_RESET_TIMEOUT);
}

static void remove_buff_from_pool(struct ibmvnic_adapter *adapter,
				  struct ibmvnic_rx_buff *rx_buff)
{
	struct ibmvnic_rx_pool *pool = &adapter->rx_pool[rx_buff->pool_index];

	rx_buff->skb = NULL;

	pool->free_map[pool->next_alloc] = (int)(rx_buff - pool->rx_buff);
	pool->next_alloc = (pool->next_alloc + 1) % pool->size;

	atomic_dec(&pool->available);
}

static int ibmvnic_poll(struct napi_struct *napi, int budget)
{
	struct ibmvnic_sub_crq_queue *rx_scrq;
	struct ibmvnic_adapter *adapter;
	struct net_device *netdev;
	int frames_processed;
	int scrq_num;

	netdev = napi->dev;
	adapter = netdev_priv(netdev);
	scrq_num = (int)(napi - adapter->napi);
	frames_processed = 0;
	rx_scrq = adapter->rx_scrq[scrq_num];

restart_poll:
	while (frames_processed < budget) {
		struct sk_buff *skb;
		struct ibmvnic_rx_buff *rx_buff;
		union sub_crq *next;
		u32 length;
		u16 offset;
		u8 flags = 0;

		if (unlikely(test_bit(0, &adapter->resetting) &&
			     adapter->reset_reason != VNIC_RESET_NON_FATAL)) {
			enable_scrq_irq(adapter, rx_scrq);
			napi_complete_done(napi, frames_processed);
			return frames_processed;
		}

		if (!pending_scrq(adapter, rx_scrq))
			break;
		next = ibmvnic_next_scrq(adapter, rx_scrq);
		rx_buff = (struct ibmvnic_rx_buff *)
			  be64_to_cpu(next->rx_comp.correlator);
		/* do error checking */
		if (next->rx_comp.rc) {
			netdev_dbg(netdev, "rx buffer returned with rc %x\n",
				   be16_to_cpu(next->rx_comp.rc));
			/* free the entry */
			next->rx_comp.first = 0;
			dev_kfree_skb_any(rx_buff->skb);
			remove_buff_from_pool(adapter, rx_buff);
			continue;
		} else if (!rx_buff->skb) {
			/* free the entry */
			next->rx_comp.first = 0;
			remove_buff_from_pool(adapter, rx_buff);
			continue;
		}

		length = be32_to_cpu(next->rx_comp.len);
		offset = be16_to_cpu(next->rx_comp.off_frame_data);
		flags = next->rx_comp.flags;
		skb = rx_buff->skb;
		/* load long_term_buff before copying to skb */
		dma_rmb();
		skb_copy_to_linear_data(skb, rx_buff->data + offset,
					length);

		/* VLAN Header has been stripped by the system firmware and
		 * needs to be inserted by the driver
		 */
		if (adapter->rx_vlan_header_insertion &&
		    (flags & IBMVNIC_VLAN_STRIPPED))
			__vlan_hwaccel_put_tag(skb, htons(ETH_P_8021Q),
					       ntohs(next->rx_comp.vlan_tci));

		/* free the entry */
		next->rx_comp.first = 0;
		remove_buff_from_pool(adapter, rx_buff);

		skb_put(skb, length);
		skb->protocol = eth_type_trans(skb, netdev);
		skb_record_rx_queue(skb, scrq_num);

		if (flags & IBMVNIC_IP_CHKSUM_GOOD &&
		    flags & IBMVNIC_TCP_UDP_CHKSUM_GOOD) {
			skb->ip_summed = CHECKSUM_UNNECESSARY;
		}

		length = skb->len;
		napi_gro_receive(napi, skb); /* send it up */
		netdev->stats.rx_packets++;
		netdev->stats.rx_bytes += length;
		adapter->rx_stats_buffers[scrq_num].packets++;
		adapter->rx_stats_buffers[scrq_num].bytes += length;
		frames_processed++;
	}

	if (adapter->state != VNIC_CLOSING &&
	    ((atomic_read(&adapter->rx_pool[scrq_num].available) <
	      adapter->req_rx_add_entries_per_subcrq / 2) ||
	      frames_processed < budget))
		replenish_rx_pool(adapter, &adapter->rx_pool[scrq_num]);
	if (frames_processed < budget) {
		if (napi_complete_done(napi, frames_processed)) {
			enable_scrq_irq(adapter, rx_scrq);
			if (pending_scrq(adapter, rx_scrq)) {
				if (napi_reschedule(napi)) {
					disable_scrq_irq(adapter, rx_scrq);
					goto restart_poll;
				}
			}
		}
	}
	return frames_processed;
}

static int wait_for_reset(struct ibmvnic_adapter *adapter)
{
	int rc, ret;

	adapter->fallback.mtu = adapter->req_mtu;
	adapter->fallback.rx_queues = adapter->req_rx_queues;
	adapter->fallback.tx_queues = adapter->req_tx_queues;
	adapter->fallback.rx_entries = adapter->req_rx_add_entries_per_subcrq;
	adapter->fallback.tx_entries = adapter->req_tx_entries_per_subcrq;

	reinit_completion(&adapter->reset_done);
	adapter->wait_for_reset = true;
	rc = ibmvnic_reset(adapter, VNIC_RESET_CHANGE_PARAM);

	if (rc) {
		ret = rc;
		goto out;
	}
	rc = ibmvnic_wait_for_completion(adapter, &adapter->reset_done, 60000);
	if (rc) {
		ret = -ENODEV;
		goto out;
	}

	ret = 0;
	if (adapter->reset_done_rc) {
		ret = -EIO;
		adapter->desired.mtu = adapter->fallback.mtu;
		adapter->desired.rx_queues = adapter->fallback.rx_queues;
		adapter->desired.tx_queues = adapter->fallback.tx_queues;
		adapter->desired.rx_entries = adapter->fallback.rx_entries;
		adapter->desired.tx_entries = adapter->fallback.tx_entries;

		reinit_completion(&adapter->reset_done);
		adapter->wait_for_reset = true;
		rc = ibmvnic_reset(adapter, VNIC_RESET_CHANGE_PARAM);
		if (rc) {
			ret = rc;
			goto out;
		}
		rc = ibmvnic_wait_for_completion(adapter, &adapter->reset_done,
						 60000);
		if (rc) {
			ret = -ENODEV;
			goto out;
		}
	}
out:
	adapter->wait_for_reset = false;

	return ret;
}

static int ibmvnic_change_mtu(struct net_device *netdev, int new_mtu)
{
	struct ibmvnic_adapter *adapter = netdev_priv(netdev);

	adapter->desired.mtu = new_mtu + ETH_HLEN;

	return wait_for_reset(adapter);
}

static netdev_features_t ibmvnic_features_check(struct sk_buff *skb,
						struct net_device *dev,
						netdev_features_t features)
{
	/* Some backing hardware adapters can not
	 * handle packets with a MSS less than 224
	 * or with only one segment.
	 */
	if (skb_is_gso(skb)) {
		if (skb_shinfo(skb)->gso_size < 224 ||
		    skb_shinfo(skb)->gso_segs == 1)
			features &= ~NETIF_F_GSO_MASK;
	}

	return features;
}

static const struct net_device_ops ibmvnic_netdev_ops = {
	.ndo_open		= ibmvnic_open,
	.ndo_stop		= ibmvnic_close,
	.ndo_start_xmit		= ibmvnic_xmit,
	.ndo_set_rx_mode	= ibmvnic_set_multi,
	.ndo_set_mac_address	= ibmvnic_set_mac,
	.ndo_validate_addr	= eth_validate_addr,
	.ndo_tx_timeout		= ibmvnic_tx_timeout,
	.ndo_change_mtu		= ibmvnic_change_mtu,
	.ndo_features_check     = ibmvnic_features_check,
};

/* ethtool functions */

static int ibmvnic_get_link_ksettings(struct net_device *netdev,
				      struct ethtool_link_ksettings *cmd)
{
	struct ibmvnic_adapter *adapter = netdev_priv(netdev);
	int rc;

	rc = send_query_phys_parms(adapter);
	if (rc) {
		adapter->speed = SPEED_UNKNOWN;
		adapter->duplex = DUPLEX_UNKNOWN;
	}
	cmd->base.speed = adapter->speed;
	cmd->base.duplex = adapter->duplex;
	cmd->base.port = PORT_FIBRE;
	cmd->base.phy_address = 0;
	cmd->base.autoneg = AUTONEG_ENABLE;

	return 0;
}

static void ibmvnic_get_drvinfo(struct net_device *netdev,
				struct ethtool_drvinfo *info)
{
	struct ibmvnic_adapter *adapter = netdev_priv(netdev);

	strscpy(info->driver, ibmvnic_driver_name, sizeof(info->driver));
	strscpy(info->version, IBMVNIC_DRIVER_VERSION, sizeof(info->version));
	strscpy(info->fw_version, adapter->fw_version,
		sizeof(info->fw_version));
}

static u32 ibmvnic_get_msglevel(struct net_device *netdev)
{
	struct ibmvnic_adapter *adapter = netdev_priv(netdev);

	return adapter->msg_enable;
}

static void ibmvnic_set_msglevel(struct net_device *netdev, u32 data)
{
	struct ibmvnic_adapter *adapter = netdev_priv(netdev);

	adapter->msg_enable = data;
}

static u32 ibmvnic_get_link(struct net_device *netdev)
{
	struct ibmvnic_adapter *adapter = netdev_priv(netdev);

	/* Don't need to send a query because we request a logical link up at
	 * init and then we wait for link state indications
	 */
	return adapter->logical_link_state;
}

static void ibmvnic_get_ringparam(struct net_device *netdev,
				  struct ethtool_ringparam *ring)
{
	struct ibmvnic_adapter *adapter = netdev_priv(netdev);

	if (adapter->priv_flags & IBMVNIC_USE_SERVER_MAXES) {
		ring->rx_max_pending = adapter->max_rx_add_entries_per_subcrq;
		ring->tx_max_pending = adapter->max_tx_entries_per_subcrq;
	} else {
		ring->rx_max_pending = IBMVNIC_MAX_QUEUE_SZ;
		ring->tx_max_pending = IBMVNIC_MAX_QUEUE_SZ;
	}
	ring->rx_mini_max_pending = 0;
	ring->rx_jumbo_max_pending = 0;
	ring->rx_pending = adapter->req_rx_add_entries_per_subcrq;
	ring->tx_pending = adapter->req_tx_entries_per_subcrq;
	ring->rx_mini_pending = 0;
	ring->rx_jumbo_pending = 0;
}

static int ibmvnic_set_ringparam(struct net_device *netdev,
				 struct ethtool_ringparam *ring)
{
	struct ibmvnic_adapter *adapter = netdev_priv(netdev);
	int ret;

	ret = 0;
	adapter->desired.rx_entries = ring->rx_pending;
	adapter->desired.tx_entries = ring->tx_pending;

	ret = wait_for_reset(adapter);

	if (!ret &&
	    (adapter->req_rx_add_entries_per_subcrq != ring->rx_pending ||
	     adapter->req_tx_entries_per_subcrq != ring->tx_pending))
		netdev_info(netdev,
			    "Could not match full ringsize request. Requested: RX %d, TX %d; Allowed: RX %llu, TX %llu\n",
			    ring->rx_pending, ring->tx_pending,
			    adapter->req_rx_add_entries_per_subcrq,
			    adapter->req_tx_entries_per_subcrq);
	return ret;
}

static void ibmvnic_get_channels(struct net_device *netdev,
				 struct ethtool_channels *channels)
{
	struct ibmvnic_adapter *adapter = netdev_priv(netdev);

	if (adapter->priv_flags & IBMVNIC_USE_SERVER_MAXES) {
		channels->max_rx = adapter->max_rx_queues;
		channels->max_tx = adapter->max_tx_queues;
	} else {
		channels->max_rx = IBMVNIC_MAX_QUEUES;
		channels->max_tx = IBMVNIC_MAX_QUEUES;
	}

	channels->max_other = 0;
	channels->max_combined = 0;
	channels->rx_count = adapter->req_rx_queues;
	channels->tx_count = adapter->req_tx_queues;
	channels->other_count = 0;
	channels->combined_count = 0;
}

static int ibmvnic_set_channels(struct net_device *netdev,
				struct ethtool_channels *channels)
{
	struct ibmvnic_adapter *adapter = netdev_priv(netdev);
	int ret;

	ret = 0;
	adapter->desired.rx_queues = channels->rx_count;
	adapter->desired.tx_queues = channels->tx_count;

	ret = wait_for_reset(adapter);

	if (!ret &&
	    (adapter->req_rx_queues != channels->rx_count ||
	     adapter->req_tx_queues != channels->tx_count))
		netdev_info(netdev,
			    "Could not match full channels request. Requested: RX %d, TX %d; Allowed: RX %llu, TX %llu\n",
			    channels->rx_count, channels->tx_count,
			    adapter->req_rx_queues, adapter->req_tx_queues);
	return ret;
}

static void ibmvnic_get_strings(struct net_device *dev, u32 stringset, u8 *data)
{
	struct ibmvnic_adapter *adapter = netdev_priv(dev);
	int i;

	switch (stringset) {
	case ETH_SS_STATS:
		for (i = 0; i < ARRAY_SIZE(ibmvnic_stats);
				i++, data += ETH_GSTRING_LEN)
			memcpy(data, ibmvnic_stats[i].name, ETH_GSTRING_LEN);

		for (i = 0; i < adapter->req_tx_queues; i++) {
			snprintf(data, ETH_GSTRING_LEN, "tx%d_packets", i);
			data += ETH_GSTRING_LEN;

			snprintf(data, ETH_GSTRING_LEN, "tx%d_bytes", i);
			data += ETH_GSTRING_LEN;

			snprintf(data, ETH_GSTRING_LEN,
				 "tx%d_dropped_packets", i);
			data += ETH_GSTRING_LEN;
		}

		for (i = 0; i < adapter->req_rx_queues; i++) {
			snprintf(data, ETH_GSTRING_LEN, "rx%d_packets", i);
			data += ETH_GSTRING_LEN;

			snprintf(data, ETH_GSTRING_LEN, "rx%d_bytes", i);
			data += ETH_GSTRING_LEN;

			snprintf(data, ETH_GSTRING_LEN, "rx%d_interrupts", i);
			data += ETH_GSTRING_LEN;
		}
		break;

	case ETH_SS_PRIV_FLAGS:
		for (i = 0; i < ARRAY_SIZE(ibmvnic_priv_flags); i++)
			strcpy(data + i * ETH_GSTRING_LEN,
			       ibmvnic_priv_flags[i]);
		break;
	default:
		return;
	}
}

static int ibmvnic_get_sset_count(struct net_device *dev, int sset)
{
	struct ibmvnic_adapter *adapter = netdev_priv(dev);

	switch (sset) {
	case ETH_SS_STATS:
		return ARRAY_SIZE(ibmvnic_stats) +
		       adapter->req_tx_queues * NUM_TX_STATS +
		       adapter->req_rx_queues * NUM_RX_STATS;
	case ETH_SS_PRIV_FLAGS:
		return ARRAY_SIZE(ibmvnic_priv_flags);
	default:
		return -EOPNOTSUPP;
	}
}

static void ibmvnic_get_ethtool_stats(struct net_device *dev,
				      struct ethtool_stats *stats, u64 *data)
{
	struct ibmvnic_adapter *adapter = netdev_priv(dev);
	union ibmvnic_crq crq;
	int i, j;
	int rc;

	memset(&crq, 0, sizeof(crq));
	crq.request_statistics.first = IBMVNIC_CRQ_CMD;
	crq.request_statistics.cmd = REQUEST_STATISTICS;
	crq.request_statistics.ioba = cpu_to_be32(adapter->stats_token);
	crq.request_statistics.len =
	    cpu_to_be32(sizeof(struct ibmvnic_statistics));

	/* Wait for data to be written */
	reinit_completion(&adapter->stats_done);
	rc = ibmvnic_send_crq(adapter, &crq);
	if (rc)
		return;
	rc = ibmvnic_wait_for_completion(adapter, &adapter->stats_done, 10000);
	if (rc)
		return;

	for (i = 0; i < ARRAY_SIZE(ibmvnic_stats); i++)
		data[i] = be64_to_cpu(IBMVNIC_GET_STAT
				      (adapter, ibmvnic_stats[i].offset));

	for (j = 0; j < adapter->req_tx_queues; j++) {
		data[i] = adapter->tx_stats_buffers[j].packets;
		i++;
		data[i] = adapter->tx_stats_buffers[j].bytes;
		i++;
		data[i] = adapter->tx_stats_buffers[j].dropped_packets;
		i++;
	}

	for (j = 0; j < adapter->req_rx_queues; j++) {
		data[i] = adapter->rx_stats_buffers[j].packets;
		i++;
		data[i] = adapter->rx_stats_buffers[j].bytes;
		i++;
		data[i] = adapter->rx_stats_buffers[j].interrupts;
		i++;
	}
}

static u32 ibmvnic_get_priv_flags(struct net_device *netdev)
{
	struct ibmvnic_adapter *adapter = netdev_priv(netdev);

	return adapter->priv_flags;
}

static int ibmvnic_set_priv_flags(struct net_device *netdev, u32 flags)
{
	struct ibmvnic_adapter *adapter = netdev_priv(netdev);
	bool which_maxes = !!(flags & IBMVNIC_USE_SERVER_MAXES);

	if (which_maxes)
		adapter->priv_flags |= IBMVNIC_USE_SERVER_MAXES;
	else
		adapter->priv_flags &= ~IBMVNIC_USE_SERVER_MAXES;

	return 0;
}

static const struct ethtool_ops ibmvnic_ethtool_ops = {
	.get_drvinfo		= ibmvnic_get_drvinfo,
	.get_msglevel		= ibmvnic_get_msglevel,
	.set_msglevel		= ibmvnic_set_msglevel,
	.get_link		= ibmvnic_get_link,
	.get_ringparam		= ibmvnic_get_ringparam,
	.set_ringparam		= ibmvnic_set_ringparam,
	.get_channels		= ibmvnic_get_channels,
	.set_channels		= ibmvnic_set_channels,
	.get_strings            = ibmvnic_get_strings,
	.get_sset_count         = ibmvnic_get_sset_count,
	.get_ethtool_stats	= ibmvnic_get_ethtool_stats,
	.get_link_ksettings	= ibmvnic_get_link_ksettings,
	.get_priv_flags		= ibmvnic_get_priv_flags,
	.set_priv_flags		= ibmvnic_set_priv_flags,
};

/* Routines for managing CRQs/sCRQs  */

static int reset_one_sub_crq_queue(struct ibmvnic_adapter *adapter,
				   struct ibmvnic_sub_crq_queue *scrq)
{
	int rc;

	if (!scrq) {
		netdev_dbg(adapter->netdev, "Invalid scrq reset.\n");
		return -EINVAL;
	}

	if (scrq->irq) {
		free_irq(scrq->irq, scrq);
		irq_dispose_mapping(scrq->irq);
		scrq->irq = 0;
	}

	if (scrq->msgs) {
		memset(scrq->msgs, 0, 4 * PAGE_SIZE);
		atomic_set(&scrq->used, 0);
		scrq->cur = 0;
		scrq->ind_buf.index = 0;
	} else {
		netdev_dbg(adapter->netdev, "Invalid scrq reset\n");
		return -EINVAL;
	}

	rc = h_reg_sub_crq(adapter->vdev->unit_address, scrq->msg_token,
			   4 * PAGE_SIZE, &scrq->crq_num, &scrq->hw_irq);
	return rc;
}

static int reset_sub_crq_queues(struct ibmvnic_adapter *adapter)
{
	int i, rc;

	if (!adapter->tx_scrq || !adapter->rx_scrq)
		return -EINVAL;

	for (i = 0; i < adapter->req_tx_queues; i++) {
		netdev_dbg(adapter->netdev, "Re-setting tx_scrq[%d]\n", i);
		rc = reset_one_sub_crq_queue(adapter, adapter->tx_scrq[i]);
		if (rc)
			return rc;
	}

	for (i = 0; i < adapter->req_rx_queues; i++) {
		netdev_dbg(adapter->netdev, "Re-setting rx_scrq[%d]\n", i);
		rc = reset_one_sub_crq_queue(adapter, adapter->rx_scrq[i]);
		if (rc)
			return rc;
	}

	return rc;
}

static void release_sub_crq_queue(struct ibmvnic_adapter *adapter,
				  struct ibmvnic_sub_crq_queue *scrq,
				  bool do_h_free)
{
	struct device *dev = &adapter->vdev->dev;
	long rc;

	netdev_dbg(adapter->netdev, "Releasing sub-CRQ\n");

	if (do_h_free) {
		/* Close the sub-crqs */
		do {
			rc = plpar_hcall_norets(H_FREE_SUB_CRQ,
						adapter->vdev->unit_address,
						scrq->crq_num);
		} while (rc == H_BUSY || H_IS_LONG_BUSY(rc));

		if (rc) {
			netdev_err(adapter->netdev,
				   "Failed to release sub-CRQ %16lx, rc = %ld\n",
				   scrq->crq_num, rc);
		}
	}

	dma_free_coherent(dev,
			  IBMVNIC_IND_ARR_SZ,
			  scrq->ind_buf.indir_arr,
			  scrq->ind_buf.indir_dma);

	dma_unmap_single(dev, scrq->msg_token, 4 * PAGE_SIZE,
			 DMA_BIDIRECTIONAL);
	free_pages((unsigned long)scrq->msgs, 2);
	kfree(scrq);
}

static struct ibmvnic_sub_crq_queue *init_sub_crq_queue(struct ibmvnic_adapter
							*adapter)
{
	struct device *dev = &adapter->vdev->dev;
	struct ibmvnic_sub_crq_queue *scrq;
	int rc;

	scrq = kzalloc(sizeof(*scrq), GFP_KERNEL);
	if (!scrq)
		return NULL;

	scrq->msgs =
		(union sub_crq *)__get_free_pages(GFP_KERNEL | __GFP_ZERO, 2);
	if (!scrq->msgs) {
		dev_warn(dev, "Couldn't allocate crq queue messages page\n");
		goto zero_page_failed;
	}

	scrq->msg_token = dma_map_single(dev, scrq->msgs, 4 * PAGE_SIZE,
					 DMA_BIDIRECTIONAL);
	if (dma_mapping_error(dev, scrq->msg_token)) {
		dev_warn(dev, "Couldn't map crq queue messages page\n");
		goto map_failed;
	}

	rc = h_reg_sub_crq(adapter->vdev->unit_address, scrq->msg_token,
			   4 * PAGE_SIZE, &scrq->crq_num, &scrq->hw_irq);

	if (rc == H_RESOURCE)
		rc = ibmvnic_reset_crq(adapter);

	if (rc == H_CLOSED) {
		dev_warn(dev, "Partner adapter not ready, waiting.\n");
	} else if (rc) {
		dev_warn(dev, "Error %d registering sub-crq\n", rc);
		goto reg_failed;
	}

	scrq->adapter = adapter;
	scrq->size = 4 * PAGE_SIZE / sizeof(*scrq->msgs);
	scrq->ind_buf.index = 0;

	scrq->ind_buf.indir_arr =
		dma_alloc_coherent(dev,
				   IBMVNIC_IND_ARR_SZ,
				   &scrq->ind_buf.indir_dma,
				   GFP_KERNEL);

	if (!scrq->ind_buf.indir_arr)
		goto indir_failed;

	spin_lock_init(&scrq->lock);

	netdev_dbg(adapter->netdev,
		   "sub-crq initialized, num %lx, hw_irq=%lx, irq=%x\n",
		   scrq->crq_num, scrq->hw_irq, scrq->irq);

	return scrq;

indir_failed:
	do {
		rc = plpar_hcall_norets(H_FREE_SUB_CRQ,
					adapter->vdev->unit_address,
					scrq->crq_num);
	} while (rc == H_BUSY || rc == H_IS_LONG_BUSY(rc));
reg_failed:
	dma_unmap_single(dev, scrq->msg_token, 4 * PAGE_SIZE,
			 DMA_BIDIRECTIONAL);
map_failed:
	free_pages((unsigned long)scrq->msgs, 2);
zero_page_failed:
	kfree(scrq);

	return NULL;
}

static void release_sub_crqs(struct ibmvnic_adapter *adapter, bool do_h_free)
{
	int i;

	if (adapter->tx_scrq) {
		for (i = 0; i < adapter->num_active_tx_scrqs; i++) {
			if (!adapter->tx_scrq[i])
				continue;

			netdev_dbg(adapter->netdev, "Releasing tx_scrq[%d]\n",
				   i);
			if (adapter->tx_scrq[i]->irq) {
				free_irq(adapter->tx_scrq[i]->irq,
					 adapter->tx_scrq[i]);
				irq_dispose_mapping(adapter->tx_scrq[i]->irq);
				adapter->tx_scrq[i]->irq = 0;
			}

			release_sub_crq_queue(adapter, adapter->tx_scrq[i],
					      do_h_free);
		}

		kfree(adapter->tx_scrq);
		adapter->tx_scrq = NULL;
		adapter->num_active_tx_scrqs = 0;
	}

	if (adapter->rx_scrq) {
		for (i = 0; i < adapter->num_active_rx_scrqs; i++) {
			if (!adapter->rx_scrq[i])
				continue;

			netdev_dbg(adapter->netdev, "Releasing rx_scrq[%d]\n",
				   i);
			if (adapter->rx_scrq[i]->irq) {
				free_irq(adapter->rx_scrq[i]->irq,
					 adapter->rx_scrq[i]);
				irq_dispose_mapping(adapter->rx_scrq[i]->irq);
				adapter->rx_scrq[i]->irq = 0;
			}

			release_sub_crq_queue(adapter, adapter->rx_scrq[i],
					      do_h_free);
		}

		kfree(adapter->rx_scrq);
		adapter->rx_scrq = NULL;
		adapter->num_active_rx_scrqs = 0;
	}
}

static int disable_scrq_irq(struct ibmvnic_adapter *adapter,
			    struct ibmvnic_sub_crq_queue *scrq)
{
	struct device *dev = &adapter->vdev->dev;
	unsigned long rc;

	rc = plpar_hcall_norets(H_VIOCTL, adapter->vdev->unit_address,
				H_DISABLE_VIO_INTERRUPT, scrq->hw_irq, 0, 0);
	if (rc)
		dev_err(dev, "Couldn't disable scrq irq 0x%lx. rc=%ld\n",
			scrq->hw_irq, rc);
	return rc;
}

static int enable_scrq_irq(struct ibmvnic_adapter *adapter,
			   struct ibmvnic_sub_crq_queue *scrq)
{
	struct device *dev = &adapter->vdev->dev;
	unsigned long rc;

	if (scrq->hw_irq > 0x100000000ULL) {
		dev_err(dev, "bad hw_irq = %lx\n", scrq->hw_irq);
		return 1;
	}

	if (test_bit(0, &adapter->resetting) &&
	    adapter->reset_reason == VNIC_RESET_MOBILITY) {
		u64 val = (0xff000000) | scrq->hw_irq;

		rc = plpar_hcall_norets(H_EOI, val);
		/* H_EOI would fail with rc = H_FUNCTION when running
		 * in XIVE mode which is expected, but not an error.
		 */
		if (rc && rc != H_FUNCTION)
			dev_err(dev, "H_EOI FAILED irq 0x%llx. rc=%ld\n",
				val, rc);
	}

	rc = plpar_hcall_norets(H_VIOCTL, adapter->vdev->unit_address,
				H_ENABLE_VIO_INTERRUPT, scrq->hw_irq, 0, 0);
	if (rc)
		dev_err(dev, "Couldn't enable scrq irq 0x%lx. rc=%ld\n",
			scrq->hw_irq, rc);
	return rc;
}

static int ibmvnic_complete_tx(struct ibmvnic_adapter *adapter,
			       struct ibmvnic_sub_crq_queue *scrq)
{
	struct device *dev = &adapter->vdev->dev;
	struct ibmvnic_tx_pool *tx_pool;
	struct ibmvnic_tx_buff *txbuff;
	struct netdev_queue *txq;
	union sub_crq *next;
	int index;
	int i;

restart_loop:
	while (pending_scrq(adapter, scrq)) {
		unsigned int pool = scrq->pool_index;
		int num_entries = 0;
		int total_bytes = 0;
		int num_packets = 0;

		next = ibmvnic_next_scrq(adapter, scrq);
		for (i = 0; i < next->tx_comp.num_comps; i++) {
			if (next->tx_comp.rcs[i])
				dev_err(dev, "tx error %x\n",
					next->tx_comp.rcs[i]);
			index = be32_to_cpu(next->tx_comp.correlators[i]);
			if (index & IBMVNIC_TSO_POOL_MASK) {
				tx_pool = &adapter->tso_pool[pool];
				index &= ~IBMVNIC_TSO_POOL_MASK;
			} else {
				tx_pool = &adapter->tx_pool[pool];
			}

			txbuff = &tx_pool->tx_buff[index];
			num_packets++;
			num_entries += txbuff->num_entries;
			if (txbuff->skb) {
				total_bytes += txbuff->skb->len;
				dev_consume_skb_irq(txbuff->skb);
				txbuff->skb = NULL;
			} else {
				netdev_warn(adapter->netdev,
					    "TX completion received with NULL socket buffer\n");
			}
			tx_pool->free_map[tx_pool->producer_index] = index;
			tx_pool->producer_index =
				(tx_pool->producer_index + 1) %
					tx_pool->num_buffers;
		}
		/* remove tx_comp scrq*/
		next->tx_comp.first = 0;

		txq = netdev_get_tx_queue(adapter->netdev, scrq->pool_index);
		netdev_tx_completed_queue(txq, num_packets, total_bytes);

		if (atomic_sub_return(num_entries, &scrq->used) <=
		    (adapter->req_tx_entries_per_subcrq / 2) &&
		    __netif_subqueue_stopped(adapter->netdev,
					     scrq->pool_index)) {
			netif_wake_subqueue(adapter->netdev, scrq->pool_index);
			netdev_dbg(adapter->netdev, "Started queue %d\n",
				   scrq->pool_index);
		}
	}

	enable_scrq_irq(adapter, scrq);

	if (pending_scrq(adapter, scrq)) {
		disable_scrq_irq(adapter, scrq);
		goto restart_loop;
	}

	return 0;
}

static irqreturn_t ibmvnic_interrupt_tx(int irq, void *instance)
{
	struct ibmvnic_sub_crq_queue *scrq = instance;
	struct ibmvnic_adapter *adapter = scrq->adapter;

	disable_scrq_irq(adapter, scrq);
	ibmvnic_complete_tx(adapter, scrq);

	return IRQ_HANDLED;
}

static irqreturn_t ibmvnic_interrupt_rx(int irq, void *instance)
{
	struct ibmvnic_sub_crq_queue *scrq = instance;
	struct ibmvnic_adapter *adapter = scrq->adapter;

	/* When booting a kdump kernel we can hit pending interrupts
	 * prior to completing driver initialization.
	 */
	if (unlikely(adapter->state != VNIC_OPEN))
		return IRQ_NONE;

	adapter->rx_stats_buffers[scrq->scrq_num].interrupts++;

	if (napi_schedule_prep(&adapter->napi[scrq->scrq_num])) {
		disable_scrq_irq(adapter, scrq);
		__napi_schedule(&adapter->napi[scrq->scrq_num]);
	}

	return IRQ_HANDLED;
}

static int init_sub_crq_irqs(struct ibmvnic_adapter *adapter)
{
	struct device *dev = &adapter->vdev->dev;
	struct ibmvnic_sub_crq_queue *scrq;
	int i = 0, j = 0;
	int rc = 0;

	for (i = 0; i < adapter->req_tx_queues; i++) {
		netdev_dbg(adapter->netdev, "Initializing tx_scrq[%d] irq\n",
			   i);
		scrq = adapter->tx_scrq[i];
		scrq->irq = irq_create_mapping(NULL, scrq->hw_irq);

		if (!scrq->irq) {
			rc = -EINVAL;
			dev_err(dev, "Error mapping irq\n");
			goto req_tx_irq_failed;
		}

		snprintf(scrq->name, sizeof(scrq->name), "ibmvnic-%x-tx%d",
			 adapter->vdev->unit_address, i);
		rc = request_irq(scrq->irq, ibmvnic_interrupt_tx,
				 0, scrq->name, scrq);

		if (rc) {
			dev_err(dev, "Couldn't register tx irq 0x%x. rc=%d\n",
				scrq->irq, rc);
			irq_dispose_mapping(scrq->irq);
			goto req_tx_irq_failed;
		}
	}

	for (i = 0; i < adapter->req_rx_queues; i++) {
		netdev_dbg(adapter->netdev, "Initializing rx_scrq[%d] irq\n",
			   i);
		scrq = adapter->rx_scrq[i];
		scrq->irq = irq_create_mapping(NULL, scrq->hw_irq);
		if (!scrq->irq) {
			rc = -EINVAL;
			dev_err(dev, "Error mapping irq\n");
			goto req_rx_irq_failed;
		}
		snprintf(scrq->name, sizeof(scrq->name), "ibmvnic-%x-rx%d",
			 adapter->vdev->unit_address, i);
		rc = request_irq(scrq->irq, ibmvnic_interrupt_rx,
				 0, scrq->name, scrq);
		if (rc) {
			dev_err(dev, "Couldn't register rx irq 0x%x. rc=%d\n",
				scrq->irq, rc);
			irq_dispose_mapping(scrq->irq);
			goto req_rx_irq_failed;
		}
	}
	return rc;

req_rx_irq_failed:
	for (j = 0; j < i; j++) {
		free_irq(adapter->rx_scrq[j]->irq, adapter->rx_scrq[j]);
		irq_dispose_mapping(adapter->rx_scrq[j]->irq);
	}
	i = adapter->req_tx_queues;
req_tx_irq_failed:
	for (j = 0; j < i; j++) {
		free_irq(adapter->tx_scrq[j]->irq, adapter->tx_scrq[j]);
		irq_dispose_mapping(adapter->tx_scrq[j]->irq);
	}
	release_sub_crqs(adapter, 1);
	return rc;
}

static int init_sub_crqs(struct ibmvnic_adapter *adapter)
{
	struct device *dev = &adapter->vdev->dev;
	struct ibmvnic_sub_crq_queue **allqueues;
	int registered_queues = 0;
	int total_queues;
	int more = 0;
	int i;

	total_queues = adapter->req_tx_queues + adapter->req_rx_queues;

	allqueues = kcalloc(total_queues, sizeof(*allqueues), GFP_KERNEL);
	if (!allqueues)
		return -1;

	for (i = 0; i < total_queues; i++) {
		allqueues[i] = init_sub_crq_queue(adapter);
		if (!allqueues[i]) {
			dev_warn(dev, "Couldn't allocate all sub-crqs\n");
			break;
		}
		registered_queues++;
	}

	/* Make sure we were able to register the minimum number of queues */
	if (registered_queues <
	    adapter->min_tx_queues + adapter->min_rx_queues) {
		dev_err(dev, "Fatal: Couldn't init  min number of sub-crqs\n");
		goto tx_failed;
	}

	/* Distribute the failed allocated queues*/
	for (i = 0; i < total_queues - registered_queues + more ; i++) {
		netdev_dbg(adapter->netdev, "Reducing number of queues\n");
		switch (i % 3) {
		case 0:
			if (adapter->req_rx_queues > adapter->min_rx_queues)
				adapter->req_rx_queues--;
			else
				more++;
			break;
		case 1:
			if (adapter->req_tx_queues > adapter->min_tx_queues)
				adapter->req_tx_queues--;
			else
				more++;
			break;
		}
	}

	adapter->tx_scrq = kcalloc(adapter->req_tx_queues,
				   sizeof(*adapter->tx_scrq), GFP_KERNEL);
	if (!adapter->tx_scrq)
		goto tx_failed;

	for (i = 0; i < adapter->req_tx_queues; i++) {
		adapter->tx_scrq[i] = allqueues[i];
		adapter->tx_scrq[i]->pool_index = i;
		adapter->num_active_tx_scrqs++;
	}

	adapter->rx_scrq = kcalloc(adapter->req_rx_queues,
				   sizeof(*adapter->rx_scrq), GFP_KERNEL);
	if (!adapter->rx_scrq)
		goto rx_failed;

	for (i = 0; i < adapter->req_rx_queues; i++) {
		adapter->rx_scrq[i] = allqueues[i + adapter->req_tx_queues];
		adapter->rx_scrq[i]->scrq_num = i;
		adapter->num_active_rx_scrqs++;
	}

	kfree(allqueues);
	return 0;

rx_failed:
	kfree(adapter->tx_scrq);
	adapter->tx_scrq = NULL;
tx_failed:
	for (i = 0; i < registered_queues; i++)
		release_sub_crq_queue(adapter, allqueues[i], 1);
	kfree(allqueues);
	return -1;
}

static void send_request_cap(struct ibmvnic_adapter *adapter, int retry)
{
	struct device *dev = &adapter->vdev->dev;
	union ibmvnic_crq crq;
	int max_entries;

	if (!retry) {
		/* Sub-CRQ entries are 32 byte long */
		int entries_page = 4 * PAGE_SIZE / (sizeof(u64) * 4);

		if (adapter->min_tx_entries_per_subcrq > entries_page ||
		    adapter->min_rx_add_entries_per_subcrq > entries_page) {
			dev_err(dev, "Fatal, invalid entries per sub-crq\n");
			return;
		}

		if (adapter->desired.mtu)
			adapter->req_mtu = adapter->desired.mtu;
		else
			adapter->req_mtu = adapter->netdev->mtu + ETH_HLEN;

		if (!adapter->desired.tx_entries)
			adapter->desired.tx_entries =
					adapter->max_tx_entries_per_subcrq;
		if (!adapter->desired.rx_entries)
			adapter->desired.rx_entries =
					adapter->max_rx_add_entries_per_subcrq;

		max_entries = IBMVNIC_MAX_LTB_SIZE /
			      (adapter->req_mtu + IBMVNIC_BUFFER_HLEN);

		if ((adapter->req_mtu + IBMVNIC_BUFFER_HLEN) *
			adapter->desired.tx_entries > IBMVNIC_MAX_LTB_SIZE) {
			adapter->desired.tx_entries = max_entries;
		}

		if ((adapter->req_mtu + IBMVNIC_BUFFER_HLEN) *
			adapter->desired.rx_entries > IBMVNIC_MAX_LTB_SIZE) {
			adapter->desired.rx_entries = max_entries;
		}

		if (adapter->desired.tx_entries)
			adapter->req_tx_entries_per_subcrq =
					adapter->desired.tx_entries;
		else
			adapter->req_tx_entries_per_subcrq =
					adapter->max_tx_entries_per_subcrq;

		if (adapter->desired.rx_entries)
			adapter->req_rx_add_entries_per_subcrq =
					adapter->desired.rx_entries;
		else
			adapter->req_rx_add_entries_per_subcrq =
					adapter->max_rx_add_entries_per_subcrq;

		if (adapter->desired.tx_queues)
			adapter->req_tx_queues =
					adapter->desired.tx_queues;
		else
			adapter->req_tx_queues =
					adapter->opt_tx_comp_sub_queues;

		if (adapter->desired.rx_queues)
			adapter->req_rx_queues =
					adapter->desired.rx_queues;
		else
			adapter->req_rx_queues =
					adapter->opt_rx_comp_queues;

		adapter->req_rx_add_queues = adapter->max_rx_add_queues;
	}

	memset(&crq, 0, sizeof(crq));
	crq.request_capability.first = IBMVNIC_CRQ_CMD;
	crq.request_capability.cmd = REQUEST_CAPABILITY;

	crq.request_capability.capability = cpu_to_be16(REQ_TX_QUEUES);
	crq.request_capability.number = cpu_to_be64(adapter->req_tx_queues);
	atomic_inc(&adapter->running_cap_crqs);
	ibmvnic_send_crq(adapter, &crq);

	crq.request_capability.capability = cpu_to_be16(REQ_RX_QUEUES);
	crq.request_capability.number = cpu_to_be64(adapter->req_rx_queues);
	atomic_inc(&adapter->running_cap_crqs);
	ibmvnic_send_crq(adapter, &crq);

	crq.request_capability.capability = cpu_to_be16(REQ_RX_ADD_QUEUES);
	crq.request_capability.number = cpu_to_be64(adapter->req_rx_add_queues);
	atomic_inc(&adapter->running_cap_crqs);
	ibmvnic_send_crq(adapter, &crq);

	crq.request_capability.capability =
	    cpu_to_be16(REQ_TX_ENTRIES_PER_SUBCRQ);
	crq.request_capability.number =
	    cpu_to_be64(adapter->req_tx_entries_per_subcrq);
	atomic_inc(&adapter->running_cap_crqs);
	ibmvnic_send_crq(adapter, &crq);

	crq.request_capability.capability =
	    cpu_to_be16(REQ_RX_ADD_ENTRIES_PER_SUBCRQ);
	crq.request_capability.number =
	    cpu_to_be64(adapter->req_rx_add_entries_per_subcrq);
	atomic_inc(&adapter->running_cap_crqs);
	ibmvnic_send_crq(adapter, &crq);

	crq.request_capability.capability = cpu_to_be16(REQ_MTU);
	crq.request_capability.number = cpu_to_be64(adapter->req_mtu);
	atomic_inc(&adapter->running_cap_crqs);
	ibmvnic_send_crq(adapter, &crq);

	if (adapter->netdev->flags & IFF_PROMISC) {
		if (adapter->promisc_supported) {
			crq.request_capability.capability =
			    cpu_to_be16(PROMISC_REQUESTED);
			crq.request_capability.number = cpu_to_be64(1);
			atomic_inc(&adapter->running_cap_crqs);
			ibmvnic_send_crq(adapter, &crq);
		}
	} else {
		crq.request_capability.capability =
		    cpu_to_be16(PROMISC_REQUESTED);
		crq.request_capability.number = cpu_to_be64(0);
		atomic_inc(&adapter->running_cap_crqs);
		ibmvnic_send_crq(adapter, &crq);
	}
}

static int pending_scrq(struct ibmvnic_adapter *adapter,
			struct ibmvnic_sub_crq_queue *scrq)
{
	union sub_crq *entry = &scrq->msgs[scrq->cur];
	int rc;

	rc = !!(entry->generic.first & IBMVNIC_CRQ_CMD_RSP);

	/* Ensure that the SCRQ valid flag is loaded prior to loading the
	 * contents of the SCRQ descriptor
	 */
	dma_rmb();

	return rc;
}

static union sub_crq *ibmvnic_next_scrq(struct ibmvnic_adapter *adapter,
					struct ibmvnic_sub_crq_queue *scrq)
{
	union sub_crq *entry;
	unsigned long flags;

	spin_lock_irqsave(&scrq->lock, flags);
	entry = &scrq->msgs[scrq->cur];
	if (entry->generic.first & IBMVNIC_CRQ_CMD_RSP) {
		if (++scrq->cur == scrq->size)
			scrq->cur = 0;
	} else {
		entry = NULL;
	}
	spin_unlock_irqrestore(&scrq->lock, flags);

	/* Ensure that the SCRQ valid flag is loaded prior to loading the
	 * contents of the SCRQ descriptor
	 */
	dma_rmb();

	return entry;
}

static union ibmvnic_crq *ibmvnic_next_crq(struct ibmvnic_adapter *adapter)
{
	struct ibmvnic_crq_queue *queue = &adapter->crq;
	union ibmvnic_crq *crq;

	crq = &queue->msgs[queue->cur];
	if (crq->generic.first & IBMVNIC_CRQ_CMD_RSP) {
		if (++queue->cur == queue->size)
			queue->cur = 0;
	} else {
		crq = NULL;
	}

	return crq;
}

static void print_subcrq_error(struct device *dev, int rc, const char *func)
{
	switch (rc) {
	case H_PARAMETER:
		dev_warn_ratelimited(dev,
				     "%s failed: Send request is malformed or adapter failover pending. (rc=%d)\n",
				     func, rc);
		break;
	case H_CLOSED:
		dev_warn_ratelimited(dev,
				     "%s failed: Backing queue closed. Adapter is down or failover pending. (rc=%d)\n",
				     func, rc);
		break;
	default:
		dev_err_ratelimited(dev, "%s failed: (rc=%d)\n", func, rc);
		break;
	}
}

static int send_subcrq_indirect(struct ibmvnic_adapter *adapter,
				u64 remote_handle, u64 ioba, u64 num_entries)
{
	unsigned int ua = adapter->vdev->unit_address;
	struct device *dev = &adapter->vdev->dev;
	int rc;

	/* Make sure the hypervisor sees the complete request */
	dma_wmb();
	rc = plpar_hcall_norets(H_SEND_SUB_CRQ_INDIRECT, ua,
				cpu_to_be64(remote_handle),
				ioba, num_entries);

	if (rc)
		print_subcrq_error(dev, rc, __func__);

	return rc;
}

static int ibmvnic_send_crq(struct ibmvnic_adapter *adapter,
			    union ibmvnic_crq *crq)
{
	unsigned int ua = adapter->vdev->unit_address;
	struct device *dev = &adapter->vdev->dev;
	u64 *u64_crq = (u64 *)crq;
	int rc;

	netdev_dbg(adapter->netdev, "Sending CRQ: %016lx %016lx\n",
		   (unsigned long)cpu_to_be64(u64_crq[0]),
		   (unsigned long)cpu_to_be64(u64_crq[1]));

	if (!adapter->crq.active &&
	    crq->generic.first != IBMVNIC_CRQ_INIT_CMD) {
		dev_warn(dev, "Invalid request detected while CRQ is inactive, possible device state change during reset\n");
		return -EINVAL;
	}

	/* Make sure the hypervisor sees the complete request */
	dma_wmb();

	rc = plpar_hcall_norets(H_SEND_CRQ, ua,
				cpu_to_be64(u64_crq[0]),
				cpu_to_be64(u64_crq[1]));

	if (rc) {
		if (rc == H_CLOSED) {
			dev_warn(dev, "CRQ Queue closed\n");
			/* do not reset, report the fail, wait for passive init from server */
		}

		dev_warn(dev, "Send error (rc=%d)\n", rc);
	}

	return rc;
}

static int ibmvnic_send_crq_init(struct ibmvnic_adapter *adapter)
{
	struct device *dev = &adapter->vdev->dev;
	union ibmvnic_crq crq;
	int retries = 100;
	int rc;

	memset(&crq, 0, sizeof(crq));
	crq.generic.first = IBMVNIC_CRQ_INIT_CMD;
	crq.generic.cmd = IBMVNIC_CRQ_INIT;
	netdev_dbg(adapter->netdev, "Sending CRQ init\n");

	do {
		rc = ibmvnic_send_crq(adapter, &crq);
		if (rc != H_CLOSED)
			break;
		retries--;
		msleep(50);

	} while (retries > 0);

	if (rc) {
		dev_err(dev, "Failed to send init request, rc = %d\n", rc);
		return rc;
	}

	return 0;
}

static int send_version_xchg(struct ibmvnic_adapter *adapter)
{
	union ibmvnic_crq crq;

	memset(&crq, 0, sizeof(crq));
	crq.version_exchange.first = IBMVNIC_CRQ_CMD;
	crq.version_exchange.cmd = VERSION_EXCHANGE;
	crq.version_exchange.version = cpu_to_be16(ibmvnic_version);

	return ibmvnic_send_crq(adapter, &crq);
}

struct vnic_login_client_data {
	u8	type;
	__be16	len;
	char	name[];
} __packed;

static int vnic_client_data_len(struct ibmvnic_adapter *adapter)
{
	int len;

	/* Calculate the amount of buffer space needed for the
	 * vnic client data in the login buffer. There are four entries,
	 * OS name, LPAR name, device name, and a null last entry.
	 */
	len = 4 * sizeof(struct vnic_login_client_data);
	len += 6; /* "Linux" plus NULL */
	len += strlen(utsname()->nodename) + 1;
	len += strlen(adapter->netdev->name) + 1;

	return len;
}

static void vnic_add_client_data(struct ibmvnic_adapter *adapter,
				 struct vnic_login_client_data *vlcd)
{
	const char *os_name = "Linux";
	int len;

	/* Type 1 - LPAR OS */
	vlcd->type = 1;
	len = strlen(os_name) + 1;
	vlcd->len = cpu_to_be16(len);
	strncpy(vlcd->name, os_name, len);
	vlcd = (struct vnic_login_client_data *)(vlcd->name + len);

	/* Type 2 - LPAR name */
	vlcd->type = 2;
	len = strlen(utsname()->nodename) + 1;
	vlcd->len = cpu_to_be16(len);
	strncpy(vlcd->name, utsname()->nodename, len);
	vlcd = (struct vnic_login_client_data *)(vlcd->name + len);

	/* Type 3 - device name */
	vlcd->type = 3;
	len = strlen(adapter->netdev->name) + 1;
	vlcd->len = cpu_to_be16(len);
	strncpy(vlcd->name, adapter->netdev->name, len);
}

static int send_login(struct ibmvnic_adapter *adapter)
{
	struct ibmvnic_login_rsp_buffer *login_rsp_buffer;
	struct ibmvnic_login_buffer *login_buffer;
	struct device *dev = &adapter->vdev->dev;
	struct vnic_login_client_data *vlcd;
	dma_addr_t rsp_buffer_token;
	dma_addr_t buffer_token;
	size_t rsp_buffer_size;
	union ibmvnic_crq crq;
	int client_data_len;
	size_t buffer_size;
	__be64 *tx_list_p;
	__be64 *rx_list_p;
	int rc;
	int i;

	if (!adapter->tx_scrq || !adapter->rx_scrq) {
		netdev_err(adapter->netdev,
			   "RX or TX queues are not allocated, device login failed\n");
		return -1;
	}

	release_login_buffer(adapter);
	release_login_rsp_buffer(adapter);

	client_data_len = vnic_client_data_len(adapter);

	buffer_size =
	    sizeof(struct ibmvnic_login_buffer) +
	    sizeof(u64) * (adapter->req_tx_queues + adapter->req_rx_queues) +
	    client_data_len;

	login_buffer = kzalloc(buffer_size, GFP_ATOMIC);
	if (!login_buffer)
		goto buf_alloc_failed;

	buffer_token = dma_map_single(dev, login_buffer, buffer_size,
				      DMA_TO_DEVICE);
	if (dma_mapping_error(dev, buffer_token)) {
		dev_err(dev, "Couldn't map login buffer\n");
		goto buf_map_failed;
	}

	rsp_buffer_size = sizeof(struct ibmvnic_login_rsp_buffer) +
			  sizeof(u64) * adapter->req_tx_queues +
			  sizeof(u64) * adapter->req_rx_queues +
			  sizeof(u64) * adapter->req_rx_queues +
			  sizeof(u8) * IBMVNIC_TX_DESC_VERSIONS;

	login_rsp_buffer = kmalloc(rsp_buffer_size, GFP_ATOMIC);
	if (!login_rsp_buffer)
		goto buf_rsp_alloc_failed;

	rsp_buffer_token = dma_map_single(dev, login_rsp_buffer,
					  rsp_buffer_size, DMA_FROM_DEVICE);
	if (dma_mapping_error(dev, rsp_buffer_token)) {
		dev_err(dev, "Couldn't map login rsp buffer\n");
		goto buf_rsp_map_failed;
	}

	adapter->login_buf = login_buffer;
	adapter->login_buf_token = buffer_token;
	adapter->login_buf_sz = buffer_size;
	adapter->login_rsp_buf = login_rsp_buffer;
	adapter->login_rsp_buf_token = rsp_buffer_token;
	adapter->login_rsp_buf_sz = rsp_buffer_size;

	login_buffer->len = cpu_to_be32(buffer_size);
	login_buffer->version = cpu_to_be32(INITIAL_VERSION_LB);
	login_buffer->num_txcomp_subcrqs = cpu_to_be32(adapter->req_tx_queues);
	login_buffer->off_txcomp_subcrqs =
	    cpu_to_be32(sizeof(struct ibmvnic_login_buffer));
	login_buffer->num_rxcomp_subcrqs = cpu_to_be32(adapter->req_rx_queues);
	login_buffer->off_rxcomp_subcrqs =
	    cpu_to_be32(sizeof(struct ibmvnic_login_buffer) +
			sizeof(u64) * adapter->req_tx_queues);
	login_buffer->login_rsp_ioba = cpu_to_be32(rsp_buffer_token);
	login_buffer->login_rsp_len = cpu_to_be32(rsp_buffer_size);

	tx_list_p = (__be64 *)((char *)login_buffer +
				      sizeof(struct ibmvnic_login_buffer));
	rx_list_p = (__be64 *)((char *)login_buffer +
				      sizeof(struct ibmvnic_login_buffer) +
				      sizeof(u64) * adapter->req_tx_queues);

	for (i = 0; i < adapter->req_tx_queues; i++) {
		if (adapter->tx_scrq[i]) {
			tx_list_p[i] =
				cpu_to_be64(adapter->tx_scrq[i]->crq_num);
		}
	}

	for (i = 0; i < adapter->req_rx_queues; i++) {
		if (adapter->rx_scrq[i]) {
			rx_list_p[i] =
				cpu_to_be64(adapter->rx_scrq[i]->crq_num);
		}
	}

	/* Insert vNIC login client data */
	vlcd = (struct vnic_login_client_data *)
		((char *)rx_list_p + (sizeof(u64) * adapter->req_rx_queues));
	login_buffer->client_data_offset =
			cpu_to_be32((char *)vlcd - (char *)login_buffer);
	login_buffer->client_data_len = cpu_to_be32(client_data_len);

	vnic_add_client_data(adapter, vlcd);

	netdev_dbg(adapter->netdev, "Login Buffer:\n");
	for (i = 0; i < (adapter->login_buf_sz - 1) / 8 + 1; i++) {
		netdev_dbg(adapter->netdev, "%016lx\n",
			   ((unsigned long *)(adapter->login_buf))[i]);
	}

	memset(&crq, 0, sizeof(crq));
	crq.login.first = IBMVNIC_CRQ_CMD;
	crq.login.cmd = LOGIN;
	crq.login.ioba = cpu_to_be32(buffer_token);
	crq.login.len = cpu_to_be32(buffer_size);

	adapter->login_pending = true;
	rc = ibmvnic_send_crq(adapter, &crq);
	if (rc) {
		adapter->login_pending = false;
		netdev_err(adapter->netdev, "Failed to send login, rc=%d\n", rc);
		goto buf_rsp_map_failed;
	}

	return 0;

buf_rsp_map_failed:
	kfree(login_rsp_buffer);
	adapter->login_rsp_buf = NULL;
buf_rsp_alloc_failed:
	dma_unmap_single(dev, buffer_token, buffer_size, DMA_TO_DEVICE);
buf_map_failed:
	kfree(login_buffer);
	adapter->login_buf = NULL;
buf_alloc_failed:
	return -1;
}

static int send_request_map(struct ibmvnic_adapter *adapter, dma_addr_t addr,
			    u32 len, u8 map_id)
{
	union ibmvnic_crq crq;

	memset(&crq, 0, sizeof(crq));
	crq.request_map.first = IBMVNIC_CRQ_CMD;
	crq.request_map.cmd = REQUEST_MAP;
	crq.request_map.map_id = map_id;
	crq.request_map.ioba = cpu_to_be32(addr);
	crq.request_map.len = cpu_to_be32(len);
	return ibmvnic_send_crq(adapter, &crq);
}

static int send_request_unmap(struct ibmvnic_adapter *adapter, u8 map_id)
{
	union ibmvnic_crq crq;

	memset(&crq, 0, sizeof(crq));
	crq.request_unmap.first = IBMVNIC_CRQ_CMD;
	crq.request_unmap.cmd = REQUEST_UNMAP;
	crq.request_unmap.map_id = map_id;
	return ibmvnic_send_crq(adapter, &crq);
}

static void send_query_map(struct ibmvnic_adapter *adapter)
{
	union ibmvnic_crq crq;

	memset(&crq, 0, sizeof(crq));
	crq.query_map.first = IBMVNIC_CRQ_CMD;
	crq.query_map.cmd = QUERY_MAP;
	ibmvnic_send_crq(adapter, &crq);
}

/* Send a series of CRQs requesting various capabilities of the VNIC server */
static void send_query_cap(struct ibmvnic_adapter *adapter)
{
	union ibmvnic_crq crq;

	atomic_set(&adapter->running_cap_crqs, 0);
	memset(&crq, 0, sizeof(crq));
	crq.query_capability.first = IBMVNIC_CRQ_CMD;
	crq.query_capability.cmd = QUERY_CAPABILITY;

	crq.query_capability.capability = cpu_to_be16(MIN_TX_QUEUES);
	atomic_inc(&adapter->running_cap_crqs);
	ibmvnic_send_crq(adapter, &crq);

	crq.query_capability.capability = cpu_to_be16(MIN_RX_QUEUES);
	atomic_inc(&adapter->running_cap_crqs);
	ibmvnic_send_crq(adapter, &crq);

	crq.query_capability.capability = cpu_to_be16(MIN_RX_ADD_QUEUES);
	atomic_inc(&adapter->running_cap_crqs);
	ibmvnic_send_crq(adapter, &crq);

	crq.query_capability.capability = cpu_to_be16(MAX_TX_QUEUES);
	atomic_inc(&adapter->running_cap_crqs);
	ibmvnic_send_crq(adapter, &crq);

	crq.query_capability.capability = cpu_to_be16(MAX_RX_QUEUES);
	atomic_inc(&adapter->running_cap_crqs);
	ibmvnic_send_crq(adapter, &crq);

	crq.query_capability.capability = cpu_to_be16(MAX_RX_ADD_QUEUES);
	atomic_inc(&adapter->running_cap_crqs);
	ibmvnic_send_crq(adapter, &crq);

	crq.query_capability.capability =
	    cpu_to_be16(MIN_TX_ENTRIES_PER_SUBCRQ);
	atomic_inc(&adapter->running_cap_crqs);
	ibmvnic_send_crq(adapter, &crq);

	crq.query_capability.capability =
	    cpu_to_be16(MIN_RX_ADD_ENTRIES_PER_SUBCRQ);
	atomic_inc(&adapter->running_cap_crqs);
	ibmvnic_send_crq(adapter, &crq);

	crq.query_capability.capability =
	    cpu_to_be16(MAX_TX_ENTRIES_PER_SUBCRQ);
	atomic_inc(&adapter->running_cap_crqs);
	ibmvnic_send_crq(adapter, &crq);

	crq.query_capability.capability =
	    cpu_to_be16(MAX_RX_ADD_ENTRIES_PER_SUBCRQ);
	atomic_inc(&adapter->running_cap_crqs);
	ibmvnic_send_crq(adapter, &crq);

	crq.query_capability.capability = cpu_to_be16(TCP_IP_OFFLOAD);
	atomic_inc(&adapter->running_cap_crqs);
	ibmvnic_send_crq(adapter, &crq);

	crq.query_capability.capability = cpu_to_be16(PROMISC_SUPPORTED);
	atomic_inc(&adapter->running_cap_crqs);
	ibmvnic_send_crq(adapter, &crq);

	crq.query_capability.capability = cpu_to_be16(MIN_MTU);
	atomic_inc(&adapter->running_cap_crqs);
	ibmvnic_send_crq(adapter, &crq);

	crq.query_capability.capability = cpu_to_be16(MAX_MTU);
	atomic_inc(&adapter->running_cap_crqs);
	ibmvnic_send_crq(adapter, &crq);

	crq.query_capability.capability = cpu_to_be16(MAX_MULTICAST_FILTERS);
	atomic_inc(&adapter->running_cap_crqs);
	ibmvnic_send_crq(adapter, &crq);

	crq.query_capability.capability = cpu_to_be16(VLAN_HEADER_INSERTION);
	atomic_inc(&adapter->running_cap_crqs);
	ibmvnic_send_crq(adapter, &crq);

	crq.query_capability.capability = cpu_to_be16(RX_VLAN_HEADER_INSERTION);
	atomic_inc(&adapter->running_cap_crqs);
	ibmvnic_send_crq(adapter, &crq);

	crq.query_capability.capability = cpu_to_be16(MAX_TX_SG_ENTRIES);
	atomic_inc(&adapter->running_cap_crqs);
	ibmvnic_send_crq(adapter, &crq);

	crq.query_capability.capability = cpu_to_be16(RX_SG_SUPPORTED);
	atomic_inc(&adapter->running_cap_crqs);
	ibmvnic_send_crq(adapter, &crq);

	crq.query_capability.capability = cpu_to_be16(OPT_TX_COMP_SUB_QUEUES);
	atomic_inc(&adapter->running_cap_crqs);
	ibmvnic_send_crq(adapter, &crq);

	crq.query_capability.capability = cpu_to_be16(OPT_RX_COMP_QUEUES);
	atomic_inc(&adapter->running_cap_crqs);
	ibmvnic_send_crq(adapter, &crq);

	crq.query_capability.capability =
			cpu_to_be16(OPT_RX_BUFADD_Q_PER_RX_COMP_Q);
	atomic_inc(&adapter->running_cap_crqs);
	ibmvnic_send_crq(adapter, &crq);

	crq.query_capability.capability =
			cpu_to_be16(OPT_TX_ENTRIES_PER_SUBCRQ);
	atomic_inc(&adapter->running_cap_crqs);
	ibmvnic_send_crq(adapter, &crq);

	crq.query_capability.capability =
			cpu_to_be16(OPT_RXBA_ENTRIES_PER_SUBCRQ);
	atomic_inc(&adapter->running_cap_crqs);
	ibmvnic_send_crq(adapter, &crq);

	crq.query_capability.capability = cpu_to_be16(TX_RX_DESC_REQ);
	atomic_inc(&adapter->running_cap_crqs);
	ibmvnic_send_crq(adapter, &crq);
}

static void send_query_ip_offload(struct ibmvnic_adapter *adapter)
{
	int buf_sz = sizeof(struct ibmvnic_query_ip_offload_buffer);
	struct device *dev = &adapter->vdev->dev;
	union ibmvnic_crq crq;

	adapter->ip_offload_tok =
		dma_map_single(dev,
			       &adapter->ip_offload_buf,
			       buf_sz,
			       DMA_FROM_DEVICE);

	if (dma_mapping_error(dev, adapter->ip_offload_tok)) {
		if (!firmware_has_feature(FW_FEATURE_CMO))
			dev_err(dev, "Couldn't map offload buffer\n");
		return;
	}

	memset(&crq, 0, sizeof(crq));
	crq.query_ip_offload.first = IBMVNIC_CRQ_CMD;
	crq.query_ip_offload.cmd = QUERY_IP_OFFLOAD;
	crq.query_ip_offload.len = cpu_to_be32(buf_sz);
	crq.query_ip_offload.ioba =
	    cpu_to_be32(adapter->ip_offload_tok);

	ibmvnic_send_crq(adapter, &crq);
}

static void send_control_ip_offload(struct ibmvnic_adapter *adapter)
{
	struct ibmvnic_control_ip_offload_buffer *ctrl_buf = &adapter->ip_offload_ctrl;
	struct ibmvnic_query_ip_offload_buffer *buf = &adapter->ip_offload_buf;
	struct device *dev = &adapter->vdev->dev;
	netdev_features_t old_hw_features = 0;
	union ibmvnic_crq crq;

	adapter->ip_offload_ctrl_tok =
		dma_map_single(dev,
			       ctrl_buf,
			       sizeof(adapter->ip_offload_ctrl),
			       DMA_TO_DEVICE);

	if (dma_mapping_error(dev, adapter->ip_offload_ctrl_tok)) {
		dev_err(dev, "Couldn't map ip offload control buffer\n");
		return;
	}

	ctrl_buf->len = cpu_to_be32(sizeof(adapter->ip_offload_ctrl));
	ctrl_buf->version = cpu_to_be32(INITIAL_VERSION_IOB);
	ctrl_buf->ipv4_chksum = buf->ipv4_chksum;
	ctrl_buf->ipv6_chksum = buf->ipv6_chksum;
	ctrl_buf->tcp_ipv4_chksum = buf->tcp_ipv4_chksum;
	ctrl_buf->udp_ipv4_chksum = buf->udp_ipv4_chksum;
	ctrl_buf->tcp_ipv6_chksum = buf->tcp_ipv6_chksum;
	ctrl_buf->udp_ipv6_chksum = buf->udp_ipv6_chksum;
	ctrl_buf->large_tx_ipv4 = buf->large_tx_ipv4;
	ctrl_buf->large_tx_ipv6 = buf->large_tx_ipv6;

	/* large_rx disabled for now, additional features needed */
	ctrl_buf->large_rx_ipv4 = 0;
	ctrl_buf->large_rx_ipv6 = 0;

	if (adapter->state != VNIC_PROBING) {
		old_hw_features = adapter->netdev->hw_features;
		adapter->netdev->hw_features = 0;
	}

	adapter->netdev->hw_features = NETIF_F_SG | NETIF_F_GSO | NETIF_F_GRO;

	if (buf->tcp_ipv4_chksum || buf->udp_ipv4_chksum)
		adapter->netdev->hw_features |= NETIF_F_IP_CSUM;

	if (buf->tcp_ipv6_chksum || buf->udp_ipv6_chksum)
		adapter->netdev->hw_features |= NETIF_F_IPV6_CSUM;

	if ((adapter->netdev->features &
	    (NETIF_F_IP_CSUM | NETIF_F_IPV6_CSUM)))
		adapter->netdev->hw_features |= NETIF_F_RXCSUM;

	if (buf->large_tx_ipv4)
		adapter->netdev->hw_features |= NETIF_F_TSO;
	if (buf->large_tx_ipv6)
		adapter->netdev->hw_features |= NETIF_F_TSO6;

	if (adapter->state == VNIC_PROBING) {
		adapter->netdev->features |= adapter->netdev->hw_features;
	} else if (old_hw_features != adapter->netdev->hw_features) {
		netdev_features_t tmp = 0;

		/* disable features no longer supported */
		adapter->netdev->features &= adapter->netdev->hw_features;
		/* turn on features now supported if previously enabled */
		tmp = (old_hw_features ^ adapter->netdev->hw_features) &
			adapter->netdev->hw_features;
		adapter->netdev->features |=
				tmp & adapter->netdev->wanted_features;
	}

	memset(&crq, 0, sizeof(crq));
	crq.control_ip_offload.first = IBMVNIC_CRQ_CMD;
	crq.control_ip_offload.cmd = CONTROL_IP_OFFLOAD;
	crq.control_ip_offload.len =
	    cpu_to_be32(sizeof(adapter->ip_offload_ctrl));
	crq.control_ip_offload.ioba = cpu_to_be32(adapter->ip_offload_ctrl_tok);
	ibmvnic_send_crq(adapter, &crq);
}

static void handle_vpd_size_rsp(union ibmvnic_crq *crq,
				struct ibmvnic_adapter *adapter)
{
	struct device *dev = &adapter->vdev->dev;

	if (crq->get_vpd_size_rsp.rc.code) {
		dev_err(dev, "Error retrieving VPD size, rc=%x\n",
			crq->get_vpd_size_rsp.rc.code);
		complete(&adapter->fw_done);
		return;
	}

	adapter->vpd->len = be64_to_cpu(crq->get_vpd_size_rsp.len);
	complete(&adapter->fw_done);
}

static void handle_vpd_rsp(union ibmvnic_crq *crq,
			   struct ibmvnic_adapter *adapter)
{
	struct device *dev = &adapter->vdev->dev;
	unsigned char *substr = NULL;
	u8 fw_level_len = 0;

	memset(adapter->fw_version, 0, 32);

	dma_unmap_single(dev, adapter->vpd->dma_addr, adapter->vpd->len,
			 DMA_FROM_DEVICE);

	if (crq->get_vpd_rsp.rc.code) {
		dev_err(dev, "Error retrieving VPD from device, rc=%x\n",
			crq->get_vpd_rsp.rc.code);
		goto complete;
	}

	/* get the position of the firmware version info
	 * located after the ASCII 'RM' substring in the buffer
	 */
	substr = strnstr(adapter->vpd->buff, "RM", adapter->vpd->len);
	if (!substr) {
		dev_info(dev, "Warning - No FW level has been provided in the VPD buffer by the VIOS Server\n");
		goto complete;
	}

	/* get length of firmware level ASCII substring */
	if ((substr + 2) < (adapter->vpd->buff + adapter->vpd->len)) {
		fw_level_len = *(substr + 2);
	} else {
		dev_info(dev, "Length of FW substr extrapolated VDP buff\n");
		goto complete;
	}

	/* copy firmware version string from vpd into adapter */
	if ((substr + 3 + fw_level_len) <
	    (adapter->vpd->buff + adapter->vpd->len)) {
		strncpy((char *)adapter->fw_version, substr + 3, fw_level_len);
	} else {
		dev_info(dev, "FW substr extrapolated VPD buff\n");
	}

complete:
	if (adapter->fw_version[0] == '\0')
		strncpy((char *)adapter->fw_version, "N/A", 3 * sizeof(char));
	complete(&adapter->fw_done);
}

static void handle_query_ip_offload_rsp(struct ibmvnic_adapter *adapter)
{
	struct device *dev = &adapter->vdev->dev;
	struct ibmvnic_query_ip_offload_buffer *buf = &adapter->ip_offload_buf;
	int i;

	dma_unmap_single(dev, adapter->ip_offload_tok,
			 sizeof(adapter->ip_offload_buf), DMA_FROM_DEVICE);

	netdev_dbg(adapter->netdev, "Query IP Offload Buffer:\n");
	for (i = 0; i < (sizeof(adapter->ip_offload_buf) - 1) / 8 + 1; i++)
		netdev_dbg(adapter->netdev, "%016lx\n",
			   ((unsigned long *)(buf))[i]);

	netdev_dbg(adapter->netdev, "ipv4_chksum = %d\n", buf->ipv4_chksum);
	netdev_dbg(adapter->netdev, "ipv6_chksum = %d\n", buf->ipv6_chksum);
	netdev_dbg(adapter->netdev, "tcp_ipv4_chksum = %d\n",
		   buf->tcp_ipv4_chksum);
	netdev_dbg(adapter->netdev, "tcp_ipv6_chksum = %d\n",
		   buf->tcp_ipv6_chksum);
	netdev_dbg(adapter->netdev, "udp_ipv4_chksum = %d\n",
		   buf->udp_ipv4_chksum);
	netdev_dbg(adapter->netdev, "udp_ipv6_chksum = %d\n",
		   buf->udp_ipv6_chksum);
	netdev_dbg(adapter->netdev, "large_tx_ipv4 = %d\n",
		   buf->large_tx_ipv4);
	netdev_dbg(adapter->netdev, "large_tx_ipv6 = %d\n",
		   buf->large_tx_ipv6);
	netdev_dbg(adapter->netdev, "large_rx_ipv4 = %d\n",
		   buf->large_rx_ipv4);
	netdev_dbg(adapter->netdev, "large_rx_ipv6 = %d\n",
		   buf->large_rx_ipv6);
	netdev_dbg(adapter->netdev, "max_ipv4_hdr_sz = %d\n",
		   buf->max_ipv4_header_size);
	netdev_dbg(adapter->netdev, "max_ipv6_hdr_sz = %d\n",
		   buf->max_ipv6_header_size);
	netdev_dbg(adapter->netdev, "max_tcp_hdr_size = %d\n",
		   buf->max_tcp_header_size);
	netdev_dbg(adapter->netdev, "max_udp_hdr_size = %d\n",
		   buf->max_udp_header_size);
	netdev_dbg(adapter->netdev, "max_large_tx_size = %d\n",
		   buf->max_large_tx_size);
	netdev_dbg(adapter->netdev, "max_large_rx_size = %d\n",
		   buf->max_large_rx_size);
	netdev_dbg(adapter->netdev, "ipv6_ext_hdr = %d\n",
		   buf->ipv6_extension_header);
	netdev_dbg(adapter->netdev, "tcp_pseudosum_req = %d\n",
		   buf->tcp_pseudosum_req);
	netdev_dbg(adapter->netdev, "num_ipv6_ext_hd = %d\n",
		   buf->num_ipv6_ext_headers);
	netdev_dbg(adapter->netdev, "off_ipv6_ext_hd = %d\n",
		   buf->off_ipv6_ext_headers);

	send_control_ip_offload(adapter);
}

static const char *ibmvnic_fw_err_cause(u16 cause)
{
	switch (cause) {
	case ADAPTER_PROBLEM:
		return "adapter problem";
	case BUS_PROBLEM:
		return "bus problem";
	case FW_PROBLEM:
		return "firmware problem";
	case DD_PROBLEM:
		return "device driver problem";
	case EEH_RECOVERY:
		return "EEH recovery";
	case FW_UPDATED:
		return "firmware updated";
	case LOW_MEMORY:
		return "low Memory";
	default:
		return "unknown";
	}
}

static void handle_error_indication(union ibmvnic_crq *crq,
				    struct ibmvnic_adapter *adapter)
{
	struct device *dev = &adapter->vdev->dev;
	u16 cause;

	cause = be16_to_cpu(crq->error_indication.error_cause);

	dev_warn_ratelimited(dev,
			     "Firmware reports %serror, cause: %s. Starting recovery...\n",
			     crq->error_indication.flags
				& IBMVNIC_FATAL_ERROR ? "FATAL " : "",
			     ibmvnic_fw_err_cause(cause));

	if (crq->error_indication.flags & IBMVNIC_FATAL_ERROR)
		ibmvnic_reset(adapter, VNIC_RESET_FATAL);
	else
		ibmvnic_reset(adapter, VNIC_RESET_NON_FATAL);
}

static int handle_change_mac_rsp(union ibmvnic_crq *crq,
				 struct ibmvnic_adapter *adapter)
{
	struct net_device *netdev = adapter->netdev;
	struct device *dev = &adapter->vdev->dev;
	long rc;

	rc = crq->change_mac_addr_rsp.rc.code;
	if (rc) {
		dev_err(dev, "Error %ld in CHANGE_MAC_ADDR_RSP\n", rc);
		goto out;
	}
	/* crq->change_mac_addr.mac_addr is the requested one
	 * crq->change_mac_addr_rsp.mac_addr is the returned valid one.
	 */
	ether_addr_copy(netdev->dev_addr,
			&crq->change_mac_addr_rsp.mac_addr[0]);
	ether_addr_copy(adapter->mac_addr,
			&crq->change_mac_addr_rsp.mac_addr[0]);
out:
	complete(&adapter->fw_done);
	return rc;
}

static void handle_request_cap_rsp(union ibmvnic_crq *crq,
				   struct ibmvnic_adapter *adapter)
{
	struct device *dev = &adapter->vdev->dev;
	u64 *req_value;
	char *name;

	atomic_dec(&adapter->running_cap_crqs);
	switch (be16_to_cpu(crq->request_capability_rsp.capability)) {
	case REQ_TX_QUEUES:
		req_value = &adapter->req_tx_queues;
		name = "tx";
		break;
	case REQ_RX_QUEUES:
		req_value = &adapter->req_rx_queues;
		name = "rx";
		break;
	case REQ_RX_ADD_QUEUES:
		req_value = &adapter->req_rx_add_queues;
		name = "rx_add";
		break;
	case REQ_TX_ENTRIES_PER_SUBCRQ:
		req_value = &adapter->req_tx_entries_per_subcrq;
		name = "tx_entries_per_subcrq";
		break;
	case REQ_RX_ADD_ENTRIES_PER_SUBCRQ:
		req_value = &adapter->req_rx_add_entries_per_subcrq;
		name = "rx_add_entries_per_subcrq";
		break;
	case REQ_MTU:
		req_value = &adapter->req_mtu;
		name = "mtu";
		break;
	case PROMISC_REQUESTED:
		req_value = &adapter->promisc;
		name = "promisc";
		break;
	default:
		dev_err(dev, "Got invalid cap request rsp %d\n",
			crq->request_capability.capability);
		return;
	}

	switch (crq->request_capability_rsp.rc.code) {
	case SUCCESS:
		break;
	case PARTIALSUCCESS:
		dev_info(dev, "req=%lld, rsp=%ld in %s queue, retrying.\n",
			 *req_value,
			 (long)be64_to_cpu(crq->request_capability_rsp.number),
			 name);

		if (be16_to_cpu(crq->request_capability_rsp.capability) ==
		    REQ_MTU) {
			pr_err("mtu of %llu is not supported. Reverting.\n",
			       *req_value);
			*req_value = adapter->fallback.mtu;
		} else {
			*req_value =
				be64_to_cpu(crq->request_capability_rsp.number);
		}

		send_request_cap(adapter, 1);
		return;
	default:
		dev_err(dev, "Error %d in request cap rsp\n",
			crq->request_capability_rsp.rc.code);
		return;
	}

	/* Done receiving requested capabilities, query IP offload support */
	if (atomic_read(&adapter->running_cap_crqs) == 0) {
		adapter->wait_capability = false;
		send_query_ip_offload(adapter);
	}
}

static int handle_login_rsp(union ibmvnic_crq *login_rsp_crq,
			    struct ibmvnic_adapter *adapter)
{
	struct device *dev = &adapter->vdev->dev;
	struct net_device *netdev = adapter->netdev;
	struct ibmvnic_login_rsp_buffer *login_rsp = adapter->login_rsp_buf;
	struct ibmvnic_login_buffer *login = adapter->login_buf;
	u64 *tx_handle_array;
	u64 *rx_handle_array;
	int num_tx_pools;
	int num_rx_pools;
	u64 *size_array;
	int i;

	/* CHECK: Test/set of login_pending does not need to be atomic
	 * because only ibmvnic_tasklet tests/clears this.
	 */
	if (!adapter->login_pending) {
		netdev_warn(netdev, "Ignoring unexpected login response\n");
		return 0;
	}
	adapter->login_pending = false;

	dma_unmap_single(dev, adapter->login_buf_token, adapter->login_buf_sz,
			 DMA_TO_DEVICE);
	dma_unmap_single(dev, adapter->login_rsp_buf_token,
			 adapter->login_rsp_buf_sz, DMA_FROM_DEVICE);

	/* If the number of queues requested can't be allocated by the
	 * server, the login response will return with code 1. We will need
	 * to resend the login buffer with fewer queues requested.
	 */
	if (login_rsp_crq->generic.rc.code) {
		adapter->init_done_rc = login_rsp_crq->generic.rc.code;
		complete(&adapter->init_done);
		return 0;
	}

	netdev->mtu = adapter->req_mtu - ETH_HLEN;

	netdev_dbg(adapter->netdev, "Login Response Buffer:\n");
	for (i = 0; i < (adapter->login_rsp_buf_sz - 1) / 8 + 1; i++) {
		netdev_dbg(adapter->netdev, "%016lx\n",
			   ((unsigned long *)(adapter->login_rsp_buf))[i]);
	}

	/* Sanity checks */
	if (login->num_txcomp_subcrqs != login_rsp->num_txsubm_subcrqs ||
	    (be32_to_cpu(login->num_rxcomp_subcrqs) *
	     adapter->req_rx_add_queues !=
	     be32_to_cpu(login_rsp->num_rxadd_subcrqs))) {
		dev_err(dev, "FATAL: Inconsistent login and login rsp\n");
		ibmvnic_reset(adapter, VNIC_RESET_FATAL);
		return -EIO;
	}
	size_array = (u64 *)((u8 *)(adapter->login_rsp_buf) +
		be32_to_cpu(adapter->login_rsp_buf->off_rxadd_buff_size));
	/* variable buffer sizes are not supported, so just read the
	 * first entry.
	 */
	adapter->cur_rx_buf_sz = be64_to_cpu(size_array[0]);

	num_tx_pools = be32_to_cpu(adapter->login_rsp_buf->num_txsubm_subcrqs);
	num_rx_pools = be32_to_cpu(adapter->login_rsp_buf->num_rxadd_subcrqs);

	tx_handle_array = (u64 *)((u8 *)(adapter->login_rsp_buf) +
				  be32_to_cpu(adapter->login_rsp_buf->off_txsubm_subcrqs));
	rx_handle_array = (u64 *)((u8 *)(adapter->login_rsp_buf) +
				  be32_to_cpu(adapter->login_rsp_buf->off_rxadd_subcrqs));

	for (i = 0; i < num_tx_pools; i++)
		adapter->tx_scrq[i]->handle = tx_handle_array[i];

	for (i = 0; i < num_rx_pools; i++)
		adapter->rx_scrq[i]->handle = rx_handle_array[i];

	adapter->num_active_tx_scrqs = num_tx_pools;
	adapter->num_active_rx_scrqs = num_rx_pools;
	release_login_rsp_buffer(adapter);
	release_login_buffer(adapter);
	complete(&adapter->init_done);

	return 0;
}

static void handle_request_unmap_rsp(union ibmvnic_crq *crq,
				     struct ibmvnic_adapter *adapter)
{
	struct device *dev = &adapter->vdev->dev;
	long rc;

	rc = crq->request_unmap_rsp.rc.code;
	if (rc)
		dev_err(dev, "Error %ld in REQUEST_UNMAP_RSP\n", rc);
}

static void handle_query_map_rsp(union ibmvnic_crq *crq,
				 struct ibmvnic_adapter *adapter)
{
	struct net_device *netdev = adapter->netdev;
	struct device *dev = &adapter->vdev->dev;
	long rc;

	rc = crq->query_map_rsp.rc.code;
	if (rc) {
		dev_err(dev, "Error %ld in QUERY_MAP_RSP\n", rc);
		return;
	}
	netdev_dbg(netdev, "page_size = %d\ntot_pages = %d\nfree_pages = %d\n",
		   crq->query_map_rsp.page_size, crq->query_map_rsp.tot_pages,
		   crq->query_map_rsp.free_pages);
}

static void handle_query_cap_rsp(union ibmvnic_crq *crq,
				 struct ibmvnic_adapter *adapter)
{
	struct net_device *netdev = adapter->netdev;
	struct device *dev = &adapter->vdev->dev;
	long rc;

	atomic_dec(&adapter->running_cap_crqs);
	netdev_dbg(netdev, "Outstanding queries: %d\n",
		   atomic_read(&adapter->running_cap_crqs));
	rc = crq->query_capability.rc.code;
	if (rc) {
		dev_err(dev, "Error %ld in QUERY_CAP_RSP\n", rc);
		goto out;
	}

	switch (be16_to_cpu(crq->query_capability.capability)) {
	case MIN_TX_QUEUES:
		adapter->min_tx_queues =
		    be64_to_cpu(crq->query_capability.number);
		netdev_dbg(netdev, "min_tx_queues = %lld\n",
			   adapter->min_tx_queues);
		break;
	case MIN_RX_QUEUES:
		adapter->min_rx_queues =
		    be64_to_cpu(crq->query_capability.number);
		netdev_dbg(netdev, "min_rx_queues = %lld\n",
			   adapter->min_rx_queues);
		break;
	case MIN_RX_ADD_QUEUES:
		adapter->min_rx_add_queues =
		    be64_to_cpu(crq->query_capability.number);
		netdev_dbg(netdev, "min_rx_add_queues = %lld\n",
			   adapter->min_rx_add_queues);
		break;
	case MAX_TX_QUEUES:
		adapter->max_tx_queues =
		    be64_to_cpu(crq->query_capability.number);
		netdev_dbg(netdev, "max_tx_queues = %lld\n",
			   adapter->max_tx_queues);
		break;
	case MAX_RX_QUEUES:
		adapter->max_rx_queues =
		    be64_to_cpu(crq->query_capability.number);
		netdev_dbg(netdev, "max_rx_queues = %lld\n",
			   adapter->max_rx_queues);
		break;
	case MAX_RX_ADD_QUEUES:
		adapter->max_rx_add_queues =
		    be64_to_cpu(crq->query_capability.number);
		netdev_dbg(netdev, "max_rx_add_queues = %lld\n",
			   adapter->max_rx_add_queues);
		break;
	case MIN_TX_ENTRIES_PER_SUBCRQ:
		adapter->min_tx_entries_per_subcrq =
		    be64_to_cpu(crq->query_capability.number);
		netdev_dbg(netdev, "min_tx_entries_per_subcrq = %lld\n",
			   adapter->min_tx_entries_per_subcrq);
		break;
	case MIN_RX_ADD_ENTRIES_PER_SUBCRQ:
		adapter->min_rx_add_entries_per_subcrq =
		    be64_to_cpu(crq->query_capability.number);
		netdev_dbg(netdev, "min_rx_add_entrs_per_subcrq = %lld\n",
			   adapter->min_rx_add_entries_per_subcrq);
		break;
	case MAX_TX_ENTRIES_PER_SUBCRQ:
		adapter->max_tx_entries_per_subcrq =
		    be64_to_cpu(crq->query_capability.number);
		netdev_dbg(netdev, "max_tx_entries_per_subcrq = %lld\n",
			   adapter->max_tx_entries_per_subcrq);
		break;
	case MAX_RX_ADD_ENTRIES_PER_SUBCRQ:
		adapter->max_rx_add_entries_per_subcrq =
		    be64_to_cpu(crq->query_capability.number);
		netdev_dbg(netdev, "max_rx_add_entrs_per_subcrq = %lld\n",
			   adapter->max_rx_add_entries_per_subcrq);
		break;
	case TCP_IP_OFFLOAD:
		adapter->tcp_ip_offload =
		    be64_to_cpu(crq->query_capability.number);
		netdev_dbg(netdev, "tcp_ip_offload = %lld\n",
			   adapter->tcp_ip_offload);
		break;
	case PROMISC_SUPPORTED:
		adapter->promisc_supported =
		    be64_to_cpu(crq->query_capability.number);
		netdev_dbg(netdev, "promisc_supported = %lld\n",
			   adapter->promisc_supported);
		break;
	case MIN_MTU:
		adapter->min_mtu = be64_to_cpu(crq->query_capability.number);
		netdev->min_mtu = adapter->min_mtu - ETH_HLEN;
		netdev_dbg(netdev, "min_mtu = %lld\n", adapter->min_mtu);
		break;
	case MAX_MTU:
		adapter->max_mtu = be64_to_cpu(crq->query_capability.number);
		netdev->max_mtu = adapter->max_mtu - ETH_HLEN;
		netdev_dbg(netdev, "max_mtu = %lld\n", adapter->max_mtu);
		break;
	case MAX_MULTICAST_FILTERS:
		adapter->max_multicast_filters =
		    be64_to_cpu(crq->query_capability.number);
		netdev_dbg(netdev, "max_multicast_filters = %lld\n",
			   adapter->max_multicast_filters);
		break;
	case VLAN_HEADER_INSERTION:
		adapter->vlan_header_insertion =
		    be64_to_cpu(crq->query_capability.number);
		if (adapter->vlan_header_insertion)
			netdev->features |= NETIF_F_HW_VLAN_STAG_TX;
		netdev_dbg(netdev, "vlan_header_insertion = %lld\n",
			   adapter->vlan_header_insertion);
		break;
	case RX_VLAN_HEADER_INSERTION:
		adapter->rx_vlan_header_insertion =
		    be64_to_cpu(crq->query_capability.number);
		netdev_dbg(netdev, "rx_vlan_header_insertion = %lld\n",
			   adapter->rx_vlan_header_insertion);
		break;
	case MAX_TX_SG_ENTRIES:
		adapter->max_tx_sg_entries =
		    be64_to_cpu(crq->query_capability.number);
		netdev_dbg(netdev, "max_tx_sg_entries = %lld\n",
			   adapter->max_tx_sg_entries);
		break;
	case RX_SG_SUPPORTED:
		adapter->rx_sg_supported =
		    be64_to_cpu(crq->query_capability.number);
		netdev_dbg(netdev, "rx_sg_supported = %lld\n",
			   adapter->rx_sg_supported);
		break;
	case OPT_TX_COMP_SUB_QUEUES:
		adapter->opt_tx_comp_sub_queues =
		    be64_to_cpu(crq->query_capability.number);
		netdev_dbg(netdev, "opt_tx_comp_sub_queues = %lld\n",
			   adapter->opt_tx_comp_sub_queues);
		break;
	case OPT_RX_COMP_QUEUES:
		adapter->opt_rx_comp_queues =
		    be64_to_cpu(crq->query_capability.number);
		netdev_dbg(netdev, "opt_rx_comp_queues = %lld\n",
			   adapter->opt_rx_comp_queues);
		break;
	case OPT_RX_BUFADD_Q_PER_RX_COMP_Q:
		adapter->opt_rx_bufadd_q_per_rx_comp_q =
		    be64_to_cpu(crq->query_capability.number);
		netdev_dbg(netdev, "opt_rx_bufadd_q_per_rx_comp_q = %lld\n",
			   adapter->opt_rx_bufadd_q_per_rx_comp_q);
		break;
	case OPT_TX_ENTRIES_PER_SUBCRQ:
		adapter->opt_tx_entries_per_subcrq =
		    be64_to_cpu(crq->query_capability.number);
		netdev_dbg(netdev, "opt_tx_entries_per_subcrq = %lld\n",
			   adapter->opt_tx_entries_per_subcrq);
		break;
	case OPT_RXBA_ENTRIES_PER_SUBCRQ:
		adapter->opt_rxba_entries_per_subcrq =
		    be64_to_cpu(crq->query_capability.number);
		netdev_dbg(netdev, "opt_rxba_entries_per_subcrq = %lld\n",
			   adapter->opt_rxba_entries_per_subcrq);
		break;
	case TX_RX_DESC_REQ:
		adapter->tx_rx_desc_req = crq->query_capability.number;
		netdev_dbg(netdev, "tx_rx_desc_req = %llx\n",
			   adapter->tx_rx_desc_req);
		break;

	default:
		netdev_err(netdev, "Got invalid cap rsp %d\n",
			   crq->query_capability.capability);
	}

out:
	if (atomic_read(&adapter->running_cap_crqs) == 0) {
		adapter->wait_capability = false;
		send_request_cap(adapter, 0);
	}
}

static int send_query_phys_parms(struct ibmvnic_adapter *adapter)
{
	union ibmvnic_crq crq;
	int rc;

	memset(&crq, 0, sizeof(crq));
	crq.query_phys_parms.first = IBMVNIC_CRQ_CMD;
	crq.query_phys_parms.cmd = QUERY_PHYS_PARMS;

	mutex_lock(&adapter->fw_lock);
	adapter->fw_done_rc = 0;
	reinit_completion(&adapter->fw_done);

	rc = ibmvnic_send_crq(adapter, &crq);
	if (rc) {
		mutex_unlock(&adapter->fw_lock);
		return rc;
	}

	rc = ibmvnic_wait_for_completion(adapter, &adapter->fw_done, 10000);
	if (rc) {
		mutex_unlock(&adapter->fw_lock);
		return rc;
	}

	mutex_unlock(&adapter->fw_lock);
	return adapter->fw_done_rc ? -EIO : 0;
}

static int handle_query_phys_parms_rsp(union ibmvnic_crq *crq,
				       struct ibmvnic_adapter *adapter)
{
	struct net_device *netdev = adapter->netdev;
	int rc;
	__be32 rspeed = cpu_to_be32(crq->query_phys_parms_rsp.speed);

	rc = crq->query_phys_parms_rsp.rc.code;
	if (rc) {
		netdev_err(netdev, "Error %d in QUERY_PHYS_PARMS\n", rc);
		return rc;
	}
	switch (rspeed) {
	case IBMVNIC_10MBPS:
		adapter->speed = SPEED_10;
		break;
	case IBMVNIC_100MBPS:
		adapter->speed = SPEED_100;
		break;
	case IBMVNIC_1GBPS:
		adapter->speed = SPEED_1000;
		break;
	case IBMVNIC_10GBPS:
		adapter->speed = SPEED_10000;
		break;
	case IBMVNIC_25GBPS:
		adapter->speed = SPEED_25000;
		break;
	case IBMVNIC_40GBPS:
		adapter->speed = SPEED_40000;
		break;
	case IBMVNIC_50GBPS:
		adapter->speed = SPEED_50000;
		break;
	case IBMVNIC_100GBPS:
		adapter->speed = SPEED_100000;
		break;
	case IBMVNIC_200GBPS:
		adapter->speed = SPEED_200000;
		break;
	default:
		if (netif_carrier_ok(netdev))
			netdev_warn(netdev, "Unknown speed 0x%08x\n", rspeed);
		adapter->speed = SPEED_UNKNOWN;
	}
	if (crq->query_phys_parms_rsp.flags1 & IBMVNIC_FULL_DUPLEX)
		adapter->duplex = DUPLEX_FULL;
	else if (crq->query_phys_parms_rsp.flags1 & IBMVNIC_HALF_DUPLEX)
		adapter->duplex = DUPLEX_HALF;
	else
		adapter->duplex = DUPLEX_UNKNOWN;

	return rc;
}

static void ibmvnic_handle_crq(union ibmvnic_crq *crq,
			       struct ibmvnic_adapter *adapter)
{
	struct ibmvnic_generic_crq *gen_crq = &crq->generic;
	struct net_device *netdev = adapter->netdev;
	struct device *dev = &adapter->vdev->dev;
	u64 *u64_crq = (u64 *)crq;
	long rc;

	netdev_dbg(netdev, "Handling CRQ: %016lx %016lx\n",
		   (unsigned long)cpu_to_be64(u64_crq[0]),
		   (unsigned long)cpu_to_be64(u64_crq[1]));
	switch (gen_crq->first) {
	case IBMVNIC_CRQ_INIT_RSP:
		switch (gen_crq->cmd) {
		case IBMVNIC_CRQ_INIT:
			dev_info(dev, "Partner initialized\n");
			adapter->from_passive_init = true;
			/* Discard any stale login responses from prev reset.
			 * CHECK: should we clear even on INIT_COMPLETE?
			 */
			adapter->login_pending = false;

			if (!completion_done(&adapter->init_done)) {
				complete(&adapter->init_done);
				adapter->init_done_rc = -EIO;
			}
			rc = ibmvnic_reset(adapter, VNIC_RESET_FAILOVER);
			if (rc && rc != -EBUSY) {
				/* We were unable to schedule the failover
				 * reset either because the adapter was still
				 * probing (eg: during kexec) or we could not
				 * allocate memory. Clear the failover_pending
				 * flag since no one else will. We ignore
				 * EBUSY because it means either FAILOVER reset
				 * is already scheduled or the adapter is
				 * being removed.
				 */
				netdev_err(netdev,
					   "Error %ld scheduling failover reset\n",
					   rc);
				adapter->failover_pending = false;
			}
			break;
		case IBMVNIC_CRQ_INIT_COMPLETE:
			dev_info(dev, "Partner initialization complete\n");
			adapter->crq.active = true;
			send_version_xchg(adapter);
			break;
		default:
			dev_err(dev, "Unknown crq cmd: %d\n", gen_crq->cmd);
		}
		return;
	case IBMVNIC_CRQ_XPORT_EVENT:
		netif_carrier_off(netdev);
		adapter->crq.active = false;
		/* terminate any thread waiting for a response
		 * from the device
		 */
		if (!completion_done(&adapter->fw_done)) {
			adapter->fw_done_rc = -EIO;
			complete(&adapter->fw_done);
		}
		if (!completion_done(&adapter->stats_done))
			complete(&adapter->stats_done);
		if (test_bit(0, &adapter->resetting))
			adapter->force_reset_recovery = true;
		if (gen_crq->cmd == IBMVNIC_PARTITION_MIGRATED) {
			dev_info(dev, "Migrated, re-enabling adapter\n");
			ibmvnic_reset(adapter, VNIC_RESET_MOBILITY);
		} else if (gen_crq->cmd == IBMVNIC_DEVICE_FAILOVER) {
			dev_info(dev, "Backing device failover detected\n");
			adapter->failover_pending = true;
		} else {
			/* The adapter lost the connection */
			dev_err(dev, "Virtual Adapter failed (rc=%d)\n",
				gen_crq->cmd);
			ibmvnic_reset(adapter, VNIC_RESET_FATAL);
		}
		return;
	case IBMVNIC_CRQ_CMD_RSP:
		break;
	default:
		dev_err(dev, "Got an invalid msg type 0x%02x\n",
			gen_crq->first);
		return;
	}

	switch (gen_crq->cmd) {
	case VERSION_EXCHANGE_RSP:
		rc = crq->version_exchange_rsp.rc.code;
		if (rc) {
			dev_err(dev, "Error %ld in VERSION_EXCHG_RSP\n", rc);
			break;
		}
		ibmvnic_version =
			    be16_to_cpu(crq->version_exchange_rsp.version);
		dev_info(dev, "Partner protocol version is %d\n",
			 ibmvnic_version);
		send_query_cap(adapter);
		break;
	case QUERY_CAPABILITY_RSP:
		handle_query_cap_rsp(crq, adapter);
		break;
	case QUERY_MAP_RSP:
		handle_query_map_rsp(crq, adapter);
		break;
	case REQUEST_MAP_RSP:
		adapter->fw_done_rc = crq->request_map_rsp.rc.code;
		complete(&adapter->fw_done);
		break;
	case REQUEST_UNMAP_RSP:
		handle_request_unmap_rsp(crq, adapter);
		break;
	case REQUEST_CAPABILITY_RSP:
		handle_request_cap_rsp(crq, adapter);
		break;
	case LOGIN_RSP:
		netdev_dbg(netdev, "Got Login Response\n");
		handle_login_rsp(crq, adapter);
		break;
	case LOGICAL_LINK_STATE_RSP:
		netdev_dbg(netdev,
			   "Got Logical Link State Response, state: %d rc: %d\n",
			   crq->logical_link_state_rsp.link_state,
			   crq->logical_link_state_rsp.rc.code);
		adapter->logical_link_state =
		    crq->logical_link_state_rsp.link_state;
		adapter->init_done_rc = crq->logical_link_state_rsp.rc.code;
		complete(&adapter->init_done);
		break;
	case LINK_STATE_INDICATION:
		netdev_dbg(netdev, "Got Logical Link State Indication\n");
		adapter->phys_link_state =
		    crq->link_state_indication.phys_link_state;
		adapter->logical_link_state =
		    crq->link_state_indication.logical_link_state;
		if (adapter->phys_link_state && adapter->logical_link_state)
			netif_carrier_on(netdev);
		else
			netif_carrier_off(netdev);
		break;
	case CHANGE_MAC_ADDR_RSP:
		netdev_dbg(netdev, "Got MAC address change Response\n");
		adapter->fw_done_rc = handle_change_mac_rsp(crq, adapter);
		break;
	case ERROR_INDICATION:
		netdev_dbg(netdev, "Got Error Indication\n");
		handle_error_indication(crq, adapter);
		break;
	case REQUEST_STATISTICS_RSP:
		netdev_dbg(netdev, "Got Statistics Response\n");
		complete(&adapter->stats_done);
		break;
	case QUERY_IP_OFFLOAD_RSP:
		netdev_dbg(netdev, "Got Query IP offload Response\n");
		handle_query_ip_offload_rsp(adapter);
		break;
	case MULTICAST_CTRL_RSP:
		netdev_dbg(netdev, "Got multicast control Response\n");
		break;
	case CONTROL_IP_OFFLOAD_RSP:
		netdev_dbg(netdev, "Got Control IP offload Response\n");
		dma_unmap_single(dev, adapter->ip_offload_ctrl_tok,
				 sizeof(adapter->ip_offload_ctrl),
				 DMA_TO_DEVICE);
		complete(&adapter->init_done);
		break;
	case COLLECT_FW_TRACE_RSP:
		netdev_dbg(netdev, "Got Collect firmware trace Response\n");
		complete(&adapter->fw_done);
		break;
	case GET_VPD_SIZE_RSP:
		handle_vpd_size_rsp(crq, adapter);
		break;
	case GET_VPD_RSP:
		handle_vpd_rsp(crq, adapter);
		break;
	case QUERY_PHYS_PARMS_RSP:
		adapter->fw_done_rc = handle_query_phys_parms_rsp(crq, adapter);
		complete(&adapter->fw_done);
		break;
	default:
		netdev_err(netdev, "Got an invalid cmd type 0x%02x\n",
			   gen_crq->cmd);
	}
}

static irqreturn_t ibmvnic_interrupt(int irq, void *instance)
{
	struct ibmvnic_adapter *adapter = instance;

	tasklet_schedule(&adapter->tasklet);
	return IRQ_HANDLED;
}

static void ibmvnic_tasklet(struct tasklet_struct *t)
{
	struct ibmvnic_adapter *adapter = from_tasklet(adapter, t, tasklet);
	struct ibmvnic_crq_queue *queue = &adapter->crq;
	union ibmvnic_crq *crq;
	unsigned long flags;
	bool done = false;

	spin_lock_irqsave(&queue->lock, flags);
	while (!done) {
		/* Pull all the valid messages off the CRQ */
		while ((crq = ibmvnic_next_crq(adapter)) != NULL) {
			/* This barrier makes sure ibmvnic_next_crq()'s
			 * crq->generic.first & IBMVNIC_CRQ_CMD_RSP is loaded
			 * before ibmvnic_handle_crq()'s
			 * switch(gen_crq->first) and switch(gen_crq->cmd).
			 */
			dma_rmb();
			ibmvnic_handle_crq(crq, adapter);
			crq->generic.first = 0;
		}

		/* remain in tasklet until all
		 * capabilities responses are received
		 */
		if (!adapter->wait_capability)
			done = true;
	}
	/* if capabilities CRQ's were sent in this tasklet, the following
	 * tasklet must wait until all responses are received
	 */
	if (atomic_read(&adapter->running_cap_crqs) != 0)
		adapter->wait_capability = true;
	spin_unlock_irqrestore(&queue->lock, flags);
}

static int ibmvnic_reenable_crq_queue(struct ibmvnic_adapter *adapter)
{
	struct vio_dev *vdev = adapter->vdev;
	int rc;

	do {
		rc = plpar_hcall_norets(H_ENABLE_CRQ, vdev->unit_address);
	} while (rc == H_IN_PROGRESS || rc == H_BUSY || H_IS_LONG_BUSY(rc));

	if (rc)
		dev_err(&vdev->dev, "Error enabling adapter (rc=%d)\n", rc);

	return rc;
}

static int ibmvnic_reset_crq(struct ibmvnic_adapter *adapter)
{
	struct ibmvnic_crq_queue *crq = &adapter->crq;
	struct device *dev = &adapter->vdev->dev;
	struct vio_dev *vdev = adapter->vdev;
	int rc;

	/* Close the CRQ */
	do {
		rc = plpar_hcall_norets(H_FREE_CRQ, vdev->unit_address);
	} while (rc == H_BUSY || H_IS_LONG_BUSY(rc));

	/* Clean out the queue */
	if (!crq->msgs)
		return -EINVAL;

	memset(crq->msgs, 0, PAGE_SIZE);
	crq->cur = 0;
	crq->active = false;

	/* And re-open it again */
	rc = plpar_hcall_norets(H_REG_CRQ, vdev->unit_address,
				crq->msg_token, PAGE_SIZE);

	if (rc == H_CLOSED)
		/* Adapter is good, but other end is not ready */
		dev_warn(dev, "Partner adapter not ready\n");
	else if (rc != 0)
		dev_warn(dev, "Couldn't register crq (rc=%d)\n", rc);

	return rc;
}

static void release_crq_queue(struct ibmvnic_adapter *adapter)
{
	struct ibmvnic_crq_queue *crq = &adapter->crq;
	struct vio_dev *vdev = adapter->vdev;
	long rc;

	if (!crq->msgs)
		return;

	netdev_dbg(adapter->netdev, "Releasing CRQ\n");
	free_irq(vdev->irq, adapter);
	tasklet_kill(&adapter->tasklet);
	do {
		rc = plpar_hcall_norets(H_FREE_CRQ, vdev->unit_address);
	} while (rc == H_BUSY || H_IS_LONG_BUSY(rc));

	dma_unmap_single(&vdev->dev, crq->msg_token, PAGE_SIZE,
			 DMA_BIDIRECTIONAL);
	free_page((unsigned long)crq->msgs);
	crq->msgs = NULL;
	crq->active = false;
}

static int init_crq_queue(struct ibmvnic_adapter *adapter)
{
	struct ibmvnic_crq_queue *crq = &adapter->crq;
	struct device *dev = &adapter->vdev->dev;
	struct vio_dev *vdev = adapter->vdev;
	int rc, retrc = -ENOMEM;

	if (crq->msgs)
		return 0;

	crq->msgs = (union ibmvnic_crq *)get_zeroed_page(GFP_KERNEL);
	/* Should we allocate more than one page? */

	if (!crq->msgs)
		return -ENOMEM;

	crq->size = PAGE_SIZE / sizeof(*crq->msgs);
	crq->msg_token = dma_map_single(dev, crq->msgs, PAGE_SIZE,
					DMA_BIDIRECTIONAL);
	if (dma_mapping_error(dev, crq->msg_token))
		goto map_failed;

	rc = plpar_hcall_norets(H_REG_CRQ, vdev->unit_address,
				crq->msg_token, PAGE_SIZE);

	if (rc == H_RESOURCE)
		/* maybe kexecing and resource is busy. try a reset */
		rc = ibmvnic_reset_crq(adapter);
	retrc = rc;

	if (rc == H_CLOSED) {
		dev_warn(dev, "Partner adapter not ready\n");
	} else if (rc) {
		dev_warn(dev, "Error %d opening adapter\n", rc);
		goto reg_crq_failed;
	}

	retrc = 0;

	tasklet_setup(&adapter->tasklet, (void *)ibmvnic_tasklet);

	netdev_dbg(adapter->netdev, "registering irq 0x%x\n", vdev->irq);
	snprintf(crq->name, sizeof(crq->name), "ibmvnic-%x",
		 adapter->vdev->unit_address);
	rc = request_irq(vdev->irq, ibmvnic_interrupt, 0, crq->name, adapter);
	if (rc) {
		dev_err(dev, "Couldn't register irq 0x%x. rc=%d\n",
			vdev->irq, rc);
		goto req_irq_failed;
	}

	rc = vio_enable_interrupts(vdev);
	if (rc) {
		dev_err(dev, "Error %d enabling interrupts\n", rc);
		goto req_irq_failed;
	}

	crq->cur = 0;
	spin_lock_init(&crq->lock);

	return retrc;

req_irq_failed:
	tasklet_kill(&adapter->tasklet);
	do {
		rc = plpar_hcall_norets(H_FREE_CRQ, vdev->unit_address);
	} while (rc == H_BUSY || H_IS_LONG_BUSY(rc));
reg_crq_failed:
	dma_unmap_single(dev, crq->msg_token, PAGE_SIZE, DMA_BIDIRECTIONAL);
map_failed:
	free_page((unsigned long)crq->msgs);
	crq->msgs = NULL;
	return retrc;
}

static int ibmvnic_reset_init(struct ibmvnic_adapter *adapter, bool reset)
{
	struct device *dev = &adapter->vdev->dev;
	unsigned long timeout = msecs_to_jiffies(20000);
	u64 old_num_rx_queues, old_num_tx_queues;
	int rc;

	adapter->from_passive_init = false;

	if (reset) {
		old_num_rx_queues = adapter->req_rx_queues;
		old_num_tx_queues = adapter->req_tx_queues;
		reinit_completion(&adapter->init_done);
	}

	adapter->init_done_rc = 0;
	rc = ibmvnic_send_crq_init(adapter);
	if (rc) {
		dev_err(dev, "Send crq init failed with error %d\n", rc);
		return rc;
	}

	if (!wait_for_completion_timeout(&adapter->init_done, timeout)) {
		dev_err(dev, "Initialization sequence timed out\n");
		return -1;
	}

	if (adapter->init_done_rc) {
		release_crq_queue(adapter);
		return adapter->init_done_rc;
	}

	if (adapter->from_passive_init) {
		adapter->state = VNIC_OPEN;
		adapter->from_passive_init = false;
		return -1;
	}

	if (reset &&
	    test_bit(0, &adapter->resetting) && !adapter->wait_for_reset &&
	    adapter->reset_reason != VNIC_RESET_MOBILITY) {
		if (adapter->req_rx_queues != old_num_rx_queues ||
		    adapter->req_tx_queues != old_num_tx_queues) {
			release_sub_crqs(adapter, 0);
			rc = init_sub_crqs(adapter);
		} else {
			rc = reset_sub_crq_queues(adapter);
		}
	} else {
		rc = init_sub_crqs(adapter);
	}

	if (rc) {
		dev_err(dev, "Initialization of sub crqs failed\n");
		release_crq_queue(adapter);
		return rc;
	}

	rc = init_sub_crq_irqs(adapter);
	if (rc) {
		dev_err(dev, "Failed to initialize sub crq irqs\n");
		release_crq_queue(adapter);
	}

	return rc;
}

static struct device_attribute dev_attr_failover;

static int ibmvnic_probe(struct vio_dev *dev, const struct vio_device_id *id)
{
	struct ibmvnic_adapter *adapter;
	struct net_device *netdev;
	unsigned char *mac_addr_p;
	int rc;

	dev_dbg(&dev->dev, "entering ibmvnic_probe for UA 0x%x\n",
		dev->unit_address);

	mac_addr_p = (unsigned char *)vio_get_attribute(dev,
							VETH_MAC_ADDR, NULL);
	if (!mac_addr_p) {
		dev_err(&dev->dev,
			"(%s:%3.3d) ERROR: Can't find MAC_ADDR attribute\n",
			__FILE__, __LINE__);
		return 0;
	}

	netdev = alloc_etherdev_mq(sizeof(struct ibmvnic_adapter),
				   IBMVNIC_MAX_QUEUES);
	if (!netdev)
		return -ENOMEM;

	adapter = netdev_priv(netdev);
	adapter->state = VNIC_PROBING;
	dev_set_drvdata(&dev->dev, netdev);
	adapter->vdev = dev;
	adapter->netdev = netdev;
	adapter->login_pending = false;

	ether_addr_copy(adapter->mac_addr, mac_addr_p);
	ether_addr_copy(netdev->dev_addr, adapter->mac_addr);
	netdev->irq = dev->irq;
	netdev->netdev_ops = &ibmvnic_netdev_ops;
	netdev->ethtool_ops = &ibmvnic_ethtool_ops;
	SET_NETDEV_DEV(netdev, &dev->dev);

	INIT_WORK(&adapter->ibmvnic_reset, __ibmvnic_reset);
	INIT_DELAYED_WORK(&adapter->ibmvnic_delayed_reset,
			  __ibmvnic_delayed_reset);
	INIT_LIST_HEAD(&adapter->rwi_list);
	spin_lock_init(&adapter->rwi_lock);
	spin_lock_init(&adapter->state_lock);
	mutex_init(&adapter->fw_lock);
	init_completion(&adapter->init_done);
	init_completion(&adapter->fw_done);
	init_completion(&adapter->reset_done);
	init_completion(&adapter->stats_done);
	clear_bit(0, &adapter->resetting);

	do {
		rc = init_crq_queue(adapter);
		if (rc) {
			dev_err(&dev->dev, "Couldn't initialize crq. rc=%d\n",
				rc);
			goto ibmvnic_init_fail;
		}

		rc = ibmvnic_reset_init(adapter, false);
		if (rc && rc != EAGAIN)
			goto ibmvnic_init_fail;
	} while (rc == EAGAIN);

	rc = init_stats_buffers(adapter);
	if (rc)
		goto ibmvnic_init_fail;

	rc = init_stats_token(adapter);
	if (rc)
		goto ibmvnic_stats_fail;

	netdev->mtu = adapter->req_mtu - ETH_HLEN;
	netdev->min_mtu = adapter->min_mtu - ETH_HLEN;
	netdev->max_mtu = adapter->max_mtu - ETH_HLEN;

	rc = device_create_file(&dev->dev, &dev_attr_failover);
	if (rc)
		goto ibmvnic_dev_file_err;

	netif_carrier_off(netdev);
	rc = register_netdev(netdev);
	if (rc) {
		dev_err(&dev->dev, "failed to register netdev rc=%d\n", rc);
		goto ibmvnic_register_fail;
	}
	dev_info(&dev->dev, "ibmvnic registered\n");

	adapter->state = VNIC_PROBED;

	adapter->wait_for_reset = false;
	adapter->last_reset_time = jiffies;
	return 0;

ibmvnic_register_fail:
	device_remove_file(&dev->dev, &dev_attr_failover);

ibmvnic_dev_file_err:
	release_stats_token(adapter);

ibmvnic_stats_fail:
	release_stats_buffers(adapter);

ibmvnic_init_fail:
	release_sub_crqs(adapter, 1);
	release_crq_queue(adapter);
	mutex_destroy(&adapter->fw_lock);
	free_netdev(netdev);

	return rc;
}

static int ibmvnic_remove(struct vio_dev *dev)
{
	struct net_device *netdev = dev_get_drvdata(&dev->dev);
	struct ibmvnic_adapter *adapter = netdev_priv(netdev);
	unsigned long flags;

	spin_lock_irqsave(&adapter->state_lock, flags);

	/* If ibmvnic_reset() is scheduling a reset, wait for it to
	 * finish. Then, set the state to REMOVING to prevent it from
	 * scheduling any more work and to have reset functions ignore
	 * any resets that have already been scheduled. Drop the lock
	 * after setting state, so __ibmvnic_reset() which is called
	 * from the flush_work() below, can make progress.
	 */
	spin_lock_irqsave(&adapter->rwi_lock, flags);
	adapter->state = VNIC_REMOVING;
	spin_unlock_irqrestore(&adapter->rwi_lock, flags);

	spin_unlock_irqrestore(&adapter->state_lock, flags);

	flush_work(&adapter->ibmvnic_reset);
	flush_delayed_work(&adapter->ibmvnic_delayed_reset);

	rtnl_lock();
	unregister_netdevice(netdev);

	release_resources(adapter);
	release_sub_crqs(adapter, 1);
	release_crq_queue(adapter);

	release_stats_token(adapter);
	release_stats_buffers(adapter);

	adapter->state = VNIC_REMOVED;

	rtnl_unlock();
	mutex_destroy(&adapter->fw_lock);
	device_remove_file(&dev->dev, &dev_attr_failover);
	free_netdev(netdev);
	dev_set_drvdata(&dev->dev, NULL);

	return 0;
}

static ssize_t failover_store(struct device *dev, struct device_attribute *attr,
			      const char *buf, size_t count)
{
	struct net_device *netdev = dev_get_drvdata(dev);
	struct ibmvnic_adapter *adapter = netdev_priv(netdev);
	unsigned long retbuf[PLPAR_HCALL_BUFSIZE];
	__be64 session_token;
	long rc;

	if (!sysfs_streq(buf, "1"))
		return -EINVAL;

	rc = plpar_hcall(H_VIOCTL, retbuf, adapter->vdev->unit_address,
			 H_GET_SESSION_TOKEN, 0, 0, 0);
	if (rc) {
		netdev_err(netdev, "Couldn't retrieve session token, rc %ld\n",
			   rc);
		return -EINVAL;
	}

	session_token = (__be64)retbuf[0];
	netdev_dbg(netdev, "Initiating client failover, session id %llx\n",
		   be64_to_cpu(session_token));
	rc = plpar_hcall_norets(H_VIOCTL, adapter->vdev->unit_address,
				H_SESSION_ERR_DETECTED, session_token, 0, 0);
	if (rc) {
		netdev_err(netdev, "Client initiated failover failed, rc %ld\n",
			   rc);
		return -EINVAL;
	}

	return count;
}

static DEVICE_ATTR_WO(failover);

static unsigned long ibmvnic_get_desired_dma(struct vio_dev *vdev)
{
	struct net_device *netdev = dev_get_drvdata(&vdev->dev);
	struct ibmvnic_adapter *adapter;
	struct iommu_table *tbl;
	unsigned long ret = 0;
	int i;

	tbl = get_iommu_table_base(&vdev->dev);

	/* netdev inits at probe time along with the structures we need below*/
	if (!netdev)
		return IOMMU_PAGE_ALIGN(IBMVNIC_IO_ENTITLEMENT_DEFAULT, tbl);

	adapter = netdev_priv(netdev);

	ret += PAGE_SIZE; /* the crq message queue */
	ret += IOMMU_PAGE_ALIGN(sizeof(struct ibmvnic_statistics), tbl);

	for (i = 0; i < adapter->req_tx_queues + adapter->req_rx_queues; i++)
		ret += 4 * PAGE_SIZE; /* the scrq message queue */

	for (i = 0; i < adapter->num_active_rx_pools; i++)
		ret += adapter->rx_pool[i].size *
		    IOMMU_PAGE_ALIGN(adapter->rx_pool[i].buff_size, tbl);

	return ret;
}

static int ibmvnic_resume(struct device *dev)
{
	struct net_device *netdev = dev_get_drvdata(dev);
	struct ibmvnic_adapter *adapter = netdev_priv(netdev);

	if (adapter->state != VNIC_OPEN)
		return 0;

	tasklet_schedule(&adapter->tasklet);

	return 0;
}

static const struct vio_device_id ibmvnic_device_table[] = {
	{"network", "IBM,vnic"},
	{"", "" }
};
MODULE_DEVICE_TABLE(vio, ibmvnic_device_table);

static const struct dev_pm_ops ibmvnic_pm_ops = {
	.resume = ibmvnic_resume
};

static struct vio_driver ibmvnic_driver = {
	.id_table       = ibmvnic_device_table,
	.probe          = ibmvnic_probe,
	.remove         = ibmvnic_remove,
	.get_desired_dma = ibmvnic_get_desired_dma,
	.name		= ibmvnic_driver_name,
	.pm		= &ibmvnic_pm_ops,
};

/* module functions */
static int __init ibmvnic_module_init(void)
{
	pr_info("%s: %s %s\n", ibmvnic_driver_name, ibmvnic_driver_string,
		IBMVNIC_DRIVER_VERSION);

	return vio_register_driver(&ibmvnic_driver);
}

static void __exit ibmvnic_module_exit(void)
{
	vio_unregister_driver(&ibmvnic_driver);
}

module_init(ibmvnic_module_init);
module_exit(ibmvnic_module_exit);<|MERGE_RESOLUTION|>--- conflicted
+++ resolved
@@ -2294,14 +2294,8 @@
 	unsigned long flags;
 	int ret;
 
-<<<<<<< HEAD
-	/* If failover is pending don't schedule any other reset.
-=======
-	spin_lock_irqsave(&adapter->rwi_lock, flags);
-
 	/*
 	 * If failover is pending don't schedule any other reset.
->>>>>>> 3af409ca
 	 * Instead let the failover complete. If there is already a
 	 * a failover reset scheduled, we will detect and drop the
 	 * duplicate reset when walking the ->rwi_list below.
