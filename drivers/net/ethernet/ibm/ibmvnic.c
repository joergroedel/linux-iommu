// SPDX-License-Identifier: GPL-2.0-or-later
/**************************************************************************/
/*                                                                        */
/*  IBM System i and System p Virtual NIC Device Driver                   */
/*  Copyright (C) 2014 IBM Corp.                                          */
/*  Santiago Leon (santi_leon@yahoo.com)                                  */
/*  Thomas Falcon (tlfalcon@linux.vnet.ibm.com)                           */
/*  John Allen (jallen@linux.vnet.ibm.com)                                */
/*                                                                        */
/*                                                                        */
/* This module contains the implementation of a virtual ethernet device   */
/* for use with IBM i/p Series LPAR Linux. It utilizes the logical LAN    */
/* option of the RS/6000 Platform Architecture to interface with virtual  */
/* ethernet NICs that are presented to the partition by the hypervisor.   */
/*									   */
/* Messages are passed between the VNIC driver and the VNIC server using  */
/* Command/Response Queues (CRQs) and sub CRQs (sCRQs). CRQs are used to  */
/* issue and receive commands that initiate communication with the server */
/* on driver initialization. Sub CRQs (sCRQs) are similar to CRQs, but    */
/* are used by the driver to notify the server that a packet is           */
/* ready for transmission or that a buffer has been added to receive a    */
/* packet. Subsequently, sCRQs are used by the server to notify the       */
/* driver that a packet transmission has been completed or that a packet  */
/* has been received and placed in a waiting buffer.                      */
/*                                                                        */
/* In lieu of a more conventional "on-the-fly" DMA mapping strategy in    */
/* which skbs are DMA mapped and immediately unmapped when the transmit   */
/* or receive has been completed, the VNIC driver is required to use      */
/* "long term mapping". This entails that large, continuous DMA mapped    */
/* buffers are allocated on driver initialization and these buffers are   */
/* then continuously reused to pass skbs to and from the VNIC server.     */
/*                                                                        */
/**************************************************************************/

#include <linux/module.h>
#include <linux/moduleparam.h>
#include <linux/types.h>
#include <linux/errno.h>
#include <linux/completion.h>
#include <linux/ioport.h>
#include <linux/dma-mapping.h>
#include <linux/kernel.h>
#include <linux/netdevice.h>
#include <linux/etherdevice.h>
#include <linux/skbuff.h>
#include <linux/init.h>
#include <linux/delay.h>
#include <linux/mm.h>
#include <linux/ethtool.h>
#include <linux/proc_fs.h>
#include <linux/if_arp.h>
#include <linux/in.h>
#include <linux/ip.h>
#include <linux/ipv6.h>
#include <linux/irq.h>
#include <linux/kthread.h>
#include <linux/seq_file.h>
#include <linux/interrupt.h>
#include <net/net_namespace.h>
#include <asm/hvcall.h>
#include <linux/atomic.h>
#include <asm/vio.h>
#include <asm/iommu.h>
#include <linux/uaccess.h>
#include <asm/firmware.h>
#include <linux/workqueue.h>
#include <linux/if_vlan.h>
#include <linux/utsname.h>

#include "ibmvnic.h"

static const char ibmvnic_driver_name[] = "ibmvnic";
static const char ibmvnic_driver_string[] = "IBM System i/p Virtual NIC Driver";

MODULE_AUTHOR("Santiago Leon");
MODULE_DESCRIPTION("IBM System i/p Virtual NIC Driver");
MODULE_LICENSE("GPL");
MODULE_VERSION(IBMVNIC_DRIVER_VERSION);

static int ibmvnic_version = IBMVNIC_INITIAL_VERSION;
static int ibmvnic_remove(struct vio_dev *);
static void release_sub_crqs(struct ibmvnic_adapter *, bool);
static int ibmvnic_reset_crq(struct ibmvnic_adapter *);
static int ibmvnic_send_crq_init(struct ibmvnic_adapter *);
static int ibmvnic_reenable_crq_queue(struct ibmvnic_adapter *);
static int ibmvnic_send_crq(struct ibmvnic_adapter *, union ibmvnic_crq *);
static int send_subcrq(struct ibmvnic_adapter *adapter, u64 remote_handle,
		       union sub_crq *sub_crq);
static int send_subcrq_indirect(struct ibmvnic_adapter *, u64, u64, u64);
static irqreturn_t ibmvnic_interrupt_rx(int irq, void *instance);
static int enable_scrq_irq(struct ibmvnic_adapter *,
			   struct ibmvnic_sub_crq_queue *);
static int disable_scrq_irq(struct ibmvnic_adapter *,
			    struct ibmvnic_sub_crq_queue *);
static int pending_scrq(struct ibmvnic_adapter *,
			struct ibmvnic_sub_crq_queue *);
static union sub_crq *ibmvnic_next_scrq(struct ibmvnic_adapter *,
					struct ibmvnic_sub_crq_queue *);
static int ibmvnic_poll(struct napi_struct *napi, int data);
static void send_map_query(struct ibmvnic_adapter *adapter);
static int send_request_map(struct ibmvnic_adapter *, dma_addr_t, __be32, u8);
static int send_request_unmap(struct ibmvnic_adapter *, u8);
static int send_login(struct ibmvnic_adapter *adapter);
static void send_cap_queries(struct ibmvnic_adapter *adapter);
static int init_sub_crqs(struct ibmvnic_adapter *);
static int init_sub_crq_irqs(struct ibmvnic_adapter *adapter);
static int ibmvnic_init(struct ibmvnic_adapter *);
static int ibmvnic_reset_init(struct ibmvnic_adapter *);
static void release_crq_queue(struct ibmvnic_adapter *);
static int __ibmvnic_set_mac(struct net_device *, u8 *);
static int init_crq_queue(struct ibmvnic_adapter *adapter);
static int send_query_phys_parms(struct ibmvnic_adapter *adapter);

struct ibmvnic_stat {
	char name[ETH_GSTRING_LEN];
	int offset;
};

#define IBMVNIC_STAT_OFF(stat) (offsetof(struct ibmvnic_adapter, stats) + \
			     offsetof(struct ibmvnic_statistics, stat))
#define IBMVNIC_GET_STAT(a, off) (*((u64 *)(((unsigned long)(a)) + off)))

static const struct ibmvnic_stat ibmvnic_stats[] = {
	{"rx_packets", IBMVNIC_STAT_OFF(rx_packets)},
	{"rx_bytes", IBMVNIC_STAT_OFF(rx_bytes)},
	{"tx_packets", IBMVNIC_STAT_OFF(tx_packets)},
	{"tx_bytes", IBMVNIC_STAT_OFF(tx_bytes)},
	{"ucast_tx_packets", IBMVNIC_STAT_OFF(ucast_tx_packets)},
	{"ucast_rx_packets", IBMVNIC_STAT_OFF(ucast_rx_packets)},
	{"mcast_tx_packets", IBMVNIC_STAT_OFF(mcast_tx_packets)},
	{"mcast_rx_packets", IBMVNIC_STAT_OFF(mcast_rx_packets)},
	{"bcast_tx_packets", IBMVNIC_STAT_OFF(bcast_tx_packets)},
	{"bcast_rx_packets", IBMVNIC_STAT_OFF(bcast_rx_packets)},
	{"align_errors", IBMVNIC_STAT_OFF(align_errors)},
	{"fcs_errors", IBMVNIC_STAT_OFF(fcs_errors)},
	{"single_collision_frames", IBMVNIC_STAT_OFF(single_collision_frames)},
	{"multi_collision_frames", IBMVNIC_STAT_OFF(multi_collision_frames)},
	{"sqe_test_errors", IBMVNIC_STAT_OFF(sqe_test_errors)},
	{"deferred_tx", IBMVNIC_STAT_OFF(deferred_tx)},
	{"late_collisions", IBMVNIC_STAT_OFF(late_collisions)},
	{"excess_collisions", IBMVNIC_STAT_OFF(excess_collisions)},
	{"internal_mac_tx_errors", IBMVNIC_STAT_OFF(internal_mac_tx_errors)},
	{"carrier_sense", IBMVNIC_STAT_OFF(carrier_sense)},
	{"too_long_frames", IBMVNIC_STAT_OFF(too_long_frames)},
	{"internal_mac_rx_errors", IBMVNIC_STAT_OFF(internal_mac_rx_errors)},
};

static long h_reg_sub_crq(unsigned long unit_address, unsigned long token,
			  unsigned long length, unsigned long *number,
			  unsigned long *irq)
{
	unsigned long retbuf[PLPAR_HCALL_BUFSIZE];
	long rc;

	rc = plpar_hcall(H_REG_SUB_CRQ, retbuf, unit_address, token, length);
	*number = retbuf[0];
	*irq = retbuf[1];

	return rc;
}

/**
 * ibmvnic_wait_for_completion - Check device state and wait for completion
 * @adapter: private device data
 * @comp_done: completion structure to wait for
 * @timeout: time to wait in milliseconds
 *
 * Wait for a completion signal or until the timeout limit is reached
 * while checking that the device is still active.
 */
static int ibmvnic_wait_for_completion(struct ibmvnic_adapter *adapter,
				       struct completion *comp_done,
				       unsigned long timeout)
{
	struct net_device *netdev;
	unsigned long div_timeout;
	u8 retry;

	netdev = adapter->netdev;
	retry = 5;
	div_timeout = msecs_to_jiffies(timeout / retry);
	while (true) {
		if (!adapter->crq.active) {
			netdev_err(netdev, "Device down!\n");
			return -ENODEV;
		}
		if (retry--)
			break;
		if (wait_for_completion_timeout(comp_done, div_timeout))
			return 0;
	}
	netdev_err(netdev, "Operation timed out.\n");
	return -ETIMEDOUT;
}

static int alloc_long_term_buff(struct ibmvnic_adapter *adapter,
				struct ibmvnic_long_term_buff *ltb, int size)
{
	struct device *dev = &adapter->vdev->dev;
	int rc;

	ltb->size = size;
	ltb->buff = dma_alloc_coherent(dev, ltb->size, &ltb->addr,
				       GFP_KERNEL);

	if (!ltb->buff) {
		dev_err(dev, "Couldn't alloc long term buffer\n");
		return -ENOMEM;
	}
	ltb->map_id = adapter->map_id;
	adapter->map_id++;

	mutex_lock(&adapter->fw_lock);
	adapter->fw_done_rc = 0;
	reinit_completion(&adapter->fw_done);
	rc = send_request_map(adapter, ltb->addr,
			      ltb->size, ltb->map_id);
	if (rc) {
		dma_free_coherent(dev, ltb->size, ltb->buff, ltb->addr);
		mutex_unlock(&adapter->fw_lock);
		return rc;
	}

	rc = ibmvnic_wait_for_completion(adapter, &adapter->fw_done, 10000);
	if (rc) {
		dev_err(dev,
			"Long term map request aborted or timed out,rc = %d\n",
			rc);
		dma_free_coherent(dev, ltb->size, ltb->buff, ltb->addr);
		mutex_unlock(&adapter->fw_lock);
		return rc;
	}

	if (adapter->fw_done_rc) {
		dev_err(dev, "Couldn't map long term buffer,rc = %d\n",
			adapter->fw_done_rc);
		dma_free_coherent(dev, ltb->size, ltb->buff, ltb->addr);
		mutex_unlock(&adapter->fw_lock);
		return -1;
	}
	mutex_unlock(&adapter->fw_lock);
	return 0;
}

static void free_long_term_buff(struct ibmvnic_adapter *adapter,
				struct ibmvnic_long_term_buff *ltb)
{
	struct device *dev = &adapter->vdev->dev;

	if (!ltb->buff)
		return;

	if (adapter->reset_reason != VNIC_RESET_FAILOVER &&
	    adapter->reset_reason != VNIC_RESET_MOBILITY)
		send_request_unmap(adapter, ltb->map_id);
	dma_free_coherent(dev, ltb->size, ltb->buff, ltb->addr);
}

static int reset_long_term_buff(struct ibmvnic_adapter *adapter,
				struct ibmvnic_long_term_buff *ltb)
{
	struct device *dev = &adapter->vdev->dev;
	int rc;

	memset(ltb->buff, 0, ltb->size);

	mutex_lock(&adapter->fw_lock);
	adapter->fw_done_rc = 0;

	reinit_completion(&adapter->fw_done);
	rc = send_request_map(adapter, ltb->addr, ltb->size, ltb->map_id);
	if (rc) {
		mutex_unlock(&adapter->fw_lock);
		return rc;
	}

	rc = ibmvnic_wait_for_completion(adapter, &adapter->fw_done, 10000);
	if (rc) {
		dev_info(dev,
			 "Reset failed, long term map request timed out or aborted\n");
		mutex_unlock(&adapter->fw_lock);
		return rc;
	}

	if (adapter->fw_done_rc) {
		dev_info(dev,
			 "Reset failed, attempting to free and reallocate buffer\n");
		free_long_term_buff(adapter, ltb);
		mutex_unlock(&adapter->fw_lock);
		return alloc_long_term_buff(adapter, ltb, ltb->size);
	}
	mutex_unlock(&adapter->fw_lock);
	return 0;
}

static void deactivate_rx_pools(struct ibmvnic_adapter *adapter)
{
	int i;

	for (i = 0; i < be32_to_cpu(adapter->login_rsp_buf->num_rxadd_subcrqs);
	     i++)
		adapter->rx_pool[i].active = 0;
}

static void replenish_rx_pool(struct ibmvnic_adapter *adapter,
			      struct ibmvnic_rx_pool *pool)
{
	int count = pool->size - atomic_read(&pool->available);
	struct device *dev = &adapter->vdev->dev;
	int buffers_added = 0;
	unsigned long lpar_rc;
	union sub_crq sub_crq;
	struct sk_buff *skb;
	unsigned int offset;
	dma_addr_t dma_addr;
	unsigned char *dst;
	u64 *handle_array;
	int shift = 0;
	int index;
	int i;

	if (!pool->active)
		return;

	handle_array = (u64 *)((u8 *)(adapter->login_rsp_buf) +
				      be32_to_cpu(adapter->login_rsp_buf->
				      off_rxadd_subcrqs));

	for (i = 0; i < count; ++i) {
		skb = alloc_skb(pool->buff_size, GFP_ATOMIC);
		if (!skb) {
			dev_err(dev, "Couldn't replenish rx buff\n");
			adapter->replenish_no_mem++;
			break;
		}

		index = pool->free_map[pool->next_free];

		if (pool->rx_buff[index].skb)
			dev_err(dev, "Inconsistent free_map!\n");

		/* Copy the skb to the long term mapped DMA buffer */
		offset = index * pool->buff_size;
		dst = pool->long_term_buff.buff + offset;
		memset(dst, 0, pool->buff_size);
		dma_addr = pool->long_term_buff.addr + offset;
		pool->rx_buff[index].data = dst;

		pool->free_map[pool->next_free] = IBMVNIC_INVALID_MAP;
		pool->rx_buff[index].dma = dma_addr;
		pool->rx_buff[index].skb = skb;
		pool->rx_buff[index].pool_index = pool->index;
		pool->rx_buff[index].size = pool->buff_size;

		memset(&sub_crq, 0, sizeof(sub_crq));
		sub_crq.rx_add.first = IBMVNIC_CRQ_CMD;
		sub_crq.rx_add.correlator =
		    cpu_to_be64((u64)&pool->rx_buff[index]);
		sub_crq.rx_add.ioba = cpu_to_be32(dma_addr);
		sub_crq.rx_add.map_id = pool->long_term_buff.map_id;

		/* The length field of the sCRQ is defined to be 24 bits so the
		 * buffer size needs to be left shifted by a byte before it is
		 * converted to big endian to prevent the last byte from being
		 * truncated.
		 */
#ifdef __LITTLE_ENDIAN__
		shift = 8;
#endif
		sub_crq.rx_add.len = cpu_to_be32(pool->buff_size << shift);

		lpar_rc = send_subcrq(adapter, handle_array[pool->index],
				      &sub_crq);
		if (lpar_rc != H_SUCCESS)
			goto failure;

		buffers_added++;
		adapter->replenish_add_buff_success++;
		pool->next_free = (pool->next_free + 1) % pool->size;
	}
	atomic_add(buffers_added, &pool->available);
	return;

failure:
	if (lpar_rc != H_PARAMETER && lpar_rc != H_CLOSED)
		dev_err_ratelimited(dev, "rx: replenish packet buffer failed\n");
	pool->free_map[pool->next_free] = index;
	pool->rx_buff[index].skb = NULL;

	dev_kfree_skb_any(skb);
	adapter->replenish_add_buff_failure++;
	atomic_add(buffers_added, &pool->available);

	if (lpar_rc == H_CLOSED || adapter->failover_pending) {
		/* Disable buffer pool replenishment and report carrier off if
		 * queue is closed or pending failover.
		 * Firmware guarantees that a signal will be sent to the
		 * driver, triggering a reset.
		 */
		deactivate_rx_pools(adapter);
		netif_carrier_off(adapter->netdev);
	}
}

static void replenish_pools(struct ibmvnic_adapter *adapter)
{
	int i;

	adapter->replenish_task_cycles++;
	for (i = 0; i < be32_to_cpu(adapter->login_rsp_buf->num_rxadd_subcrqs);
	     i++) {
		if (adapter->rx_pool[i].active)
			replenish_rx_pool(adapter, &adapter->rx_pool[i]);
	}
}

static void release_stats_buffers(struct ibmvnic_adapter *adapter)
{
	kfree(adapter->tx_stats_buffers);
	kfree(adapter->rx_stats_buffers);
	adapter->tx_stats_buffers = NULL;
	adapter->rx_stats_buffers = NULL;
}

static int init_stats_buffers(struct ibmvnic_adapter *adapter)
{
	adapter->tx_stats_buffers =
				kcalloc(IBMVNIC_MAX_QUEUES,
					sizeof(struct ibmvnic_tx_queue_stats),
					GFP_KERNEL);
	if (!adapter->tx_stats_buffers)
		return -ENOMEM;

	adapter->rx_stats_buffers =
				kcalloc(IBMVNIC_MAX_QUEUES,
					sizeof(struct ibmvnic_rx_queue_stats),
					GFP_KERNEL);
	if (!adapter->rx_stats_buffers)
		return -ENOMEM;

	return 0;
}

static void release_stats_token(struct ibmvnic_adapter *adapter)
{
	struct device *dev = &adapter->vdev->dev;

	if (!adapter->stats_token)
		return;

	dma_unmap_single(dev, adapter->stats_token,
			 sizeof(struct ibmvnic_statistics),
			 DMA_FROM_DEVICE);
	adapter->stats_token = 0;
}

static int init_stats_token(struct ibmvnic_adapter *adapter)
{
	struct device *dev = &adapter->vdev->dev;
	dma_addr_t stok;

	stok = dma_map_single(dev, &adapter->stats,
			      sizeof(struct ibmvnic_statistics),
			      DMA_FROM_DEVICE);
	if (dma_mapping_error(dev, stok)) {
		dev_err(dev, "Couldn't map stats buffer\n");
		return -1;
	}

	adapter->stats_token = stok;
	netdev_dbg(adapter->netdev, "Stats token initialized (%llx)\n", stok);
	return 0;
}

static int reset_rx_pools(struct ibmvnic_adapter *adapter)
{
	struct ibmvnic_rx_pool *rx_pool;
	int rx_scrqs;
	int i, j, rc;
	u64 *size_array;

	size_array = (u64 *)((u8 *)(adapter->login_rsp_buf) +
		be32_to_cpu(adapter->login_rsp_buf->off_rxadd_buff_size));

	rx_scrqs = be32_to_cpu(adapter->login_rsp_buf->num_rxadd_subcrqs);
	for (i = 0; i < rx_scrqs; i++) {
		rx_pool = &adapter->rx_pool[i];

		netdev_dbg(adapter->netdev, "Re-setting rx_pool[%d]\n", i);

		if (rx_pool->buff_size != be64_to_cpu(size_array[i])) {
			free_long_term_buff(adapter, &rx_pool->long_term_buff);
			rx_pool->buff_size = be64_to_cpu(size_array[i]);
			rc = alloc_long_term_buff(adapter,
						  &rx_pool->long_term_buff,
						  rx_pool->size *
						  rx_pool->buff_size);
		} else {
			rc = reset_long_term_buff(adapter,
						  &rx_pool->long_term_buff);
		}

		if (rc)
			return rc;

		for (j = 0; j < rx_pool->size; j++)
			rx_pool->free_map[j] = j;

		memset(rx_pool->rx_buff, 0,
		       rx_pool->size * sizeof(struct ibmvnic_rx_buff));

		atomic_set(&rx_pool->available, 0);
		rx_pool->next_alloc = 0;
		rx_pool->next_free = 0;
		rx_pool->active = 1;
	}

	return 0;
}

static void release_rx_pools(struct ibmvnic_adapter *adapter)
{
	struct ibmvnic_rx_pool *rx_pool;
	int i, j;

	if (!adapter->rx_pool)
		return;

	for (i = 0; i < adapter->num_active_rx_pools; i++) {
		rx_pool = &adapter->rx_pool[i];

		netdev_dbg(adapter->netdev, "Releasing rx_pool[%d]\n", i);

		kfree(rx_pool->free_map);
		free_long_term_buff(adapter, &rx_pool->long_term_buff);

		if (!rx_pool->rx_buff)
			continue;

		for (j = 0; j < rx_pool->size; j++) {
			if (rx_pool->rx_buff[j].skb) {
				dev_kfree_skb_any(rx_pool->rx_buff[j].skb);
				rx_pool->rx_buff[j].skb = NULL;
			}
		}

		kfree(rx_pool->rx_buff);
	}

	kfree(adapter->rx_pool);
	adapter->rx_pool = NULL;
	adapter->num_active_rx_pools = 0;
}

static int init_rx_pools(struct net_device *netdev)
{
	struct ibmvnic_adapter *adapter = netdev_priv(netdev);
	struct device *dev = &adapter->vdev->dev;
	struct ibmvnic_rx_pool *rx_pool;
	int rxadd_subcrqs;
	u64 *size_array;
	int i, j;

	rxadd_subcrqs =
		be32_to_cpu(adapter->login_rsp_buf->num_rxadd_subcrqs);
	size_array = (u64 *)((u8 *)(adapter->login_rsp_buf) +
		be32_to_cpu(adapter->login_rsp_buf->off_rxadd_buff_size));

	adapter->rx_pool = kcalloc(rxadd_subcrqs,
				   sizeof(struct ibmvnic_rx_pool),
				   GFP_KERNEL);
	if (!adapter->rx_pool) {
		dev_err(dev, "Failed to allocate rx pools\n");
		return -1;
	}

	adapter->num_active_rx_pools = rxadd_subcrqs;

	for (i = 0; i < rxadd_subcrqs; i++) {
		rx_pool = &adapter->rx_pool[i];

		netdev_dbg(adapter->netdev,
			   "Initializing rx_pool[%d], %lld buffs, %lld bytes each\n",
			   i, adapter->req_rx_add_entries_per_subcrq,
			   be64_to_cpu(size_array[i]));

		rx_pool->size = adapter->req_rx_add_entries_per_subcrq;
		rx_pool->index = i;
		rx_pool->buff_size = be64_to_cpu(size_array[i]);
		rx_pool->active = 1;

		rx_pool->free_map = kcalloc(rx_pool->size, sizeof(int),
					    GFP_KERNEL);
		if (!rx_pool->free_map) {
			release_rx_pools(adapter);
			return -1;
		}

		rx_pool->rx_buff = kcalloc(rx_pool->size,
					   sizeof(struct ibmvnic_rx_buff),
					   GFP_KERNEL);
		if (!rx_pool->rx_buff) {
			dev_err(dev, "Couldn't alloc rx buffers\n");
			release_rx_pools(adapter);
			return -1;
		}

		if (alloc_long_term_buff(adapter, &rx_pool->long_term_buff,
					 rx_pool->size * rx_pool->buff_size)) {
			release_rx_pools(adapter);
			return -1;
		}

		for (j = 0; j < rx_pool->size; ++j)
			rx_pool->free_map[j] = j;

		atomic_set(&rx_pool->available, 0);
		rx_pool->next_alloc = 0;
		rx_pool->next_free = 0;
	}

	return 0;
}

static int reset_one_tx_pool(struct ibmvnic_adapter *adapter,
			     struct ibmvnic_tx_pool *tx_pool)
{
	int rc, i;

	rc = reset_long_term_buff(adapter, &tx_pool->long_term_buff);
	if (rc)
		return rc;

	memset(tx_pool->tx_buff, 0,
	       tx_pool->num_buffers *
	       sizeof(struct ibmvnic_tx_buff));

	for (i = 0; i < tx_pool->num_buffers; i++)
		tx_pool->free_map[i] = i;

	tx_pool->consumer_index = 0;
	tx_pool->producer_index = 0;

	return 0;
}

static int reset_tx_pools(struct ibmvnic_adapter *adapter)
{
	int tx_scrqs;
	int i, rc;

	tx_scrqs = be32_to_cpu(adapter->login_rsp_buf->num_txsubm_subcrqs);
	for (i = 0; i < tx_scrqs; i++) {
		rc = reset_one_tx_pool(adapter, &adapter->tso_pool[i]);
		if (rc)
			return rc;
		rc = reset_one_tx_pool(adapter, &adapter->tx_pool[i]);
		if (rc)
			return rc;
	}

	return 0;
}

static void release_vpd_data(struct ibmvnic_adapter *adapter)
{
	if (!adapter->vpd)
		return;

	kfree(adapter->vpd->buff);
	kfree(adapter->vpd);

	adapter->vpd = NULL;
}

static void release_one_tx_pool(struct ibmvnic_adapter *adapter,
				struct ibmvnic_tx_pool *tx_pool)
{
	kfree(tx_pool->tx_buff);
	kfree(tx_pool->free_map);
	free_long_term_buff(adapter, &tx_pool->long_term_buff);
}

static void release_tx_pools(struct ibmvnic_adapter *adapter)
{
	int i;

	if (!adapter->tx_pool)
		return;

	for (i = 0; i < adapter->num_active_tx_pools; i++) {
		release_one_tx_pool(adapter, &adapter->tx_pool[i]);
		release_one_tx_pool(adapter, &adapter->tso_pool[i]);
	}

	kfree(adapter->tx_pool);
	adapter->tx_pool = NULL;
	kfree(adapter->tso_pool);
	adapter->tso_pool = NULL;
	adapter->num_active_tx_pools = 0;
}

static int init_one_tx_pool(struct net_device *netdev,
			    struct ibmvnic_tx_pool *tx_pool,
			    int num_entries, int buf_size)
{
	struct ibmvnic_adapter *adapter = netdev_priv(netdev);
	int i;

	tx_pool->tx_buff = kcalloc(num_entries,
				   sizeof(struct ibmvnic_tx_buff),
				   GFP_KERNEL);
	if (!tx_pool->tx_buff)
		return -1;

	if (alloc_long_term_buff(adapter, &tx_pool->long_term_buff,
				 num_entries * buf_size))
		return -1;

	tx_pool->free_map = kcalloc(num_entries, sizeof(int), GFP_KERNEL);
	if (!tx_pool->free_map)
		return -1;

	for (i = 0; i < num_entries; i++)
		tx_pool->free_map[i] = i;

	tx_pool->consumer_index = 0;
	tx_pool->producer_index = 0;
	tx_pool->num_buffers = num_entries;
	tx_pool->buf_size = buf_size;

	return 0;
}

static int init_tx_pools(struct net_device *netdev)
{
	struct ibmvnic_adapter *adapter = netdev_priv(netdev);
	int tx_subcrqs;
	int i, rc;

	tx_subcrqs = be32_to_cpu(adapter->login_rsp_buf->num_txsubm_subcrqs);
	adapter->tx_pool = kcalloc(tx_subcrqs,
				   sizeof(struct ibmvnic_tx_pool), GFP_KERNEL);
	if (!adapter->tx_pool)
		return -1;

	adapter->tso_pool = kcalloc(tx_subcrqs,
				    sizeof(struct ibmvnic_tx_pool), GFP_KERNEL);
	if (!adapter->tso_pool)
		return -1;

	adapter->num_active_tx_pools = tx_subcrqs;

	for (i = 0; i < tx_subcrqs; i++) {
		rc = init_one_tx_pool(netdev, &adapter->tx_pool[i],
				      adapter->req_tx_entries_per_subcrq,
				      adapter->req_mtu + VLAN_HLEN);
		if (rc) {
			release_tx_pools(adapter);
			return rc;
		}

		rc = init_one_tx_pool(netdev, &adapter->tso_pool[i],
				      IBMVNIC_TSO_BUFS,
				      IBMVNIC_TSO_BUF_SZ);
		if (rc) {
			release_tx_pools(adapter);
			return rc;
		}
	}

	return 0;
}

static void ibmvnic_napi_enable(struct ibmvnic_adapter *adapter)
{
	int i;

	if (adapter->napi_enabled)
		return;

	for (i = 0; i < adapter->req_rx_queues; i++)
		napi_enable(&adapter->napi[i]);

	adapter->napi_enabled = true;
}

static void ibmvnic_napi_disable(struct ibmvnic_adapter *adapter)
{
	int i;

	if (!adapter->napi_enabled)
		return;

	for (i = 0; i < adapter->req_rx_queues; i++) {
		netdev_dbg(adapter->netdev, "Disabling napi[%d]\n", i);
		napi_disable(&adapter->napi[i]);
	}

	adapter->napi_enabled = false;
}

static int init_napi(struct ibmvnic_adapter *adapter)
{
	int i;

	adapter->napi = kcalloc(adapter->req_rx_queues,
				sizeof(struct napi_struct), GFP_KERNEL);
	if (!adapter->napi)
		return -ENOMEM;

	for (i = 0; i < adapter->req_rx_queues; i++) {
		netdev_dbg(adapter->netdev, "Adding napi[%d]\n", i);
		netif_napi_add(adapter->netdev, &adapter->napi[i],
			       ibmvnic_poll, NAPI_POLL_WEIGHT);
	}

	adapter->num_active_rx_napi = adapter->req_rx_queues;
	return 0;
}

static void release_napi(struct ibmvnic_adapter *adapter)
{
	int i;

	if (!adapter->napi)
		return;

	for (i = 0; i < adapter->num_active_rx_napi; i++) {
		netdev_dbg(adapter->netdev, "Releasing napi[%d]\n", i);
		netif_napi_del(&adapter->napi[i]);
	}

	kfree(adapter->napi);
	adapter->napi = NULL;
	adapter->num_active_rx_napi = 0;
	adapter->napi_enabled = false;
}

static int ibmvnic_login(struct net_device *netdev)
{
	struct ibmvnic_adapter *adapter = netdev_priv(netdev);
	unsigned long timeout = msecs_to_jiffies(30000);
	int retry_count = 0;
	bool retry;
	int rc;

	do {
		retry = false;
		if (retry_count > IBMVNIC_MAX_QUEUES) {
			netdev_warn(netdev, "Login attempts exceeded\n");
			return -1;
		}

		adapter->init_done_rc = 0;
		reinit_completion(&adapter->init_done);
		rc = send_login(adapter);
		if (rc) {
			netdev_warn(netdev, "Unable to login\n");
			return rc;
		}

		if (!wait_for_completion_timeout(&adapter->init_done,
						 timeout)) {
			netdev_warn(netdev, "Login timed out\n");
			return -1;
		}

		if (adapter->init_done_rc == PARTIALSUCCESS) {
			retry_count++;
			release_sub_crqs(adapter, 1);

			retry = true;
			netdev_dbg(netdev,
				   "Received partial success, retrying...\n");
			adapter->init_done_rc = 0;
			reinit_completion(&adapter->init_done);
			send_cap_queries(adapter);
			if (!wait_for_completion_timeout(&adapter->init_done,
							 timeout)) {
				netdev_warn(netdev,
					    "Capabilities query timed out\n");
				return -1;
			}

			rc = init_sub_crqs(adapter);
			if (rc) {
				netdev_warn(netdev,
					    "SCRQ initialization failed\n");
				return -1;
			}

			rc = init_sub_crq_irqs(adapter);
			if (rc) {
				netdev_warn(netdev,
					    "SCRQ irq initialization failed\n");
				return -1;
			}
		} else if (adapter->init_done_rc) {
			netdev_warn(netdev, "Adapter login failed\n");
			return -1;
		}
	} while (retry);

	__ibmvnic_set_mac(netdev, adapter->mac_addr);

	return 0;
}

static void release_login_buffer(struct ibmvnic_adapter *adapter)
{
	kfree(adapter->login_buf);
	adapter->login_buf = NULL;
}

static void release_login_rsp_buffer(struct ibmvnic_adapter *adapter)
{
	kfree(adapter->login_rsp_buf);
	adapter->login_rsp_buf = NULL;
}

static void release_resources(struct ibmvnic_adapter *adapter)
{
	release_vpd_data(adapter);

	release_tx_pools(adapter);
	release_rx_pools(adapter);

	release_napi(adapter);
	release_login_rsp_buffer(adapter);
}

static int set_link_state(struct ibmvnic_adapter *adapter, u8 link_state)
{
	struct net_device *netdev = adapter->netdev;
	unsigned long timeout = msecs_to_jiffies(30000);
	union ibmvnic_crq crq;
	bool resend;
	int rc;

	netdev_dbg(netdev, "setting link state %d\n", link_state);

	memset(&crq, 0, sizeof(crq));
	crq.logical_link_state.first = IBMVNIC_CRQ_CMD;
	crq.logical_link_state.cmd = LOGICAL_LINK_STATE;
	crq.logical_link_state.link_state = link_state;

	do {
		resend = false;

		reinit_completion(&adapter->init_done);
		rc = ibmvnic_send_crq(adapter, &crq);
		if (rc) {
			netdev_err(netdev, "Failed to set link state\n");
			return rc;
		}

		if (!wait_for_completion_timeout(&adapter->init_done,
						 timeout)) {
			netdev_err(netdev, "timeout setting link state\n");
			return -1;
		}

		if (adapter->init_done_rc == 1) {
			/* Partuial success, delay and re-send */
			mdelay(1000);
			resend = true;
		} else if (adapter->init_done_rc) {
			netdev_warn(netdev, "Unable to set link state, rc=%d\n",
				    adapter->init_done_rc);
			return adapter->init_done_rc;
		}
	} while (resend);

	return 0;
}

static int set_real_num_queues(struct net_device *netdev)
{
	struct ibmvnic_adapter *adapter = netdev_priv(netdev);
	int rc;

	netdev_dbg(netdev, "Setting real tx/rx queues (%llx/%llx)\n",
		   adapter->req_tx_queues, adapter->req_rx_queues);

	rc = netif_set_real_num_tx_queues(netdev, adapter->req_tx_queues);
	if (rc) {
		netdev_err(netdev, "failed to set the number of tx queues\n");
		return rc;
	}

	rc = netif_set_real_num_rx_queues(netdev, adapter->req_rx_queues);
	if (rc)
		netdev_err(netdev, "failed to set the number of rx queues\n");

	return rc;
}

static int ibmvnic_get_vpd(struct ibmvnic_adapter *adapter)
{
	struct device *dev = &adapter->vdev->dev;
	union ibmvnic_crq crq;
	int len = 0;
	int rc;

	if (adapter->vpd->buff)
		len = adapter->vpd->len;

	mutex_lock(&adapter->fw_lock);
	adapter->fw_done_rc = 0;
	reinit_completion(&adapter->fw_done);

	crq.get_vpd_size.first = IBMVNIC_CRQ_CMD;
	crq.get_vpd_size.cmd = GET_VPD_SIZE;
	rc = ibmvnic_send_crq(adapter, &crq);
	if (rc) {
		mutex_unlock(&adapter->fw_lock);
		return rc;
	}

	rc = ibmvnic_wait_for_completion(adapter, &adapter->fw_done, 10000);
	if (rc) {
		dev_err(dev, "Could not retrieve VPD size, rc = %d\n", rc);
		mutex_unlock(&adapter->fw_lock);
		return rc;
	}
	mutex_unlock(&adapter->fw_lock);

	if (!adapter->vpd->len)
		return -ENODATA;

	if (!adapter->vpd->buff)
		adapter->vpd->buff = kzalloc(adapter->vpd->len, GFP_KERNEL);
	else if (adapter->vpd->len != len)
		adapter->vpd->buff =
			krealloc(adapter->vpd->buff,
				 adapter->vpd->len, GFP_KERNEL);

	if (!adapter->vpd->buff) {
		dev_err(dev, "Could allocate VPD buffer\n");
		return -ENOMEM;
	}

	adapter->vpd->dma_addr =
		dma_map_single(dev, adapter->vpd->buff, adapter->vpd->len,
			       DMA_FROM_DEVICE);
	if (dma_mapping_error(dev, adapter->vpd->dma_addr)) {
		dev_err(dev, "Could not map VPD buffer\n");
		kfree(adapter->vpd->buff);
		adapter->vpd->buff = NULL;
		return -ENOMEM;
	}

	mutex_lock(&adapter->fw_lock);
	adapter->fw_done_rc = 0;
	reinit_completion(&adapter->fw_done);

	crq.get_vpd.first = IBMVNIC_CRQ_CMD;
	crq.get_vpd.cmd = GET_VPD;
	crq.get_vpd.ioba = cpu_to_be32(adapter->vpd->dma_addr);
	crq.get_vpd.len = cpu_to_be32((u32)adapter->vpd->len);
	rc = ibmvnic_send_crq(adapter, &crq);
	if (rc) {
		kfree(adapter->vpd->buff);
		adapter->vpd->buff = NULL;
		mutex_unlock(&adapter->fw_lock);
		return rc;
	}

	rc = ibmvnic_wait_for_completion(adapter, &adapter->fw_done, 10000);
	if (rc) {
		dev_err(dev, "Unable to retrieve VPD, rc = %d\n", rc);
		kfree(adapter->vpd->buff);
		adapter->vpd->buff = NULL;
		mutex_unlock(&adapter->fw_lock);
		return rc;
	}

	mutex_unlock(&adapter->fw_lock);
	return 0;
}

static int init_resources(struct ibmvnic_adapter *adapter)
{
	struct net_device *netdev = adapter->netdev;
	int rc;

	rc = set_real_num_queues(netdev);
	if (rc)
		return rc;

	adapter->vpd = kzalloc(sizeof(*adapter->vpd), GFP_KERNEL);
	if (!adapter->vpd)
		return -ENOMEM;

	/* Vital Product Data (VPD) */
	rc = ibmvnic_get_vpd(adapter);
	if (rc) {
		netdev_err(netdev, "failed to initialize Vital Product Data (VPD)\n");
		return rc;
	}

	adapter->map_id = 1;

	rc = init_napi(adapter);
	if (rc)
		return rc;

	send_map_query(adapter);

	rc = init_rx_pools(netdev);
	if (rc)
		return rc;

	rc = init_tx_pools(netdev);
	return rc;
}

static int __ibmvnic_open(struct net_device *netdev)
{
	struct ibmvnic_adapter *adapter = netdev_priv(netdev);
	enum vnic_state prev_state = adapter->state;
	int i, rc;

	adapter->state = VNIC_OPENING;
	replenish_pools(adapter);
	ibmvnic_napi_enable(adapter);

	/* We're ready to receive frames, enable the sub-crq interrupts and
	 * set the logical link state to up
	 */
	for (i = 0; i < adapter->req_rx_queues; i++) {
		netdev_dbg(netdev, "Enabling rx_scrq[%d] irq\n", i);
		if (prev_state == VNIC_CLOSED)
			enable_irq(adapter->rx_scrq[i]->irq);
		enable_scrq_irq(adapter, adapter->rx_scrq[i]);
	}

	for (i = 0; i < adapter->req_tx_queues; i++) {
		netdev_dbg(netdev, "Enabling tx_scrq[%d] irq\n", i);
		if (prev_state == VNIC_CLOSED)
			enable_irq(adapter->tx_scrq[i]->irq);
		enable_scrq_irq(adapter, adapter->tx_scrq[i]);
	}

	rc = set_link_state(adapter, IBMVNIC_LOGICAL_LNK_UP);
	if (rc) {
		for (i = 0; i < adapter->req_rx_queues; i++)
			napi_disable(&adapter->napi[i]);
		release_resources(adapter);
		return rc;
	}

	netif_tx_start_all_queues(netdev);

	if (prev_state == VNIC_CLOSED) {
		for (i = 0; i < adapter->req_rx_queues; i++)
			napi_schedule(&adapter->napi[i]);
	}

	adapter->state = VNIC_OPEN;
	return rc;
}

static int ibmvnic_open(struct net_device *netdev)
{
	struct ibmvnic_adapter *adapter = netdev_priv(netdev);
	int rc;

	/* If device failover is pending, just set device state and return.
	 * Device operation will be handled by reset routine.
	 */
	if (adapter->failover_pending) {
		adapter->state = VNIC_OPEN;
		return 0;
	}

	if (adapter->state != VNIC_CLOSED) {
		rc = ibmvnic_login(netdev);
		if (rc)
			return rc;

		rc = init_resources(adapter);
		if (rc) {
			netdev_err(netdev, "failed to initialize resources\n");
			release_resources(adapter);
			return rc;
		}
	}

	rc = __ibmvnic_open(netdev);

	return rc;
}

static void clean_rx_pools(struct ibmvnic_adapter *adapter)
{
	struct ibmvnic_rx_pool *rx_pool;
	struct ibmvnic_rx_buff *rx_buff;
	u64 rx_entries;
	int rx_scrqs;
	int i, j;

	if (!adapter->rx_pool)
		return;

	rx_scrqs = adapter->num_active_rx_pools;
	rx_entries = adapter->req_rx_add_entries_per_subcrq;

	/* Free any remaining skbs in the rx buffer pools */
	for (i = 0; i < rx_scrqs; i++) {
		rx_pool = &adapter->rx_pool[i];
		if (!rx_pool || !rx_pool->rx_buff)
			continue;

		netdev_dbg(adapter->netdev, "Cleaning rx_pool[%d]\n", i);
		for (j = 0; j < rx_entries; j++) {
			rx_buff = &rx_pool->rx_buff[j];
			if (rx_buff && rx_buff->skb) {
				dev_kfree_skb_any(rx_buff->skb);
				rx_buff->skb = NULL;
			}
		}
	}
}

static void clean_one_tx_pool(struct ibmvnic_adapter *adapter,
			      struct ibmvnic_tx_pool *tx_pool)
{
	struct ibmvnic_tx_buff *tx_buff;
	u64 tx_entries;
	int i;

	if (!tx_pool || !tx_pool->tx_buff)
		return;

	tx_entries = tx_pool->num_buffers;

	for (i = 0; i < tx_entries; i++) {
		tx_buff = &tx_pool->tx_buff[i];
		if (tx_buff && tx_buff->skb) {
			dev_kfree_skb_any(tx_buff->skb);
			tx_buff->skb = NULL;
		}
	}
}

static void clean_tx_pools(struct ibmvnic_adapter *adapter)
{
	int tx_scrqs;
	int i;

	if (!adapter->tx_pool || !adapter->tso_pool)
		return;

	tx_scrqs = adapter->num_active_tx_pools;

	/* Free any remaining skbs in the tx buffer pools */
	for (i = 0; i < tx_scrqs; i++) {
		netdev_dbg(adapter->netdev, "Cleaning tx_pool[%d]\n", i);
		clean_one_tx_pool(adapter, &adapter->tx_pool[i]);
		clean_one_tx_pool(adapter, &adapter->tso_pool[i]);
	}
}

static void ibmvnic_disable_irqs(struct ibmvnic_adapter *adapter)
{
	struct net_device *netdev = adapter->netdev;
	int i;

	if (adapter->tx_scrq) {
		for (i = 0; i < adapter->req_tx_queues; i++)
			if (adapter->tx_scrq[i]->irq) {
				netdev_dbg(netdev,
					   "Disabling tx_scrq[%d] irq\n", i);
				disable_scrq_irq(adapter, adapter->tx_scrq[i]);
				disable_irq(adapter->tx_scrq[i]->irq);
			}
	}

	if (adapter->rx_scrq) {
		for (i = 0; i < adapter->req_rx_queues; i++) {
			if (adapter->rx_scrq[i]->irq) {
				netdev_dbg(netdev,
					   "Disabling rx_scrq[%d] irq\n", i);
				disable_scrq_irq(adapter, adapter->rx_scrq[i]);
				disable_irq(adapter->rx_scrq[i]->irq);
			}
		}
	}
}

static void ibmvnic_cleanup(struct net_device *netdev)
{
	struct ibmvnic_adapter *adapter = netdev_priv(netdev);

	/* ensure that transmissions are stopped if called by do_reset */
	if (test_bit(0, &adapter->resetting))
		netif_tx_disable(netdev);
	else
		netif_tx_stop_all_queues(netdev);

	ibmvnic_napi_disable(adapter);
	ibmvnic_disable_irqs(adapter);

	clean_rx_pools(adapter);
	clean_tx_pools(adapter);
}

static int __ibmvnic_close(struct net_device *netdev)
{
	struct ibmvnic_adapter *adapter = netdev_priv(netdev);
	int rc = 0;

	adapter->state = VNIC_CLOSING;
	rc = set_link_state(adapter, IBMVNIC_LOGICAL_LNK_DN);
	if (rc)
		return rc;
	adapter->state = VNIC_CLOSED;
	return 0;
}

static int ibmvnic_close(struct net_device *netdev)
{
	struct ibmvnic_adapter *adapter = netdev_priv(netdev);
	int rc;

	/* If device failover is pending, just set device state and return.
	 * Device operation will be handled by reset routine.
	 */
	if (adapter->failover_pending) {
		adapter->state = VNIC_CLOSED;
		return 0;
	}

	rc = __ibmvnic_close(netdev);
	ibmvnic_cleanup(netdev);

	return rc;
}

/**
 * build_hdr_data - creates L2/L3/L4 header data buffer
 * @hdr_field - bitfield determining needed headers
 * @skb - socket buffer
 * @hdr_len - array of header lengths
 * @tot_len - total length of data
 *
 * Reads hdr_field to determine which headers are needed by firmware.
 * Builds a buffer containing these headers.  Saves individual header
 * lengths and total buffer length to be used to build descriptors.
 */
static int build_hdr_data(u8 hdr_field, struct sk_buff *skb,
			  int *hdr_len, u8 *hdr_data)
{
	int len = 0;
	u8 *hdr;

	if (skb_vlan_tagged(skb) && !skb_vlan_tag_present(skb))
		hdr_len[0] = sizeof(struct vlan_ethhdr);
	else
		hdr_len[0] = sizeof(struct ethhdr);

	if (skb->protocol == htons(ETH_P_IP)) {
		hdr_len[1] = ip_hdr(skb)->ihl * 4;
		if (ip_hdr(skb)->protocol == IPPROTO_TCP)
			hdr_len[2] = tcp_hdrlen(skb);
		else if (ip_hdr(skb)->protocol == IPPROTO_UDP)
			hdr_len[2] = sizeof(struct udphdr);
	} else if (skb->protocol == htons(ETH_P_IPV6)) {
		hdr_len[1] = sizeof(struct ipv6hdr);
		if (ipv6_hdr(skb)->nexthdr == IPPROTO_TCP)
			hdr_len[2] = tcp_hdrlen(skb);
		else if (ipv6_hdr(skb)->nexthdr == IPPROTO_UDP)
			hdr_len[2] = sizeof(struct udphdr);
	} else if (skb->protocol == htons(ETH_P_ARP)) {
		hdr_len[1] = arp_hdr_len(skb->dev);
		hdr_len[2] = 0;
	}

	memset(hdr_data, 0, 120);
	if ((hdr_field >> 6) & 1) {
		hdr = skb_mac_header(skb);
		memcpy(hdr_data, hdr, hdr_len[0]);
		len += hdr_len[0];
	}

	if ((hdr_field >> 5) & 1) {
		hdr = skb_network_header(skb);
		memcpy(hdr_data + len, hdr, hdr_len[1]);
		len += hdr_len[1];
	}

	if ((hdr_field >> 4) & 1) {
		hdr = skb_transport_header(skb);
		memcpy(hdr_data + len, hdr, hdr_len[2]);
		len += hdr_len[2];
	}
	return len;
}

/**
 * create_hdr_descs - create header and header extension descriptors
 * @hdr_field - bitfield determining needed headers
 * @data - buffer containing header data
 * @len - length of data buffer
 * @hdr_len - array of individual header lengths
 * @scrq_arr - descriptor array
 *
 * Creates header and, if needed, header extension descriptors and
 * places them in a descriptor array, scrq_arr
 */

static int create_hdr_descs(u8 hdr_field, u8 *hdr_data, int len, int *hdr_len,
			    union sub_crq *scrq_arr)
{
	union sub_crq hdr_desc;
	int tmp_len = len;
	int num_descs = 0;
	u8 *data, *cur;
	int tmp;

	while (tmp_len > 0) {
		cur = hdr_data + len - tmp_len;

		memset(&hdr_desc, 0, sizeof(hdr_desc));
		if (cur != hdr_data) {
			data = hdr_desc.hdr_ext.data;
			tmp = tmp_len > 29 ? 29 : tmp_len;
			hdr_desc.hdr_ext.first = IBMVNIC_CRQ_CMD;
			hdr_desc.hdr_ext.type = IBMVNIC_HDR_EXT_DESC;
			hdr_desc.hdr_ext.len = tmp;
		} else {
			data = hdr_desc.hdr.data;
			tmp = tmp_len > 24 ? 24 : tmp_len;
			hdr_desc.hdr.first = IBMVNIC_CRQ_CMD;
			hdr_desc.hdr.type = IBMVNIC_HDR_DESC;
			hdr_desc.hdr.len = tmp;
			hdr_desc.hdr.l2_len = (u8)hdr_len[0];
			hdr_desc.hdr.l3_len = cpu_to_be16((u16)hdr_len[1]);
			hdr_desc.hdr.l4_len = (u8)hdr_len[2];
			hdr_desc.hdr.flag = hdr_field << 1;
		}
		memcpy(data, cur, tmp);
		tmp_len -= tmp;
		*scrq_arr = hdr_desc;
		scrq_arr++;
		num_descs++;
	}

	return num_descs;
}

/**
 * build_hdr_descs_arr - build a header descriptor array
 * @skb - socket buffer
 * @num_entries - number of descriptors to be sent
 * @subcrq - first TX descriptor
 * @hdr_field - bit field determining which headers will be sent
 *
 * This function will build a TX descriptor array with applicable
 * L2/L3/L4 packet header descriptors to be sent by send_subcrq_indirect.
 */

static void build_hdr_descs_arr(struct ibmvnic_tx_buff *txbuff,
				int *num_entries, u8 hdr_field)
{
	int hdr_len[3] = {0, 0, 0};
	int tot_len;
	u8 *hdr_data = txbuff->hdr_data;

	tot_len = build_hdr_data(hdr_field, txbuff->skb, hdr_len,
				 txbuff->hdr_data);
	*num_entries += create_hdr_descs(hdr_field, hdr_data, tot_len, hdr_len,
			 txbuff->indir_arr + 1);
}

static int ibmvnic_xmit_workarounds(struct sk_buff *skb,
				    struct net_device *netdev)
{
	/* For some backing devices, mishandling of small packets
	 * can result in a loss of connection or TX stall. Device
	 * architects recommend that no packet should be smaller
	 * than the minimum MTU value provided to the driver, so
	 * pad any packets to that length
	 */
	if (skb->len < netdev->min_mtu)
		return skb_put_padto(skb, netdev->min_mtu);

	return 0;
}

static netdev_tx_t ibmvnic_xmit(struct sk_buff *skb, struct net_device *netdev)
{
	struct ibmvnic_adapter *adapter = netdev_priv(netdev);
	int queue_num = skb_get_queue_mapping(skb);
	u8 *hdrs = (u8 *)&adapter->tx_rx_desc_req;
	struct device *dev = &adapter->vdev->dev;
	struct ibmvnic_tx_buff *tx_buff = NULL;
	struct ibmvnic_sub_crq_queue *tx_scrq;
	struct ibmvnic_tx_pool *tx_pool;
	unsigned int tx_send_failed = 0;
	unsigned int tx_map_failed = 0;
	unsigned int tx_dropped = 0;
	unsigned int tx_packets = 0;
	unsigned int tx_bytes = 0;
	dma_addr_t data_dma_addr;
	struct netdev_queue *txq;
	unsigned long lpar_rc;
	union sub_crq tx_crq;
	unsigned int offset;
	int num_entries = 1;
	unsigned char *dst;
	u64 *handle_array;
	int index = 0;
	u8 proto = 0;
	netdev_tx_t ret = NETDEV_TX_OK;

	if (test_bit(0, &adapter->resetting)) {
		if (!netif_subqueue_stopped(netdev, skb))
			netif_stop_subqueue(netdev, queue_num);
		dev_kfree_skb_any(skb);

		tx_send_failed++;
		tx_dropped++;
		ret = NETDEV_TX_OK;
		goto out;
	}

	if (ibmvnic_xmit_workarounds(skb, netdev)) {
		tx_dropped++;
		tx_send_failed++;
		ret = NETDEV_TX_OK;
		goto out;
	}
	if (skb_is_gso(skb))
		tx_pool = &adapter->tso_pool[queue_num];
	else
		tx_pool = &adapter->tx_pool[queue_num];

	tx_scrq = adapter->tx_scrq[queue_num];
	txq = netdev_get_tx_queue(netdev, skb_get_queue_mapping(skb));
	handle_array = (u64 *)((u8 *)(adapter->login_rsp_buf) +
		be32_to_cpu(adapter->login_rsp_buf->off_txsubm_subcrqs));

	index = tx_pool->free_map[tx_pool->consumer_index];

	if (index == IBMVNIC_INVALID_MAP) {
		dev_kfree_skb_any(skb);
		tx_send_failed++;
		tx_dropped++;
		ret = NETDEV_TX_OK;
		goto out;
	}

	tx_pool->free_map[tx_pool->consumer_index] = IBMVNIC_INVALID_MAP;

	offset = index * tx_pool->buf_size;
	dst = tx_pool->long_term_buff.buff + offset;
	memset(dst, 0, tx_pool->buf_size);
	data_dma_addr = tx_pool->long_term_buff.addr + offset;

	if (skb_shinfo(skb)->nr_frags) {
		int cur, i;

		/* Copy the head */
		skb_copy_from_linear_data(skb, dst, skb_headlen(skb));
		cur = skb_headlen(skb);

		/* Copy the frags */
		for (i = 0; i < skb_shinfo(skb)->nr_frags; i++) {
			const skb_frag_t *frag = &skb_shinfo(skb)->frags[i];

			memcpy(dst + cur,
			       page_address(skb_frag_page(frag)) +
			       skb_frag_off(frag), skb_frag_size(frag));
			cur += skb_frag_size(frag);
		}
	} else {
		skb_copy_from_linear_data(skb, dst, skb->len);
	}

	tx_pool->consumer_index =
	    (tx_pool->consumer_index + 1) % tx_pool->num_buffers;

	tx_buff = &tx_pool->tx_buff[index];
	tx_buff->skb = skb;
	tx_buff->data_dma[0] = data_dma_addr;
	tx_buff->data_len[0] = skb->len;
	tx_buff->index = index;
	tx_buff->pool_index = queue_num;
	tx_buff->last_frag = true;

	memset(&tx_crq, 0, sizeof(tx_crq));
	tx_crq.v1.first = IBMVNIC_CRQ_CMD;
	tx_crq.v1.type = IBMVNIC_TX_DESC;
	tx_crq.v1.n_crq_elem = 1;
	tx_crq.v1.n_sge = 1;
	tx_crq.v1.flags1 = IBMVNIC_TX_COMP_NEEDED;

	if (skb_is_gso(skb))
		tx_crq.v1.correlator =
			cpu_to_be32(index | IBMVNIC_TSO_POOL_MASK);
	else
		tx_crq.v1.correlator = cpu_to_be32(index);
	tx_crq.v1.dma_reg = cpu_to_be16(tx_pool->long_term_buff.map_id);
	tx_crq.v1.sge_len = cpu_to_be32(skb->len);
	tx_crq.v1.ioba = cpu_to_be64(data_dma_addr);

	if (adapter->vlan_header_insertion && skb_vlan_tag_present(skb)) {
		tx_crq.v1.flags2 |= IBMVNIC_TX_VLAN_INSERT;
		tx_crq.v1.vlan_id = cpu_to_be16(skb->vlan_tci);
	}

	if (skb->protocol == htons(ETH_P_IP)) {
		tx_crq.v1.flags1 |= IBMVNIC_TX_PROT_IPV4;
		proto = ip_hdr(skb)->protocol;
	} else if (skb->protocol == htons(ETH_P_IPV6)) {
		tx_crq.v1.flags1 |= IBMVNIC_TX_PROT_IPV6;
		proto = ipv6_hdr(skb)->nexthdr;
	}

	if (proto == IPPROTO_TCP)
		tx_crq.v1.flags1 |= IBMVNIC_TX_PROT_TCP;
	else if (proto == IPPROTO_UDP)
		tx_crq.v1.flags1 |= IBMVNIC_TX_PROT_UDP;

	if (skb->ip_summed == CHECKSUM_PARTIAL) {
		tx_crq.v1.flags1 |= IBMVNIC_TX_CHKSUM_OFFLOAD;
		hdrs += 2;
	}
	if (skb_is_gso(skb)) {
		tx_crq.v1.flags1 |= IBMVNIC_TX_LSO;
		tx_crq.v1.mss = cpu_to_be16(skb_shinfo(skb)->gso_size);
		hdrs += 2;
	}
	/* determine if l2/3/4 headers are sent to firmware */
	if ((*hdrs >> 7) & 1) {
		build_hdr_descs_arr(tx_buff, &num_entries, *hdrs);
		tx_crq.v1.n_crq_elem = num_entries;
		tx_buff->num_entries = num_entries;
		tx_buff->indir_arr[0] = tx_crq;
		tx_buff->indir_dma = dma_map_single(dev, tx_buff->indir_arr,
						    sizeof(tx_buff->indir_arr),
						    DMA_TO_DEVICE);
		if (dma_mapping_error(dev, tx_buff->indir_dma)) {
			dev_kfree_skb_any(skb);
			tx_buff->skb = NULL;
			if (!firmware_has_feature(FW_FEATURE_CMO))
				dev_err(dev, "tx: unable to map descriptor array\n");
			tx_map_failed++;
			tx_dropped++;
			ret = NETDEV_TX_OK;
			goto tx_err_out;
		}
		lpar_rc = send_subcrq_indirect(adapter, handle_array[queue_num],
					       (u64)tx_buff->indir_dma,
					       (u64)num_entries);
		dma_unmap_single(dev, tx_buff->indir_dma,
				 sizeof(tx_buff->indir_arr), DMA_TO_DEVICE);
	} else {
		tx_buff->num_entries = num_entries;
		lpar_rc = send_subcrq(adapter, handle_array[queue_num],
				      &tx_crq);
	}
	if (lpar_rc != H_SUCCESS) {
		if (lpar_rc != H_CLOSED && lpar_rc != H_PARAMETER)
			dev_err_ratelimited(dev, "tx: send failed\n");
		dev_kfree_skb_any(skb);
		tx_buff->skb = NULL;

		if (lpar_rc == H_CLOSED || adapter->failover_pending) {
			/* Disable TX and report carrier off if queue is closed
			 * or pending failover.
			 * Firmware guarantees that a signal will be sent to the
			 * driver, triggering a reset or some other action.
			 */
			netif_tx_stop_all_queues(netdev);
			netif_carrier_off(netdev);
		}

		tx_send_failed++;
		tx_dropped++;
		ret = NETDEV_TX_OK;
		goto tx_err_out;
	}

	if (atomic_add_return(num_entries, &tx_scrq->used)
					>= adapter->req_tx_entries_per_subcrq) {
		netdev_dbg(netdev, "Stopping queue %d\n", queue_num);
		netif_stop_subqueue(netdev, queue_num);
	}

	tx_packets++;
	tx_bytes += skb->len;
	txq->trans_start = jiffies;
	ret = NETDEV_TX_OK;
	goto out;

tx_err_out:
	/* roll back consumer index and map array*/
	if (tx_pool->consumer_index == 0)
		tx_pool->consumer_index =
			tx_pool->num_buffers - 1;
	else
		tx_pool->consumer_index--;
	tx_pool->free_map[tx_pool->consumer_index] = index;
out:
	netdev->stats.tx_dropped += tx_dropped;
	netdev->stats.tx_bytes += tx_bytes;
	netdev->stats.tx_packets += tx_packets;
	adapter->tx_send_failed += tx_send_failed;
	adapter->tx_map_failed += tx_map_failed;
	adapter->tx_stats_buffers[queue_num].packets += tx_packets;
	adapter->tx_stats_buffers[queue_num].bytes += tx_bytes;
	adapter->tx_stats_buffers[queue_num].dropped_packets += tx_dropped;

	return ret;
}

static void ibmvnic_set_multi(struct net_device *netdev)
{
	struct ibmvnic_adapter *adapter = netdev_priv(netdev);
	struct netdev_hw_addr *ha;
	union ibmvnic_crq crq;

	memset(&crq, 0, sizeof(crq));
	crq.request_capability.first = IBMVNIC_CRQ_CMD;
	crq.request_capability.cmd = REQUEST_CAPABILITY;

	if (netdev->flags & IFF_PROMISC) {
		if (!adapter->promisc_supported)
			return;
	} else {
		if (netdev->flags & IFF_ALLMULTI) {
			/* Accept all multicast */
			memset(&crq, 0, sizeof(crq));
			crq.multicast_ctrl.first = IBMVNIC_CRQ_CMD;
			crq.multicast_ctrl.cmd = MULTICAST_CTRL;
			crq.multicast_ctrl.flags = IBMVNIC_ENABLE_ALL;
			ibmvnic_send_crq(adapter, &crq);
		} else if (netdev_mc_empty(netdev)) {
			/* Reject all multicast */
			memset(&crq, 0, sizeof(crq));
			crq.multicast_ctrl.first = IBMVNIC_CRQ_CMD;
			crq.multicast_ctrl.cmd = MULTICAST_CTRL;
			crq.multicast_ctrl.flags = IBMVNIC_DISABLE_ALL;
			ibmvnic_send_crq(adapter, &crq);
		} else {
			/* Accept one or more multicast(s) */
			netdev_for_each_mc_addr(ha, netdev) {
				memset(&crq, 0, sizeof(crq));
				crq.multicast_ctrl.first = IBMVNIC_CRQ_CMD;
				crq.multicast_ctrl.cmd = MULTICAST_CTRL;
				crq.multicast_ctrl.flags = IBMVNIC_ENABLE_MC;
				ether_addr_copy(&crq.multicast_ctrl.mac_addr[0],
						ha->addr);
				ibmvnic_send_crq(adapter, &crq);
			}
		}
	}
}

static int __ibmvnic_set_mac(struct net_device *netdev, u8 *dev_addr)
{
	struct ibmvnic_adapter *adapter = netdev_priv(netdev);
	union ibmvnic_crq crq;
	int rc;

	if (!is_valid_ether_addr(dev_addr)) {
		rc = -EADDRNOTAVAIL;
		goto err;
	}

	memset(&crq, 0, sizeof(crq));
	crq.change_mac_addr.first = IBMVNIC_CRQ_CMD;
	crq.change_mac_addr.cmd = CHANGE_MAC_ADDR;
	ether_addr_copy(&crq.change_mac_addr.mac_addr[0], dev_addr);

	mutex_lock(&adapter->fw_lock);
	adapter->fw_done_rc = 0;
	reinit_completion(&adapter->fw_done);

	rc = ibmvnic_send_crq(adapter, &crq);
	if (rc) {
		rc = -EIO;
		mutex_unlock(&adapter->fw_lock);
		goto err;
	}

	rc = ibmvnic_wait_for_completion(adapter, &adapter->fw_done, 10000);
	/* netdev->dev_addr is changed in handle_change_mac_rsp function */
	if (rc || adapter->fw_done_rc) {
		rc = -EIO;
		mutex_unlock(&adapter->fw_lock);
		goto err;
	}
	mutex_unlock(&adapter->fw_lock);
	return 0;
err:
	ether_addr_copy(adapter->mac_addr, netdev->dev_addr);
	return rc;
}

static int ibmvnic_set_mac(struct net_device *netdev, void *p)
{
	struct ibmvnic_adapter *adapter = netdev_priv(netdev);
	struct sockaddr *addr = p;
	int rc;

	rc = 0;
	ether_addr_copy(adapter->mac_addr, addr->sa_data);
	if (adapter->state != VNIC_PROBED)
		rc = __ibmvnic_set_mac(netdev, addr->sa_data);

	return rc;
}

/**
 * do_change_param_reset returns zero if we are able to keep processing reset
 * events, or non-zero if we hit a fatal error and must halt.
 */
static int do_change_param_reset(struct ibmvnic_adapter *adapter,
				 struct ibmvnic_rwi *rwi,
				 u32 reset_state)
{
	struct net_device *netdev = adapter->netdev;
	int i, rc;

	netdev_dbg(adapter->netdev, "Change param resetting driver (%d)\n",
		   rwi->reset_reason);

	netif_carrier_off(netdev);
	adapter->reset_reason = rwi->reset_reason;

	ibmvnic_cleanup(netdev);

	if (reset_state == VNIC_OPEN) {
		rc = __ibmvnic_close(netdev);
		if (rc)
			return rc;
	}

	release_resources(adapter);
	release_sub_crqs(adapter, 1);
	release_crq_queue(adapter);

	adapter->state = VNIC_PROBED;

	rc = init_crq_queue(adapter);

	if (rc) {
		netdev_err(adapter->netdev,
			   "Couldn't initialize crq. rc=%d\n", rc);
		return rc;
	}

	rc = ibmvnic_reset_init(adapter);
	if (rc)
		return IBMVNIC_INIT_FAILED;

	/* If the adapter was in PROBE state prior to the reset,
	 * exit here.
	 */
	if (reset_state == VNIC_PROBED)
		return 0;

	rc = ibmvnic_login(netdev);
	if (rc) {
		adapter->state = reset_state;
		return rc;
	}

	rc = init_resources(adapter);
	if (rc)
		return rc;

	ibmvnic_disable_irqs(adapter);

	adapter->state = VNIC_CLOSED;

	if (reset_state == VNIC_CLOSED)
		return 0;

	rc = __ibmvnic_open(netdev);
	if (rc)
		return IBMVNIC_OPEN_FAILED;

	/* refresh device's multicast list */
	ibmvnic_set_multi(netdev);

	/* kick napi */
	for (i = 0; i < adapter->req_rx_queues; i++)
		napi_schedule(&adapter->napi[i]);

	return 0;
}

/**
 * do_reset returns zero if we are able to keep processing reset events, or
 * non-zero if we hit a fatal error and must halt.
 */
static int do_reset(struct ibmvnic_adapter *adapter,
		    struct ibmvnic_rwi *rwi, u32 reset_state)
{
	u64 old_num_rx_queues, old_num_tx_queues;
	u64 old_num_rx_slots, old_num_tx_slots;
	struct net_device *netdev = adapter->netdev;
	int i, rc;

	netdev_dbg(adapter->netdev, "Re-setting driver (%d)\n",
		   rwi->reset_reason);

	rtnl_lock();

	netif_carrier_off(netdev);
	adapter->reset_reason = rwi->reset_reason;

	old_num_rx_queues = adapter->req_rx_queues;
	old_num_tx_queues = adapter->req_tx_queues;
	old_num_rx_slots = adapter->req_rx_add_entries_per_subcrq;
	old_num_tx_slots = adapter->req_tx_entries_per_subcrq;

	ibmvnic_cleanup(netdev);

	if (reset_state == VNIC_OPEN &&
	    adapter->reset_reason != VNIC_RESET_MOBILITY &&
	    adapter->reset_reason != VNIC_RESET_FAILOVER) {
		adapter->state = VNIC_CLOSING;

		/* Release the RTNL lock before link state change and
		 * re-acquire after the link state change to allow
		 * linkwatch_event to grab the RTNL lock and run during
		 * a reset.
		 */
		rtnl_unlock();
		rc = set_link_state(adapter, IBMVNIC_LOGICAL_LNK_DN);
		rtnl_lock();
		if (rc)
			goto out;

		if (adapter->state != VNIC_CLOSING) {
			rc = -1;
			goto out;
		}

		adapter->state = VNIC_CLOSED;
	}

	if (adapter->reset_reason != VNIC_RESET_NON_FATAL) {
		/* remove the closed state so when we call open it appears
		 * we are coming from the probed state.
		 */
		adapter->state = VNIC_PROBED;

		if (adapter->reset_reason == VNIC_RESET_MOBILITY) {
			rc = ibmvnic_reenable_crq_queue(adapter);
			release_sub_crqs(adapter, 1);
		} else {
			rc = ibmvnic_reset_crq(adapter);
			if (!rc)
				rc = vio_enable_interrupts(adapter->vdev);
		}

		if (rc) {
			netdev_err(adapter->netdev,
				   "Couldn't initialize crq. rc=%d\n", rc);
			goto out;
		}

		rc = ibmvnic_reset_init(adapter);
		if (rc) {
			rc = IBMVNIC_INIT_FAILED;
			goto out;
		}

		/* If the adapter was in PROBE state prior to the reset,
		 * exit here.
		 */
		if (reset_state == VNIC_PROBED) {
			rc = 0;
			goto out;
		}

		rc = ibmvnic_login(netdev);
		if (rc) {
			adapter->state = reset_state;
			goto out;
		}

		if (adapter->req_rx_queues != old_num_rx_queues ||
		    adapter->req_tx_queues != old_num_tx_queues ||
		    adapter->req_rx_add_entries_per_subcrq !=
		    old_num_rx_slots ||
		    adapter->req_tx_entries_per_subcrq !=
		    old_num_tx_slots) {
			release_rx_pools(adapter);
			release_tx_pools(adapter);
			release_napi(adapter);
			release_vpd_data(adapter);

			rc = init_resources(adapter);
			if (rc)
				goto out;

		} else {
			rc = reset_tx_pools(adapter);
			if (rc)
				goto out;

			rc = reset_rx_pools(adapter);
			if (rc)
				goto out;
		}
		ibmvnic_disable_irqs(adapter);
	}
	adapter->state = VNIC_CLOSED;

	if (reset_state == VNIC_CLOSED) {
		rc = 0;
		goto out;
	}

	rc = __ibmvnic_open(netdev);
	if (rc) {
		rc = IBMVNIC_OPEN_FAILED;
		goto out;
	}

	/* refresh device's multicast list */
	ibmvnic_set_multi(netdev);

	/* kick napi */
	for (i = 0; i < adapter->req_rx_queues; i++)
		napi_schedule(&adapter->napi[i]);

	if (adapter->reset_reason != VNIC_RESET_FAILOVER)
		call_netdevice_notifiers(NETDEV_NOTIFY_PEERS, netdev);

	rc = 0;

out:
	rtnl_unlock();

	return rc;
}

static int do_hard_reset(struct ibmvnic_adapter *adapter,
			 struct ibmvnic_rwi *rwi, u32 reset_state)
{
	struct net_device *netdev = adapter->netdev;
	int rc;

	netdev_dbg(adapter->netdev, "Hard resetting driver (%d)\n",
		   rwi->reset_reason);

	netif_carrier_off(netdev);
	adapter->reset_reason = rwi->reset_reason;

	ibmvnic_cleanup(netdev);
	release_resources(adapter);
	release_sub_crqs(adapter, 0);
	release_crq_queue(adapter);

	/* remove the closed state so when we call open it appears
	 * we are coming from the probed state.
	 */
	adapter->state = VNIC_PROBED;

	reinit_completion(&adapter->init_done);
	rc = init_crq_queue(adapter);
	if (rc) {
		netdev_err(adapter->netdev,
			   "Couldn't initialize crq. rc=%d\n", rc);
		return rc;
	}

	rc = ibmvnic_init(adapter);
	if (rc)
		return rc;

	/* If the adapter was in PROBE state prior to the reset,
	 * exit here.
	 */
	if (reset_state == VNIC_PROBED)
		return 0;

	rc = ibmvnic_login(netdev);
	if (rc) {
		adapter->state = VNIC_PROBED;
		return 0;
	}

	rc = init_resources(adapter);
	if (rc)
		return rc;

	ibmvnic_disable_irqs(adapter);
	adapter->state = VNIC_CLOSED;

	if (reset_state == VNIC_CLOSED)
		return 0;

	rc = __ibmvnic_open(netdev);
	if (rc)
		return IBMVNIC_OPEN_FAILED;

	return 0;
}

static struct ibmvnic_rwi *get_next_rwi(struct ibmvnic_adapter *adapter)
{
	struct ibmvnic_rwi *rwi;
	unsigned long flags;

	spin_lock_irqsave(&adapter->rwi_lock, flags);

	if (!list_empty(&adapter->rwi_list)) {
		rwi = list_first_entry(&adapter->rwi_list, struct ibmvnic_rwi,
				       list);
		list_del(&rwi->list);
	} else {
		rwi = NULL;
	}

	spin_unlock_irqrestore(&adapter->rwi_lock, flags);
	return rwi;
}

static void free_all_rwi(struct ibmvnic_adapter *adapter)
{
	struct ibmvnic_rwi *rwi;

	rwi = get_next_rwi(adapter);
	while (rwi) {
		kfree(rwi);
		rwi = get_next_rwi(adapter);
	}
}

static void __ibmvnic_reset(struct work_struct *work)
{
	struct ibmvnic_rwi *rwi;
	struct ibmvnic_adapter *adapter;
	u32 reset_state;
	int rc = 0;

	adapter = container_of(work, struct ibmvnic_adapter, ibmvnic_reset);

	if (test_and_set_bit_lock(0, &adapter->resetting)) {
		schedule_delayed_work(&adapter->ibmvnic_delayed_reset,
				      IBMVNIC_RESET_DELAY);
		return;
	}

	reset_state = adapter->state;

	rwi = get_next_rwi(adapter);
	while (rwi) {
		if (adapter->state == VNIC_REMOVING ||
		    adapter->state == VNIC_REMOVED) {
			kfree(rwi);
			rc = EBUSY;
			break;
		}

		if (rwi->reset_reason == VNIC_RESET_CHANGE_PARAM) {
			/* CHANGE_PARAM requestor holds rtnl_lock */
			rc = do_change_param_reset(adapter, rwi, reset_state);
		} else if (adapter->force_reset_recovery) {
			/* Transport event occurred during previous reset */
			if (adapter->wait_for_reset) {
				/* Previous was CHANGE_PARAM; caller locked */
				adapter->force_reset_recovery = false;
				rc = do_hard_reset(adapter, rwi, reset_state);
			} else {
				rtnl_lock();
				adapter->force_reset_recovery = false;
				rc = do_hard_reset(adapter, rwi, reset_state);
				rtnl_unlock();
			}
		} else {
			rc = do_reset(adapter, rwi, reset_state);
		}
		kfree(rwi);
		if (rc == IBMVNIC_OPEN_FAILED) {
			if (list_empty(&adapter->rwi_list))
				adapter->state = VNIC_CLOSED;
			else
				adapter->state = reset_state;
			rc = 0;
		} else if (rc && rc != IBMVNIC_INIT_FAILED &&
		    !adapter->force_reset_recovery)
			break;

		rwi = get_next_rwi(adapter);

		if (rwi && (rwi->reset_reason == VNIC_RESET_FAILOVER ||
			    rwi->reset_reason == VNIC_RESET_MOBILITY))
			adapter->force_reset_recovery = true;
	}

	if (adapter->wait_for_reset) {
		adapter->reset_done_rc = rc;
		complete(&adapter->reset_done);
	}

	if (rc) {
		netdev_dbg(adapter->netdev, "Reset failed\n");
		free_all_rwi(adapter);
	}

	clear_bit_unlock(0, &adapter->resetting);
}

static void __ibmvnic_delayed_reset(struct work_struct *work)
{
	struct ibmvnic_adapter *adapter;

	adapter = container_of(work, struct ibmvnic_adapter,
			       ibmvnic_delayed_reset.work);
	__ibmvnic_reset(&adapter->ibmvnic_reset);
}

static int ibmvnic_reset(struct ibmvnic_adapter *adapter,
			 enum ibmvnic_reset_reason reason)
{
	struct list_head *entry, *tmp_entry;
	struct ibmvnic_rwi *rwi, *tmp;
	struct net_device *netdev = adapter->netdev;
	unsigned long flags;
	int ret;

	if (adapter->state == VNIC_REMOVING ||
	    adapter->state == VNIC_REMOVED ||
	    adapter->failover_pending) {
		ret = EBUSY;
		netdev_dbg(netdev, "Adapter removing or pending failover, skipping reset\n");
		goto err;
	}

	if (adapter->state == VNIC_PROBING) {
		netdev_warn(netdev, "Adapter reset during probe\n");
		ret = adapter->init_done_rc = EAGAIN;
		goto err;
	}

	spin_lock_irqsave(&adapter->rwi_lock, flags);

	list_for_each(entry, &adapter->rwi_list) {
		tmp = list_entry(entry, struct ibmvnic_rwi, list);
		if (tmp->reset_reason == reason) {
			netdev_dbg(netdev, "Skipping matching reset\n");
			spin_unlock_irqrestore(&adapter->rwi_lock, flags);
			ret = EBUSY;
			goto err;
		}
	}

	rwi = kzalloc(sizeof(*rwi), GFP_ATOMIC);
	if (!rwi) {
		spin_unlock_irqrestore(&adapter->rwi_lock, flags);
		ibmvnic_close(netdev);
		ret = ENOMEM;
		goto err;
	}
	/* if we just received a transport event,
	 * flush reset queue and process this reset
	 */
	if (adapter->force_reset_recovery && !list_empty(&adapter->rwi_list)) {
		list_for_each_safe(entry, tmp_entry, &adapter->rwi_list)
			list_del(entry);
	}
	rwi->reset_reason = reason;
	list_add_tail(&rwi->list, &adapter->rwi_list);
	spin_unlock_irqrestore(&adapter->rwi_lock, flags);
	netdev_dbg(adapter->netdev, "Scheduling reset (reason %d)\n", reason);
	schedule_work(&adapter->ibmvnic_reset);

	return 0;
err:
	return -ret;
}

static void ibmvnic_tx_timeout(struct net_device *dev)
{
	struct ibmvnic_adapter *adapter = netdev_priv(dev);

	ibmvnic_reset(adapter, VNIC_RESET_TIMEOUT);
}

static void remove_buff_from_pool(struct ibmvnic_adapter *adapter,
				  struct ibmvnic_rx_buff *rx_buff)
{
	struct ibmvnic_rx_pool *pool = &adapter->rx_pool[rx_buff->pool_index];

	rx_buff->skb = NULL;

	pool->free_map[pool->next_alloc] = (int)(rx_buff - pool->rx_buff);
	pool->next_alloc = (pool->next_alloc + 1) % pool->size;

	atomic_dec(&pool->available);
}

static int ibmvnic_poll(struct napi_struct *napi, int budget)
{
	struct net_device *netdev = napi->dev;
	struct ibmvnic_adapter *adapter = netdev_priv(netdev);
	int scrq_num = (int)(napi - adapter->napi);
	int frames_processed = 0;

restart_poll:
	while (frames_processed < budget) {
		struct sk_buff *skb;
		struct ibmvnic_rx_buff *rx_buff;
		union sub_crq *next;
		u32 length;
		u16 offset;
		u8 flags = 0;

		if (unlikely(test_bit(0, &adapter->resetting) &&
			     adapter->reset_reason != VNIC_RESET_NON_FATAL)) {
			enable_scrq_irq(adapter, adapter->rx_scrq[scrq_num]);
			napi_complete_done(napi, frames_processed);
			return frames_processed;
		}

		if (!pending_scrq(adapter, adapter->rx_scrq[scrq_num]))
			break;
		next = ibmvnic_next_scrq(adapter, adapter->rx_scrq[scrq_num]);
		rx_buff =
		    (struct ibmvnic_rx_buff *)be64_to_cpu(next->
							  rx_comp.correlator);
		/* do error checking */
		if (next->rx_comp.rc) {
			netdev_dbg(netdev, "rx buffer returned with rc %x\n",
				   be16_to_cpu(next->rx_comp.rc));
			/* free the entry */
			next->rx_comp.first = 0;
			dev_kfree_skb_any(rx_buff->skb);
			remove_buff_from_pool(adapter, rx_buff);
			continue;
		} else if (!rx_buff->skb) {
			/* free the entry */
			next->rx_comp.first = 0;
			remove_buff_from_pool(adapter, rx_buff);
			continue;
		}

		length = be32_to_cpu(next->rx_comp.len);
		offset = be16_to_cpu(next->rx_comp.off_frame_data);
		flags = next->rx_comp.flags;
		skb = rx_buff->skb;
		skb_copy_to_linear_data(skb, rx_buff->data + offset,
					length);

		/* VLAN Header has been stripped by the system firmware and
		 * needs to be inserted by the driver
		 */
		if (adapter->rx_vlan_header_insertion &&
		    (flags & IBMVNIC_VLAN_STRIPPED))
			__vlan_hwaccel_put_tag(skb, htons(ETH_P_8021Q),
					       ntohs(next->rx_comp.vlan_tci));

		/* free the entry */
		next->rx_comp.first = 0;
		remove_buff_from_pool(adapter, rx_buff);

		skb_put(skb, length);
		skb->protocol = eth_type_trans(skb, netdev);
		skb_record_rx_queue(skb, scrq_num);

		if (flags & IBMVNIC_IP_CHKSUM_GOOD &&
		    flags & IBMVNIC_TCP_UDP_CHKSUM_GOOD) {
			skb->ip_summed = CHECKSUM_UNNECESSARY;
		}

		length = skb->len;
		napi_gro_receive(napi, skb); /* send it up */
		netdev->stats.rx_packets++;
		netdev->stats.rx_bytes += length;
		adapter->rx_stats_buffers[scrq_num].packets++;
		adapter->rx_stats_buffers[scrq_num].bytes += length;
		frames_processed++;
	}

	if (adapter->state != VNIC_CLOSING)
		replenish_rx_pool(adapter, &adapter->rx_pool[scrq_num]);

	if (frames_processed < budget) {
		enable_scrq_irq(adapter, adapter->rx_scrq[scrq_num]);
		napi_complete_done(napi, frames_processed);
		if (pending_scrq(adapter, adapter->rx_scrq[scrq_num]) &&
		    napi_reschedule(napi)) {
			disable_scrq_irq(adapter, adapter->rx_scrq[scrq_num]);
			goto restart_poll;
		}
	}
	return frames_processed;
}

static int wait_for_reset(struct ibmvnic_adapter *adapter)
{
	int rc, ret;

	adapter->fallback.mtu = adapter->req_mtu;
	adapter->fallback.rx_queues = adapter->req_rx_queues;
	adapter->fallback.tx_queues = adapter->req_tx_queues;
	adapter->fallback.rx_entries = adapter->req_rx_add_entries_per_subcrq;
	adapter->fallback.tx_entries = adapter->req_tx_entries_per_subcrq;

	reinit_completion(&adapter->reset_done);
	adapter->wait_for_reset = true;
	rc = ibmvnic_reset(adapter, VNIC_RESET_CHANGE_PARAM);

	if (rc) {
		ret = rc;
		goto out;
	}
	rc = ibmvnic_wait_for_completion(adapter, &adapter->reset_done, 60000);
	if (rc) {
		ret = -ENODEV;
		goto out;
	}

	ret = 0;
	if (adapter->reset_done_rc) {
		ret = -EIO;
		adapter->desired.mtu = adapter->fallback.mtu;
		adapter->desired.rx_queues = adapter->fallback.rx_queues;
		adapter->desired.tx_queues = adapter->fallback.tx_queues;
		adapter->desired.rx_entries = adapter->fallback.rx_entries;
		adapter->desired.tx_entries = adapter->fallback.tx_entries;

		reinit_completion(&adapter->reset_done);
		adapter->wait_for_reset = true;
		rc = ibmvnic_reset(adapter, VNIC_RESET_CHANGE_PARAM);
		if (rc) {
			ret = rc;
			goto out;
		}
		rc = ibmvnic_wait_for_completion(adapter, &adapter->reset_done,
						 60000);
		if (rc) {
			ret = -ENODEV;
			goto out;
		}
	}
out:
	adapter->wait_for_reset = false;

	return ret;
}

static int ibmvnic_change_mtu(struct net_device *netdev, int new_mtu)
{
	struct ibmvnic_adapter *adapter = netdev_priv(netdev);

	adapter->desired.mtu = new_mtu + ETH_HLEN;

	return wait_for_reset(adapter);
}

static netdev_features_t ibmvnic_features_check(struct sk_buff *skb,
						struct net_device *dev,
						netdev_features_t features)
{
	/* Some backing hardware adapters can not
	 * handle packets with a MSS less than 224
	 * or with only one segment.
	 */
	if (skb_is_gso(skb)) {
		if (skb_shinfo(skb)->gso_size < 224 ||
		    skb_shinfo(skb)->gso_segs == 1)
			features &= ~NETIF_F_GSO_MASK;
	}

	return features;
}

static const struct net_device_ops ibmvnic_netdev_ops = {
	.ndo_open		= ibmvnic_open,
	.ndo_stop		= ibmvnic_close,
	.ndo_start_xmit		= ibmvnic_xmit,
	.ndo_set_rx_mode	= ibmvnic_set_multi,
	.ndo_set_mac_address	= ibmvnic_set_mac,
	.ndo_validate_addr	= eth_validate_addr,
	.ndo_tx_timeout		= ibmvnic_tx_timeout,
	.ndo_change_mtu		= ibmvnic_change_mtu,
	.ndo_features_check     = ibmvnic_features_check,
};

/* ethtool functions */

static int ibmvnic_get_link_ksettings(struct net_device *netdev,
				      struct ethtool_link_ksettings *cmd)
{
	struct ibmvnic_adapter *adapter = netdev_priv(netdev);
	int rc;

	rc = send_query_phys_parms(adapter);
	if (rc) {
		adapter->speed = SPEED_UNKNOWN;
		adapter->duplex = DUPLEX_UNKNOWN;
	}
	cmd->base.speed = adapter->speed;
	cmd->base.duplex = adapter->duplex;
	cmd->base.port = PORT_FIBRE;
	cmd->base.phy_address = 0;
	cmd->base.autoneg = AUTONEG_ENABLE;

	return 0;
}

static void ibmvnic_get_drvinfo(struct net_device *netdev,
				struct ethtool_drvinfo *info)
{
	struct ibmvnic_adapter *adapter = netdev_priv(netdev);

	strlcpy(info->driver, ibmvnic_driver_name, sizeof(info->driver));
	strlcpy(info->version, IBMVNIC_DRIVER_VERSION, sizeof(info->version));
	strlcpy(info->fw_version, adapter->fw_version,
		sizeof(info->fw_version));
}

static u32 ibmvnic_get_msglevel(struct net_device *netdev)
{
	struct ibmvnic_adapter *adapter = netdev_priv(netdev);

	return adapter->msg_enable;
}

static void ibmvnic_set_msglevel(struct net_device *netdev, u32 data)
{
	struct ibmvnic_adapter *adapter = netdev_priv(netdev);

	adapter->msg_enable = data;
}

static u32 ibmvnic_get_link(struct net_device *netdev)
{
	struct ibmvnic_adapter *adapter = netdev_priv(netdev);

	/* Don't need to send a query because we request a logical link up at
	 * init and then we wait for link state indications
	 */
	return adapter->logical_link_state;
}

static void ibmvnic_get_ringparam(struct net_device *netdev,
				  struct ethtool_ringparam *ring)
{
	struct ibmvnic_adapter *adapter = netdev_priv(netdev);

	if (adapter->priv_flags & IBMVNIC_USE_SERVER_MAXES) {
		ring->rx_max_pending = adapter->max_rx_add_entries_per_subcrq;
		ring->tx_max_pending = adapter->max_tx_entries_per_subcrq;
	} else {
		ring->rx_max_pending = IBMVNIC_MAX_QUEUE_SZ;
		ring->tx_max_pending = IBMVNIC_MAX_QUEUE_SZ;
	}
	ring->rx_mini_max_pending = 0;
	ring->rx_jumbo_max_pending = 0;
	ring->rx_pending = adapter->req_rx_add_entries_per_subcrq;
	ring->tx_pending = adapter->req_tx_entries_per_subcrq;
	ring->rx_mini_pending = 0;
	ring->rx_jumbo_pending = 0;
}

static int ibmvnic_set_ringparam(struct net_device *netdev,
				 struct ethtool_ringparam *ring)
{
	struct ibmvnic_adapter *adapter = netdev_priv(netdev);
	int ret;

	ret = 0;
	adapter->desired.rx_entries = ring->rx_pending;
	adapter->desired.tx_entries = ring->tx_pending;

	ret = wait_for_reset(adapter);

	if (!ret &&
	    (adapter->req_rx_add_entries_per_subcrq != ring->rx_pending ||
	     adapter->req_tx_entries_per_subcrq != ring->tx_pending))
		netdev_info(netdev,
			    "Could not match full ringsize request. Requested: RX %d, TX %d; Allowed: RX %llu, TX %llu\n",
			    ring->rx_pending, ring->tx_pending,
			    adapter->req_rx_add_entries_per_subcrq,
			    adapter->req_tx_entries_per_subcrq);
	return ret;
}

static void ibmvnic_get_channels(struct net_device *netdev,
				 struct ethtool_channels *channels)
{
	struct ibmvnic_adapter *adapter = netdev_priv(netdev);

	if (adapter->priv_flags & IBMVNIC_USE_SERVER_MAXES) {
		channels->max_rx = adapter->max_rx_queues;
		channels->max_tx = adapter->max_tx_queues;
	} else {
		channels->max_rx = IBMVNIC_MAX_QUEUES;
		channels->max_tx = IBMVNIC_MAX_QUEUES;
	}

	channels->max_other = 0;
	channels->max_combined = 0;
	channels->rx_count = adapter->req_rx_queues;
	channels->tx_count = adapter->req_tx_queues;
	channels->other_count = 0;
	channels->combined_count = 0;
}

static int ibmvnic_set_channels(struct net_device *netdev,
				struct ethtool_channels *channels)
{
	struct ibmvnic_adapter *adapter = netdev_priv(netdev);
	int ret;

	ret = 0;
	adapter->desired.rx_queues = channels->rx_count;
	adapter->desired.tx_queues = channels->tx_count;

	ret = wait_for_reset(adapter);

	if (!ret &&
	    (adapter->req_rx_queues != channels->rx_count ||
	     adapter->req_tx_queues != channels->tx_count))
		netdev_info(netdev,
			    "Could not match full channels request. Requested: RX %d, TX %d; Allowed: RX %llu, TX %llu\n",
			    channels->rx_count, channels->tx_count,
			    adapter->req_rx_queues, adapter->req_tx_queues);
	return ret;

}

static void ibmvnic_get_strings(struct net_device *dev, u32 stringset, u8 *data)
{
	struct ibmvnic_adapter *adapter = netdev_priv(dev);
	int i;

	switch (stringset) {
	case ETH_SS_STATS:
		for (i = 0; i < ARRAY_SIZE(ibmvnic_stats);
				i++, data += ETH_GSTRING_LEN)
			memcpy(data, ibmvnic_stats[i].name, ETH_GSTRING_LEN);

		for (i = 0; i < adapter->req_tx_queues; i++) {
			snprintf(data, ETH_GSTRING_LEN, "tx%d_packets", i);
			data += ETH_GSTRING_LEN;

			snprintf(data, ETH_GSTRING_LEN, "tx%d_bytes", i);
			data += ETH_GSTRING_LEN;

			snprintf(data, ETH_GSTRING_LEN,
				 "tx%d_dropped_packets", i);
			data += ETH_GSTRING_LEN;
		}

		for (i = 0; i < adapter->req_rx_queues; i++) {
			snprintf(data, ETH_GSTRING_LEN, "rx%d_packets", i);
			data += ETH_GSTRING_LEN;

			snprintf(data, ETH_GSTRING_LEN, "rx%d_bytes", i);
			data += ETH_GSTRING_LEN;

			snprintf(data, ETH_GSTRING_LEN, "rx%d_interrupts", i);
			data += ETH_GSTRING_LEN;
		}
		break;

	case ETH_SS_PRIV_FLAGS:
		for (i = 0; i < ARRAY_SIZE(ibmvnic_priv_flags); i++)
			strcpy(data + i * ETH_GSTRING_LEN,
			       ibmvnic_priv_flags[i]);
		break;
	default:
		return;
	}
}

static int ibmvnic_get_sset_count(struct net_device *dev, int sset)
{
	struct ibmvnic_adapter *adapter = netdev_priv(dev);

	switch (sset) {
	case ETH_SS_STATS:
		return ARRAY_SIZE(ibmvnic_stats) +
		       adapter->req_tx_queues * NUM_TX_STATS +
		       adapter->req_rx_queues * NUM_RX_STATS;
	case ETH_SS_PRIV_FLAGS:
		return ARRAY_SIZE(ibmvnic_priv_flags);
	default:
		return -EOPNOTSUPP;
	}
}

static void ibmvnic_get_ethtool_stats(struct net_device *dev,
				      struct ethtool_stats *stats, u64 *data)
{
	struct ibmvnic_adapter *adapter = netdev_priv(dev);
	union ibmvnic_crq crq;
	int i, j;
	int rc;

	memset(&crq, 0, sizeof(crq));
	crq.request_statistics.first = IBMVNIC_CRQ_CMD;
	crq.request_statistics.cmd = REQUEST_STATISTICS;
	crq.request_statistics.ioba = cpu_to_be32(adapter->stats_token);
	crq.request_statistics.len =
	    cpu_to_be32(sizeof(struct ibmvnic_statistics));

	/* Wait for data to be written */
	reinit_completion(&adapter->stats_done);
	rc = ibmvnic_send_crq(adapter, &crq);
	if (rc)
		return;
	rc = ibmvnic_wait_for_completion(adapter, &adapter->stats_done, 10000);
	if (rc)
		return;

	for (i = 0; i < ARRAY_SIZE(ibmvnic_stats); i++)
		data[i] = be64_to_cpu(IBMVNIC_GET_STAT(adapter,
						ibmvnic_stats[i].offset));

	for (j = 0; j < adapter->req_tx_queues; j++) {
		data[i] = adapter->tx_stats_buffers[j].packets;
		i++;
		data[i] = adapter->tx_stats_buffers[j].bytes;
		i++;
		data[i] = adapter->tx_stats_buffers[j].dropped_packets;
		i++;
	}

	for (j = 0; j < adapter->req_rx_queues; j++) {
		data[i] = adapter->rx_stats_buffers[j].packets;
		i++;
		data[i] = adapter->rx_stats_buffers[j].bytes;
		i++;
		data[i] = adapter->rx_stats_buffers[j].interrupts;
		i++;
	}
}

static u32 ibmvnic_get_priv_flags(struct net_device *netdev)
{
	struct ibmvnic_adapter *adapter = netdev_priv(netdev);

	return adapter->priv_flags;
}

static int ibmvnic_set_priv_flags(struct net_device *netdev, u32 flags)
{
	struct ibmvnic_adapter *adapter = netdev_priv(netdev);
	bool which_maxes = !!(flags & IBMVNIC_USE_SERVER_MAXES);

	if (which_maxes)
		adapter->priv_flags |= IBMVNIC_USE_SERVER_MAXES;
	else
		adapter->priv_flags &= ~IBMVNIC_USE_SERVER_MAXES;

	return 0;
}
static const struct ethtool_ops ibmvnic_ethtool_ops = {
	.get_drvinfo		= ibmvnic_get_drvinfo,
	.get_msglevel		= ibmvnic_get_msglevel,
	.set_msglevel		= ibmvnic_set_msglevel,
	.get_link		= ibmvnic_get_link,
	.get_ringparam		= ibmvnic_get_ringparam,
	.set_ringparam		= ibmvnic_set_ringparam,
	.get_channels		= ibmvnic_get_channels,
	.set_channels		= ibmvnic_set_channels,
	.get_strings            = ibmvnic_get_strings,
	.get_sset_count         = ibmvnic_get_sset_count,
	.get_ethtool_stats	= ibmvnic_get_ethtool_stats,
	.get_link_ksettings	= ibmvnic_get_link_ksettings,
	.get_priv_flags		= ibmvnic_get_priv_flags,
	.set_priv_flags		= ibmvnic_set_priv_flags,
};

/* Routines for managing CRQs/sCRQs  */

static int reset_one_sub_crq_queue(struct ibmvnic_adapter *adapter,
				   struct ibmvnic_sub_crq_queue *scrq)
{
	int rc;

	if (scrq->irq) {
		free_irq(scrq->irq, scrq);
		irq_dispose_mapping(scrq->irq);
		scrq->irq = 0;
	}

	memset(scrq->msgs, 0, 4 * PAGE_SIZE);
	atomic_set(&scrq->used, 0);
	scrq->cur = 0;

	rc = h_reg_sub_crq(adapter->vdev->unit_address, scrq->msg_token,
			   4 * PAGE_SIZE, &scrq->crq_num, &scrq->hw_irq);
	return rc;
}

static int reset_sub_crq_queues(struct ibmvnic_adapter *adapter)
{
	int i, rc;

	for (i = 0; i < adapter->req_tx_queues; i++) {
		netdev_dbg(adapter->netdev, "Re-setting tx_scrq[%d]\n", i);
		rc = reset_one_sub_crq_queue(adapter, adapter->tx_scrq[i]);
		if (rc)
			return rc;
	}

	for (i = 0; i < adapter->req_rx_queues; i++) {
		netdev_dbg(adapter->netdev, "Re-setting rx_scrq[%d]\n", i);
		rc = reset_one_sub_crq_queue(adapter, adapter->rx_scrq[i]);
		if (rc)
			return rc;
	}

	return rc;
}

static void release_sub_crq_queue(struct ibmvnic_adapter *adapter,
				  struct ibmvnic_sub_crq_queue *scrq,
				  bool do_h_free)
{
	struct device *dev = &adapter->vdev->dev;
	long rc;

	netdev_dbg(adapter->netdev, "Releasing sub-CRQ\n");

	if (do_h_free) {
		/* Close the sub-crqs */
		do {
			rc = plpar_hcall_norets(H_FREE_SUB_CRQ,
						adapter->vdev->unit_address,
						scrq->crq_num);
		} while (rc == H_BUSY || H_IS_LONG_BUSY(rc));

		if (rc) {
			netdev_err(adapter->netdev,
				   "Failed to release sub-CRQ %16lx, rc = %ld\n",
				   scrq->crq_num, rc);
		}
	}

	dma_unmap_single(dev, scrq->msg_token, 4 * PAGE_SIZE,
			 DMA_BIDIRECTIONAL);
	free_pages((unsigned long)scrq->msgs, 2);
	kfree(scrq);
}

static struct ibmvnic_sub_crq_queue *init_sub_crq_queue(struct ibmvnic_adapter
							*adapter)
{
	struct device *dev = &adapter->vdev->dev;
	struct ibmvnic_sub_crq_queue *scrq;
	int rc;

	scrq = kzalloc(sizeof(*scrq), GFP_KERNEL);
	if (!scrq)
		return NULL;

	scrq->msgs =
		(union sub_crq *)__get_free_pages(GFP_KERNEL | __GFP_ZERO, 2);
	if (!scrq->msgs) {
		dev_warn(dev, "Couldn't allocate crq queue messages page\n");
		goto zero_page_failed;
	}

	scrq->msg_token = dma_map_single(dev, scrq->msgs, 4 * PAGE_SIZE,
					 DMA_BIDIRECTIONAL);
	if (dma_mapping_error(dev, scrq->msg_token)) {
		dev_warn(dev, "Couldn't map crq queue messages page\n");
		goto map_failed;
	}

	rc = h_reg_sub_crq(adapter->vdev->unit_address, scrq->msg_token,
			   4 * PAGE_SIZE, &scrq->crq_num, &scrq->hw_irq);

	if (rc == H_RESOURCE)
		rc = ibmvnic_reset_crq(adapter);

	if (rc == H_CLOSED) {
		dev_warn(dev, "Partner adapter not ready, waiting.\n");
	} else if (rc) {
		dev_warn(dev, "Error %d registering sub-crq\n", rc);
		goto reg_failed;
	}

	scrq->adapter = adapter;
	scrq->size = 4 * PAGE_SIZE / sizeof(*scrq->msgs);
	spin_lock_init(&scrq->lock);

	netdev_dbg(adapter->netdev,
		   "sub-crq initialized, num %lx, hw_irq=%lx, irq=%x\n",
		   scrq->crq_num, scrq->hw_irq, scrq->irq);

	return scrq;

reg_failed:
	dma_unmap_single(dev, scrq->msg_token, 4 * PAGE_SIZE,
			 DMA_BIDIRECTIONAL);
map_failed:
	free_pages((unsigned long)scrq->msgs, 2);
zero_page_failed:
	kfree(scrq);

	return NULL;
}

static void release_sub_crqs(struct ibmvnic_adapter *adapter, bool do_h_free)
{
	int i;

	if (adapter->tx_scrq) {
		for (i = 0; i < adapter->num_active_tx_scrqs; i++) {
			if (!adapter->tx_scrq[i])
				continue;

			netdev_dbg(adapter->netdev, "Releasing tx_scrq[%d]\n",
				   i);
			if (adapter->tx_scrq[i]->irq) {
				free_irq(adapter->tx_scrq[i]->irq,
					 adapter->tx_scrq[i]);
				irq_dispose_mapping(adapter->tx_scrq[i]->irq);
				adapter->tx_scrq[i]->irq = 0;
			}

			release_sub_crq_queue(adapter, adapter->tx_scrq[i],
					      do_h_free);
		}

		kfree(adapter->tx_scrq);
		adapter->tx_scrq = NULL;
		adapter->num_active_tx_scrqs = 0;
	}

	if (adapter->rx_scrq) {
		for (i = 0; i < adapter->num_active_rx_scrqs; i++) {
			if (!adapter->rx_scrq[i])
				continue;

			netdev_dbg(adapter->netdev, "Releasing rx_scrq[%d]\n",
				   i);
			if (adapter->rx_scrq[i]->irq) {
				free_irq(adapter->rx_scrq[i]->irq,
					 adapter->rx_scrq[i]);
				irq_dispose_mapping(adapter->rx_scrq[i]->irq);
				adapter->rx_scrq[i]->irq = 0;
			}

			release_sub_crq_queue(adapter, adapter->rx_scrq[i],
					      do_h_free);
		}

		kfree(adapter->rx_scrq);
		adapter->rx_scrq = NULL;
		adapter->num_active_rx_scrqs = 0;
	}
}

static int disable_scrq_irq(struct ibmvnic_adapter *adapter,
			    struct ibmvnic_sub_crq_queue *scrq)
{
	struct device *dev = &adapter->vdev->dev;
	unsigned long rc;

	rc = plpar_hcall_norets(H_VIOCTL, adapter->vdev->unit_address,
				H_DISABLE_VIO_INTERRUPT, scrq->hw_irq, 0, 0);
	if (rc)
		dev_err(dev, "Couldn't disable scrq irq 0x%lx. rc=%ld\n",
			scrq->hw_irq, rc);
	return rc;
}

static int enable_scrq_irq(struct ibmvnic_adapter *adapter,
			   struct ibmvnic_sub_crq_queue *scrq)
{
	struct device *dev = &adapter->vdev->dev;
	unsigned long rc;

	if (scrq->hw_irq > 0x100000000ULL) {
		dev_err(dev, "bad hw_irq = %lx\n", scrq->hw_irq);
		return 1;
	}

	if (test_bit(0, &adapter->resetting) &&
	    adapter->reset_reason == VNIC_RESET_MOBILITY) {
		struct irq_desc *desc = irq_to_desc(scrq->irq);
		struct irq_chip *chip = irq_desc_get_chip(desc);

<<<<<<< HEAD
		chip->irq_eoi(&desc->irq_data);
=======
		rc = plpar_hcall_norets(H_EOI, val);
		/* H_EOI would fail with rc = H_FUNCTION when running
		 * in XIVE mode which is expected, but not an error.
		 */
		if (rc && (rc != H_FUNCTION))
			dev_err(dev, "H_EOI FAILED irq 0x%llx. rc=%ld\n",
				val, rc);
>>>>>>> d1eef1c6
	}

	rc = plpar_hcall_norets(H_VIOCTL, adapter->vdev->unit_address,
				H_ENABLE_VIO_INTERRUPT, scrq->hw_irq, 0, 0);
	if (rc)
		dev_err(dev, "Couldn't enable scrq irq 0x%lx. rc=%ld\n",
			scrq->hw_irq, rc);
	return rc;
}

static int ibmvnic_complete_tx(struct ibmvnic_adapter *adapter,
			       struct ibmvnic_sub_crq_queue *scrq)
{
	struct device *dev = &adapter->vdev->dev;
	struct ibmvnic_tx_pool *tx_pool;
	struct ibmvnic_tx_buff *txbuff;
	union sub_crq *next;
	int index;
	int i, j;

restart_loop:
	while (pending_scrq(adapter, scrq)) {
		unsigned int pool = scrq->pool_index;
		int num_entries = 0;

		next = ibmvnic_next_scrq(adapter, scrq);
		for (i = 0; i < next->tx_comp.num_comps; i++) {
			if (next->tx_comp.rcs[i]) {
				dev_err(dev, "tx error %x\n",
					next->tx_comp.rcs[i]);
				continue;
			}
			index = be32_to_cpu(next->tx_comp.correlators[i]);
			if (index & IBMVNIC_TSO_POOL_MASK) {
				tx_pool = &adapter->tso_pool[pool];
				index &= ~IBMVNIC_TSO_POOL_MASK;
			} else {
				tx_pool = &adapter->tx_pool[pool];
			}

			txbuff = &tx_pool->tx_buff[index];

			for (j = 0; j < IBMVNIC_MAX_FRAGS_PER_CRQ; j++) {
				if (!txbuff->data_dma[j])
					continue;

				txbuff->data_dma[j] = 0;
			}

			if (txbuff->last_frag) {
				dev_kfree_skb_any(txbuff->skb);
				txbuff->skb = NULL;
			}

			num_entries += txbuff->num_entries;

			tx_pool->free_map[tx_pool->producer_index] = index;
			tx_pool->producer_index =
				(tx_pool->producer_index + 1) %
					tx_pool->num_buffers;
		}
		/* remove tx_comp scrq*/
		next->tx_comp.first = 0;

		if (atomic_sub_return(num_entries, &scrq->used) <=
		    (adapter->req_tx_entries_per_subcrq / 2) &&
		    __netif_subqueue_stopped(adapter->netdev,
					     scrq->pool_index)) {
			netif_wake_subqueue(adapter->netdev, scrq->pool_index);
			netdev_dbg(adapter->netdev, "Started queue %d\n",
				   scrq->pool_index);
		}
	}

	enable_scrq_irq(adapter, scrq);

	if (pending_scrq(adapter, scrq)) {
		disable_scrq_irq(adapter, scrq);
		goto restart_loop;
	}

	return 0;
}

static irqreturn_t ibmvnic_interrupt_tx(int irq, void *instance)
{
	struct ibmvnic_sub_crq_queue *scrq = instance;
	struct ibmvnic_adapter *adapter = scrq->adapter;

	disable_scrq_irq(adapter, scrq);
	ibmvnic_complete_tx(adapter, scrq);

	return IRQ_HANDLED;
}

static irqreturn_t ibmvnic_interrupt_rx(int irq, void *instance)
{
	struct ibmvnic_sub_crq_queue *scrq = instance;
	struct ibmvnic_adapter *adapter = scrq->adapter;

	/* When booting a kdump kernel we can hit pending interrupts
	 * prior to completing driver initialization.
	 */
	if (unlikely(adapter->state != VNIC_OPEN))
		return IRQ_NONE;

	adapter->rx_stats_buffers[scrq->scrq_num].interrupts++;

	if (napi_schedule_prep(&adapter->napi[scrq->scrq_num])) {
		disable_scrq_irq(adapter, scrq);
		__napi_schedule(&adapter->napi[scrq->scrq_num]);
	}

	return IRQ_HANDLED;
}

static int init_sub_crq_irqs(struct ibmvnic_adapter *adapter)
{
	struct device *dev = &adapter->vdev->dev;
	struct ibmvnic_sub_crq_queue *scrq;
	int i = 0, j = 0;
	int rc = 0;

	for (i = 0; i < adapter->req_tx_queues; i++) {
		netdev_dbg(adapter->netdev, "Initializing tx_scrq[%d] irq\n",
			   i);
		scrq = adapter->tx_scrq[i];
		scrq->irq = irq_create_mapping(NULL, scrq->hw_irq);

		if (!scrq->irq) {
			rc = -EINVAL;
			dev_err(dev, "Error mapping irq\n");
			goto req_tx_irq_failed;
		}

		snprintf(scrq->name, sizeof(scrq->name), "ibmvnic-%x-tx%d",
			 adapter->vdev->unit_address, i);
		rc = request_irq(scrq->irq, ibmvnic_interrupt_tx,
				 0, scrq->name, scrq);

		if (rc) {
			dev_err(dev, "Couldn't register tx irq 0x%x. rc=%d\n",
				scrq->irq, rc);
			irq_dispose_mapping(scrq->irq);
			goto req_tx_irq_failed;
		}
	}

	for (i = 0; i < adapter->req_rx_queues; i++) {
		netdev_dbg(adapter->netdev, "Initializing rx_scrq[%d] irq\n",
			   i);
		scrq = adapter->rx_scrq[i];
		scrq->irq = irq_create_mapping(NULL, scrq->hw_irq);
		if (!scrq->irq) {
			rc = -EINVAL;
			dev_err(dev, "Error mapping irq\n");
			goto req_rx_irq_failed;
		}
		snprintf(scrq->name, sizeof(scrq->name), "ibmvnic-%x-rx%d",
			 adapter->vdev->unit_address, i);
		rc = request_irq(scrq->irq, ibmvnic_interrupt_rx,
				 0, scrq->name, scrq);
		if (rc) {
			dev_err(dev, "Couldn't register rx irq 0x%x. rc=%d\n",
				scrq->irq, rc);
			irq_dispose_mapping(scrq->irq);
			goto req_rx_irq_failed;
		}
	}
	return rc;

req_rx_irq_failed:
	for (j = 0; j < i; j++) {
		free_irq(adapter->rx_scrq[j]->irq, adapter->rx_scrq[j]);
		irq_dispose_mapping(adapter->rx_scrq[j]->irq);
	}
	i = adapter->req_tx_queues;
req_tx_irq_failed:
	for (j = 0; j < i; j++) {
		free_irq(adapter->tx_scrq[j]->irq, adapter->tx_scrq[j]);
		irq_dispose_mapping(adapter->rx_scrq[j]->irq);
	}
	release_sub_crqs(adapter, 1);
	return rc;
}

static int init_sub_crqs(struct ibmvnic_adapter *adapter)
{
	struct device *dev = &adapter->vdev->dev;
	struct ibmvnic_sub_crq_queue **allqueues;
	int registered_queues = 0;
	int total_queues;
	int more = 0;
	int i;

	total_queues = adapter->req_tx_queues + adapter->req_rx_queues;

	allqueues = kcalloc(total_queues, sizeof(*allqueues), GFP_KERNEL);
	if (!allqueues)
		return -1;

	for (i = 0; i < total_queues; i++) {
		allqueues[i] = init_sub_crq_queue(adapter);
		if (!allqueues[i]) {
			dev_warn(dev, "Couldn't allocate all sub-crqs\n");
			break;
		}
		registered_queues++;
	}

	/* Make sure we were able to register the minimum number of queues */
	if (registered_queues <
	    adapter->min_tx_queues + adapter->min_rx_queues) {
		dev_err(dev, "Fatal: Couldn't init  min number of sub-crqs\n");
		goto tx_failed;
	}

	/* Distribute the failed allocated queues*/
	for (i = 0; i < total_queues - registered_queues + more ; i++) {
		netdev_dbg(adapter->netdev, "Reducing number of queues\n");
		switch (i % 3) {
		case 0:
			if (adapter->req_rx_queues > adapter->min_rx_queues)
				adapter->req_rx_queues--;
			else
				more++;
			break;
		case 1:
			if (adapter->req_tx_queues > adapter->min_tx_queues)
				adapter->req_tx_queues--;
			else
				more++;
			break;
		}
	}

	adapter->tx_scrq = kcalloc(adapter->req_tx_queues,
				   sizeof(*adapter->tx_scrq), GFP_KERNEL);
	if (!adapter->tx_scrq)
		goto tx_failed;

	for (i = 0; i < adapter->req_tx_queues; i++) {
		adapter->tx_scrq[i] = allqueues[i];
		adapter->tx_scrq[i]->pool_index = i;
		adapter->num_active_tx_scrqs++;
	}

	adapter->rx_scrq = kcalloc(adapter->req_rx_queues,
				   sizeof(*adapter->rx_scrq), GFP_KERNEL);
	if (!adapter->rx_scrq)
		goto rx_failed;

	for (i = 0; i < adapter->req_rx_queues; i++) {
		adapter->rx_scrq[i] = allqueues[i + adapter->req_tx_queues];
		adapter->rx_scrq[i]->scrq_num = i;
		adapter->num_active_rx_scrqs++;
	}

	kfree(allqueues);
	return 0;

rx_failed:
	kfree(adapter->tx_scrq);
	adapter->tx_scrq = NULL;
tx_failed:
	for (i = 0; i < registered_queues; i++)
		release_sub_crq_queue(adapter, allqueues[i], 1);
	kfree(allqueues);
	return -1;
}

static void ibmvnic_send_req_caps(struct ibmvnic_adapter *adapter, int retry)
{
	struct device *dev = &adapter->vdev->dev;
	union ibmvnic_crq crq;
	int max_entries;

	if (!retry) {
		/* Sub-CRQ entries are 32 byte long */
		int entries_page = 4 * PAGE_SIZE / (sizeof(u64) * 4);

		if (adapter->min_tx_entries_per_subcrq > entries_page ||
		    adapter->min_rx_add_entries_per_subcrq > entries_page) {
			dev_err(dev, "Fatal, invalid entries per sub-crq\n");
			return;
		}

		if (adapter->desired.mtu)
			adapter->req_mtu = adapter->desired.mtu;
		else
			adapter->req_mtu = adapter->netdev->mtu + ETH_HLEN;

		if (!adapter->desired.tx_entries)
			adapter->desired.tx_entries =
					adapter->max_tx_entries_per_subcrq;
		if (!adapter->desired.rx_entries)
			adapter->desired.rx_entries =
					adapter->max_rx_add_entries_per_subcrq;

		max_entries = IBMVNIC_MAX_LTB_SIZE /
			      (adapter->req_mtu + IBMVNIC_BUFFER_HLEN);

		if ((adapter->req_mtu + IBMVNIC_BUFFER_HLEN) *
			adapter->desired.tx_entries > IBMVNIC_MAX_LTB_SIZE) {
			adapter->desired.tx_entries = max_entries;
		}

		if ((adapter->req_mtu + IBMVNIC_BUFFER_HLEN) *
			adapter->desired.rx_entries > IBMVNIC_MAX_LTB_SIZE) {
			adapter->desired.rx_entries = max_entries;
		}

		if (adapter->desired.tx_entries)
			adapter->req_tx_entries_per_subcrq =
					adapter->desired.tx_entries;
		else
			adapter->req_tx_entries_per_subcrq =
					adapter->max_tx_entries_per_subcrq;

		if (adapter->desired.rx_entries)
			adapter->req_rx_add_entries_per_subcrq =
					adapter->desired.rx_entries;
		else
			adapter->req_rx_add_entries_per_subcrq =
					adapter->max_rx_add_entries_per_subcrq;

		if (adapter->desired.tx_queues)
			adapter->req_tx_queues =
					adapter->desired.tx_queues;
		else
			adapter->req_tx_queues =
					adapter->opt_tx_comp_sub_queues;

		if (adapter->desired.rx_queues)
			adapter->req_rx_queues =
					adapter->desired.rx_queues;
		else
			adapter->req_rx_queues =
					adapter->opt_rx_comp_queues;

		adapter->req_rx_add_queues = adapter->max_rx_add_queues;
	}

	memset(&crq, 0, sizeof(crq));
	crq.request_capability.first = IBMVNIC_CRQ_CMD;
	crq.request_capability.cmd = REQUEST_CAPABILITY;

	crq.request_capability.capability = cpu_to_be16(REQ_TX_QUEUES);
	crq.request_capability.number = cpu_to_be64(adapter->req_tx_queues);
	atomic_inc(&adapter->running_cap_crqs);
	ibmvnic_send_crq(adapter, &crq);

	crq.request_capability.capability = cpu_to_be16(REQ_RX_QUEUES);
	crq.request_capability.number = cpu_to_be64(adapter->req_rx_queues);
	atomic_inc(&adapter->running_cap_crqs);
	ibmvnic_send_crq(adapter, &crq);

	crq.request_capability.capability = cpu_to_be16(REQ_RX_ADD_QUEUES);
	crq.request_capability.number = cpu_to_be64(adapter->req_rx_add_queues);
	atomic_inc(&adapter->running_cap_crqs);
	ibmvnic_send_crq(adapter, &crq);

	crq.request_capability.capability =
	    cpu_to_be16(REQ_TX_ENTRIES_PER_SUBCRQ);
	crq.request_capability.number =
	    cpu_to_be64(adapter->req_tx_entries_per_subcrq);
	atomic_inc(&adapter->running_cap_crqs);
	ibmvnic_send_crq(adapter, &crq);

	crq.request_capability.capability =
	    cpu_to_be16(REQ_RX_ADD_ENTRIES_PER_SUBCRQ);
	crq.request_capability.number =
	    cpu_to_be64(adapter->req_rx_add_entries_per_subcrq);
	atomic_inc(&adapter->running_cap_crqs);
	ibmvnic_send_crq(adapter, &crq);

	crq.request_capability.capability = cpu_to_be16(REQ_MTU);
	crq.request_capability.number = cpu_to_be64(adapter->req_mtu);
	atomic_inc(&adapter->running_cap_crqs);
	ibmvnic_send_crq(adapter, &crq);

	if (adapter->netdev->flags & IFF_PROMISC) {
		if (adapter->promisc_supported) {
			crq.request_capability.capability =
			    cpu_to_be16(PROMISC_REQUESTED);
			crq.request_capability.number = cpu_to_be64(1);
			atomic_inc(&adapter->running_cap_crqs);
			ibmvnic_send_crq(adapter, &crq);
		}
	} else {
		crq.request_capability.capability =
		    cpu_to_be16(PROMISC_REQUESTED);
		crq.request_capability.number = cpu_to_be64(0);
		atomic_inc(&adapter->running_cap_crqs);
		ibmvnic_send_crq(adapter, &crq);
	}
}

static int pending_scrq(struct ibmvnic_adapter *adapter,
			struct ibmvnic_sub_crq_queue *scrq)
{
	union sub_crq *entry = &scrq->msgs[scrq->cur];

	if (entry->generic.first & IBMVNIC_CRQ_CMD_RSP)
		return 1;
	else
		return 0;
}

static union sub_crq *ibmvnic_next_scrq(struct ibmvnic_adapter *adapter,
					struct ibmvnic_sub_crq_queue *scrq)
{
	union sub_crq *entry;
	unsigned long flags;

	spin_lock_irqsave(&scrq->lock, flags);
	entry = &scrq->msgs[scrq->cur];
	if (entry->generic.first & IBMVNIC_CRQ_CMD_RSP) {
		if (++scrq->cur == scrq->size)
			scrq->cur = 0;
	} else {
		entry = NULL;
	}
	spin_unlock_irqrestore(&scrq->lock, flags);

	return entry;
}

static union ibmvnic_crq *ibmvnic_next_crq(struct ibmvnic_adapter *adapter)
{
	struct ibmvnic_crq_queue *queue = &adapter->crq;
	union ibmvnic_crq *crq;

	crq = &queue->msgs[queue->cur];
	if (crq->generic.first & IBMVNIC_CRQ_CMD_RSP) {
		if (++queue->cur == queue->size)
			queue->cur = 0;
	} else {
		crq = NULL;
	}

	return crq;
}

static void print_subcrq_error(struct device *dev, int rc, const char *func)
{
	switch (rc) {
	case H_PARAMETER:
		dev_warn_ratelimited(dev,
				     "%s failed: Send request is malformed or adapter failover pending. (rc=%d)\n",
				     func, rc);
		break;
	case H_CLOSED:
		dev_warn_ratelimited(dev,
				     "%s failed: Backing queue closed. Adapter is down or failover pending. (rc=%d)\n",
				     func, rc);
		break;
	default:
		dev_err_ratelimited(dev, "%s failed: (rc=%d)\n", func, rc);
		break;
	}
}

static int send_subcrq(struct ibmvnic_adapter *adapter, u64 remote_handle,
		       union sub_crq *sub_crq)
{
	unsigned int ua = adapter->vdev->unit_address;
	struct device *dev = &adapter->vdev->dev;
	u64 *u64_crq = (u64 *)sub_crq;
	int rc;

	netdev_dbg(adapter->netdev,
		   "Sending sCRQ %016lx: %016lx %016lx %016lx %016lx\n",
		   (unsigned long int)cpu_to_be64(remote_handle),
		   (unsigned long int)cpu_to_be64(u64_crq[0]),
		   (unsigned long int)cpu_to_be64(u64_crq[1]),
		   (unsigned long int)cpu_to_be64(u64_crq[2]),
		   (unsigned long int)cpu_to_be64(u64_crq[3]));

	/* Make sure the hypervisor sees the complete request */
	mb();

	rc = plpar_hcall_norets(H_SEND_SUB_CRQ, ua,
				cpu_to_be64(remote_handle),
				cpu_to_be64(u64_crq[0]),
				cpu_to_be64(u64_crq[1]),
				cpu_to_be64(u64_crq[2]),
				cpu_to_be64(u64_crq[3]));

	if (rc)
		print_subcrq_error(dev, rc, __func__);

	return rc;
}

static int send_subcrq_indirect(struct ibmvnic_adapter *adapter,
				u64 remote_handle, u64 ioba, u64 num_entries)
{
	unsigned int ua = adapter->vdev->unit_address;
	struct device *dev = &adapter->vdev->dev;
	int rc;

	/* Make sure the hypervisor sees the complete request */
	mb();
	rc = plpar_hcall_norets(H_SEND_SUB_CRQ_INDIRECT, ua,
				cpu_to_be64(remote_handle),
				ioba, num_entries);

	if (rc)
		print_subcrq_error(dev, rc, __func__);

	return rc;
}

static int ibmvnic_send_crq(struct ibmvnic_adapter *adapter,
			    union ibmvnic_crq *crq)
{
	unsigned int ua = adapter->vdev->unit_address;
	struct device *dev = &adapter->vdev->dev;
	u64 *u64_crq = (u64 *)crq;
	int rc;

	netdev_dbg(adapter->netdev, "Sending CRQ: %016lx %016lx\n",
		   (unsigned long int)cpu_to_be64(u64_crq[0]),
		   (unsigned long int)cpu_to_be64(u64_crq[1]));

	if (!adapter->crq.active &&
	    crq->generic.first != IBMVNIC_CRQ_INIT_CMD) {
		dev_warn(dev, "Invalid request detected while CRQ is inactive, possible device state change during reset\n");
		return -EINVAL;
	}

	/* Make sure the hypervisor sees the complete request */
	mb();

	rc = plpar_hcall_norets(H_SEND_CRQ, ua,
				cpu_to_be64(u64_crq[0]),
				cpu_to_be64(u64_crq[1]));

	if (rc) {
		if (rc == H_CLOSED) {
			dev_warn(dev, "CRQ Queue closed\n");
			if (test_bit(0, &adapter->resetting))
				ibmvnic_reset(adapter, VNIC_RESET_FATAL);
		}

		dev_warn(dev, "Send error (rc=%d)\n", rc);
	}

	return rc;
}

static int ibmvnic_send_crq_init(struct ibmvnic_adapter *adapter)
{
	union ibmvnic_crq crq;

	memset(&crq, 0, sizeof(crq));
	crq.generic.first = IBMVNIC_CRQ_INIT_CMD;
	crq.generic.cmd = IBMVNIC_CRQ_INIT;
	netdev_dbg(adapter->netdev, "Sending CRQ init\n");

	return ibmvnic_send_crq(adapter, &crq);
}

static int send_version_xchg(struct ibmvnic_adapter *adapter)
{
	union ibmvnic_crq crq;

	memset(&crq, 0, sizeof(crq));
	crq.version_exchange.first = IBMVNIC_CRQ_CMD;
	crq.version_exchange.cmd = VERSION_EXCHANGE;
	crq.version_exchange.version = cpu_to_be16(ibmvnic_version);

	return ibmvnic_send_crq(adapter, &crq);
}

struct vnic_login_client_data {
	u8	type;
	__be16	len;
	char	name[];
} __packed;

static int vnic_client_data_len(struct ibmvnic_adapter *adapter)
{
	int len;

	/* Calculate the amount of buffer space needed for the
	 * vnic client data in the login buffer. There are four entries,
	 * OS name, LPAR name, device name, and a null last entry.
	 */
	len = 4 * sizeof(struct vnic_login_client_data);
	len += 6; /* "Linux" plus NULL */
	len += strlen(utsname()->nodename) + 1;
	len += strlen(adapter->netdev->name) + 1;

	return len;
}

static void vnic_add_client_data(struct ibmvnic_adapter *adapter,
				 struct vnic_login_client_data *vlcd)
{
	const char *os_name = "Linux";
	int len;

	/* Type 1 - LPAR OS */
	vlcd->type = 1;
	len = strlen(os_name) + 1;
	vlcd->len = cpu_to_be16(len);
	strncpy(vlcd->name, os_name, len);
	vlcd = (struct vnic_login_client_data *)(vlcd->name + len);

	/* Type 2 - LPAR name */
	vlcd->type = 2;
	len = strlen(utsname()->nodename) + 1;
	vlcd->len = cpu_to_be16(len);
	strncpy(vlcd->name, utsname()->nodename, len);
	vlcd = (struct vnic_login_client_data *)(vlcd->name + len);

	/* Type 3 - device name */
	vlcd->type = 3;
	len = strlen(adapter->netdev->name) + 1;
	vlcd->len = cpu_to_be16(len);
	strncpy(vlcd->name, adapter->netdev->name, len);
}

static int send_login(struct ibmvnic_adapter *adapter)
{
	struct ibmvnic_login_rsp_buffer *login_rsp_buffer;
	struct ibmvnic_login_buffer *login_buffer;
	struct device *dev = &adapter->vdev->dev;
	dma_addr_t rsp_buffer_token;
	dma_addr_t buffer_token;
	size_t rsp_buffer_size;
	union ibmvnic_crq crq;
	size_t buffer_size;
	__be64 *tx_list_p;
	__be64 *rx_list_p;
	int client_data_len;
	struct vnic_login_client_data *vlcd;
	int i;

	if (!adapter->tx_scrq || !adapter->rx_scrq) {
		netdev_err(adapter->netdev,
			   "RX or TX queues are not allocated, device login failed\n");
		return -1;
	}

	release_login_rsp_buffer(adapter);
	client_data_len = vnic_client_data_len(adapter);

	buffer_size =
	    sizeof(struct ibmvnic_login_buffer) +
	    sizeof(u64) * (adapter->req_tx_queues + adapter->req_rx_queues) +
	    client_data_len;

	login_buffer = kzalloc(buffer_size, GFP_ATOMIC);
	if (!login_buffer)
		goto buf_alloc_failed;

	buffer_token = dma_map_single(dev, login_buffer, buffer_size,
				      DMA_TO_DEVICE);
	if (dma_mapping_error(dev, buffer_token)) {
		dev_err(dev, "Couldn't map login buffer\n");
		goto buf_map_failed;
	}

	rsp_buffer_size = sizeof(struct ibmvnic_login_rsp_buffer) +
			  sizeof(u64) * adapter->req_tx_queues +
			  sizeof(u64) * adapter->req_rx_queues +
			  sizeof(u64) * adapter->req_rx_queues +
			  sizeof(u8) * IBMVNIC_TX_DESC_VERSIONS;

	login_rsp_buffer = kmalloc(rsp_buffer_size, GFP_ATOMIC);
	if (!login_rsp_buffer)
		goto buf_rsp_alloc_failed;

	rsp_buffer_token = dma_map_single(dev, login_rsp_buffer,
					  rsp_buffer_size, DMA_FROM_DEVICE);
	if (dma_mapping_error(dev, rsp_buffer_token)) {
		dev_err(dev, "Couldn't map login rsp buffer\n");
		goto buf_rsp_map_failed;
	}

	adapter->login_buf = login_buffer;
	adapter->login_buf_token = buffer_token;
	adapter->login_buf_sz = buffer_size;
	adapter->login_rsp_buf = login_rsp_buffer;
	adapter->login_rsp_buf_token = rsp_buffer_token;
	adapter->login_rsp_buf_sz = rsp_buffer_size;

	login_buffer->len = cpu_to_be32(buffer_size);
	login_buffer->version = cpu_to_be32(INITIAL_VERSION_LB);
	login_buffer->num_txcomp_subcrqs = cpu_to_be32(adapter->req_tx_queues);
	login_buffer->off_txcomp_subcrqs =
	    cpu_to_be32(sizeof(struct ibmvnic_login_buffer));
	login_buffer->num_rxcomp_subcrqs = cpu_to_be32(adapter->req_rx_queues);
	login_buffer->off_rxcomp_subcrqs =
	    cpu_to_be32(sizeof(struct ibmvnic_login_buffer) +
			sizeof(u64) * adapter->req_tx_queues);
	login_buffer->login_rsp_ioba = cpu_to_be32(rsp_buffer_token);
	login_buffer->login_rsp_len = cpu_to_be32(rsp_buffer_size);

	tx_list_p = (__be64 *)((char *)login_buffer +
				      sizeof(struct ibmvnic_login_buffer));
	rx_list_p = (__be64 *)((char *)login_buffer +
				      sizeof(struct ibmvnic_login_buffer) +
				      sizeof(u64) * adapter->req_tx_queues);

	for (i = 0; i < adapter->req_tx_queues; i++) {
		if (adapter->tx_scrq[i]) {
			tx_list_p[i] = cpu_to_be64(adapter->tx_scrq[i]->
						   crq_num);
		}
	}

	for (i = 0; i < adapter->req_rx_queues; i++) {
		if (adapter->rx_scrq[i]) {
			rx_list_p[i] = cpu_to_be64(adapter->rx_scrq[i]->
						   crq_num);
		}
	}

	/* Insert vNIC login client data */
	vlcd = (struct vnic_login_client_data *)
		((char *)rx_list_p + (sizeof(u64) * adapter->req_rx_queues));
	login_buffer->client_data_offset =
			cpu_to_be32((char *)vlcd - (char *)login_buffer);
	login_buffer->client_data_len = cpu_to_be32(client_data_len);

	vnic_add_client_data(adapter, vlcd);

	netdev_dbg(adapter->netdev, "Login Buffer:\n");
	for (i = 0; i < (adapter->login_buf_sz - 1) / 8 + 1; i++) {
		netdev_dbg(adapter->netdev, "%016lx\n",
			   ((unsigned long int *)(adapter->login_buf))[i]);
	}

	memset(&crq, 0, sizeof(crq));
	crq.login.first = IBMVNIC_CRQ_CMD;
	crq.login.cmd = LOGIN;
	crq.login.ioba = cpu_to_be32(buffer_token);
	crq.login.len = cpu_to_be32(buffer_size);
	ibmvnic_send_crq(adapter, &crq);

	return 0;

buf_rsp_map_failed:
	kfree(login_rsp_buffer);
buf_rsp_alloc_failed:
	dma_unmap_single(dev, buffer_token, buffer_size, DMA_TO_DEVICE);
buf_map_failed:
	kfree(login_buffer);
buf_alloc_failed:
	return -1;
}

static int send_request_map(struct ibmvnic_adapter *adapter, dma_addr_t addr,
			    u32 len, u8 map_id)
{
	union ibmvnic_crq crq;

	memset(&crq, 0, sizeof(crq));
	crq.request_map.first = IBMVNIC_CRQ_CMD;
	crq.request_map.cmd = REQUEST_MAP;
	crq.request_map.map_id = map_id;
	crq.request_map.ioba = cpu_to_be32(addr);
	crq.request_map.len = cpu_to_be32(len);
	return ibmvnic_send_crq(adapter, &crq);
}

static int send_request_unmap(struct ibmvnic_adapter *adapter, u8 map_id)
{
	union ibmvnic_crq crq;

	memset(&crq, 0, sizeof(crq));
	crq.request_unmap.first = IBMVNIC_CRQ_CMD;
	crq.request_unmap.cmd = REQUEST_UNMAP;
	crq.request_unmap.map_id = map_id;
	return ibmvnic_send_crq(adapter, &crq);
}

static void send_map_query(struct ibmvnic_adapter *adapter)
{
	union ibmvnic_crq crq;

	memset(&crq, 0, sizeof(crq));
	crq.query_map.first = IBMVNIC_CRQ_CMD;
	crq.query_map.cmd = QUERY_MAP;
	ibmvnic_send_crq(adapter, &crq);
}

/* Send a series of CRQs requesting various capabilities of the VNIC server */
static void send_cap_queries(struct ibmvnic_adapter *adapter)
{
	union ibmvnic_crq crq;

	atomic_set(&adapter->running_cap_crqs, 0);
	memset(&crq, 0, sizeof(crq));
	crq.query_capability.first = IBMVNIC_CRQ_CMD;
	crq.query_capability.cmd = QUERY_CAPABILITY;

	crq.query_capability.capability = cpu_to_be16(MIN_TX_QUEUES);
	atomic_inc(&adapter->running_cap_crqs);
	ibmvnic_send_crq(adapter, &crq);

	crq.query_capability.capability = cpu_to_be16(MIN_RX_QUEUES);
	atomic_inc(&adapter->running_cap_crqs);
	ibmvnic_send_crq(adapter, &crq);

	crq.query_capability.capability = cpu_to_be16(MIN_RX_ADD_QUEUES);
	atomic_inc(&adapter->running_cap_crqs);
	ibmvnic_send_crq(adapter, &crq);

	crq.query_capability.capability = cpu_to_be16(MAX_TX_QUEUES);
	atomic_inc(&adapter->running_cap_crqs);
	ibmvnic_send_crq(adapter, &crq);

	crq.query_capability.capability = cpu_to_be16(MAX_RX_QUEUES);
	atomic_inc(&adapter->running_cap_crqs);
	ibmvnic_send_crq(adapter, &crq);

	crq.query_capability.capability = cpu_to_be16(MAX_RX_ADD_QUEUES);
	atomic_inc(&adapter->running_cap_crqs);
	ibmvnic_send_crq(adapter, &crq);

	crq.query_capability.capability =
	    cpu_to_be16(MIN_TX_ENTRIES_PER_SUBCRQ);
	atomic_inc(&adapter->running_cap_crqs);
	ibmvnic_send_crq(adapter, &crq);

	crq.query_capability.capability =
	    cpu_to_be16(MIN_RX_ADD_ENTRIES_PER_SUBCRQ);
	atomic_inc(&adapter->running_cap_crqs);
	ibmvnic_send_crq(adapter, &crq);

	crq.query_capability.capability =
	    cpu_to_be16(MAX_TX_ENTRIES_PER_SUBCRQ);
	atomic_inc(&adapter->running_cap_crqs);
	ibmvnic_send_crq(adapter, &crq);

	crq.query_capability.capability =
	    cpu_to_be16(MAX_RX_ADD_ENTRIES_PER_SUBCRQ);
	atomic_inc(&adapter->running_cap_crqs);
	ibmvnic_send_crq(adapter, &crq);

	crq.query_capability.capability = cpu_to_be16(TCP_IP_OFFLOAD);
	atomic_inc(&adapter->running_cap_crqs);
	ibmvnic_send_crq(adapter, &crq);

	crq.query_capability.capability = cpu_to_be16(PROMISC_SUPPORTED);
	atomic_inc(&adapter->running_cap_crqs);
	ibmvnic_send_crq(adapter, &crq);

	crq.query_capability.capability = cpu_to_be16(MIN_MTU);
	atomic_inc(&adapter->running_cap_crqs);
	ibmvnic_send_crq(adapter, &crq);

	crq.query_capability.capability = cpu_to_be16(MAX_MTU);
	atomic_inc(&adapter->running_cap_crqs);
	ibmvnic_send_crq(adapter, &crq);

	crq.query_capability.capability = cpu_to_be16(MAX_MULTICAST_FILTERS);
	atomic_inc(&adapter->running_cap_crqs);
	ibmvnic_send_crq(adapter, &crq);

	crq.query_capability.capability = cpu_to_be16(VLAN_HEADER_INSERTION);
	atomic_inc(&adapter->running_cap_crqs);
	ibmvnic_send_crq(adapter, &crq);

	crq.query_capability.capability = cpu_to_be16(RX_VLAN_HEADER_INSERTION);
	atomic_inc(&adapter->running_cap_crqs);
	ibmvnic_send_crq(adapter, &crq);

	crq.query_capability.capability = cpu_to_be16(MAX_TX_SG_ENTRIES);
	atomic_inc(&adapter->running_cap_crqs);
	ibmvnic_send_crq(adapter, &crq);

	crq.query_capability.capability = cpu_to_be16(RX_SG_SUPPORTED);
	atomic_inc(&adapter->running_cap_crqs);
	ibmvnic_send_crq(adapter, &crq);

	crq.query_capability.capability = cpu_to_be16(OPT_TX_COMP_SUB_QUEUES);
	atomic_inc(&adapter->running_cap_crqs);
	ibmvnic_send_crq(adapter, &crq);

	crq.query_capability.capability = cpu_to_be16(OPT_RX_COMP_QUEUES);
	atomic_inc(&adapter->running_cap_crqs);
	ibmvnic_send_crq(adapter, &crq);

	crq.query_capability.capability =
			cpu_to_be16(OPT_RX_BUFADD_Q_PER_RX_COMP_Q);
	atomic_inc(&adapter->running_cap_crqs);
	ibmvnic_send_crq(adapter, &crq);

	crq.query_capability.capability =
			cpu_to_be16(OPT_TX_ENTRIES_PER_SUBCRQ);
	atomic_inc(&adapter->running_cap_crqs);
	ibmvnic_send_crq(adapter, &crq);

	crq.query_capability.capability =
			cpu_to_be16(OPT_RXBA_ENTRIES_PER_SUBCRQ);
	atomic_inc(&adapter->running_cap_crqs);
	ibmvnic_send_crq(adapter, &crq);

	crq.query_capability.capability = cpu_to_be16(TX_RX_DESC_REQ);
	atomic_inc(&adapter->running_cap_crqs);
	ibmvnic_send_crq(adapter, &crq);
}

static void handle_vpd_size_rsp(union ibmvnic_crq *crq,
				struct ibmvnic_adapter *adapter)
{
	struct device *dev = &adapter->vdev->dev;

	if (crq->get_vpd_size_rsp.rc.code) {
		dev_err(dev, "Error retrieving VPD size, rc=%x\n",
			crq->get_vpd_size_rsp.rc.code);
		complete(&adapter->fw_done);
		return;
	}

	adapter->vpd->len = be64_to_cpu(crq->get_vpd_size_rsp.len);
	complete(&adapter->fw_done);
}

static void handle_vpd_rsp(union ibmvnic_crq *crq,
			   struct ibmvnic_adapter *adapter)
{
	struct device *dev = &adapter->vdev->dev;
	unsigned char *substr = NULL;
	u8 fw_level_len = 0;

	memset(adapter->fw_version, 0, 32);

	dma_unmap_single(dev, adapter->vpd->dma_addr, adapter->vpd->len,
			 DMA_FROM_DEVICE);

	if (crq->get_vpd_rsp.rc.code) {
		dev_err(dev, "Error retrieving VPD from device, rc=%x\n",
			crq->get_vpd_rsp.rc.code);
		goto complete;
	}

	/* get the position of the firmware version info
	 * located after the ASCII 'RM' substring in the buffer
	 */
	substr = strnstr(adapter->vpd->buff, "RM", adapter->vpd->len);
	if (!substr) {
		dev_info(dev, "Warning - No FW level has been provided in the VPD buffer by the VIOS Server\n");
		goto complete;
	}

	/* get length of firmware level ASCII substring */
	if ((substr + 2) < (adapter->vpd->buff + adapter->vpd->len)) {
		fw_level_len = *(substr + 2);
	} else {
		dev_info(dev, "Length of FW substr extrapolated VDP buff\n");
		goto complete;
	}

	/* copy firmware version string from vpd into adapter */
	if ((substr + 3 + fw_level_len) <
	    (adapter->vpd->buff + adapter->vpd->len)) {
		strncpy((char *)adapter->fw_version, substr + 3, fw_level_len);
	} else {
		dev_info(dev, "FW substr extrapolated VPD buff\n");
	}

complete:
	if (adapter->fw_version[0] == '\0')
		strncpy((char *)adapter->fw_version, "N/A", 3 * sizeof(char));
	complete(&adapter->fw_done);
}

static void handle_query_ip_offload_rsp(struct ibmvnic_adapter *adapter)
{
	struct device *dev = &adapter->vdev->dev;
	struct ibmvnic_query_ip_offload_buffer *buf = &adapter->ip_offload_buf;
	netdev_features_t old_hw_features = 0;
	union ibmvnic_crq crq;
	int i;

	dma_unmap_single(dev, adapter->ip_offload_tok,
			 sizeof(adapter->ip_offload_buf), DMA_FROM_DEVICE);

	netdev_dbg(adapter->netdev, "Query IP Offload Buffer:\n");
	for (i = 0; i < (sizeof(adapter->ip_offload_buf) - 1) / 8 + 1; i++)
		netdev_dbg(adapter->netdev, "%016lx\n",
			   ((unsigned long int *)(buf))[i]);

	netdev_dbg(adapter->netdev, "ipv4_chksum = %d\n", buf->ipv4_chksum);
	netdev_dbg(adapter->netdev, "ipv6_chksum = %d\n", buf->ipv6_chksum);
	netdev_dbg(adapter->netdev, "tcp_ipv4_chksum = %d\n",
		   buf->tcp_ipv4_chksum);
	netdev_dbg(adapter->netdev, "tcp_ipv6_chksum = %d\n",
		   buf->tcp_ipv6_chksum);
	netdev_dbg(adapter->netdev, "udp_ipv4_chksum = %d\n",
		   buf->udp_ipv4_chksum);
	netdev_dbg(adapter->netdev, "udp_ipv6_chksum = %d\n",
		   buf->udp_ipv6_chksum);
	netdev_dbg(adapter->netdev, "large_tx_ipv4 = %d\n",
		   buf->large_tx_ipv4);
	netdev_dbg(adapter->netdev, "large_tx_ipv6 = %d\n",
		   buf->large_tx_ipv6);
	netdev_dbg(adapter->netdev, "large_rx_ipv4 = %d\n",
		   buf->large_rx_ipv4);
	netdev_dbg(adapter->netdev, "large_rx_ipv6 = %d\n",
		   buf->large_rx_ipv6);
	netdev_dbg(adapter->netdev, "max_ipv4_hdr_sz = %d\n",
		   buf->max_ipv4_header_size);
	netdev_dbg(adapter->netdev, "max_ipv6_hdr_sz = %d\n",
		   buf->max_ipv6_header_size);
	netdev_dbg(adapter->netdev, "max_tcp_hdr_size = %d\n",
		   buf->max_tcp_header_size);
	netdev_dbg(adapter->netdev, "max_udp_hdr_size = %d\n",
		   buf->max_udp_header_size);
	netdev_dbg(adapter->netdev, "max_large_tx_size = %d\n",
		   buf->max_large_tx_size);
	netdev_dbg(adapter->netdev, "max_large_rx_size = %d\n",
		   buf->max_large_rx_size);
	netdev_dbg(adapter->netdev, "ipv6_ext_hdr = %d\n",
		   buf->ipv6_extension_header);
	netdev_dbg(adapter->netdev, "tcp_pseudosum_req = %d\n",
		   buf->tcp_pseudosum_req);
	netdev_dbg(adapter->netdev, "num_ipv6_ext_hd = %d\n",
		   buf->num_ipv6_ext_headers);
	netdev_dbg(adapter->netdev, "off_ipv6_ext_hd = %d\n",
		   buf->off_ipv6_ext_headers);

	adapter->ip_offload_ctrl_tok =
	    dma_map_single(dev, &adapter->ip_offload_ctrl,
			   sizeof(adapter->ip_offload_ctrl), DMA_TO_DEVICE);

	if (dma_mapping_error(dev, adapter->ip_offload_ctrl_tok)) {
		dev_err(dev, "Couldn't map ip offload control buffer\n");
		return;
	}

	adapter->ip_offload_ctrl.len =
	    cpu_to_be32(sizeof(adapter->ip_offload_ctrl));
	adapter->ip_offload_ctrl.version = cpu_to_be32(INITIAL_VERSION_IOB);
	adapter->ip_offload_ctrl.ipv4_chksum = buf->ipv4_chksum;
	adapter->ip_offload_ctrl.ipv6_chksum = buf->ipv6_chksum;
	adapter->ip_offload_ctrl.tcp_ipv4_chksum = buf->tcp_ipv4_chksum;
	adapter->ip_offload_ctrl.udp_ipv4_chksum = buf->udp_ipv4_chksum;
	adapter->ip_offload_ctrl.tcp_ipv6_chksum = buf->tcp_ipv6_chksum;
	adapter->ip_offload_ctrl.udp_ipv6_chksum = buf->udp_ipv6_chksum;
	adapter->ip_offload_ctrl.large_tx_ipv4 = buf->large_tx_ipv4;
	adapter->ip_offload_ctrl.large_tx_ipv6 = buf->large_tx_ipv6;

	/* large_rx disabled for now, additional features needed */
	adapter->ip_offload_ctrl.large_rx_ipv4 = 0;
	adapter->ip_offload_ctrl.large_rx_ipv6 = 0;

	if (adapter->state != VNIC_PROBING) {
		old_hw_features = adapter->netdev->hw_features;
		adapter->netdev->hw_features = 0;
	}

	adapter->netdev->hw_features = NETIF_F_SG | NETIF_F_GSO | NETIF_F_GRO;

	if (buf->tcp_ipv4_chksum || buf->udp_ipv4_chksum)
		adapter->netdev->hw_features |= NETIF_F_IP_CSUM;

	if (buf->tcp_ipv6_chksum || buf->udp_ipv6_chksum)
		adapter->netdev->hw_features |= NETIF_F_IPV6_CSUM;

	if ((adapter->netdev->features &
	    (NETIF_F_IP_CSUM | NETIF_F_IPV6_CSUM)))
		adapter->netdev->hw_features |= NETIF_F_RXCSUM;

	if (buf->large_tx_ipv4)
		adapter->netdev->hw_features |= NETIF_F_TSO;
	if (buf->large_tx_ipv6)
		adapter->netdev->hw_features |= NETIF_F_TSO6;

	if (adapter->state == VNIC_PROBING) {
		adapter->netdev->features |= adapter->netdev->hw_features;
	} else if (old_hw_features != adapter->netdev->hw_features) {
		netdev_features_t tmp = 0;

		/* disable features no longer supported */
		adapter->netdev->features &= adapter->netdev->hw_features;
		/* turn on features now supported if previously enabled */
		tmp = (old_hw_features ^ adapter->netdev->hw_features) &
			adapter->netdev->hw_features;
		adapter->netdev->features |=
				tmp & adapter->netdev->wanted_features;
	}

	memset(&crq, 0, sizeof(crq));
	crq.control_ip_offload.first = IBMVNIC_CRQ_CMD;
	crq.control_ip_offload.cmd = CONTROL_IP_OFFLOAD;
	crq.control_ip_offload.len =
	    cpu_to_be32(sizeof(adapter->ip_offload_ctrl));
	crq.control_ip_offload.ioba = cpu_to_be32(adapter->ip_offload_ctrl_tok);
	ibmvnic_send_crq(adapter, &crq);
}

static const char *ibmvnic_fw_err_cause(u16 cause)
{
	switch (cause) {
	case ADAPTER_PROBLEM:
		return "adapter problem";
	case BUS_PROBLEM:
		return "bus problem";
	case FW_PROBLEM:
		return "firmware problem";
	case DD_PROBLEM:
		return "device driver problem";
	case EEH_RECOVERY:
		return "EEH recovery";
	case FW_UPDATED:
		return "firmware updated";
	case LOW_MEMORY:
		return "low Memory";
	default:
		return "unknown";
	}
}

static void handle_error_indication(union ibmvnic_crq *crq,
				    struct ibmvnic_adapter *adapter)
{
	struct device *dev = &adapter->vdev->dev;
	u16 cause;

	cause = be16_to_cpu(crq->error_indication.error_cause);

	dev_warn_ratelimited(dev,
			     "Firmware reports %serror, cause: %s. Starting recovery...\n",
			     crq->error_indication.flags
				& IBMVNIC_FATAL_ERROR ? "FATAL " : "",
			     ibmvnic_fw_err_cause(cause));

	if (crq->error_indication.flags & IBMVNIC_FATAL_ERROR)
		ibmvnic_reset(adapter, VNIC_RESET_FATAL);
	else
		ibmvnic_reset(adapter, VNIC_RESET_NON_FATAL);
}

static int handle_change_mac_rsp(union ibmvnic_crq *crq,
				 struct ibmvnic_adapter *adapter)
{
	struct net_device *netdev = adapter->netdev;
	struct device *dev = &adapter->vdev->dev;
	long rc;

	rc = crq->change_mac_addr_rsp.rc.code;
	if (rc) {
		dev_err(dev, "Error %ld in CHANGE_MAC_ADDR_RSP\n", rc);
		goto out;
	}
	ether_addr_copy(netdev->dev_addr,
			&crq->change_mac_addr_rsp.mac_addr[0]);
out:
	complete(&adapter->fw_done);
	return rc;
}

static void handle_request_cap_rsp(union ibmvnic_crq *crq,
				   struct ibmvnic_adapter *adapter)
{
	struct device *dev = &adapter->vdev->dev;
	u64 *req_value;
	char *name;

	atomic_dec(&adapter->running_cap_crqs);
	switch (be16_to_cpu(crq->request_capability_rsp.capability)) {
	case REQ_TX_QUEUES:
		req_value = &adapter->req_tx_queues;
		name = "tx";
		break;
	case REQ_RX_QUEUES:
		req_value = &adapter->req_rx_queues;
		name = "rx";
		break;
	case REQ_RX_ADD_QUEUES:
		req_value = &adapter->req_rx_add_queues;
		name = "rx_add";
		break;
	case REQ_TX_ENTRIES_PER_SUBCRQ:
		req_value = &adapter->req_tx_entries_per_subcrq;
		name = "tx_entries_per_subcrq";
		break;
	case REQ_RX_ADD_ENTRIES_PER_SUBCRQ:
		req_value = &adapter->req_rx_add_entries_per_subcrq;
		name = "rx_add_entries_per_subcrq";
		break;
	case REQ_MTU:
		req_value = &adapter->req_mtu;
		name = "mtu";
		break;
	case PROMISC_REQUESTED:
		req_value = &adapter->promisc;
		name = "promisc";
		break;
	default:
		dev_err(dev, "Got invalid cap request rsp %d\n",
			crq->request_capability.capability);
		return;
	}

	switch (crq->request_capability_rsp.rc.code) {
	case SUCCESS:
		break;
	case PARTIALSUCCESS:
		dev_info(dev, "req=%lld, rsp=%ld in %s queue, retrying.\n",
			 *req_value,
			 (long int)be64_to_cpu(crq->request_capability_rsp.
					       number), name);

		if (be16_to_cpu(crq->request_capability_rsp.capability) ==
		    REQ_MTU) {
			pr_err("mtu of %llu is not supported. Reverting.\n",
			       *req_value);
			*req_value = adapter->fallback.mtu;
		} else {
			*req_value =
				be64_to_cpu(crq->request_capability_rsp.number);
		}

		ibmvnic_send_req_caps(adapter, 1);
		return;
	default:
		dev_err(dev, "Error %d in request cap rsp\n",
			crq->request_capability_rsp.rc.code);
		return;
	}

	/* Done receiving requested capabilities, query IP offload support */
	if (atomic_read(&adapter->running_cap_crqs) == 0) {
		union ibmvnic_crq newcrq;
		int buf_sz = sizeof(struct ibmvnic_query_ip_offload_buffer);
		struct ibmvnic_query_ip_offload_buffer *ip_offload_buf =
		    &adapter->ip_offload_buf;

		adapter->wait_capability = false;
		adapter->ip_offload_tok = dma_map_single(dev, ip_offload_buf,
							 buf_sz,
							 DMA_FROM_DEVICE);

		if (dma_mapping_error(dev, adapter->ip_offload_tok)) {
			if (!firmware_has_feature(FW_FEATURE_CMO))
				dev_err(dev, "Couldn't map offload buffer\n");
			return;
		}

		memset(&newcrq, 0, sizeof(newcrq));
		newcrq.query_ip_offload.first = IBMVNIC_CRQ_CMD;
		newcrq.query_ip_offload.cmd = QUERY_IP_OFFLOAD;
		newcrq.query_ip_offload.len = cpu_to_be32(buf_sz);
		newcrq.query_ip_offload.ioba =
		    cpu_to_be32(adapter->ip_offload_tok);

		ibmvnic_send_crq(adapter, &newcrq);
	}
}

static int handle_login_rsp(union ibmvnic_crq *login_rsp_crq,
			    struct ibmvnic_adapter *adapter)
{
	struct device *dev = &adapter->vdev->dev;
	struct net_device *netdev = adapter->netdev;
	struct ibmvnic_login_rsp_buffer *login_rsp = adapter->login_rsp_buf;
	struct ibmvnic_login_buffer *login = adapter->login_buf;
	int i;

	dma_unmap_single(dev, adapter->login_buf_token, adapter->login_buf_sz,
			 DMA_TO_DEVICE);
	dma_unmap_single(dev, adapter->login_rsp_buf_token,
			 adapter->login_rsp_buf_sz, DMA_FROM_DEVICE);

	/* If the number of queues requested can't be allocated by the
	 * server, the login response will return with code 1. We will need
	 * to resend the login buffer with fewer queues requested.
	 */
	if (login_rsp_crq->generic.rc.code) {
		adapter->init_done_rc = login_rsp_crq->generic.rc.code;
		complete(&adapter->init_done);
		return 0;
	}

	netdev->mtu = adapter->req_mtu - ETH_HLEN;

	netdev_dbg(adapter->netdev, "Login Response Buffer:\n");
	for (i = 0; i < (adapter->login_rsp_buf_sz - 1) / 8 + 1; i++) {
		netdev_dbg(adapter->netdev, "%016lx\n",
			   ((unsigned long int *)(adapter->login_rsp_buf))[i]);
	}

	/* Sanity checks */
	if (login->num_txcomp_subcrqs != login_rsp->num_txsubm_subcrqs ||
	    (be32_to_cpu(login->num_rxcomp_subcrqs) *
	     adapter->req_rx_add_queues !=
	     be32_to_cpu(login_rsp->num_rxadd_subcrqs))) {
		dev_err(dev, "FATAL: Inconsistent login and login rsp\n");
		ibmvnic_remove(adapter->vdev);
		return -EIO;
	}
	release_login_buffer(adapter);
	complete(&adapter->init_done);

	return 0;
}

static void handle_request_unmap_rsp(union ibmvnic_crq *crq,
				     struct ibmvnic_adapter *adapter)
{
	struct device *dev = &adapter->vdev->dev;
	long rc;

	rc = crq->request_unmap_rsp.rc.code;
	if (rc)
		dev_err(dev, "Error %ld in REQUEST_UNMAP_RSP\n", rc);
}

static void handle_query_map_rsp(union ibmvnic_crq *crq,
				 struct ibmvnic_adapter *adapter)
{
	struct net_device *netdev = adapter->netdev;
	struct device *dev = &adapter->vdev->dev;
	long rc;

	rc = crq->query_map_rsp.rc.code;
	if (rc) {
		dev_err(dev, "Error %ld in QUERY_MAP_RSP\n", rc);
		return;
	}
	netdev_dbg(netdev, "page_size = %d\ntot_pages = %d\nfree_pages = %d\n",
		   crq->query_map_rsp.page_size, crq->query_map_rsp.tot_pages,
		   crq->query_map_rsp.free_pages);
}

static void handle_query_cap_rsp(union ibmvnic_crq *crq,
				 struct ibmvnic_adapter *adapter)
{
	struct net_device *netdev = adapter->netdev;
	struct device *dev = &adapter->vdev->dev;
	long rc;

	atomic_dec(&adapter->running_cap_crqs);
	netdev_dbg(netdev, "Outstanding queries: %d\n",
		   atomic_read(&adapter->running_cap_crqs));
	rc = crq->query_capability.rc.code;
	if (rc) {
		dev_err(dev, "Error %ld in QUERY_CAP_RSP\n", rc);
		goto out;
	}

	switch (be16_to_cpu(crq->query_capability.capability)) {
	case MIN_TX_QUEUES:
		adapter->min_tx_queues =
		    be64_to_cpu(crq->query_capability.number);
		netdev_dbg(netdev, "min_tx_queues = %lld\n",
			   adapter->min_tx_queues);
		break;
	case MIN_RX_QUEUES:
		adapter->min_rx_queues =
		    be64_to_cpu(crq->query_capability.number);
		netdev_dbg(netdev, "min_rx_queues = %lld\n",
			   adapter->min_rx_queues);
		break;
	case MIN_RX_ADD_QUEUES:
		adapter->min_rx_add_queues =
		    be64_to_cpu(crq->query_capability.number);
		netdev_dbg(netdev, "min_rx_add_queues = %lld\n",
			   adapter->min_rx_add_queues);
		break;
	case MAX_TX_QUEUES:
		adapter->max_tx_queues =
		    be64_to_cpu(crq->query_capability.number);
		netdev_dbg(netdev, "max_tx_queues = %lld\n",
			   adapter->max_tx_queues);
		break;
	case MAX_RX_QUEUES:
		adapter->max_rx_queues =
		    be64_to_cpu(crq->query_capability.number);
		netdev_dbg(netdev, "max_rx_queues = %lld\n",
			   adapter->max_rx_queues);
		break;
	case MAX_RX_ADD_QUEUES:
		adapter->max_rx_add_queues =
		    be64_to_cpu(crq->query_capability.number);
		netdev_dbg(netdev, "max_rx_add_queues = %lld\n",
			   adapter->max_rx_add_queues);
		break;
	case MIN_TX_ENTRIES_PER_SUBCRQ:
		adapter->min_tx_entries_per_subcrq =
		    be64_to_cpu(crq->query_capability.number);
		netdev_dbg(netdev, "min_tx_entries_per_subcrq = %lld\n",
			   adapter->min_tx_entries_per_subcrq);
		break;
	case MIN_RX_ADD_ENTRIES_PER_SUBCRQ:
		adapter->min_rx_add_entries_per_subcrq =
		    be64_to_cpu(crq->query_capability.number);
		netdev_dbg(netdev, "min_rx_add_entrs_per_subcrq = %lld\n",
			   adapter->min_rx_add_entries_per_subcrq);
		break;
	case MAX_TX_ENTRIES_PER_SUBCRQ:
		adapter->max_tx_entries_per_subcrq =
		    be64_to_cpu(crq->query_capability.number);
		netdev_dbg(netdev, "max_tx_entries_per_subcrq = %lld\n",
			   adapter->max_tx_entries_per_subcrq);
		break;
	case MAX_RX_ADD_ENTRIES_PER_SUBCRQ:
		adapter->max_rx_add_entries_per_subcrq =
		    be64_to_cpu(crq->query_capability.number);
		netdev_dbg(netdev, "max_rx_add_entrs_per_subcrq = %lld\n",
			   adapter->max_rx_add_entries_per_subcrq);
		break;
	case TCP_IP_OFFLOAD:
		adapter->tcp_ip_offload =
		    be64_to_cpu(crq->query_capability.number);
		netdev_dbg(netdev, "tcp_ip_offload = %lld\n",
			   adapter->tcp_ip_offload);
		break;
	case PROMISC_SUPPORTED:
		adapter->promisc_supported =
		    be64_to_cpu(crq->query_capability.number);
		netdev_dbg(netdev, "promisc_supported = %lld\n",
			   adapter->promisc_supported);
		break;
	case MIN_MTU:
		adapter->min_mtu = be64_to_cpu(crq->query_capability.number);
		netdev->min_mtu = adapter->min_mtu - ETH_HLEN;
		netdev_dbg(netdev, "min_mtu = %lld\n", adapter->min_mtu);
		break;
	case MAX_MTU:
		adapter->max_mtu = be64_to_cpu(crq->query_capability.number);
		netdev->max_mtu = adapter->max_mtu - ETH_HLEN;
		netdev_dbg(netdev, "max_mtu = %lld\n", adapter->max_mtu);
		break;
	case MAX_MULTICAST_FILTERS:
		adapter->max_multicast_filters =
		    be64_to_cpu(crq->query_capability.number);
		netdev_dbg(netdev, "max_multicast_filters = %lld\n",
			   adapter->max_multicast_filters);
		break;
	case VLAN_HEADER_INSERTION:
		adapter->vlan_header_insertion =
		    be64_to_cpu(crq->query_capability.number);
		if (adapter->vlan_header_insertion)
			netdev->features |= NETIF_F_HW_VLAN_STAG_TX;
		netdev_dbg(netdev, "vlan_header_insertion = %lld\n",
			   adapter->vlan_header_insertion);
		break;
	case RX_VLAN_HEADER_INSERTION:
		adapter->rx_vlan_header_insertion =
		    be64_to_cpu(crq->query_capability.number);
		netdev_dbg(netdev, "rx_vlan_header_insertion = %lld\n",
			   adapter->rx_vlan_header_insertion);
		break;
	case MAX_TX_SG_ENTRIES:
		adapter->max_tx_sg_entries =
		    be64_to_cpu(crq->query_capability.number);
		netdev_dbg(netdev, "max_tx_sg_entries = %lld\n",
			   adapter->max_tx_sg_entries);
		break;
	case RX_SG_SUPPORTED:
		adapter->rx_sg_supported =
		    be64_to_cpu(crq->query_capability.number);
		netdev_dbg(netdev, "rx_sg_supported = %lld\n",
			   adapter->rx_sg_supported);
		break;
	case OPT_TX_COMP_SUB_QUEUES:
		adapter->opt_tx_comp_sub_queues =
		    be64_to_cpu(crq->query_capability.number);
		netdev_dbg(netdev, "opt_tx_comp_sub_queues = %lld\n",
			   adapter->opt_tx_comp_sub_queues);
		break;
	case OPT_RX_COMP_QUEUES:
		adapter->opt_rx_comp_queues =
		    be64_to_cpu(crq->query_capability.number);
		netdev_dbg(netdev, "opt_rx_comp_queues = %lld\n",
			   adapter->opt_rx_comp_queues);
		break;
	case OPT_RX_BUFADD_Q_PER_RX_COMP_Q:
		adapter->opt_rx_bufadd_q_per_rx_comp_q =
		    be64_to_cpu(crq->query_capability.number);
		netdev_dbg(netdev, "opt_rx_bufadd_q_per_rx_comp_q = %lld\n",
			   adapter->opt_rx_bufadd_q_per_rx_comp_q);
		break;
	case OPT_TX_ENTRIES_PER_SUBCRQ:
		adapter->opt_tx_entries_per_subcrq =
		    be64_to_cpu(crq->query_capability.number);
		netdev_dbg(netdev, "opt_tx_entries_per_subcrq = %lld\n",
			   adapter->opt_tx_entries_per_subcrq);
		break;
	case OPT_RXBA_ENTRIES_PER_SUBCRQ:
		adapter->opt_rxba_entries_per_subcrq =
		    be64_to_cpu(crq->query_capability.number);
		netdev_dbg(netdev, "opt_rxba_entries_per_subcrq = %lld\n",
			   adapter->opt_rxba_entries_per_subcrq);
		break;
	case TX_RX_DESC_REQ:
		adapter->tx_rx_desc_req = crq->query_capability.number;
		netdev_dbg(netdev, "tx_rx_desc_req = %llx\n",
			   adapter->tx_rx_desc_req);
		break;

	default:
		netdev_err(netdev, "Got invalid cap rsp %d\n",
			   crq->query_capability.capability);
	}

out:
	if (atomic_read(&adapter->running_cap_crqs) == 0) {
		adapter->wait_capability = false;
		ibmvnic_send_req_caps(adapter, 0);
	}
}

static int send_query_phys_parms(struct ibmvnic_adapter *adapter)
{
	union ibmvnic_crq crq;
	int rc;

	memset(&crq, 0, sizeof(crq));
	crq.query_phys_parms.first = IBMVNIC_CRQ_CMD;
	crq.query_phys_parms.cmd = QUERY_PHYS_PARMS;

	mutex_lock(&adapter->fw_lock);
	adapter->fw_done_rc = 0;
	reinit_completion(&adapter->fw_done);

	rc = ibmvnic_send_crq(adapter, &crq);
	if (rc) {
		mutex_unlock(&adapter->fw_lock);
		return rc;
	}

	rc = ibmvnic_wait_for_completion(adapter, &adapter->fw_done, 10000);
	if (rc) {
		mutex_unlock(&adapter->fw_lock);
		return rc;
	}

	mutex_unlock(&adapter->fw_lock);
	return adapter->fw_done_rc ? -EIO : 0;
}

static int handle_query_phys_parms_rsp(union ibmvnic_crq *crq,
				       struct ibmvnic_adapter *adapter)
{
	struct net_device *netdev = adapter->netdev;
	int rc;
	__be32 rspeed = cpu_to_be32(crq->query_phys_parms_rsp.speed);

	rc = crq->query_phys_parms_rsp.rc.code;
	if (rc) {
		netdev_err(netdev, "Error %d in QUERY_PHYS_PARMS\n", rc);
		return rc;
	}
	switch (rspeed) {
	case IBMVNIC_10MBPS:
		adapter->speed = SPEED_10;
		break;
	case IBMVNIC_100MBPS:
		adapter->speed = SPEED_100;
		break;
	case IBMVNIC_1GBPS:
		adapter->speed = SPEED_1000;
		break;
	case IBMVNIC_10GBP:
		adapter->speed = SPEED_10000;
		break;
	case IBMVNIC_25GBPS:
		adapter->speed = SPEED_25000;
		break;
	case IBMVNIC_40GBPS:
		adapter->speed = SPEED_40000;
		break;
	case IBMVNIC_50GBPS:
		adapter->speed = SPEED_50000;
		break;
	case IBMVNIC_100GBPS:
		adapter->speed = SPEED_100000;
		break;
	default:
		if (netif_carrier_ok(netdev))
			netdev_warn(netdev, "Unknown speed 0x%08x\n", rspeed);
		adapter->speed = SPEED_UNKNOWN;
	}
	if (crq->query_phys_parms_rsp.flags1 & IBMVNIC_FULL_DUPLEX)
		adapter->duplex = DUPLEX_FULL;
	else if (crq->query_phys_parms_rsp.flags1 & IBMVNIC_HALF_DUPLEX)
		adapter->duplex = DUPLEX_HALF;
	else
		adapter->duplex = DUPLEX_UNKNOWN;

	return rc;
}

static void ibmvnic_handle_crq(union ibmvnic_crq *crq,
			       struct ibmvnic_adapter *adapter)
{
	struct ibmvnic_generic_crq *gen_crq = &crq->generic;
	struct net_device *netdev = adapter->netdev;
	struct device *dev = &adapter->vdev->dev;
	u64 *u64_crq = (u64 *)crq;
	long rc;

	netdev_dbg(netdev, "Handling CRQ: %016lx %016lx\n",
		   (unsigned long int)cpu_to_be64(u64_crq[0]),
		   (unsigned long int)cpu_to_be64(u64_crq[1]));
	switch (gen_crq->first) {
	case IBMVNIC_CRQ_INIT_RSP:
		switch (gen_crq->cmd) {
		case IBMVNIC_CRQ_INIT:
			dev_info(dev, "Partner initialized\n");
			adapter->from_passive_init = true;
			adapter->failover_pending = false;
			if (!completion_done(&adapter->init_done)) {
				complete(&adapter->init_done);
				adapter->init_done_rc = -EIO;
			}
			ibmvnic_reset(adapter, VNIC_RESET_FAILOVER);
			break;
		case IBMVNIC_CRQ_INIT_COMPLETE:
			dev_info(dev, "Partner initialization complete\n");
			adapter->crq.active = true;
			send_version_xchg(adapter);
			break;
		default:
			dev_err(dev, "Unknown crq cmd: %d\n", gen_crq->cmd);
		}
		return;
	case IBMVNIC_CRQ_XPORT_EVENT:
		netif_carrier_off(netdev);
		adapter->crq.active = false;
		/* terminate any thread waiting for a response
		 * from the device
		 */
		if (!completion_done(&adapter->fw_done)) {
			adapter->fw_done_rc = -EIO;
			complete(&adapter->fw_done);
		}
		if (!completion_done(&adapter->stats_done))
			complete(&adapter->stats_done);
		if (test_bit(0, &adapter->resetting))
			adapter->force_reset_recovery = true;
		if (gen_crq->cmd == IBMVNIC_PARTITION_MIGRATED) {
			dev_info(dev, "Migrated, re-enabling adapter\n");
			ibmvnic_reset(adapter, VNIC_RESET_MOBILITY);
		} else if (gen_crq->cmd == IBMVNIC_DEVICE_FAILOVER) {
			dev_info(dev, "Backing device failover detected\n");
			adapter->failover_pending = true;
		} else {
			/* The adapter lost the connection */
			dev_err(dev, "Virtual Adapter failed (rc=%d)\n",
				gen_crq->cmd);
			ibmvnic_reset(adapter, VNIC_RESET_FATAL);
		}
		return;
	case IBMVNIC_CRQ_CMD_RSP:
		break;
	default:
		dev_err(dev, "Got an invalid msg type 0x%02x\n",
			gen_crq->first);
		return;
	}

	switch (gen_crq->cmd) {
	case VERSION_EXCHANGE_RSP:
		rc = crq->version_exchange_rsp.rc.code;
		if (rc) {
			dev_err(dev, "Error %ld in VERSION_EXCHG_RSP\n", rc);
			break;
		}
		dev_info(dev, "Partner protocol version is %d\n",
			 crq->version_exchange_rsp.version);
		if (be16_to_cpu(crq->version_exchange_rsp.version) <
		    ibmvnic_version)
			ibmvnic_version =
			    be16_to_cpu(crq->version_exchange_rsp.version);
		send_cap_queries(adapter);
		break;
	case QUERY_CAPABILITY_RSP:
		handle_query_cap_rsp(crq, adapter);
		break;
	case QUERY_MAP_RSP:
		handle_query_map_rsp(crq, adapter);
		break;
	case REQUEST_MAP_RSP:
		adapter->fw_done_rc = crq->request_map_rsp.rc.code;
		complete(&adapter->fw_done);
		break;
	case REQUEST_UNMAP_RSP:
		handle_request_unmap_rsp(crq, adapter);
		break;
	case REQUEST_CAPABILITY_RSP:
		handle_request_cap_rsp(crq, adapter);
		break;
	case LOGIN_RSP:
		netdev_dbg(netdev, "Got Login Response\n");
		handle_login_rsp(crq, adapter);
		break;
	case LOGICAL_LINK_STATE_RSP:
		netdev_dbg(netdev,
			   "Got Logical Link State Response, state: %d rc: %d\n",
			   crq->logical_link_state_rsp.link_state,
			   crq->logical_link_state_rsp.rc.code);
		adapter->logical_link_state =
		    crq->logical_link_state_rsp.link_state;
		adapter->init_done_rc = crq->logical_link_state_rsp.rc.code;
		complete(&adapter->init_done);
		break;
	case LINK_STATE_INDICATION:
		netdev_dbg(netdev, "Got Logical Link State Indication\n");
		adapter->phys_link_state =
		    crq->link_state_indication.phys_link_state;
		adapter->logical_link_state =
		    crq->link_state_indication.logical_link_state;
		if (adapter->phys_link_state && adapter->logical_link_state)
			netif_carrier_on(netdev);
		else
			netif_carrier_off(netdev);
		break;
	case CHANGE_MAC_ADDR_RSP:
		netdev_dbg(netdev, "Got MAC address change Response\n");
		adapter->fw_done_rc = handle_change_mac_rsp(crq, adapter);
		break;
	case ERROR_INDICATION:
		netdev_dbg(netdev, "Got Error Indication\n");
		handle_error_indication(crq, adapter);
		break;
	case REQUEST_STATISTICS_RSP:
		netdev_dbg(netdev, "Got Statistics Response\n");
		complete(&adapter->stats_done);
		break;
	case QUERY_IP_OFFLOAD_RSP:
		netdev_dbg(netdev, "Got Query IP offload Response\n");
		handle_query_ip_offload_rsp(adapter);
		break;
	case MULTICAST_CTRL_RSP:
		netdev_dbg(netdev, "Got multicast control Response\n");
		break;
	case CONTROL_IP_OFFLOAD_RSP:
		netdev_dbg(netdev, "Got Control IP offload Response\n");
		dma_unmap_single(dev, adapter->ip_offload_ctrl_tok,
				 sizeof(adapter->ip_offload_ctrl),
				 DMA_TO_DEVICE);
		complete(&adapter->init_done);
		break;
	case COLLECT_FW_TRACE_RSP:
		netdev_dbg(netdev, "Got Collect firmware trace Response\n");
		complete(&adapter->fw_done);
		break;
	case GET_VPD_SIZE_RSP:
		handle_vpd_size_rsp(crq, adapter);
		break;
	case GET_VPD_RSP:
		handle_vpd_rsp(crq, adapter);
		break;
	case QUERY_PHYS_PARMS_RSP:
		adapter->fw_done_rc = handle_query_phys_parms_rsp(crq, adapter);
		complete(&adapter->fw_done);
		break;
	default:
		netdev_err(netdev, "Got an invalid cmd type 0x%02x\n",
			   gen_crq->cmd);
	}
}

static irqreturn_t ibmvnic_interrupt(int irq, void *instance)
{
	struct ibmvnic_adapter *adapter = instance;

	tasklet_schedule(&adapter->tasklet);
	return IRQ_HANDLED;
}

static void ibmvnic_tasklet(void *data)
{
	struct ibmvnic_adapter *adapter = data;
	struct ibmvnic_crq_queue *queue = &adapter->crq;
	union ibmvnic_crq *crq;
	unsigned long flags;
	bool done = false;

	spin_lock_irqsave(&queue->lock, flags);
	while (!done) {
		/* Pull all the valid messages off the CRQ */
		while ((crq = ibmvnic_next_crq(adapter)) != NULL) {
			ibmvnic_handle_crq(crq, adapter);
			crq->generic.first = 0;
		}

		/* remain in tasklet until all
		 * capabilities responses are received
		 */
		if (!adapter->wait_capability)
			done = true;
	}
	/* if capabilities CRQ's were sent in this tasklet, the following
	 * tasklet must wait until all responses are received
	 */
	if (atomic_read(&adapter->running_cap_crqs) != 0)
		adapter->wait_capability = true;
	spin_unlock_irqrestore(&queue->lock, flags);
}

static int ibmvnic_reenable_crq_queue(struct ibmvnic_adapter *adapter)
{
	struct vio_dev *vdev = adapter->vdev;
	int rc;

	do {
		rc = plpar_hcall_norets(H_ENABLE_CRQ, vdev->unit_address);
	} while (rc == H_IN_PROGRESS || rc == H_BUSY || H_IS_LONG_BUSY(rc));

	if (rc)
		dev_err(&vdev->dev, "Error enabling adapter (rc=%d)\n", rc);

	return rc;
}

static int ibmvnic_reset_crq(struct ibmvnic_adapter *adapter)
{
	struct ibmvnic_crq_queue *crq = &adapter->crq;
	struct device *dev = &adapter->vdev->dev;
	struct vio_dev *vdev = adapter->vdev;
	int rc;

	/* Close the CRQ */
	do {
		rc = plpar_hcall_norets(H_FREE_CRQ, vdev->unit_address);
	} while (rc == H_BUSY || H_IS_LONG_BUSY(rc));

	/* Clean out the queue */
	memset(crq->msgs, 0, PAGE_SIZE);
	crq->cur = 0;
	crq->active = false;

	/* And re-open it again */
	rc = plpar_hcall_norets(H_REG_CRQ, vdev->unit_address,
				crq->msg_token, PAGE_SIZE);

	if (rc == H_CLOSED)
		/* Adapter is good, but other end is not ready */
		dev_warn(dev, "Partner adapter not ready\n");
	else if (rc != 0)
		dev_warn(dev, "Couldn't register crq (rc=%d)\n", rc);

	return rc;
}

static void release_crq_queue(struct ibmvnic_adapter *adapter)
{
	struct ibmvnic_crq_queue *crq = &adapter->crq;
	struct vio_dev *vdev = adapter->vdev;
	long rc;

	if (!crq->msgs)
		return;

	netdev_dbg(adapter->netdev, "Releasing CRQ\n");
	free_irq(vdev->irq, adapter);
	tasklet_kill(&adapter->tasklet);
	do {
		rc = plpar_hcall_norets(H_FREE_CRQ, vdev->unit_address);
	} while (rc == H_BUSY || H_IS_LONG_BUSY(rc));

	dma_unmap_single(&vdev->dev, crq->msg_token, PAGE_SIZE,
			 DMA_BIDIRECTIONAL);
	free_page((unsigned long)crq->msgs);
	crq->msgs = NULL;
	crq->active = false;
}

static int init_crq_queue(struct ibmvnic_adapter *adapter)
{
	struct ibmvnic_crq_queue *crq = &adapter->crq;
	struct device *dev = &adapter->vdev->dev;
	struct vio_dev *vdev = adapter->vdev;
	int rc, retrc = -ENOMEM;

	if (crq->msgs)
		return 0;

	crq->msgs = (union ibmvnic_crq *)get_zeroed_page(GFP_KERNEL);
	/* Should we allocate more than one page? */

	if (!crq->msgs)
		return -ENOMEM;

	crq->size = PAGE_SIZE / sizeof(*crq->msgs);
	crq->msg_token = dma_map_single(dev, crq->msgs, PAGE_SIZE,
					DMA_BIDIRECTIONAL);
	if (dma_mapping_error(dev, crq->msg_token))
		goto map_failed;

	rc = plpar_hcall_norets(H_REG_CRQ, vdev->unit_address,
				crq->msg_token, PAGE_SIZE);

	if (rc == H_RESOURCE)
		/* maybe kexecing and resource is busy. try a reset */
		rc = ibmvnic_reset_crq(adapter);
	retrc = rc;

	if (rc == H_CLOSED) {
		dev_warn(dev, "Partner adapter not ready\n");
	} else if (rc) {
		dev_warn(dev, "Error %d opening adapter\n", rc);
		goto reg_crq_failed;
	}

	retrc = 0;

	tasklet_init(&adapter->tasklet, (void *)ibmvnic_tasklet,
		     (unsigned long)adapter);

	netdev_dbg(adapter->netdev, "registering irq 0x%x\n", vdev->irq);
	snprintf(crq->name, sizeof(crq->name), "ibmvnic-%x",
		 adapter->vdev->unit_address);
	rc = request_irq(vdev->irq, ibmvnic_interrupt, 0, crq->name, adapter);
	if (rc) {
		dev_err(dev, "Couldn't register irq 0x%x. rc=%d\n",
			vdev->irq, rc);
		goto req_irq_failed;
	}

	rc = vio_enable_interrupts(vdev);
	if (rc) {
		dev_err(dev, "Error %d enabling interrupts\n", rc);
		goto req_irq_failed;
	}

	crq->cur = 0;
	spin_lock_init(&crq->lock);

	return retrc;

req_irq_failed:
	tasklet_kill(&adapter->tasklet);
	do {
		rc = plpar_hcall_norets(H_FREE_CRQ, vdev->unit_address);
	} while (rc == H_BUSY || H_IS_LONG_BUSY(rc));
reg_crq_failed:
	dma_unmap_single(dev, crq->msg_token, PAGE_SIZE, DMA_BIDIRECTIONAL);
map_failed:
	free_page((unsigned long)crq->msgs);
	crq->msgs = NULL;
	return retrc;
}

static int ibmvnic_reset_init(struct ibmvnic_adapter *adapter)
{
	struct device *dev = &adapter->vdev->dev;
	unsigned long timeout = msecs_to_jiffies(30000);
	u64 old_num_rx_queues, old_num_tx_queues;
	int rc;

	adapter->from_passive_init = false;

	old_num_rx_queues = adapter->req_rx_queues;
	old_num_tx_queues = adapter->req_tx_queues;

	reinit_completion(&adapter->init_done);
	adapter->init_done_rc = 0;
	ibmvnic_send_crq_init(adapter);
	if (!wait_for_completion_timeout(&adapter->init_done, timeout)) {
		dev_err(dev, "Initialization sequence timed out\n");
		return -1;
	}

	if (adapter->init_done_rc) {
		release_crq_queue(adapter);
		return adapter->init_done_rc;
	}

	if (adapter->from_passive_init) {
		adapter->state = VNIC_OPEN;
		adapter->from_passive_init = false;
		return -1;
	}

	if (test_bit(0, &adapter->resetting) && !adapter->wait_for_reset &&
	    adapter->reset_reason != VNIC_RESET_MOBILITY) {
		if (adapter->req_rx_queues != old_num_rx_queues ||
		    adapter->req_tx_queues != old_num_tx_queues) {
			release_sub_crqs(adapter, 0);
			rc = init_sub_crqs(adapter);
		} else {
			rc = reset_sub_crq_queues(adapter);
		}
	} else {
		rc = init_sub_crqs(adapter);
	}

	if (rc) {
		dev_err(dev, "Initialization of sub crqs failed\n");
		release_crq_queue(adapter);
		return rc;
	}

	rc = init_sub_crq_irqs(adapter);
	if (rc) {
		dev_err(dev, "Failed to initialize sub crq irqs\n");
		release_crq_queue(adapter);
	}

	return rc;
}

static int ibmvnic_init(struct ibmvnic_adapter *adapter)
{
	struct device *dev = &adapter->vdev->dev;
	unsigned long timeout = msecs_to_jiffies(30000);
	int rc;

	adapter->from_passive_init = false;

	adapter->init_done_rc = 0;
	ibmvnic_send_crq_init(adapter);
	if (!wait_for_completion_timeout(&adapter->init_done, timeout)) {
		dev_err(dev, "Initialization sequence timed out\n");
		return -1;
	}

	if (adapter->init_done_rc) {
		release_crq_queue(adapter);
		return adapter->init_done_rc;
	}

	if (adapter->from_passive_init) {
		adapter->state = VNIC_OPEN;
		adapter->from_passive_init = false;
		return -1;
	}

	rc = init_sub_crqs(adapter);
	if (rc) {
		dev_err(dev, "Initialization of sub crqs failed\n");
		release_crq_queue(adapter);
		return rc;
	}

	rc = init_sub_crq_irqs(adapter);
	if (rc) {
		dev_err(dev, "Failed to initialize sub crq irqs\n");
		release_crq_queue(adapter);
	}

	return rc;
}

static struct device_attribute dev_attr_failover;

static int ibmvnic_probe(struct vio_dev *dev, const struct vio_device_id *id)
{
	struct ibmvnic_adapter *adapter;
	struct net_device *netdev;
	unsigned char *mac_addr_p;
	int rc;

	dev_dbg(&dev->dev, "entering ibmvnic_probe for UA 0x%x\n",
		dev->unit_address);

	mac_addr_p = (unsigned char *)vio_get_attribute(dev,
							VETH_MAC_ADDR, NULL);
	if (!mac_addr_p) {
		dev_err(&dev->dev,
			"(%s:%3.3d) ERROR: Can't find MAC_ADDR attribute\n",
			__FILE__, __LINE__);
		return 0;
	}

	netdev = alloc_etherdev_mq(sizeof(struct ibmvnic_adapter),
				   IBMVNIC_MAX_QUEUES);
	if (!netdev)
		return -ENOMEM;

	adapter = netdev_priv(netdev);
	adapter->state = VNIC_PROBING;
	dev_set_drvdata(&dev->dev, netdev);
	adapter->vdev = dev;
	adapter->netdev = netdev;

	ether_addr_copy(adapter->mac_addr, mac_addr_p);
	ether_addr_copy(netdev->dev_addr, adapter->mac_addr);
	netdev->irq = dev->irq;
	netdev->netdev_ops = &ibmvnic_netdev_ops;
	netdev->ethtool_ops = &ibmvnic_ethtool_ops;
	SET_NETDEV_DEV(netdev, &dev->dev);

	spin_lock_init(&adapter->stats_lock);

	INIT_WORK(&adapter->ibmvnic_reset, __ibmvnic_reset);
	INIT_DELAYED_WORK(&adapter->ibmvnic_delayed_reset,
			  __ibmvnic_delayed_reset);
	INIT_LIST_HEAD(&adapter->rwi_list);
	spin_lock_init(&adapter->rwi_lock);
	mutex_init(&adapter->fw_lock);
	init_completion(&adapter->init_done);
	init_completion(&adapter->fw_done);
	init_completion(&adapter->reset_done);
	init_completion(&adapter->stats_done);
	clear_bit(0, &adapter->resetting);

	do {
		rc = init_crq_queue(adapter);
		if (rc) {
			dev_err(&dev->dev, "Couldn't initialize crq. rc=%d\n",
				rc);
			goto ibmvnic_init_fail;
		}

		rc = ibmvnic_init(adapter);
		if (rc && rc != EAGAIN)
			goto ibmvnic_init_fail;
	} while (rc == EAGAIN);

	rc = init_stats_buffers(adapter);
	if (rc)
		goto ibmvnic_init_fail;

	rc = init_stats_token(adapter);
	if (rc)
		goto ibmvnic_stats_fail;

	netdev->mtu = adapter->req_mtu - ETH_HLEN;
	netdev->min_mtu = adapter->min_mtu - ETH_HLEN;
	netdev->max_mtu = adapter->max_mtu - ETH_HLEN;

	rc = device_create_file(&dev->dev, &dev_attr_failover);
	if (rc)
		goto ibmvnic_dev_file_err;

	netif_carrier_off(netdev);
	rc = register_netdev(netdev);
	if (rc) {
		dev_err(&dev->dev, "failed to register netdev rc=%d\n", rc);
		goto ibmvnic_register_fail;
	}
	dev_info(&dev->dev, "ibmvnic registered\n");

	adapter->state = VNIC_PROBED;

	adapter->wait_for_reset = false;

	return 0;

ibmvnic_register_fail:
	device_remove_file(&dev->dev, &dev_attr_failover);

ibmvnic_dev_file_err:
	release_stats_token(adapter);

ibmvnic_stats_fail:
	release_stats_buffers(adapter);

ibmvnic_init_fail:
	release_sub_crqs(adapter, 1);
	release_crq_queue(adapter);
	mutex_destroy(&adapter->fw_lock);
	free_netdev(netdev);

	return rc;
}

static int ibmvnic_remove(struct vio_dev *dev)
{
	struct net_device *netdev = dev_get_drvdata(&dev->dev);
	struct ibmvnic_adapter *adapter = netdev_priv(netdev);

	adapter->state = VNIC_REMOVING;
	rtnl_lock();
	unregister_netdevice(netdev);

	release_resources(adapter);
	release_sub_crqs(adapter, 1);
	release_crq_queue(adapter);

	release_stats_token(adapter);
	release_stats_buffers(adapter);

	adapter->state = VNIC_REMOVED;

	rtnl_unlock();
	mutex_destroy(&adapter->fw_lock);
	device_remove_file(&dev->dev, &dev_attr_failover);
	free_netdev(netdev);
	dev_set_drvdata(&dev->dev, NULL);

	return 0;
}

static ssize_t failover_store(struct device *dev, struct device_attribute *attr,
			      const char *buf, size_t count)
{
	struct net_device *netdev = dev_get_drvdata(dev);
	struct ibmvnic_adapter *adapter = netdev_priv(netdev);
	unsigned long retbuf[PLPAR_HCALL_BUFSIZE];
	__be64 session_token;
	long rc;

	if (!sysfs_streq(buf, "1"))
		return -EINVAL;

	rc = plpar_hcall(H_VIOCTL, retbuf, adapter->vdev->unit_address,
			 H_GET_SESSION_TOKEN, 0, 0, 0);
	if (rc) {
		netdev_err(netdev, "Couldn't retrieve session token, rc %ld\n",
			   rc);
		return -EINVAL;
	}

	session_token = (__be64)retbuf[0];
	netdev_dbg(netdev, "Initiating client failover, session id %llx\n",
		   be64_to_cpu(session_token));
	rc = plpar_hcall_norets(H_VIOCTL, adapter->vdev->unit_address,
				H_SESSION_ERR_DETECTED, session_token, 0, 0);
	if (rc) {
		netdev_err(netdev, "Client initiated failover failed, rc %ld\n",
			   rc);
		return -EINVAL;
	}

	return count;
}

static DEVICE_ATTR_WO(failover);

static unsigned long ibmvnic_get_desired_dma(struct vio_dev *vdev)
{
	struct net_device *netdev = dev_get_drvdata(&vdev->dev);
	struct ibmvnic_adapter *adapter;
	struct iommu_table *tbl;
	unsigned long ret = 0;
	int i;

	tbl = get_iommu_table_base(&vdev->dev);

	/* netdev inits at probe time along with the structures we need below*/
	if (!netdev)
		return IOMMU_PAGE_ALIGN(IBMVNIC_IO_ENTITLEMENT_DEFAULT, tbl);

	adapter = netdev_priv(netdev);

	ret += PAGE_SIZE; /* the crq message queue */
	ret += IOMMU_PAGE_ALIGN(sizeof(struct ibmvnic_statistics), tbl);

	for (i = 0; i < adapter->req_tx_queues + adapter->req_rx_queues; i++)
		ret += 4 * PAGE_SIZE; /* the scrq message queue */

	for (i = 0; i < be32_to_cpu(adapter->login_rsp_buf->num_rxadd_subcrqs);
	     i++)
		ret += adapter->rx_pool[i].size *
		    IOMMU_PAGE_ALIGN(adapter->rx_pool[i].buff_size, tbl);

	return ret;
}

static int ibmvnic_resume(struct device *dev)
{
	struct net_device *netdev = dev_get_drvdata(dev);
	struct ibmvnic_adapter *adapter = netdev_priv(netdev);

	if (adapter->state != VNIC_OPEN)
		return 0;

	tasklet_schedule(&adapter->tasklet);

	return 0;
}

static const struct vio_device_id ibmvnic_device_table[] = {
	{"network", "IBM,vnic"},
	{"", "" }
};
MODULE_DEVICE_TABLE(vio, ibmvnic_device_table);

static const struct dev_pm_ops ibmvnic_pm_ops = {
	.resume = ibmvnic_resume
};

static struct vio_driver ibmvnic_driver = {
	.id_table       = ibmvnic_device_table,
	.probe          = ibmvnic_probe,
	.remove         = ibmvnic_remove,
	.get_desired_dma = ibmvnic_get_desired_dma,
	.name		= ibmvnic_driver_name,
	.pm		= &ibmvnic_pm_ops,
};

/* module functions */
static int __init ibmvnic_module_init(void)
{
	pr_info("%s: %s %s\n", ibmvnic_driver_name, ibmvnic_driver_string,
		IBMVNIC_DRIVER_VERSION);

	return vio_register_driver(&ibmvnic_driver);
}

static void __exit ibmvnic_module_exit(void)
{
	vio_unregister_driver(&ibmvnic_driver);
}

module_init(ibmvnic_module_init);
module_exit(ibmvnic_module_exit);<|MERGE_RESOLUTION|>--- conflicted
+++ resolved
@@ -2988,12 +2988,8 @@
 
 	if (test_bit(0, &adapter->resetting) &&
 	    adapter->reset_reason == VNIC_RESET_MOBILITY) {
-		struct irq_desc *desc = irq_to_desc(scrq->irq);
-		struct irq_chip *chip = irq_desc_get_chip(desc);
-
-<<<<<<< HEAD
-		chip->irq_eoi(&desc->irq_data);
-=======
+		u64 val = (0xff000000) | scrq->hw_irq;
+
 		rc = plpar_hcall_norets(H_EOI, val);
 		/* H_EOI would fail with rc = H_FUNCTION when running
 		 * in XIVE mode which is expected, but not an error.
@@ -3001,7 +2997,6 @@
 		if (rc && (rc != H_FUNCTION))
 			dev_err(dev, "H_EOI FAILED irq 0x%llx. rc=%ld\n",
 				val, rc);
->>>>>>> d1eef1c6
 	}
 
 	rc = plpar_hcall_norets(H_VIOCTL, adapter->vdev->unit_address,
