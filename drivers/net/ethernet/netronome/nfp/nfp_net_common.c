/*
 * Copyright (C) 2015-2017 Netronome Systems, Inc.
 *
 * This software is dual licensed under the GNU General License Version 2,
 * June 1991 as shown in the file COPYING in the top-level directory of this
 * source tree or the BSD 2-Clause License provided below.  You have the
 * option to license this software under the complete terms of either license.
 *
 * The BSD 2-Clause License:
 *
 *     Redistribution and use in source and binary forms, with or
 *     without modification, are permitted provided that the following
 *     conditions are met:
 *
 *      1. Redistributions of source code must retain the above
 *         copyright notice, this list of conditions and the following
 *         disclaimer.
 *
 *      2. Redistributions in binary form must reproduce the above
 *         copyright notice, this list of conditions and the following
 *         disclaimer in the documentation and/or other materials
 *         provided with the distribution.
 *
 * THE SOFTWARE IS PROVIDED "AS IS", WITHOUT WARRANTY OF ANY KIND,
 * EXPRESS OR IMPLIED, INCLUDING BUT NOT LIMITED TO THE WARRANTIES OF
 * MERCHANTABILITY, FITNESS FOR A PARTICULAR PURPOSE AND
 * NONINFRINGEMENT. IN NO EVENT SHALL THE AUTHORS OR COPYRIGHT HOLDERS
 * BE LIABLE FOR ANY CLAIM, DAMAGES OR OTHER LIABILITY, WHETHER IN AN
 * ACTION OF CONTRACT, TORT OR OTHERWISE, ARISING FROM, OUT OF OR IN
 * CONNECTION WITH THE SOFTWARE OR THE USE OR OTHER DEALINGS IN THE
 * SOFTWARE.
 */

/*
 * nfp_net_common.c
 * Netronome network device driver: Common functions between PF and VF
 * Authors: Jakub Kicinski <jakub.kicinski@netronome.com>
 *          Jason McMullan <jason.mcmullan@netronome.com>
 *          Rolf Neugebauer <rolf.neugebauer@netronome.com>
 *          Brad Petrus <brad.petrus@netronome.com>
 *          Chris Telfer <chris.telfer@netronome.com>
 */

#include <linux/bitfield.h>
#include <linux/bpf.h>
#include <linux/bpf_trace.h>
#include <linux/module.h>
#include <linux/kernel.h>
#include <linux/init.h>
#include <linux/fs.h>
#include <linux/netdevice.h>
#include <linux/etherdevice.h>
#include <linux/interrupt.h>
#include <linux/ip.h>
#include <linux/ipv6.h>
#include <linux/page_ref.h>
#include <linux/pci.h>
#include <linux/pci_regs.h>
#include <linux/msi.h>
#include <linux/ethtool.h>
#include <linux/log2.h>
#include <linux/if_vlan.h>
#include <linux/random.h>

#include <linux/ktime.h>

#include <net/pkt_cls.h>
#include <net/vxlan.h>

#include "nfpcore/nfp_nsp.h"
#include "nfp_net_ctrl.h"
#include "nfp_net.h"

/**
 * nfp_net_get_fw_version() - Read and parse the FW version
 * @fw_ver:	Output fw_version structure to read to
 * @ctrl_bar:	Mapped address of the control BAR
 */
void nfp_net_get_fw_version(struct nfp_net_fw_version *fw_ver,
			    void __iomem *ctrl_bar)
{
	u32 reg;

	reg = readl(ctrl_bar + NFP_NET_CFG_VERSION);
	put_unaligned_le32(reg, fw_ver);
}

static dma_addr_t nfp_net_dma_map_rx(struct nfp_net_dp *dp, void *frag)
{
	return dma_map_single_attrs(dp->dev, frag + NFP_NET_RX_BUF_HEADROOM,
				    dp->fl_bufsz - NFP_NET_RX_BUF_NON_DATA,
				    dp->rx_dma_dir, DMA_ATTR_SKIP_CPU_SYNC);
}

static void
nfp_net_dma_sync_dev_rx(const struct nfp_net_dp *dp, dma_addr_t dma_addr)
{
	dma_sync_single_for_device(dp->dev, dma_addr,
				   dp->fl_bufsz - NFP_NET_RX_BUF_NON_DATA,
				   dp->rx_dma_dir);
}

static void nfp_net_dma_unmap_rx(struct nfp_net_dp *dp, dma_addr_t dma_addr)
{
	dma_unmap_single_attrs(dp->dev, dma_addr,
			       dp->fl_bufsz - NFP_NET_RX_BUF_NON_DATA,
			       dp->rx_dma_dir, DMA_ATTR_SKIP_CPU_SYNC);
}

static void nfp_net_dma_sync_cpu_rx(struct nfp_net_dp *dp, dma_addr_t dma_addr,
				    unsigned int len)
{
	dma_sync_single_for_cpu(dp->dev, dma_addr - NFP_NET_RX_BUF_HEADROOM,
				len, dp->rx_dma_dir);
}

/* Firmware reconfig
 *
 * Firmware reconfig may take a while so we have two versions of it -
 * synchronous and asynchronous (posted).  All synchronous callers are holding
 * RTNL so we don't have to worry about serializing them.
 */
static void nfp_net_reconfig_start(struct nfp_net *nn, u32 update)
{
	nn_writel(nn, NFP_NET_CFG_UPDATE, update);
	/* ensure update is written before pinging HW */
	nn_pci_flush(nn);
	nfp_qcp_wr_ptr_add(nn->qcp_cfg, 1);
}

/* Pass 0 as update to run posted reconfigs. */
static void nfp_net_reconfig_start_async(struct nfp_net *nn, u32 update)
{
	update |= nn->reconfig_posted;
	nn->reconfig_posted = 0;

	nfp_net_reconfig_start(nn, update);

	nn->reconfig_timer_active = true;
	mod_timer(&nn->reconfig_timer, jiffies + NFP_NET_POLL_TIMEOUT * HZ);
}

static bool nfp_net_reconfig_check_done(struct nfp_net *nn, bool last_check)
{
	u32 reg;

	reg = nn_readl(nn, NFP_NET_CFG_UPDATE);
	if (reg == 0)
		return true;
	if (reg & NFP_NET_CFG_UPDATE_ERR) {
		nn_err(nn, "Reconfig error: 0x%08x\n", reg);
		return true;
	} else if (last_check) {
		nn_err(nn, "Reconfig timeout: 0x%08x\n", reg);
		return true;
	}

	return false;
}

static int nfp_net_reconfig_wait(struct nfp_net *nn, unsigned long deadline)
{
	bool timed_out = false;

	/* Poll update field, waiting for NFP to ack the config */
	while (!nfp_net_reconfig_check_done(nn, timed_out)) {
		msleep(1);
		timed_out = time_is_before_eq_jiffies(deadline);
	}

	if (nn_readl(nn, NFP_NET_CFG_UPDATE) & NFP_NET_CFG_UPDATE_ERR)
		return -EIO;

	return timed_out ? -EIO : 0;
}

static void nfp_net_reconfig_timer(unsigned long data)
{
	struct nfp_net *nn = (void *)data;

	spin_lock_bh(&nn->reconfig_lock);

	nn->reconfig_timer_active = false;

	/* If sync caller is present it will take over from us */
	if (nn->reconfig_sync_present)
		goto done;

	/* Read reconfig status and report errors */
	nfp_net_reconfig_check_done(nn, true);

	if (nn->reconfig_posted)
		nfp_net_reconfig_start_async(nn, 0);
done:
	spin_unlock_bh(&nn->reconfig_lock);
}

/**
 * nfp_net_reconfig_post() - Post async reconfig request
 * @nn:      NFP Net device to reconfigure
 * @update:  The value for the update field in the BAR config
 *
 * Record FW reconfiguration request.  Reconfiguration will be kicked off
 * whenever reconfiguration machinery is idle.  Multiple requests can be
 * merged together!
 */
static void nfp_net_reconfig_post(struct nfp_net *nn, u32 update)
{
	spin_lock_bh(&nn->reconfig_lock);

	/* Sync caller will kick off async reconf when it's done, just post */
	if (nn->reconfig_sync_present) {
		nn->reconfig_posted |= update;
		goto done;
	}

	/* Opportunistically check if the previous command is done */
	if (!nn->reconfig_timer_active ||
	    nfp_net_reconfig_check_done(nn, false))
		nfp_net_reconfig_start_async(nn, update);
	else
		nn->reconfig_posted |= update;
done:
	spin_unlock_bh(&nn->reconfig_lock);
}

/**
 * nfp_net_reconfig() - Reconfigure the firmware
 * @nn:      NFP Net device to reconfigure
 * @update:  The value for the update field in the BAR config
 *
 * Write the update word to the BAR and ping the reconfig queue.  The
 * poll until the firmware has acknowledged the update by zeroing the
 * update word.
 *
 * Return: Negative errno on error, 0 on success
 */
int nfp_net_reconfig(struct nfp_net *nn, u32 update)
{
	bool cancelled_timer = false;
	u32 pre_posted_requests;
	int ret;

	spin_lock_bh(&nn->reconfig_lock);

	nn->reconfig_sync_present = true;

	if (nn->reconfig_timer_active) {
		del_timer(&nn->reconfig_timer);
		nn->reconfig_timer_active = false;
		cancelled_timer = true;
	}
	pre_posted_requests = nn->reconfig_posted;
	nn->reconfig_posted = 0;

	spin_unlock_bh(&nn->reconfig_lock);

	if (cancelled_timer)
		nfp_net_reconfig_wait(nn, nn->reconfig_timer.expires);

	/* Run the posted reconfigs which were issued before we started */
	if (pre_posted_requests) {
		nfp_net_reconfig_start(nn, pre_posted_requests);
		nfp_net_reconfig_wait(nn, jiffies + HZ * NFP_NET_POLL_TIMEOUT);
	}

	nfp_net_reconfig_start(nn, update);
	ret = nfp_net_reconfig_wait(nn, jiffies + HZ * NFP_NET_POLL_TIMEOUT);

	spin_lock_bh(&nn->reconfig_lock);

	if (nn->reconfig_posted)
		nfp_net_reconfig_start_async(nn, 0);

	nn->reconfig_sync_present = false;

	spin_unlock_bh(&nn->reconfig_lock);

	return ret;
}

/* Interrupt configuration and handling
 */

/**
 * nfp_net_irq_unmask() - Unmask automasked interrupt
 * @nn:       NFP Network structure
 * @entry_nr: MSI-X table entry
 *
 * Clear the ICR for the IRQ entry.
 */
static void nfp_net_irq_unmask(struct nfp_net *nn, unsigned int entry_nr)
{
	nn_writeb(nn, NFP_NET_CFG_ICR(entry_nr), NFP_NET_CFG_ICR_UNMASKED);
	nn_pci_flush(nn);
}

/**
 * nfp_net_irqs_alloc() - allocates MSI-X irqs
 * @pdev:        PCI device structure
 * @irq_entries: Array to be initialized and used to hold the irq entries
 * @min_irqs:    Minimal acceptable number of interrupts
 * @wanted_irqs: Target number of interrupts to allocate
 *
 * Return: Number of irqs obtained or 0 on error.
 */
unsigned int
nfp_net_irqs_alloc(struct pci_dev *pdev, struct msix_entry *irq_entries,
		   unsigned int min_irqs, unsigned int wanted_irqs)
{
	unsigned int i;
	int got_irqs;

	for (i = 0; i < wanted_irqs; i++)
		irq_entries[i].entry = i;

	got_irqs = pci_enable_msix_range(pdev, irq_entries,
					 min_irqs, wanted_irqs);
	if (got_irqs < 0) {
		dev_err(&pdev->dev, "Failed to enable %d-%d MSI-X (err=%d)\n",
			min_irqs, wanted_irqs, got_irqs);
		return 0;
	}

	if (got_irqs < wanted_irqs)
		dev_warn(&pdev->dev, "Unable to allocate %d IRQs got only %d\n",
			 wanted_irqs, got_irqs);

	return got_irqs;
}

/**
 * nfp_net_irqs_assign() - Assign interrupts allocated externally to netdev
 * @nn:		 NFP Network structure
 * @irq_entries: Table of allocated interrupts
 * @n:		 Size of @irq_entries (number of entries to grab)
 *
 * After interrupts are allocated with nfp_net_irqs_alloc() this function
 * should be called to assign them to a specific netdev (port).
 */
void
nfp_net_irqs_assign(struct nfp_net *nn, struct msix_entry *irq_entries,
		    unsigned int n)
{
	struct nfp_net_dp *dp = &nn->dp;

	nn->max_r_vecs = n - NFP_NET_NON_Q_VECTORS;
	dp->num_r_vecs = nn->max_r_vecs;

	memcpy(nn->irq_entries, irq_entries, sizeof(*irq_entries) * n);

	if (dp->num_rx_rings > dp->num_r_vecs ||
	    dp->num_tx_rings > dp->num_r_vecs)
		dev_warn(nn->dp.dev, "More rings (%d,%d) than vectors (%d).\n",
			 dp->num_rx_rings, dp->num_tx_rings,
			 dp->num_r_vecs);

	dp->num_rx_rings = min(dp->num_r_vecs, dp->num_rx_rings);
	dp->num_tx_rings = min(dp->num_r_vecs, dp->num_tx_rings);
	dp->num_stack_tx_rings = dp->num_tx_rings;
}

/**
 * nfp_net_irqs_disable() - Disable interrupts
 * @pdev:        PCI device structure
 *
 * Undoes what @nfp_net_irqs_alloc() does.
 */
void nfp_net_irqs_disable(struct pci_dev *pdev)
{
	pci_disable_msix(pdev);
}

/**
 * nfp_net_irq_rxtx() - Interrupt service routine for RX/TX rings.
 * @irq:      Interrupt
 * @data:     Opaque data structure
 *
 * Return: Indicate if the interrupt has been handled.
 */
static irqreturn_t nfp_net_irq_rxtx(int irq, void *data)
{
	struct nfp_net_r_vector *r_vec = data;

	napi_schedule_irqoff(&r_vec->napi);

	/* The FW auto-masks any interrupt, either via the MASK bit in
	 * the MSI-X table or via the per entry ICR field.  So there
	 * is no need to disable interrupts here.
	 */
	return IRQ_HANDLED;
}

bool nfp_net_link_changed_read_clear(struct nfp_net *nn)
{
	unsigned long flags;
	bool ret;

	spin_lock_irqsave(&nn->link_status_lock, flags);
	ret = nn->link_changed;
	nn->link_changed = false;
	spin_unlock_irqrestore(&nn->link_status_lock, flags);

	return ret;
}

/**
 * nfp_net_read_link_status() - Reread link status from control BAR
 * @nn:       NFP Network structure
 */
static void nfp_net_read_link_status(struct nfp_net *nn)
{
	unsigned long flags;
	bool link_up;
	u32 sts;

	spin_lock_irqsave(&nn->link_status_lock, flags);

	sts = nn_readl(nn, NFP_NET_CFG_STS);
	link_up = !!(sts & NFP_NET_CFG_STS_LINK);

	if (nn->link_up == link_up)
		goto out;

	nn->link_up = link_up;
	nn->link_changed = true;

	if (nn->link_up) {
		netif_carrier_on(nn->dp.netdev);
		netdev_info(nn->dp.netdev, "NIC Link is Up\n");
	} else {
		netif_carrier_off(nn->dp.netdev);
		netdev_info(nn->dp.netdev, "NIC Link is Down\n");
	}
out:
	spin_unlock_irqrestore(&nn->link_status_lock, flags);
}

/**
 * nfp_net_irq_lsc() - Interrupt service routine for link state changes
 * @irq:      Interrupt
 * @data:     Opaque data structure
 *
 * Return: Indicate if the interrupt has been handled.
 */
static irqreturn_t nfp_net_irq_lsc(int irq, void *data)
{
	struct nfp_net *nn = data;
	struct msix_entry *entry;

	entry = &nn->irq_entries[NFP_NET_IRQ_LSC_IDX];

	nfp_net_read_link_status(nn);

	nfp_net_irq_unmask(nn, entry->entry);

	return IRQ_HANDLED;
}

/**
 * nfp_net_irq_exn() - Interrupt service routine for exceptions
 * @irq:      Interrupt
 * @data:     Opaque data structure
 *
 * Return: Indicate if the interrupt has been handled.
 */
static irqreturn_t nfp_net_irq_exn(int irq, void *data)
{
	struct nfp_net *nn = data;

	nn_err(nn, "%s: UNIMPLEMENTED.\n", __func__);
	/* XXX TO BE IMPLEMENTED */
	return IRQ_HANDLED;
}

/**
 * nfp_net_tx_ring_init() - Fill in the boilerplate for a TX ring
 * @tx_ring:  TX ring structure
 * @r_vec:    IRQ vector servicing this ring
 * @idx:      Ring index
 * @is_xdp:   Is this an XDP TX ring?
 */
static void
nfp_net_tx_ring_init(struct nfp_net_tx_ring *tx_ring,
		     struct nfp_net_r_vector *r_vec, unsigned int idx,
		     bool is_xdp)
{
	struct nfp_net *nn = r_vec->nfp_net;

	tx_ring->idx = idx;
	tx_ring->r_vec = r_vec;
	tx_ring->is_xdp = is_xdp;

	tx_ring->qcidx = tx_ring->idx * nn->stride_tx;
	tx_ring->qcp_q = nn->tx_bar + NFP_QCP_QUEUE_OFF(tx_ring->qcidx);
}

/**
 * nfp_net_rx_ring_init() - Fill in the boilerplate for a RX ring
 * @rx_ring:  RX ring structure
 * @r_vec:    IRQ vector servicing this ring
 * @idx:      Ring index
 */
static void
nfp_net_rx_ring_init(struct nfp_net_rx_ring *rx_ring,
		     struct nfp_net_r_vector *r_vec, unsigned int idx)
{
	struct nfp_net *nn = r_vec->nfp_net;

	rx_ring->idx = idx;
	rx_ring->r_vec = r_vec;

	rx_ring->fl_qcidx = rx_ring->idx * nn->stride_rx;
	rx_ring->qcp_fl = nn->rx_bar + NFP_QCP_QUEUE_OFF(rx_ring->fl_qcidx);
}

/**
 * nfp_net_vecs_init() - Assign IRQs and setup rvecs.
 * @netdev:   netdev structure
 */
static void nfp_net_vecs_init(struct net_device *netdev)
{
	struct nfp_net *nn = netdev_priv(netdev);
	struct nfp_net_r_vector *r_vec;
	int r;

	nn->lsc_handler = nfp_net_irq_lsc;
	nn->exn_handler = nfp_net_irq_exn;

	for (r = 0; r < nn->max_r_vecs; r++) {
		struct msix_entry *entry;

		entry = &nn->irq_entries[NFP_NET_NON_Q_VECTORS + r];

		r_vec = &nn->r_vecs[r];
		r_vec->nfp_net = nn;
		r_vec->handler = nfp_net_irq_rxtx;
		r_vec->irq_entry = entry->entry;
		r_vec->irq_vector = entry->vector;

		cpumask_set_cpu(r, &r_vec->affinity_mask);
	}
}

/**
 * nfp_net_aux_irq_request() - Request an auxiliary interrupt (LSC or EXN)
 * @nn:		NFP Network structure
 * @ctrl_offset: Control BAR offset where IRQ configuration should be written
 * @format:	printf-style format to construct the interrupt name
 * @name:	Pointer to allocated space for interrupt name
 * @name_sz:	Size of space for interrupt name
 * @vector_idx:	Index of MSI-X vector used for this interrupt
 * @handler:	IRQ handler to register for this interrupt
 */
static int
nfp_net_aux_irq_request(struct nfp_net *nn, u32 ctrl_offset,
			const char *format, char *name, size_t name_sz,
			unsigned int vector_idx, irq_handler_t handler)
{
	struct msix_entry *entry;
	int err;

	entry = &nn->irq_entries[vector_idx];

	snprintf(name, name_sz, format, netdev_name(nn->dp.netdev));
	err = request_irq(entry->vector, handler, 0, name, nn);
	if (err) {
		nn_err(nn, "Failed to request IRQ %d (err=%d).\n",
		       entry->vector, err);
		return err;
	}
	nn_writeb(nn, ctrl_offset, entry->entry);

	return 0;
}

/**
 * nfp_net_aux_irq_free() - Free an auxiliary interrupt (LSC or EXN)
 * @nn:		NFP Network structure
 * @ctrl_offset: Control BAR offset where IRQ configuration should be written
 * @vector_idx:	Index of MSI-X vector used for this interrupt
 */
static void nfp_net_aux_irq_free(struct nfp_net *nn, u32 ctrl_offset,
				 unsigned int vector_idx)
{
	nn_writeb(nn, ctrl_offset, 0xff);
	free_irq(nn->irq_entries[vector_idx].vector, nn);
}

/* Transmit
 *
 * One queue controller peripheral queue is used for transmit.  The
 * driver en-queues packets for transmit by advancing the write
 * pointer.  The device indicates that packets have transmitted by
 * advancing the read pointer.  The driver maintains a local copy of
 * the read and write pointer in @struct nfp_net_tx_ring.  The driver
 * keeps @wr_p in sync with the queue controller write pointer and can
 * determine how many packets have been transmitted by comparing its
 * copy of the read pointer @rd_p with the read pointer maintained by
 * the queue controller peripheral.
 */

/**
 * nfp_net_tx_full() - Check if the TX ring is full
 * @tx_ring: TX ring to check
 * @dcnt:    Number of descriptors that need to be enqueued (must be >= 1)
 *
 * This function checks, based on the *host copy* of read/write
 * pointer if a given TX ring is full.  The real TX queue may have
 * some newly made available slots.
 *
 * Return: True if the ring is full.
 */
static int nfp_net_tx_full(struct nfp_net_tx_ring *tx_ring, int dcnt)
{
	return (tx_ring->wr_p - tx_ring->rd_p) >= (tx_ring->cnt - dcnt);
}

/* Wrappers for deciding when to stop and restart TX queues */
static int nfp_net_tx_ring_should_wake(struct nfp_net_tx_ring *tx_ring)
{
	return !nfp_net_tx_full(tx_ring, MAX_SKB_FRAGS * 4);
}

static int nfp_net_tx_ring_should_stop(struct nfp_net_tx_ring *tx_ring)
{
	return nfp_net_tx_full(tx_ring, MAX_SKB_FRAGS + 1);
}

/**
 * nfp_net_tx_ring_stop() - stop tx ring
 * @nd_q:    netdev queue
 * @tx_ring: driver tx queue structure
 *
 * Safely stop TX ring.  Remember that while we are running .start_xmit()
 * someone else may be cleaning the TX ring completions so we need to be
 * extra careful here.
 */
static void nfp_net_tx_ring_stop(struct netdev_queue *nd_q,
				 struct nfp_net_tx_ring *tx_ring)
{
	netif_tx_stop_queue(nd_q);

	/* We can race with the TX completion out of NAPI so recheck */
	smp_mb();
	if (unlikely(nfp_net_tx_ring_should_wake(tx_ring)))
		netif_tx_start_queue(nd_q);
}

/**
 * nfp_net_tx_tso() - Set up Tx descriptor for LSO
 * @r_vec: per-ring structure
 * @txbuf: Pointer to driver soft TX descriptor
 * @txd: Pointer to HW TX descriptor
 * @skb: Pointer to SKB
 *
 * Set up Tx descriptor for LSO, do nothing for non-LSO skbs.
 * Return error on packet header greater than maximum supported LSO header size.
 */
static void nfp_net_tx_tso(struct nfp_net_r_vector *r_vec,
			   struct nfp_net_tx_buf *txbuf,
			   struct nfp_net_tx_desc *txd, struct sk_buff *skb)
{
	u32 hdrlen;
	u16 mss;

	if (!skb_is_gso(skb))
		return;

	if (!skb->encapsulation)
		hdrlen = skb_transport_offset(skb) + tcp_hdrlen(skb);
	else
		hdrlen = skb_inner_transport_header(skb) - skb->data +
			inner_tcp_hdrlen(skb);

	txbuf->pkt_cnt = skb_shinfo(skb)->gso_segs;
	txbuf->real_len += hdrlen * (txbuf->pkt_cnt - 1);

	mss = skb_shinfo(skb)->gso_size & PCIE_DESC_TX_MSS_MASK;
	txd->l4_offset = hdrlen;
	txd->mss = cpu_to_le16(mss);
	txd->flags |= PCIE_DESC_TX_LSO;

	u64_stats_update_begin(&r_vec->tx_sync);
	r_vec->tx_lso++;
	u64_stats_update_end(&r_vec->tx_sync);
}

/**
 * nfp_net_tx_csum() - Set TX CSUM offload flags in TX descriptor
 * @dp:  NFP Net data path struct
 * @r_vec: per-ring structure
 * @txbuf: Pointer to driver soft TX descriptor
 * @txd: Pointer to TX descriptor
 * @skb: Pointer to SKB
 *
 * This function sets the TX checksum flags in the TX descriptor based
 * on the configuration and the protocol of the packet to be transmitted.
 */
static void nfp_net_tx_csum(struct nfp_net_dp *dp,
			    struct nfp_net_r_vector *r_vec,
			    struct nfp_net_tx_buf *txbuf,
			    struct nfp_net_tx_desc *txd, struct sk_buff *skb)
{
	struct ipv6hdr *ipv6h;
	struct iphdr *iph;
	u8 l4_hdr;

	if (!(dp->ctrl & NFP_NET_CFG_CTRL_TXCSUM))
		return;

	if (skb->ip_summed != CHECKSUM_PARTIAL)
		return;

	txd->flags |= PCIE_DESC_TX_CSUM;
	if (skb->encapsulation)
		txd->flags |= PCIE_DESC_TX_ENCAP;

	iph = skb->encapsulation ? inner_ip_hdr(skb) : ip_hdr(skb);
	ipv6h = skb->encapsulation ? inner_ipv6_hdr(skb) : ipv6_hdr(skb);

	if (iph->version == 4) {
		txd->flags |= PCIE_DESC_TX_IP4_CSUM;
		l4_hdr = iph->protocol;
	} else if (ipv6h->version == 6) {
		l4_hdr = ipv6h->nexthdr;
	} else {
		nn_dp_warn(dp, "partial checksum but ipv=%x!\n", iph->version);
		return;
	}

	switch (l4_hdr) {
	case IPPROTO_TCP:
		txd->flags |= PCIE_DESC_TX_TCP_CSUM;
		break;
	case IPPROTO_UDP:
		txd->flags |= PCIE_DESC_TX_UDP_CSUM;
		break;
	default:
		nn_dp_warn(dp, "partial checksum but l4 proto=%x!\n", l4_hdr);
		return;
	}

	u64_stats_update_begin(&r_vec->tx_sync);
	if (skb->encapsulation)
		r_vec->hw_csum_tx_inner += txbuf->pkt_cnt;
	else
		r_vec->hw_csum_tx += txbuf->pkt_cnt;
	u64_stats_update_end(&r_vec->tx_sync);
}

static void nfp_net_tx_xmit_more_flush(struct nfp_net_tx_ring *tx_ring)
{
	wmb();
	nfp_qcp_wr_ptr_add(tx_ring->qcp_q, tx_ring->wr_ptr_add);
	tx_ring->wr_ptr_add = 0;
}

/**
 * nfp_net_tx() - Main transmit entry point
 * @skb:    SKB to transmit
 * @netdev: netdev structure
 *
 * Return: NETDEV_TX_OK on success.
 */
static int nfp_net_tx(struct sk_buff *skb, struct net_device *netdev)
{
	struct nfp_net *nn = netdev_priv(netdev);
	const struct skb_frag_struct *frag;
	struct nfp_net_tx_desc *txd, txdg;
	struct nfp_net_tx_ring *tx_ring;
	struct nfp_net_r_vector *r_vec;
	struct nfp_net_tx_buf *txbuf;
	struct netdev_queue *nd_q;
	struct nfp_net_dp *dp;
	dma_addr_t dma_addr;
	unsigned int fsize;
	int f, nr_frags;
	int wr_idx;
	u16 qidx;

	dp = &nn->dp;
	qidx = skb_get_queue_mapping(skb);
	tx_ring = &dp->tx_rings[qidx];
	r_vec = tx_ring->r_vec;
	nd_q = netdev_get_tx_queue(dp->netdev, qidx);

	nr_frags = skb_shinfo(skb)->nr_frags;

	if (unlikely(nfp_net_tx_full(tx_ring, nr_frags + 1))) {
		nn_dp_warn(dp, "TX ring %d busy. wrp=%u rdp=%u\n",
			   qidx, tx_ring->wr_p, tx_ring->rd_p);
		netif_tx_stop_queue(nd_q);
		nfp_net_tx_xmit_more_flush(tx_ring);
		u64_stats_update_begin(&r_vec->tx_sync);
		r_vec->tx_busy++;
		u64_stats_update_end(&r_vec->tx_sync);
		return NETDEV_TX_BUSY;
	}

	/* Start with the head skbuf */
	dma_addr = dma_map_single(dp->dev, skb->data, skb_headlen(skb),
				  DMA_TO_DEVICE);
	if (dma_mapping_error(dp->dev, dma_addr))
		goto err_free;

	wr_idx = tx_ring->wr_p & (tx_ring->cnt - 1);

	/* Stash the soft descriptor of the head then initialize it */
	txbuf = &tx_ring->txbufs[wr_idx];
	txbuf->skb = skb;
	txbuf->dma_addr = dma_addr;
	txbuf->fidx = -1;
	txbuf->pkt_cnt = 1;
	txbuf->real_len = skb->len;

	/* Build TX descriptor */
	txd = &tx_ring->txds[wr_idx];
	txd->offset_eop = (nr_frags == 0) ? PCIE_DESC_TX_EOP : 0;
	txd->dma_len = cpu_to_le16(skb_headlen(skb));
	nfp_desc_set_dma_addr(txd, dma_addr);
	txd->data_len = cpu_to_le16(skb->len);

	txd->flags = 0;
	txd->mss = 0;
	txd->l4_offset = 0;

	nfp_net_tx_tso(r_vec, txbuf, txd, skb);

	nfp_net_tx_csum(dp, r_vec, txbuf, txd, skb);

	if (skb_vlan_tag_present(skb) && dp->ctrl & NFP_NET_CFG_CTRL_TXVLAN) {
		txd->flags |= PCIE_DESC_TX_VLAN;
		txd->vlan = cpu_to_le16(skb_vlan_tag_get(skb));
	}

	/* Gather DMA */
	if (nr_frags > 0) {
		/* all descs must match except for in addr, length and eop */
		txdg = *txd;

		for (f = 0; f < nr_frags; f++) {
			frag = &skb_shinfo(skb)->frags[f];
			fsize = skb_frag_size(frag);

			dma_addr = skb_frag_dma_map(dp->dev, frag, 0,
						    fsize, DMA_TO_DEVICE);
			if (dma_mapping_error(dp->dev, dma_addr))
				goto err_unmap;

			wr_idx = (wr_idx + 1) & (tx_ring->cnt - 1);
			tx_ring->txbufs[wr_idx].skb = skb;
			tx_ring->txbufs[wr_idx].dma_addr = dma_addr;
			tx_ring->txbufs[wr_idx].fidx = f;

			txd = &tx_ring->txds[wr_idx];
			*txd = txdg;
			txd->dma_len = cpu_to_le16(fsize);
			nfp_desc_set_dma_addr(txd, dma_addr);
			txd->offset_eop =
				(f == nr_frags - 1) ? PCIE_DESC_TX_EOP : 0;
		}

		u64_stats_update_begin(&r_vec->tx_sync);
		r_vec->tx_gather++;
		u64_stats_update_end(&r_vec->tx_sync);
	}

	netdev_tx_sent_queue(nd_q, txbuf->real_len);

	tx_ring->wr_p += nr_frags + 1;
	if (nfp_net_tx_ring_should_stop(tx_ring))
		nfp_net_tx_ring_stop(nd_q, tx_ring);

	tx_ring->wr_ptr_add += nr_frags + 1;
	if (!skb->xmit_more || netif_xmit_stopped(nd_q))
		nfp_net_tx_xmit_more_flush(tx_ring);

	skb_tx_timestamp(skb);

	return NETDEV_TX_OK;

err_unmap:
	--f;
	while (f >= 0) {
		frag = &skb_shinfo(skb)->frags[f];
		dma_unmap_page(dp->dev, tx_ring->txbufs[wr_idx].dma_addr,
			       skb_frag_size(frag), DMA_TO_DEVICE);
		tx_ring->txbufs[wr_idx].skb = NULL;
		tx_ring->txbufs[wr_idx].dma_addr = 0;
		tx_ring->txbufs[wr_idx].fidx = -2;
		wr_idx = wr_idx - 1;
		if (wr_idx < 0)
			wr_idx += tx_ring->cnt;
	}
	dma_unmap_single(dp->dev, tx_ring->txbufs[wr_idx].dma_addr,
			 skb_headlen(skb), DMA_TO_DEVICE);
	tx_ring->txbufs[wr_idx].skb = NULL;
	tx_ring->txbufs[wr_idx].dma_addr = 0;
	tx_ring->txbufs[wr_idx].fidx = -2;
err_free:
	nn_dp_warn(dp, "Failed to map DMA TX buffer\n");
	nfp_net_tx_xmit_more_flush(tx_ring);
	u64_stats_update_begin(&r_vec->tx_sync);
	r_vec->tx_errors++;
	u64_stats_update_end(&r_vec->tx_sync);
	dev_kfree_skb_any(skb);
	return NETDEV_TX_OK;
}

/**
 * nfp_net_tx_complete() - Handled completed TX packets
 * @tx_ring:   TX ring structure
 *
 * Return: Number of completed TX descriptors
 */
static void nfp_net_tx_complete(struct nfp_net_tx_ring *tx_ring)
{
	struct nfp_net_r_vector *r_vec = tx_ring->r_vec;
	struct nfp_net_dp *dp = &r_vec->nfp_net->dp;
	const struct skb_frag_struct *frag;
	struct netdev_queue *nd_q;
	u32 done_pkts = 0, done_bytes = 0;
	struct sk_buff *skb;
	int todo, nr_frags;
	u32 qcp_rd_p;
	int fidx;
	int idx;

	if (tx_ring->wr_p == tx_ring->rd_p)
		return;

	/* Work out how many descriptors have been transmitted */
	qcp_rd_p = nfp_qcp_rd_ptr_read(tx_ring->qcp_q);

	if (qcp_rd_p == tx_ring->qcp_rd_p)
		return;

	if (qcp_rd_p > tx_ring->qcp_rd_p)
		todo = qcp_rd_p - tx_ring->qcp_rd_p;
	else
		todo = qcp_rd_p + tx_ring->cnt - tx_ring->qcp_rd_p;

	while (todo--) {
		idx = tx_ring->rd_p & (tx_ring->cnt - 1);
		tx_ring->rd_p++;

		skb = tx_ring->txbufs[idx].skb;
		if (!skb)
			continue;

		nr_frags = skb_shinfo(skb)->nr_frags;
		fidx = tx_ring->txbufs[idx].fidx;

		if (fidx == -1) {
			/* unmap head */
			dma_unmap_single(dp->dev, tx_ring->txbufs[idx].dma_addr,
					 skb_headlen(skb), DMA_TO_DEVICE);

			done_pkts += tx_ring->txbufs[idx].pkt_cnt;
			done_bytes += tx_ring->txbufs[idx].real_len;
		} else {
			/* unmap fragment */
			frag = &skb_shinfo(skb)->frags[fidx];
			dma_unmap_page(dp->dev, tx_ring->txbufs[idx].dma_addr,
				       skb_frag_size(frag), DMA_TO_DEVICE);
		}

		/* check for last gather fragment */
		if (fidx == nr_frags - 1)
			dev_kfree_skb_any(skb);

		tx_ring->txbufs[idx].dma_addr = 0;
		tx_ring->txbufs[idx].skb = NULL;
		tx_ring->txbufs[idx].fidx = -2;
	}

	tx_ring->qcp_rd_p = qcp_rd_p;

	u64_stats_update_begin(&r_vec->tx_sync);
	r_vec->tx_bytes += done_bytes;
	r_vec->tx_pkts += done_pkts;
	u64_stats_update_end(&r_vec->tx_sync);

	nd_q = netdev_get_tx_queue(dp->netdev, tx_ring->idx);
	netdev_tx_completed_queue(nd_q, done_pkts, done_bytes);
	if (nfp_net_tx_ring_should_wake(tx_ring)) {
		/* Make sure TX thread will see updated tx_ring->rd_p */
		smp_mb();

		if (unlikely(netif_tx_queue_stopped(nd_q)))
			netif_tx_wake_queue(nd_q);
	}

	WARN_ONCE(tx_ring->wr_p - tx_ring->rd_p > tx_ring->cnt,
		  "TX ring corruption rd_p=%u wr_p=%u cnt=%u\n",
		  tx_ring->rd_p, tx_ring->wr_p, tx_ring->cnt);
}

static void nfp_net_xdp_complete(struct nfp_net_tx_ring *tx_ring)
{
	struct nfp_net_r_vector *r_vec = tx_ring->r_vec;
	u32 done_pkts = 0, done_bytes = 0;
	int idx, todo;
	u32 qcp_rd_p;

	if (tx_ring->wr_p == tx_ring->rd_p)
		return;

	/* Work out how many descriptors have been transmitted */
	qcp_rd_p = nfp_qcp_rd_ptr_read(tx_ring->qcp_q);

	if (qcp_rd_p == tx_ring->qcp_rd_p)
		return;

	if (qcp_rd_p > tx_ring->qcp_rd_p)
		todo = qcp_rd_p - tx_ring->qcp_rd_p;
	else
		todo = qcp_rd_p + tx_ring->cnt - tx_ring->qcp_rd_p;

	done_pkts = todo;
	while (todo--) {
		idx = tx_ring->rd_p & (tx_ring->cnt - 1);
		tx_ring->rd_p++;

		done_bytes += tx_ring->txbufs[idx].real_len;
	}

	tx_ring->qcp_rd_p = qcp_rd_p;

	u64_stats_update_begin(&r_vec->tx_sync);
	r_vec->tx_bytes += done_bytes;
	r_vec->tx_pkts += done_pkts;
	u64_stats_update_end(&r_vec->tx_sync);

	WARN_ONCE(tx_ring->wr_p - tx_ring->rd_p > tx_ring->cnt,
		  "TX ring corruption rd_p=%u wr_p=%u cnt=%u\n",
		  tx_ring->rd_p, tx_ring->wr_p, tx_ring->cnt);
}

/**
 * nfp_net_tx_ring_reset() - Free any untransmitted buffers and reset pointers
 * @dp:		NFP Net data path struct
 * @tx_ring:	TX ring structure
 *
 * Assumes that the device is stopped
 */
static void
nfp_net_tx_ring_reset(struct nfp_net_dp *dp, struct nfp_net_tx_ring *tx_ring)
{
	const struct skb_frag_struct *frag;
	struct netdev_queue *nd_q;

	while (!tx_ring->is_xdp && tx_ring->rd_p != tx_ring->wr_p) {
		struct nfp_net_tx_buf *tx_buf;
		struct sk_buff *skb;
		int idx, nr_frags;

		idx = tx_ring->rd_p & (tx_ring->cnt - 1);
		tx_buf = &tx_ring->txbufs[idx];

		skb = tx_ring->txbufs[idx].skb;
		nr_frags = skb_shinfo(skb)->nr_frags;

		if (tx_buf->fidx == -1) {
			/* unmap head */
			dma_unmap_single(dp->dev, tx_buf->dma_addr,
					 skb_headlen(skb), DMA_TO_DEVICE);
		} else {
			/* unmap fragment */
			frag = &skb_shinfo(skb)->frags[tx_buf->fidx];
			dma_unmap_page(dp->dev, tx_buf->dma_addr,
				       skb_frag_size(frag), DMA_TO_DEVICE);
		}

		/* check for last gather fragment */
		if (tx_buf->fidx == nr_frags - 1)
			dev_kfree_skb_any(skb);

		tx_buf->dma_addr = 0;
		tx_buf->skb = NULL;
		tx_buf->fidx = -2;

		tx_ring->qcp_rd_p++;
		tx_ring->rd_p++;
	}

	memset(tx_ring->txds, 0, sizeof(*tx_ring->txds) * tx_ring->cnt);
	tx_ring->wr_p = 0;
	tx_ring->rd_p = 0;
	tx_ring->qcp_rd_p = 0;
	tx_ring->wr_ptr_add = 0;

	if (tx_ring->is_xdp)
		return;

	nd_q = netdev_get_tx_queue(dp->netdev, tx_ring->idx);
	netdev_tx_reset_queue(nd_q);
}

static void nfp_net_tx_timeout(struct net_device *netdev)
{
	struct nfp_net *nn = netdev_priv(netdev);
	int i;

	for (i = 0; i < nn->dp.netdev->real_num_tx_queues; i++) {
		if (!netif_tx_queue_stopped(netdev_get_tx_queue(netdev, i)))
			continue;
		nn_warn(nn, "TX timeout on ring: %d\n", i);
	}
	nn_warn(nn, "TX watchdog timeout\n");
}

/* Receive processing
 */
static unsigned int
nfp_net_calc_fl_bufsz(struct nfp_net_dp *dp)
{
	unsigned int fl_bufsz;

	fl_bufsz = NFP_NET_RX_BUF_HEADROOM;
	fl_bufsz += dp->rx_dma_off;
	if (dp->rx_offset == NFP_NET_CFG_RX_OFFSET_DYNAMIC)
		fl_bufsz += NFP_NET_MAX_PREPEND;
	else
		fl_bufsz += dp->rx_offset;
	fl_bufsz += ETH_HLEN + VLAN_HLEN * 2 + dp->mtu;

	fl_bufsz = SKB_DATA_ALIGN(fl_bufsz);
	fl_bufsz += SKB_DATA_ALIGN(sizeof(struct skb_shared_info));

	return fl_bufsz;
}

static void
nfp_net_free_frag(void *frag, bool xdp)
{
	if (!xdp)
		skb_free_frag(frag);
	else
		__free_page(virt_to_page(frag));
}

/**
 * nfp_net_rx_alloc_one() - Allocate and map page frag for RX
 * @dp:		NFP Net data path struct
 * @dma_addr:	Pointer to storage for DMA address (output param)
 *
 * This function will allcate a new page frag, map it for DMA.
 *
 * Return: allocated page frag or NULL on failure.
 */
static void *nfp_net_rx_alloc_one(struct nfp_net_dp *dp, dma_addr_t *dma_addr)
{
	void *frag;

	if (!dp->xdp_prog)
		frag = netdev_alloc_frag(dp->fl_bufsz);
	else
		frag = page_address(alloc_page(GFP_KERNEL | __GFP_COLD));
	if (!frag) {
		nn_dp_warn(dp, "Failed to alloc receive page frag\n");
		return NULL;
	}

	*dma_addr = nfp_net_dma_map_rx(dp, frag);
	if (dma_mapping_error(dp->dev, *dma_addr)) {
		nfp_net_free_frag(frag, dp->xdp_prog);
		nn_dp_warn(dp, "Failed to map DMA RX buffer\n");
		return NULL;
	}

	return frag;
}

static void *nfp_net_napi_alloc_one(struct nfp_net_dp *dp, dma_addr_t *dma_addr)
{
	void *frag;

	if (!dp->xdp_prog)
		frag = napi_alloc_frag(dp->fl_bufsz);
	else
		frag = page_address(alloc_page(GFP_ATOMIC | __GFP_COLD));
	if (!frag) {
		nn_dp_warn(dp, "Failed to alloc receive page frag\n");
		return NULL;
	}

	*dma_addr = nfp_net_dma_map_rx(dp, frag);
	if (dma_mapping_error(dp->dev, *dma_addr)) {
		nfp_net_free_frag(frag, dp->xdp_prog);
		nn_dp_warn(dp, "Failed to map DMA RX buffer\n");
		return NULL;
	}

	return frag;
}

/**
 * nfp_net_rx_give_one() - Put mapped skb on the software and hardware rings
 * @dp:		NFP Net data path struct
 * @rx_ring:	RX ring structure
 * @frag:	page fragment buffer
 * @dma_addr:	DMA address of skb mapping
 */
static void nfp_net_rx_give_one(const struct nfp_net_dp *dp,
				struct nfp_net_rx_ring *rx_ring,
				void *frag, dma_addr_t dma_addr)
{
	unsigned int wr_idx;

	wr_idx = rx_ring->wr_p & (rx_ring->cnt - 1);

	nfp_net_dma_sync_dev_rx(dp, dma_addr);

	/* Stash SKB and DMA address away */
	rx_ring->rxbufs[wr_idx].frag = frag;
	rx_ring->rxbufs[wr_idx].dma_addr = dma_addr;

	/* Fill freelist descriptor */
	rx_ring->rxds[wr_idx].fld.reserved = 0;
	rx_ring->rxds[wr_idx].fld.meta_len_dd = 0;
	nfp_desc_set_dma_addr(&rx_ring->rxds[wr_idx].fld,
			      dma_addr + dp->rx_dma_off);

	rx_ring->wr_p++;
	rx_ring->wr_ptr_add++;
	if (rx_ring->wr_ptr_add >= NFP_NET_FL_BATCH) {
		/* Update write pointer of the freelist queue. Make
		 * sure all writes are flushed before telling the hardware.
		 */
		wmb();
		nfp_qcp_wr_ptr_add(rx_ring->qcp_fl, rx_ring->wr_ptr_add);
		rx_ring->wr_ptr_add = 0;
	}
}

/**
 * nfp_net_rx_ring_reset() - Reflect in SW state of freelist after disable
 * @rx_ring:	RX ring structure
 *
 * Warning: Do *not* call if ring buffers were never put on the FW freelist
 *	    (i.e. device was not enabled)!
 */
static void nfp_net_rx_ring_reset(struct nfp_net_rx_ring *rx_ring)
{
	unsigned int wr_idx, last_idx;

	/* Move the empty entry to the end of the list */
	wr_idx = rx_ring->wr_p & (rx_ring->cnt - 1);
	last_idx = rx_ring->cnt - 1;
	rx_ring->rxbufs[wr_idx].dma_addr = rx_ring->rxbufs[last_idx].dma_addr;
	rx_ring->rxbufs[wr_idx].frag = rx_ring->rxbufs[last_idx].frag;
	rx_ring->rxbufs[last_idx].dma_addr = 0;
	rx_ring->rxbufs[last_idx].frag = NULL;

	memset(rx_ring->rxds, 0, sizeof(*rx_ring->rxds) * rx_ring->cnt);
	rx_ring->wr_p = 0;
	rx_ring->rd_p = 0;
	rx_ring->wr_ptr_add = 0;
}

/**
 * nfp_net_rx_ring_bufs_free() - Free any buffers currently on the RX ring
 * @dp:		NFP Net data path struct
 * @rx_ring:	RX ring to remove buffers from
 *
 * Assumes that the device is stopped and buffers are in [0, ring->cnt - 1)
 * entries.  After device is disabled nfp_net_rx_ring_reset() must be called
 * to restore required ring geometry.
 */
static void
nfp_net_rx_ring_bufs_free(struct nfp_net_dp *dp,
			  struct nfp_net_rx_ring *rx_ring)
{
	unsigned int i;

	for (i = 0; i < rx_ring->cnt - 1; i++) {
		/* NULL skb can only happen when initial filling of the ring
		 * fails to allocate enough buffers and calls here to free
		 * already allocated ones.
		 */
		if (!rx_ring->rxbufs[i].frag)
			continue;

		nfp_net_dma_unmap_rx(dp, rx_ring->rxbufs[i].dma_addr);
		nfp_net_free_frag(rx_ring->rxbufs[i].frag, dp->xdp_prog);
		rx_ring->rxbufs[i].dma_addr = 0;
		rx_ring->rxbufs[i].frag = NULL;
	}
}

/**
 * nfp_net_rx_ring_bufs_alloc() - Fill RX ring with buffers (don't give to FW)
 * @dp:		NFP Net data path struct
 * @rx_ring:	RX ring to remove buffers from
 */
static int
nfp_net_rx_ring_bufs_alloc(struct nfp_net_dp *dp,
			   struct nfp_net_rx_ring *rx_ring)
{
	struct nfp_net_rx_buf *rxbufs;
	unsigned int i;

	rxbufs = rx_ring->rxbufs;

	for (i = 0; i < rx_ring->cnt - 1; i++) {
		rxbufs[i].frag = nfp_net_rx_alloc_one(dp, &rxbufs[i].dma_addr);
		if (!rxbufs[i].frag) {
			nfp_net_rx_ring_bufs_free(dp, rx_ring);
			return -ENOMEM;
		}
	}

	return 0;
}

/**
 * nfp_net_rx_ring_fill_freelist() - Give buffers from the ring to FW
 * @dp:	     NFP Net data path struct
 * @rx_ring: RX ring to fill
 */
static void
nfp_net_rx_ring_fill_freelist(struct nfp_net_dp *dp,
			      struct nfp_net_rx_ring *rx_ring)
{
	unsigned int i;

	for (i = 0; i < rx_ring->cnt - 1; i++)
		nfp_net_rx_give_one(dp, rx_ring, rx_ring->rxbufs[i].frag,
				    rx_ring->rxbufs[i].dma_addr);
}

/**
 * nfp_net_rx_csum_has_errors() - group check if rxd has any csum errors
 * @flags: RX descriptor flags field in CPU byte order
 */
static int nfp_net_rx_csum_has_errors(u16 flags)
{
	u16 csum_all_checked, csum_all_ok;

	csum_all_checked = flags & __PCIE_DESC_RX_CSUM_ALL;
	csum_all_ok = flags & __PCIE_DESC_RX_CSUM_ALL_OK;

	return csum_all_checked != (csum_all_ok << PCIE_DESC_RX_CSUM_OK_SHIFT);
}

/**
 * nfp_net_rx_csum() - set SKB checksum field based on RX descriptor flags
 * @dp:  NFP Net data path struct
 * @r_vec: per-ring structure
 * @rxd: Pointer to RX descriptor
 * @skb: Pointer to SKB
 */
static void nfp_net_rx_csum(struct nfp_net_dp *dp,
			    struct nfp_net_r_vector *r_vec,
			    struct nfp_net_rx_desc *rxd, struct sk_buff *skb)
{
	skb_checksum_none_assert(skb);

	if (!(dp->netdev->features & NETIF_F_RXCSUM))
		return;

	if (nfp_net_rx_csum_has_errors(le16_to_cpu(rxd->rxd.flags))) {
		u64_stats_update_begin(&r_vec->rx_sync);
		r_vec->hw_csum_rx_error++;
		u64_stats_update_end(&r_vec->rx_sync);
		return;
	}

	/* Assume that the firmware will never report inner CSUM_OK unless outer
	 * L4 headers were successfully parsed. FW will always report zero UDP
	 * checksum as CSUM_OK.
	 */
	if (rxd->rxd.flags & PCIE_DESC_RX_TCP_CSUM_OK ||
	    rxd->rxd.flags & PCIE_DESC_RX_UDP_CSUM_OK) {
		__skb_incr_checksum_unnecessary(skb);
		u64_stats_update_begin(&r_vec->rx_sync);
		r_vec->hw_csum_rx_ok++;
		u64_stats_update_end(&r_vec->rx_sync);
	}

	if (rxd->rxd.flags & PCIE_DESC_RX_I_TCP_CSUM_OK ||
	    rxd->rxd.flags & PCIE_DESC_RX_I_UDP_CSUM_OK) {
		__skb_incr_checksum_unnecessary(skb);
		u64_stats_update_begin(&r_vec->rx_sync);
		r_vec->hw_csum_rx_inner_ok++;
		u64_stats_update_end(&r_vec->rx_sync);
	}
}

static void
nfp_net_set_hash(struct net_device *netdev, struct nfp_meta_parsed *meta,
		 unsigned int type, __be32 *hash)
{
	if (!(netdev->features & NETIF_F_RXHASH))
		return;

	switch (type) {
	case NFP_NET_RSS_IPV4:
	case NFP_NET_RSS_IPV6:
	case NFP_NET_RSS_IPV6_EX:
		meta->hash_type = PKT_HASH_TYPE_L3;
		break;
	default:
		meta->hash_type = PKT_HASH_TYPE_L4;
		break;
	}

	meta->hash = get_unaligned_be32(hash);
}

static void
nfp_net_set_hash_desc(struct net_device *netdev, struct nfp_meta_parsed *meta,
		      void *data, struct nfp_net_rx_desc *rxd)
{
	struct nfp_net_rx_hash *rx_hash = data;

	if (!(rxd->rxd.flags & PCIE_DESC_RX_RSS))
		return;

	nfp_net_set_hash(netdev, meta, get_unaligned_be32(&rx_hash->hash_type),
			 &rx_hash->hash);
}

static void *
nfp_net_parse_meta(struct net_device *netdev, struct nfp_meta_parsed *meta,
		   void *data, int meta_len)
{
	u32 meta_info;

	meta_info = get_unaligned_be32(data);
	data += 4;

	while (meta_info) {
		switch (meta_info & NFP_NET_META_FIELD_MASK) {
		case NFP_NET_META_HASH:
			meta_info >>= NFP_NET_META_FIELD_SIZE;
			nfp_net_set_hash(netdev, meta,
					 meta_info & NFP_NET_META_FIELD_MASK,
					 (__be32 *)data);
			data += 4;
			break;
		case NFP_NET_META_MARK:
			meta->mark = get_unaligned_be32(data);
			data += 4;
			break;
		default:
			return NULL;
		}

		meta_info >>= NFP_NET_META_FIELD_SIZE;
	}

	return data;
}

static void
nfp_net_rx_drop(const struct nfp_net_dp *dp, struct nfp_net_r_vector *r_vec,
		struct nfp_net_rx_ring *rx_ring, struct nfp_net_rx_buf *rxbuf,
		struct sk_buff *skb)
{
	u64_stats_update_begin(&r_vec->rx_sync);
	r_vec->rx_drops++;
	u64_stats_update_end(&r_vec->rx_sync);

	/* skb is build based on the frag, free_skb() would free the frag
	 * so to be able to reuse it we need an extra ref.
	 */
	if (skb && rxbuf && skb->head == rxbuf->frag)
		page_ref_inc(virt_to_head_page(rxbuf->frag));
	if (rxbuf)
		nfp_net_rx_give_one(dp, rx_ring, rxbuf->frag, rxbuf->dma_addr);
	if (skb)
		dev_kfree_skb_any(skb);
}

static bool
nfp_net_tx_xdp_buf(struct nfp_net_dp *dp, struct nfp_net_rx_ring *rx_ring,
		   struct nfp_net_tx_ring *tx_ring,
		   struct nfp_net_rx_buf *rxbuf, unsigned int dma_off,
		   unsigned int pkt_len)
{
	struct nfp_net_tx_buf *txbuf;
	struct nfp_net_tx_desc *txd;
	int wr_idx;

	if (unlikely(nfp_net_tx_full(tx_ring, 1))) {
		nfp_net_rx_drop(dp, rx_ring->r_vec, rx_ring, rxbuf, NULL);
		return false;
	}

	wr_idx = tx_ring->wr_p & (tx_ring->cnt - 1);

	/* Stash the soft descriptor of the head then initialize it */
	txbuf = &tx_ring->txbufs[wr_idx];

	nfp_net_rx_give_one(dp, rx_ring, txbuf->frag, txbuf->dma_addr);

	txbuf->frag = rxbuf->frag;
	txbuf->dma_addr = rxbuf->dma_addr;
	txbuf->fidx = -1;
	txbuf->pkt_cnt = 1;
	txbuf->real_len = pkt_len;

	dma_sync_single_for_device(dp->dev, rxbuf->dma_addr + dma_off,
				   pkt_len, DMA_BIDIRECTIONAL);

	/* Build TX descriptor */
	txd = &tx_ring->txds[wr_idx];
	txd->offset_eop = PCIE_DESC_TX_EOP;
	txd->dma_len = cpu_to_le16(pkt_len);
	nfp_desc_set_dma_addr(txd, rxbuf->dma_addr + dma_off);
	txd->data_len = cpu_to_le16(pkt_len);

	txd->flags = 0;
	txd->mss = 0;
	txd->l4_offset = 0;

	tx_ring->wr_p++;
	tx_ring->wr_ptr_add++;
	return true;
}

static int nfp_net_run_xdp(struct bpf_prog *prog, void *data, void *hard_start,
			   unsigned int *off, unsigned int *len)
{
	struct xdp_buff xdp;
	void *orig_data;
	int ret;

	xdp.data_hard_start = hard_start;
	xdp.data = data + *off;
	xdp.data_end = data + *off + *len;

	orig_data = xdp.data;
	ret = bpf_prog_run_xdp(prog, &xdp);

	*len -= xdp.data - orig_data;
	*off += xdp.data - orig_data;

	return ret;
}

/**
 * nfp_net_rx() - receive up to @budget packets on @rx_ring
 * @rx_ring:   RX ring to receive from
 * @budget:    NAPI budget
 *
 * Note, this function is separated out from the napi poll function to
 * more cleanly separate packet receive code from other bookkeeping
 * functions performed in the napi poll function.
 *
 * Return: Number of packets received.
 */
static int nfp_net_rx(struct nfp_net_rx_ring *rx_ring, int budget)
{
	struct nfp_net_r_vector *r_vec = rx_ring->r_vec;
	struct nfp_net_dp *dp = &r_vec->nfp_net->dp;
	struct nfp_net_tx_ring *tx_ring;
	struct bpf_prog *xdp_prog;
	unsigned int true_bufsz;
	struct sk_buff *skb;
	int pkts_polled = 0;
	int idx;

	rcu_read_lock();
	xdp_prog = READ_ONCE(dp->xdp_prog);
	true_bufsz = xdp_prog ? PAGE_SIZE : dp->fl_bufsz;
	tx_ring = r_vec->xdp_ring;

	while (pkts_polled < budget) {
		unsigned int meta_len, data_len, meta_off, pkt_len, pkt_off;
		struct nfp_net_rx_buf *rxbuf;
		struct nfp_net_rx_desc *rxd;
		struct nfp_meta_parsed meta;
		dma_addr_t new_dma_addr;
		void *new_frag;

		idx = rx_ring->rd_p & (rx_ring->cnt - 1);

		rxd = &rx_ring->rxds[idx];
		if (!(rxd->rxd.meta_len_dd & PCIE_DESC_RX_DD))
			break;

		/* Memory barrier to ensure that we won't do other reads
		 * before the DD bit.
		 */
		dma_rmb();

		memset(&meta, 0, sizeof(meta));

		rx_ring->rd_p++;
		pkts_polled++;

		rxbuf =	&rx_ring->rxbufs[idx];
		/*         < meta_len >
		 *  <-- [rx_offset] -->
		 *  ---------------------------------------------------------
		 * | [XX] |  metadata  |             packet           | XXXX |
		 *  ---------------------------------------------------------
		 *         <---------------- data_len --------------->
		 *
		 * The rx_offset is fixed for all packets, the meta_len can vary
		 * on a packet by packet basis. If rx_offset is set to zero
		 * (_RX_OFFSET_DYNAMIC) metadata starts at the beginning of the
		 * buffer and is immediately followed by the packet (no [XX]).
		 */
		meta_len = rxd->rxd.meta_len_dd & PCIE_DESC_RX_META_LEN_MASK;
		data_len = le16_to_cpu(rxd->rxd.data_len);
		pkt_len = data_len - meta_len;

		pkt_off = NFP_NET_RX_BUF_HEADROOM + dp->rx_dma_off;
		if (dp->rx_offset == NFP_NET_CFG_RX_OFFSET_DYNAMIC)
			pkt_off += meta_len;
		else
			pkt_off += dp->rx_offset;
		meta_off = pkt_off - meta_len;

		/* Stats update */
		u64_stats_update_begin(&r_vec->rx_sync);
		r_vec->rx_pkts++;
		r_vec->rx_bytes += pkt_len;
		u64_stats_update_end(&r_vec->rx_sync);

		if (unlikely(meta_len > NFP_NET_MAX_PREPEND ||
			     (dp->rx_offset && meta_len > dp->rx_offset))) {
			nn_dp_warn(dp, "oversized RX packet metadata %u\n",
				   meta_len);
			nfp_net_rx_drop(dp, r_vec, rx_ring, rxbuf, NULL);
			continue;
		}

		nfp_net_dma_sync_cpu_rx(dp, rxbuf->dma_addr + meta_off,
					data_len);

		if (!dp->chained_metadata_format) {
			nfp_net_set_hash_desc(dp->netdev, &meta,
					      rxbuf->frag + meta_off, rxd);
		} else if (meta_len) {
			void *end;

			end = nfp_net_parse_meta(dp->netdev, &meta,
						 rxbuf->frag + meta_off,
						 meta_len);
			if (unlikely(end != rxbuf->frag + pkt_off)) {
				nn_dp_warn(dp, "invalid RX packet metadata\n");
				nfp_net_rx_drop(dp, r_vec, rx_ring, rxbuf,
						NULL);
				continue;
			}
		}

		if (xdp_prog && !(rxd->rxd.flags & PCIE_DESC_RX_BPF &&
				  dp->bpf_offload_xdp)) {
			unsigned int dma_off;
			void *hard_start;
			int act;

			hard_start = rxbuf->frag + NFP_NET_RX_BUF_HEADROOM;

			act = nfp_net_run_xdp(xdp_prog, rxbuf->frag, hard_start,
					      &pkt_off, &pkt_len);
			switch (act) {
			case XDP_PASS:
				break;
			case XDP_TX:
				dma_off = pkt_off - NFP_NET_RX_BUF_HEADROOM;
				if (unlikely(!nfp_net_tx_xdp_buf(dp, rx_ring,
								 tx_ring, rxbuf,
								 dma_off,
								 pkt_len)))
					trace_xdp_exception(dp->netdev,
							    xdp_prog, act);
				continue;
			default:
				bpf_warn_invalid_xdp_action(act);
			case XDP_ABORTED:
				trace_xdp_exception(dp->netdev, xdp_prog, act);
			case XDP_DROP:
				nfp_net_rx_give_one(dp, rx_ring, rxbuf->frag,
						    rxbuf->dma_addr);
				continue;
			}
		}

		skb = build_skb(rxbuf->frag, true_bufsz);
		if (unlikely(!skb)) {
			nfp_net_rx_drop(dp, r_vec, rx_ring, rxbuf, NULL);
			continue;
		}
		new_frag = nfp_net_napi_alloc_one(dp, &new_dma_addr);
		if (unlikely(!new_frag)) {
			nfp_net_rx_drop(dp, r_vec, rx_ring, rxbuf, skb);
			continue;
		}

		nfp_net_dma_unmap_rx(dp, rxbuf->dma_addr);

		nfp_net_rx_give_one(dp, rx_ring, new_frag, new_dma_addr);

		skb_reserve(skb, pkt_off);
		skb_put(skb, pkt_len);

		skb->mark = meta.mark;
		skb_set_hash(skb, meta.hash, meta.hash_type);

		skb_record_rx_queue(skb, rx_ring->idx);
		skb->protocol = eth_type_trans(skb, dp->netdev);

		nfp_net_rx_csum(dp, r_vec, rxd, skb);

		if (rxd->rxd.flags & PCIE_DESC_RX_VLAN)
			__vlan_hwaccel_put_tag(skb, htons(ETH_P_8021Q),
					       le16_to_cpu(rxd->rxd.vlan));

		napi_gro_receive(&rx_ring->r_vec->napi, skb);
	}

	if (xdp_prog && tx_ring->wr_ptr_add)
		nfp_net_tx_xmit_more_flush(tx_ring);
	rcu_read_unlock();

	return pkts_polled;
}

/**
 * nfp_net_poll() - napi poll function
 * @napi:    NAPI structure
 * @budget:  NAPI budget
 *
 * Return: number of packets polled.
 */
static int nfp_net_poll(struct napi_struct *napi, int budget)
{
	struct nfp_net_r_vector *r_vec =
		container_of(napi, struct nfp_net_r_vector, napi);
	unsigned int pkts_polled = 0;

	if (r_vec->tx_ring)
		nfp_net_tx_complete(r_vec->tx_ring);
	if (r_vec->rx_ring) {
		pkts_polled = nfp_net_rx(r_vec->rx_ring, budget);
		if (r_vec->xdp_ring)
			nfp_net_xdp_complete(r_vec->xdp_ring);
	}

	if (pkts_polled < budget)
		if (napi_complete_done(napi, pkts_polled))
			nfp_net_irq_unmask(r_vec->nfp_net, r_vec->irq_entry);

	return pkts_polled;
}

/* Setup and Configuration
 */

/**
 * nfp_net_tx_ring_free() - Free resources allocated to a TX ring
 * @tx_ring:   TX ring to free
 */
static void nfp_net_tx_ring_free(struct nfp_net_tx_ring *tx_ring)
{
	struct nfp_net_r_vector *r_vec = tx_ring->r_vec;
	struct nfp_net_dp *dp = &r_vec->nfp_net->dp;

	kfree(tx_ring->txbufs);

	if (tx_ring->txds)
		dma_free_coherent(dp->dev, tx_ring->size,
				  tx_ring->txds, tx_ring->dma);

	tx_ring->cnt = 0;
	tx_ring->txbufs = NULL;
	tx_ring->txds = NULL;
	tx_ring->dma = 0;
	tx_ring->size = 0;
}

/**
 * nfp_net_tx_ring_alloc() - Allocate resource for a TX ring
 * @dp:        NFP Net data path struct
 * @tx_ring:   TX Ring structure to allocate
 *
 * Return: 0 on success, negative errno otherwise.
 */
static int
nfp_net_tx_ring_alloc(struct nfp_net_dp *dp, struct nfp_net_tx_ring *tx_ring)
{
	struct nfp_net_r_vector *r_vec = tx_ring->r_vec;
	int sz;

	tx_ring->cnt = dp->txd_cnt;

	tx_ring->size = sizeof(*tx_ring->txds) * tx_ring->cnt;
	tx_ring->txds = dma_zalloc_coherent(dp->dev, tx_ring->size,
					    &tx_ring->dma, GFP_KERNEL);
	if (!tx_ring->txds)
		goto err_alloc;

	sz = sizeof(*tx_ring->txbufs) * tx_ring->cnt;
	tx_ring->txbufs = kzalloc(sz, GFP_KERNEL);
	if (!tx_ring->txbufs)
		goto err_alloc;

	if (!tx_ring->is_xdp)
		netif_set_xps_queue(dp->netdev, &r_vec->affinity_mask,
				    tx_ring->idx);

	return 0;

err_alloc:
	nfp_net_tx_ring_free(tx_ring);
	return -ENOMEM;
}

static void
nfp_net_tx_ring_bufs_free(struct nfp_net_dp *dp,
			  struct nfp_net_tx_ring *tx_ring)
{
	unsigned int i;

	if (!tx_ring->is_xdp)
		return;

	for (i = 0; i < tx_ring->cnt; i++) {
		if (!tx_ring->txbufs[i].frag)
			return;

		nfp_net_dma_unmap_rx(dp, tx_ring->txbufs[i].dma_addr);
		__free_page(virt_to_page(tx_ring->txbufs[i].frag));
	}
}

static int
nfp_net_tx_ring_bufs_alloc(struct nfp_net_dp *dp,
			   struct nfp_net_tx_ring *tx_ring)
{
	struct nfp_net_tx_buf *txbufs = tx_ring->txbufs;
	unsigned int i;

	if (!tx_ring->is_xdp)
		return 0;

	for (i = 0; i < tx_ring->cnt; i++) {
		txbufs[i].frag = nfp_net_rx_alloc_one(dp, &txbufs[i].dma_addr);
		if (!txbufs[i].frag) {
			nfp_net_tx_ring_bufs_free(dp, tx_ring);
			return -ENOMEM;
		}
	}

	return 0;
}

static int nfp_net_tx_rings_prepare(struct nfp_net *nn, struct nfp_net_dp *dp)
{
	unsigned int r;

	dp->tx_rings = kcalloc(dp->num_tx_rings, sizeof(*dp->tx_rings),
			       GFP_KERNEL);
	if (!dp->tx_rings)
		return -ENOMEM;

	for (r = 0; r < dp->num_tx_rings; r++) {
		int bias = 0;

		if (r >= dp->num_stack_tx_rings)
			bias = dp->num_stack_tx_rings;

		nfp_net_tx_ring_init(&dp->tx_rings[r], &nn->r_vecs[r - bias],
				     r, bias);

		if (nfp_net_tx_ring_alloc(dp, &dp->tx_rings[r]))
			goto err_free_prev;

		if (nfp_net_tx_ring_bufs_alloc(dp, &dp->tx_rings[r]))
			goto err_free_ring;
	}

	return 0;

err_free_prev:
	while (r--) {
		nfp_net_tx_ring_bufs_free(dp, &dp->tx_rings[r]);
err_free_ring:
		nfp_net_tx_ring_free(&dp->tx_rings[r]);
	}
	kfree(dp->tx_rings);
	return -ENOMEM;
}

static void nfp_net_tx_rings_free(struct nfp_net_dp *dp)
{
	unsigned int r;

	for (r = 0; r < dp->num_tx_rings; r++) {
		nfp_net_tx_ring_bufs_free(dp, &dp->tx_rings[r]);
		nfp_net_tx_ring_free(&dp->tx_rings[r]);
	}

	kfree(dp->tx_rings);
}

/**
 * nfp_net_rx_ring_free() - Free resources allocated to a RX ring
 * @rx_ring:  RX ring to free
 */
static void nfp_net_rx_ring_free(struct nfp_net_rx_ring *rx_ring)
{
	struct nfp_net_r_vector *r_vec = rx_ring->r_vec;
	struct nfp_net_dp *dp = &r_vec->nfp_net->dp;

	kfree(rx_ring->rxbufs);

	if (rx_ring->rxds)
		dma_free_coherent(dp->dev, rx_ring->size,
				  rx_ring->rxds, rx_ring->dma);

	rx_ring->cnt = 0;
	rx_ring->rxbufs = NULL;
	rx_ring->rxds = NULL;
	rx_ring->dma = 0;
	rx_ring->size = 0;
}

/**
 * nfp_net_rx_ring_alloc() - Allocate resource for a RX ring
 * @dp:	      NFP Net data path struct
 * @rx_ring:  RX ring to allocate
 *
 * Return: 0 on success, negative errno otherwise.
 */
static int
nfp_net_rx_ring_alloc(struct nfp_net_dp *dp, struct nfp_net_rx_ring *rx_ring)
{
	int sz;

	rx_ring->cnt = dp->rxd_cnt;
	rx_ring->size = sizeof(*rx_ring->rxds) * rx_ring->cnt;
	rx_ring->rxds = dma_zalloc_coherent(dp->dev, rx_ring->size,
					    &rx_ring->dma, GFP_KERNEL);
	if (!rx_ring->rxds)
		goto err_alloc;

	sz = sizeof(*rx_ring->rxbufs) * rx_ring->cnt;
	rx_ring->rxbufs = kzalloc(sz, GFP_KERNEL);
	if (!rx_ring->rxbufs)
		goto err_alloc;

	return 0;

err_alloc:
	nfp_net_rx_ring_free(rx_ring);
	return -ENOMEM;
}

static int nfp_net_rx_rings_prepare(struct nfp_net *nn, struct nfp_net_dp *dp)
{
	unsigned int r;

	dp->rx_rings = kcalloc(dp->num_rx_rings, sizeof(*dp->rx_rings),
			       GFP_KERNEL);
	if (!dp->rx_rings)
		return -ENOMEM;

	for (r = 0; r < dp->num_rx_rings; r++) {
		nfp_net_rx_ring_init(&dp->rx_rings[r], &nn->r_vecs[r], r);

		if (nfp_net_rx_ring_alloc(dp, &dp->rx_rings[r]))
			goto err_free_prev;

		if (nfp_net_rx_ring_bufs_alloc(dp, &dp->rx_rings[r]))
			goto err_free_ring;
	}

	return 0;

err_free_prev:
	while (r--) {
		nfp_net_rx_ring_bufs_free(dp, &dp->rx_rings[r]);
err_free_ring:
		nfp_net_rx_ring_free(&dp->rx_rings[r]);
	}
	kfree(dp->rx_rings);
	return -ENOMEM;
}

static void nfp_net_rx_rings_free(struct nfp_net_dp *dp)
{
	unsigned int r;

	for (r = 0; r < dp->num_rx_rings; r++) {
		nfp_net_rx_ring_bufs_free(dp, &dp->rx_rings[r]);
		nfp_net_rx_ring_free(&dp->rx_rings[r]);
	}

	kfree(dp->rx_rings);
}

static void
nfp_net_vector_assign_rings(struct nfp_net_dp *dp,
			    struct nfp_net_r_vector *r_vec, int idx)
{
	r_vec->rx_ring = idx < dp->num_rx_rings ? &dp->rx_rings[idx] : NULL;
	r_vec->tx_ring =
		idx < dp->num_stack_tx_rings ? &dp->tx_rings[idx] : NULL;

	r_vec->xdp_ring = idx < dp->num_tx_rings - dp->num_stack_tx_rings ?
		&dp->tx_rings[dp->num_stack_tx_rings + idx] : NULL;
}

static int
nfp_net_prepare_vector(struct nfp_net *nn, struct nfp_net_r_vector *r_vec,
		       int idx)
{
	int err;

	/* Setup NAPI */
	netif_napi_add(nn->dp.netdev, &r_vec->napi,
		       nfp_net_poll, NAPI_POLL_WEIGHT);

	snprintf(r_vec->name, sizeof(r_vec->name),
		 "%s-rxtx-%d", nn->dp.netdev->name, idx);
	err = request_irq(r_vec->irq_vector, r_vec->handler, 0, r_vec->name,
			  r_vec);
	if (err) {
		netif_napi_del(&r_vec->napi);
		nn_err(nn, "Error requesting IRQ %d\n", r_vec->irq_vector);
		return err;
	}
	disable_irq(r_vec->irq_vector);

	irq_set_affinity_hint(r_vec->irq_vector, &r_vec->affinity_mask);

	nn_dbg(nn, "RV%02d: irq=%03d/%03d\n", idx, r_vec->irq_vector,
	       r_vec->irq_entry);

	return 0;
}

static void
nfp_net_cleanup_vector(struct nfp_net *nn, struct nfp_net_r_vector *r_vec)
{
	irq_set_affinity_hint(r_vec->irq_vector, NULL);
	netif_napi_del(&r_vec->napi);
	free_irq(r_vec->irq_vector, r_vec);
}

/**
 * nfp_net_rss_write_itbl() - Write RSS indirection table to device
 * @nn:      NFP Net device to reconfigure
 */
void nfp_net_rss_write_itbl(struct nfp_net *nn)
{
	int i;

	for (i = 0; i < NFP_NET_CFG_RSS_ITBL_SZ; i += 4)
		nn_writel(nn, NFP_NET_CFG_RSS_ITBL + i,
			  get_unaligned_le32(nn->rss_itbl + i));
}

/**
 * nfp_net_rss_write_key() - Write RSS hash key to device
 * @nn:      NFP Net device to reconfigure
 */
void nfp_net_rss_write_key(struct nfp_net *nn)
{
	int i;

	for (i = 0; i < nfp_net_rss_key_sz(nn); i += 4)
		nn_writel(nn, NFP_NET_CFG_RSS_KEY + i,
			  get_unaligned_le32(nn->rss_key + i));
}

/**
 * nfp_net_coalesce_write_cfg() - Write irq coalescence configuration to HW
 * @nn:      NFP Net device to reconfigure
 */
void nfp_net_coalesce_write_cfg(struct nfp_net *nn)
{
	u8 i;
	u32 factor;
	u32 value;

	/* Compute factor used to convert coalesce '_usecs' parameters to
	 * ME timestamp ticks.  There are 16 ME clock cycles for each timestamp
	 * count.
	 */
	factor = nn->me_freq_mhz / 16;

	/* copy RX interrupt coalesce parameters */
	value = (nn->rx_coalesce_max_frames << 16) |
		(factor * nn->rx_coalesce_usecs);
	for (i = 0; i < nn->dp.num_rx_rings; i++)
		nn_writel(nn, NFP_NET_CFG_RXR_IRQ_MOD(i), value);

	/* copy TX interrupt coalesce parameters */
	value = (nn->tx_coalesce_max_frames << 16) |
		(factor * nn->tx_coalesce_usecs);
	for (i = 0; i < nn->dp.num_tx_rings; i++)
		nn_writel(nn, NFP_NET_CFG_TXR_IRQ_MOD(i), value);
}

/**
 * nfp_net_write_mac_addr() - Write mac address to the device control BAR
 * @nn:      NFP Net device to reconfigure
 *
 * Writes the MAC address from the netdev to the device control BAR.  Does not
 * perform the required reconfig.  We do a bit of byte swapping dance because
 * firmware is LE.
 */
static void nfp_net_write_mac_addr(struct nfp_net *nn)
{
	nn_writel(nn, NFP_NET_CFG_MACADDR + 0,
		  get_unaligned_be32(nn->dp.netdev->dev_addr));
	nn_writew(nn, NFP_NET_CFG_MACADDR + 6,
		  get_unaligned_be16(nn->dp.netdev->dev_addr + 4));
}

static void nfp_net_vec_clear_ring_data(struct nfp_net *nn, unsigned int idx)
{
	nn_writeq(nn, NFP_NET_CFG_RXR_ADDR(idx), 0);
	nn_writeb(nn, NFP_NET_CFG_RXR_SZ(idx), 0);
	nn_writeb(nn, NFP_NET_CFG_RXR_VEC(idx), 0);

	nn_writeq(nn, NFP_NET_CFG_TXR_ADDR(idx), 0);
	nn_writeb(nn, NFP_NET_CFG_TXR_SZ(idx), 0);
	nn_writeb(nn, NFP_NET_CFG_TXR_VEC(idx), 0);
}

/**
 * nfp_net_clear_config_and_disable() - Clear control BAR and disable NFP
 * @nn:      NFP Net device to reconfigure
 */
static void nfp_net_clear_config_and_disable(struct nfp_net *nn)
{
	u32 new_ctrl, update;
	unsigned int r;
	int err;

	new_ctrl = nn->dp.ctrl;
	new_ctrl &= ~NFP_NET_CFG_CTRL_ENABLE;
	update = NFP_NET_CFG_UPDATE_GEN;
	update |= NFP_NET_CFG_UPDATE_MSIX;
	update |= NFP_NET_CFG_UPDATE_RING;

	if (nn->cap & NFP_NET_CFG_CTRL_RINGCFG)
		new_ctrl &= ~NFP_NET_CFG_CTRL_RINGCFG;

	nn_writeq(nn, NFP_NET_CFG_TXRS_ENABLE, 0);
	nn_writeq(nn, NFP_NET_CFG_RXRS_ENABLE, 0);

	nn_writel(nn, NFP_NET_CFG_CTRL, new_ctrl);
	err = nfp_net_reconfig(nn, update);
	if (err)
		nn_err(nn, "Could not disable device: %d\n", err);

	for (r = 0; r < nn->dp.num_rx_rings; r++)
		nfp_net_rx_ring_reset(&nn->dp.rx_rings[r]);
	for (r = 0; r < nn->dp.num_tx_rings; r++)
		nfp_net_tx_ring_reset(&nn->dp, &nn->dp.tx_rings[r]);
	for (r = 0; r < nn->dp.num_r_vecs; r++)
		nfp_net_vec_clear_ring_data(nn, r);

	nn->dp.ctrl = new_ctrl;
}

static void
nfp_net_rx_ring_hw_cfg_write(struct nfp_net *nn,
			     struct nfp_net_rx_ring *rx_ring, unsigned int idx)
{
	/* Write the DMA address, size and MSI-X info to the device */
	nn_writeq(nn, NFP_NET_CFG_RXR_ADDR(idx), rx_ring->dma);
	nn_writeb(nn, NFP_NET_CFG_RXR_SZ(idx), ilog2(rx_ring->cnt));
	nn_writeb(nn, NFP_NET_CFG_RXR_VEC(idx), rx_ring->r_vec->irq_entry);
}

static void
nfp_net_tx_ring_hw_cfg_write(struct nfp_net *nn,
			     struct nfp_net_tx_ring *tx_ring, unsigned int idx)
{
	nn_writeq(nn, NFP_NET_CFG_TXR_ADDR(idx), tx_ring->dma);
	nn_writeb(nn, NFP_NET_CFG_TXR_SZ(idx), ilog2(tx_ring->cnt));
	nn_writeb(nn, NFP_NET_CFG_TXR_VEC(idx), tx_ring->r_vec->irq_entry);
}

/**
 * nfp_net_set_config_and_enable() - Write control BAR and enable NFP
 * @nn:      NFP Net device to reconfigure
 */
static int nfp_net_set_config_and_enable(struct nfp_net *nn)
{
	u32 bufsz, new_ctrl, update = 0;
	unsigned int r;
	int err;

	new_ctrl = nn->dp.ctrl;

	if (nn->cap & NFP_NET_CFG_CTRL_RSS) {
		nfp_net_rss_write_key(nn);
		nfp_net_rss_write_itbl(nn);
		nn_writel(nn, NFP_NET_CFG_RSS_CTRL, nn->rss_cfg);
		update |= NFP_NET_CFG_UPDATE_RSS;
	}

	if (nn->cap & NFP_NET_CFG_CTRL_IRQMOD) {
		nfp_net_coalesce_write_cfg(nn);

		new_ctrl |= NFP_NET_CFG_CTRL_IRQMOD;
		update |= NFP_NET_CFG_UPDATE_IRQMOD;
	}

	for (r = 0; r < nn->dp.num_tx_rings; r++)
		nfp_net_tx_ring_hw_cfg_write(nn, &nn->dp.tx_rings[r], r);
	for (r = 0; r < nn->dp.num_rx_rings; r++)
		nfp_net_rx_ring_hw_cfg_write(nn, &nn->dp.rx_rings[r], r);

	nn_writeq(nn, NFP_NET_CFG_TXRS_ENABLE, nn->dp.num_tx_rings == 64 ?
		  0xffffffffffffffffULL : ((u64)1 << nn->dp.num_tx_rings) - 1);

	nn_writeq(nn, NFP_NET_CFG_RXRS_ENABLE, nn->dp.num_rx_rings == 64 ?
		  0xffffffffffffffffULL : ((u64)1 << nn->dp.num_rx_rings) - 1);

	nfp_net_write_mac_addr(nn);

	nn_writel(nn, NFP_NET_CFG_MTU, nn->dp.netdev->mtu);

	bufsz = nn->dp.fl_bufsz - nn->dp.rx_dma_off - NFP_NET_RX_BUF_NON_DATA;
	nn_writel(nn, NFP_NET_CFG_FLBUFSZ, bufsz);

	/* Enable device */
	new_ctrl |= NFP_NET_CFG_CTRL_ENABLE;
	update |= NFP_NET_CFG_UPDATE_GEN;
	update |= NFP_NET_CFG_UPDATE_MSIX;
	update |= NFP_NET_CFG_UPDATE_RING;
	if (nn->cap & NFP_NET_CFG_CTRL_RINGCFG)
		new_ctrl |= NFP_NET_CFG_CTRL_RINGCFG;

	nn_writel(nn, NFP_NET_CFG_CTRL, new_ctrl);
	err = nfp_net_reconfig(nn, update);
	if (err) {
		nfp_net_clear_config_and_disable(nn);
		return err;
	}

	nn->dp.ctrl = new_ctrl;

	for (r = 0; r < nn->dp.num_rx_rings; r++)
		nfp_net_rx_ring_fill_freelist(&nn->dp, &nn->dp.rx_rings[r]);

	/* Since reconfiguration requests while NFP is down are ignored we
	 * have to wipe the entire VXLAN configuration and reinitialize it.
	 */
	if (nn->dp.ctrl & NFP_NET_CFG_CTRL_VXLAN) {
		memset(&nn->vxlan_ports, 0, sizeof(nn->vxlan_ports));
		memset(&nn->vxlan_usecnt, 0, sizeof(nn->vxlan_usecnt));
		udp_tunnel_get_rx_info(nn->dp.netdev);
	}

	return 0;
}

/**
 * nfp_net_open_stack() - Start the device from stack's perspective
 * @nn:      NFP Net device to reconfigure
 */
static void nfp_net_open_stack(struct nfp_net *nn)
{
	unsigned int r;

	for (r = 0; r < nn->dp.num_r_vecs; r++) {
		napi_enable(&nn->r_vecs[r].napi);
		enable_irq(nn->r_vecs[r].irq_vector);
	}

	netif_tx_wake_all_queues(nn->dp.netdev);

	enable_irq(nn->irq_entries[NFP_NET_IRQ_LSC_IDX].vector);
	nfp_net_read_link_status(nn);
}

static int nfp_net_netdev_open(struct net_device *netdev)
{
	struct nfp_net *nn = netdev_priv(netdev);
	int err, r;

	/* Step 1: Allocate resources for rings and the like
	 * - Request interrupts
	 * - Allocate RX and TX ring resources
	 * - Setup initial RSS table
	 */
	err = nfp_net_aux_irq_request(nn, NFP_NET_CFG_EXN, "%s-exn",
				      nn->exn_name, sizeof(nn->exn_name),
				      NFP_NET_IRQ_EXN_IDX, nn->exn_handler);
	if (err)
		return err;
	err = nfp_net_aux_irq_request(nn, NFP_NET_CFG_LSC, "%s-lsc",
				      nn->lsc_name, sizeof(nn->lsc_name),
				      NFP_NET_IRQ_LSC_IDX, nn->lsc_handler);
	if (err)
		goto err_free_exn;
	disable_irq(nn->irq_entries[NFP_NET_IRQ_LSC_IDX].vector);

	for (r = 0; r < nn->dp.num_r_vecs; r++) {
		err = nfp_net_prepare_vector(nn, &nn->r_vecs[r], r);
		if (err)
			goto err_cleanup_vec_p;
	}

	err = nfp_net_rx_rings_prepare(nn, &nn->dp);
	if (err)
		goto err_cleanup_vec;

	err = nfp_net_tx_rings_prepare(nn, &nn->dp);
	if (err)
		goto err_free_rx_rings;

	for (r = 0; r < nn->max_r_vecs; r++)
		nfp_net_vector_assign_rings(&nn->dp, &nn->r_vecs[r], r);

	err = netif_set_real_num_tx_queues(netdev, nn->dp.num_stack_tx_rings);
	if (err)
		goto err_free_rings;

	err = netif_set_real_num_rx_queues(netdev, nn->dp.num_rx_rings);
	if (err)
		goto err_free_rings;

	/* Step 2: Configure the NFP
	 * - Enable rings from 0 to tx_rings/rx_rings - 1.
	 * - Write MAC address (in case it changed)
	 * - Set the MTU
	 * - Set the Freelist buffer size
	 * - Enable the FW
	 */
	err = nfp_net_set_config_and_enable(nn);
	if (err)
		goto err_free_rings;

	/* Step 3: Enable for kernel
	 * - put some freelist descriptors on each RX ring
	 * - enable NAPI on each ring
	 * - enable all TX queues
	 * - set link state
	 */
	nfp_net_open_stack(nn);

	return 0;

err_free_rings:
	nfp_net_tx_rings_free(&nn->dp);
err_free_rx_rings:
	nfp_net_rx_rings_free(&nn->dp);
err_cleanup_vec:
	r = nn->dp.num_r_vecs;
err_cleanup_vec_p:
	while (r--)
		nfp_net_cleanup_vector(nn, &nn->r_vecs[r]);
	nfp_net_aux_irq_free(nn, NFP_NET_CFG_LSC, NFP_NET_IRQ_LSC_IDX);
err_free_exn:
	nfp_net_aux_irq_free(nn, NFP_NET_CFG_EXN, NFP_NET_IRQ_EXN_IDX);
	return err;
}

/**
 * nfp_net_close_stack() - Quiescent the stack (part of close)
 * @nn:	     NFP Net device to reconfigure
 */
static void nfp_net_close_stack(struct nfp_net *nn)
{
	unsigned int r;

	disable_irq(nn->irq_entries[NFP_NET_IRQ_LSC_IDX].vector);
	netif_carrier_off(nn->dp.netdev);
	nn->link_up = false;

	for (r = 0; r < nn->dp.num_r_vecs; r++) {
		disable_irq(nn->r_vecs[r].irq_vector);
		napi_disable(&nn->r_vecs[r].napi);
	}

	netif_tx_disable(nn->dp.netdev);
}

/**
 * nfp_net_close_free_all() - Free all runtime resources
 * @nn:      NFP Net device to reconfigure
 */
static void nfp_net_close_free_all(struct nfp_net *nn)
{
	unsigned int r;

	for (r = 0; r < nn->dp.num_rx_rings; r++) {
		nfp_net_rx_ring_bufs_free(&nn->dp, &nn->dp.rx_rings[r]);
		nfp_net_rx_ring_free(&nn->dp.rx_rings[r]);
	}
	for (r = 0; r < nn->dp.num_tx_rings; r++) {
		nfp_net_tx_ring_bufs_free(&nn->dp, &nn->dp.tx_rings[r]);
		nfp_net_tx_ring_free(&nn->dp.tx_rings[r]);
	}
	for (r = 0; r < nn->dp.num_r_vecs; r++)
		nfp_net_cleanup_vector(nn, &nn->r_vecs[r]);

	kfree(nn->dp.rx_rings);
	kfree(nn->dp.tx_rings);

	nfp_net_aux_irq_free(nn, NFP_NET_CFG_LSC, NFP_NET_IRQ_LSC_IDX);
	nfp_net_aux_irq_free(nn, NFP_NET_CFG_EXN, NFP_NET_IRQ_EXN_IDX);
}

/**
 * nfp_net_netdev_close() - Called when the device is downed
 * @netdev:      netdev structure
 */
static int nfp_net_netdev_close(struct net_device *netdev)
{
	struct nfp_net *nn = netdev_priv(netdev);

	/* Step 1: Disable RX and TX rings from the Linux kernel perspective
	 */
	nfp_net_close_stack(nn);

	/* Step 2: Tell NFP
	 */
	nfp_net_clear_config_and_disable(nn);

	/* Step 3: Free resources
	 */
	nfp_net_close_free_all(nn);

	nn_dbg(nn, "%s down", netdev->name);
	return 0;
}

static void nfp_net_set_rx_mode(struct net_device *netdev)
{
	struct nfp_net *nn = netdev_priv(netdev);
	u32 new_ctrl;

	new_ctrl = nn->dp.ctrl;

	if (netdev->flags & IFF_PROMISC) {
		if (nn->cap & NFP_NET_CFG_CTRL_PROMISC)
			new_ctrl |= NFP_NET_CFG_CTRL_PROMISC;
		else
			nn_warn(nn, "FW does not support promiscuous mode\n");
	} else {
		new_ctrl &= ~NFP_NET_CFG_CTRL_PROMISC;
	}

	if (new_ctrl == nn->dp.ctrl)
		return;

	nn_writel(nn, NFP_NET_CFG_CTRL, new_ctrl);
	nfp_net_reconfig_post(nn, NFP_NET_CFG_UPDATE_GEN);

	nn->dp.ctrl = new_ctrl;
}

static void nfp_net_rss_init_itbl(struct nfp_net *nn)
{
	int i;

	for (i = 0; i < sizeof(nn->rss_itbl); i++)
		nn->rss_itbl[i] =
			ethtool_rxfh_indir_default(i, nn->dp.num_rx_rings);
}

static void nfp_net_dp_swap(struct nfp_net *nn, struct nfp_net_dp *dp)
{
	struct nfp_net_dp new_dp = *dp;

	*dp = nn->dp;
	nn->dp = new_dp;

	nn->dp.netdev->mtu = new_dp.mtu;

	if (!netif_is_rxfh_configured(nn->dp.netdev))
		nfp_net_rss_init_itbl(nn);
}

static int nfp_net_dp_swap_enable(struct nfp_net *nn, struct nfp_net_dp *dp)
{
	unsigned int r;
	int err;

	nfp_net_dp_swap(nn, dp);

	for (r = 0; r <	nn->max_r_vecs; r++)
		nfp_net_vector_assign_rings(&nn->dp, &nn->r_vecs[r], r);

	err = netif_set_real_num_rx_queues(nn->dp.netdev, nn->dp.num_rx_rings);
	if (err)
		return err;

	if (nn->dp.netdev->real_num_tx_queues != nn->dp.num_stack_tx_rings) {
		err = netif_set_real_num_tx_queues(nn->dp.netdev,
						   nn->dp.num_stack_tx_rings);
		if (err)
			return err;
	}

	return nfp_net_set_config_and_enable(nn);
}

struct nfp_net_dp *nfp_net_clone_dp(struct nfp_net *nn)
{
	struct nfp_net_dp *new;

	new = kmalloc(sizeof(*new), GFP_KERNEL);
	if (!new)
		return NULL;

	*new = nn->dp;

	/* Clear things which need to be recomputed */
	new->fl_bufsz = 0;
	new->tx_rings = NULL;
	new->rx_rings = NULL;
	new->num_r_vecs = 0;
	new->num_stack_tx_rings = 0;

	return new;
}

static int
nfp_net_check_config(struct nfp_net *nn, struct nfp_net_dp *dp,
		     struct netlink_ext_ack *extack)
{
	/* XDP-enabled tests */
	if (!dp->xdp_prog)
		return 0;
	if (dp->fl_bufsz > PAGE_SIZE) {
		NL_SET_ERR_MSG_MOD(extack, "MTU too large w/ XDP enabled");
		return -EINVAL;
	}
	if (dp->num_tx_rings > nn->max_tx_rings) {
		NL_SET_ERR_MSG_MOD(extack, "Insufficient number of TX rings w/ XDP enabled");
		return -EINVAL;
	}

	return 0;
}

int nfp_net_ring_reconfig(struct nfp_net *nn, struct nfp_net_dp *dp,
			  struct netlink_ext_ack *extack)
{
	int r, err;

	dp->fl_bufsz = nfp_net_calc_fl_bufsz(dp);

	dp->num_stack_tx_rings = dp->num_tx_rings;
	if (dp->xdp_prog)
		dp->num_stack_tx_rings -= dp->num_rx_rings;

	dp->num_r_vecs = max(dp->num_rx_rings, dp->num_stack_tx_rings);

	err = nfp_net_check_config(nn, dp, extack);
	if (err)
		goto exit_free_dp;

	if (!netif_running(dp->netdev)) {
		nfp_net_dp_swap(nn, dp);
		err = 0;
		goto exit_free_dp;
	}

	/* Prepare new rings */
	for (r = nn->dp.num_r_vecs; r < dp->num_r_vecs; r++) {
		err = nfp_net_prepare_vector(nn, &nn->r_vecs[r], r);
		if (err) {
			dp->num_r_vecs = r;
			goto err_cleanup_vecs;
		}
	}

	err = nfp_net_rx_rings_prepare(nn, dp);
	if (err)
		goto err_cleanup_vecs;

	err = nfp_net_tx_rings_prepare(nn, dp);
	if (err)
		goto err_free_rx;

	/* Stop device, swap in new rings, try to start the firmware */
	nfp_net_close_stack(nn);
	nfp_net_clear_config_and_disable(nn);

	err = nfp_net_dp_swap_enable(nn, dp);
	if (err) {
		int err2;

		nfp_net_clear_config_and_disable(nn);

		/* Try with old configuration and old rings */
		err2 = nfp_net_dp_swap_enable(nn, dp);
		if (err2)
			nn_err(nn, "Can't restore ring config - FW communication failed (%d,%d)\n",
			       err, err2);
	}
	for (r = dp->num_r_vecs - 1; r >= nn->dp.num_r_vecs; r--)
		nfp_net_cleanup_vector(nn, &nn->r_vecs[r]);

	nfp_net_rx_rings_free(dp);
	nfp_net_tx_rings_free(dp);

	nfp_net_open_stack(nn);
exit_free_dp:
	kfree(dp);

	return err;

err_free_rx:
	nfp_net_rx_rings_free(dp);
err_cleanup_vecs:
	for (r = dp->num_r_vecs - 1; r >= nn->dp.num_r_vecs; r--)
		nfp_net_cleanup_vector(nn, &nn->r_vecs[r]);
	kfree(dp);
	return err;
}

static int nfp_net_change_mtu(struct net_device *netdev, int new_mtu)
{
	struct nfp_net *nn = netdev_priv(netdev);
	struct nfp_net_dp *dp;

	dp = nfp_net_clone_dp(nn);
	if (!dp)
		return -ENOMEM;

	dp->mtu = new_mtu;

	return nfp_net_ring_reconfig(nn, dp, NULL);
}

static void nfp_net_stat64(struct net_device *netdev,
			   struct rtnl_link_stats64 *stats)
{
	struct nfp_net *nn = netdev_priv(netdev);
	int r;

	for (r = 0; r < nn->dp.num_r_vecs; r++) {
		struct nfp_net_r_vector *r_vec = &nn->r_vecs[r];
		u64 data[3];
		unsigned int start;

		do {
			start = u64_stats_fetch_begin(&r_vec->rx_sync);
			data[0] = r_vec->rx_pkts;
			data[1] = r_vec->rx_bytes;
			data[2] = r_vec->rx_drops;
		} while (u64_stats_fetch_retry(&r_vec->rx_sync, start));
		stats->rx_packets += data[0];
		stats->rx_bytes += data[1];
		stats->rx_dropped += data[2];

		do {
			start = u64_stats_fetch_begin(&r_vec->tx_sync);
			data[0] = r_vec->tx_pkts;
			data[1] = r_vec->tx_bytes;
			data[2] = r_vec->tx_errors;
		} while (u64_stats_fetch_retry(&r_vec->tx_sync, start));
		stats->tx_packets += data[0];
		stats->tx_bytes += data[1];
		stats->tx_errors += data[2];
	}
}

static bool nfp_net_ebpf_capable(struct nfp_net *nn)
{
	if (nn->cap & NFP_NET_CFG_CTRL_BPF &&
	    nn_readb(nn, NFP_NET_CFG_BPF_ABI) == NFP_NET_BPF_ABI)
		return true;
	return false;
}

static int
nfp_net_setup_tc(struct net_device *netdev, u32 handle, __be16 proto,
		 struct tc_to_netdev *tc)
{
	struct nfp_net *nn = netdev_priv(netdev);

	if (TC_H_MAJ(handle) != TC_H_MAJ(TC_H_INGRESS))
		return -EOPNOTSUPP;
	if (proto != htons(ETH_P_ALL))
		return -EOPNOTSUPP;

	if (tc->type == TC_SETUP_CLSBPF && nfp_net_ebpf_capable(nn)) {
		if (!nn->dp.bpf_offload_xdp)
			return nfp_net_bpf_offload(nn, tc->cls_bpf);
		else
			return -EBUSY;
	}

	return -EINVAL;
}

static int nfp_net_set_features(struct net_device *netdev,
				netdev_features_t features)
{
	netdev_features_t changed = netdev->features ^ features;
	struct nfp_net *nn = netdev_priv(netdev);
	u32 new_ctrl;
	int err;

	/* Assume this is not called with features we have not advertised */

	new_ctrl = nn->dp.ctrl;

	if (changed & NETIF_F_RXCSUM) {
		if (features & NETIF_F_RXCSUM)
			new_ctrl |= NFP_NET_CFG_CTRL_RXCSUM;
		else
			new_ctrl &= ~NFP_NET_CFG_CTRL_RXCSUM;
	}

	if (changed & (NETIF_F_IP_CSUM | NETIF_F_IPV6_CSUM)) {
		if (features & (NETIF_F_IP_CSUM | NETIF_F_IPV6_CSUM))
			new_ctrl |= NFP_NET_CFG_CTRL_TXCSUM;
		else
			new_ctrl &= ~NFP_NET_CFG_CTRL_TXCSUM;
	}

	if (changed & (NETIF_F_TSO | NETIF_F_TSO6)) {
		if (features & (NETIF_F_TSO | NETIF_F_TSO6))
			new_ctrl |= NFP_NET_CFG_CTRL_LSO;
		else
			new_ctrl &= ~NFP_NET_CFG_CTRL_LSO;
	}

	if (changed & NETIF_F_HW_VLAN_CTAG_RX) {
		if (features & NETIF_F_HW_VLAN_CTAG_RX)
			new_ctrl |= NFP_NET_CFG_CTRL_RXVLAN;
		else
			new_ctrl &= ~NFP_NET_CFG_CTRL_RXVLAN;
	}

	if (changed & NETIF_F_HW_VLAN_CTAG_TX) {
		if (features & NETIF_F_HW_VLAN_CTAG_TX)
			new_ctrl |= NFP_NET_CFG_CTRL_TXVLAN;
		else
			new_ctrl &= ~NFP_NET_CFG_CTRL_TXVLAN;
	}

	if (changed & NETIF_F_SG) {
		if (features & NETIF_F_SG)
			new_ctrl |= NFP_NET_CFG_CTRL_GATHER;
		else
			new_ctrl &= ~NFP_NET_CFG_CTRL_GATHER;
	}

	if (changed & NETIF_F_HW_TC && nn->dp.ctrl & NFP_NET_CFG_CTRL_BPF) {
		nn_err(nn, "Cannot disable HW TC offload while in use\n");
		return -EBUSY;
	}

	nn_dbg(nn, "Feature change 0x%llx -> 0x%llx (changed=0x%llx)\n",
	       netdev->features, features, changed);

	if (new_ctrl == nn->dp.ctrl)
		return 0;

	nn_dbg(nn, "NIC ctrl: 0x%x -> 0x%x\n", nn->dp.ctrl, new_ctrl);
	nn_writel(nn, NFP_NET_CFG_CTRL, new_ctrl);
	err = nfp_net_reconfig(nn, NFP_NET_CFG_UPDATE_GEN);
	if (err)
		return err;

	nn->dp.ctrl = new_ctrl;

	return 0;
}

static netdev_features_t
nfp_net_features_check(struct sk_buff *skb, struct net_device *dev,
		       netdev_features_t features)
{
	u8 l4_hdr;

	/* We can't do TSO over double tagged packets (802.1AD) */
	features &= vlan_features_check(skb, features);

	if (!skb->encapsulation)
		return features;

	/* Ensure that inner L4 header offset fits into TX descriptor field */
	if (skb_is_gso(skb)) {
		u32 hdrlen;

		hdrlen = skb_inner_transport_header(skb) - skb->data +
			inner_tcp_hdrlen(skb);

		if (unlikely(hdrlen > NFP_NET_LSO_MAX_HDR_SZ))
			features &= ~NETIF_F_GSO_MASK;
	}

	/* VXLAN/GRE check */
	switch (vlan_get_protocol(skb)) {
	case htons(ETH_P_IP):
		l4_hdr = ip_hdr(skb)->protocol;
		break;
	case htons(ETH_P_IPV6):
		l4_hdr = ipv6_hdr(skb)->nexthdr;
		break;
	default:
		return features & ~(NETIF_F_CSUM_MASK | NETIF_F_GSO_MASK);
	}

	if (skb->inner_protocol_type != ENCAP_TYPE_ETHER ||
	    skb->inner_protocol != htons(ETH_P_TEB) ||
	    (l4_hdr != IPPROTO_UDP && l4_hdr != IPPROTO_GRE) ||
	    (l4_hdr == IPPROTO_UDP &&
	     (skb_inner_mac_header(skb) - skb_transport_header(skb) !=
	      sizeof(struct udphdr) + sizeof(struct vxlanhdr))))
		return features & ~(NETIF_F_CSUM_MASK | NETIF_F_GSO_MASK);

	return features;
}

static int
nfp_net_get_phys_port_name(struct net_device *netdev, char *name, size_t len)
{
	struct nfp_net *nn = netdev_priv(netdev);
	int err;

	if (!nn->eth_port)
		return -EOPNOTSUPP;

	if (!nn->eth_port->is_split)
		err = snprintf(name, len, "p%d", nn->eth_port->label_port);
	else
		err = snprintf(name, len, "p%ds%d", nn->eth_port->label_port,
			       nn->eth_port->label_subport);
	if (err >= len)
		return -EINVAL;

	return 0;
}

/**
 * nfp_net_set_vxlan_port() - set vxlan port in SW and reconfigure HW
 * @nn:   NFP Net device to reconfigure
 * @idx:  Index into the port table where new port should be written
 * @port: UDP port to configure (pass zero to remove VXLAN port)
 */
static void nfp_net_set_vxlan_port(struct nfp_net *nn, int idx, __be16 port)
{
	int i;

	nn->vxlan_ports[idx] = port;

	if (!(nn->dp.ctrl & NFP_NET_CFG_CTRL_VXLAN))
		return;

	BUILD_BUG_ON(NFP_NET_N_VXLAN_PORTS & 1);
	for (i = 0; i < NFP_NET_N_VXLAN_PORTS; i += 2)
		nn_writel(nn, NFP_NET_CFG_VXLAN_PORT + i * sizeof(port),
			  be16_to_cpu(nn->vxlan_ports[i + 1]) << 16 |
			  be16_to_cpu(nn->vxlan_ports[i]));

	nfp_net_reconfig_post(nn, NFP_NET_CFG_UPDATE_VXLAN);
}

/**
 * nfp_net_find_vxlan_idx() - find table entry of the port or a free one
 * @nn:   NFP Network structure
 * @port: UDP port to look for
 *
 * Return: if the port is already in the table -- it's position;
 *	   if the port is not in the table -- free position to use;
 *	   if the table is full -- -ENOSPC.
 */
static int nfp_net_find_vxlan_idx(struct nfp_net *nn, __be16 port)
{
	int i, free_idx = -ENOSPC;

	for (i = 0; i < NFP_NET_N_VXLAN_PORTS; i++) {
		if (nn->vxlan_ports[i] == port)
			return i;
		if (!nn->vxlan_usecnt[i])
			free_idx = i;
	}

	return free_idx;
}

static void nfp_net_add_vxlan_port(struct net_device *netdev,
				   struct udp_tunnel_info *ti)
{
	struct nfp_net *nn = netdev_priv(netdev);
	int idx;

	if (ti->type != UDP_TUNNEL_TYPE_VXLAN)
		return;

	idx = nfp_net_find_vxlan_idx(nn, ti->port);
	if (idx == -ENOSPC)
		return;

	if (!nn->vxlan_usecnt[idx]++)
		nfp_net_set_vxlan_port(nn, idx, ti->port);
}

static void nfp_net_del_vxlan_port(struct net_device *netdev,
				   struct udp_tunnel_info *ti)
{
	struct nfp_net *nn = netdev_priv(netdev);
	int idx;

	if (ti->type != UDP_TUNNEL_TYPE_VXLAN)
		return;

	idx = nfp_net_find_vxlan_idx(nn, ti->port);
	if (idx == -ENOSPC || !nn->vxlan_usecnt[idx])
		return;

	if (!--nn->vxlan_usecnt[idx])
		nfp_net_set_vxlan_port(nn, idx, 0);
}

static int nfp_net_xdp_offload(struct nfp_net *nn, struct bpf_prog *prog)
{
	struct tc_cls_bpf_offload cmd = {
		.prog = prog,
	};
	int ret;

	if (!nfp_net_ebpf_capable(nn))
		return -EINVAL;

	if (nn->dp.ctrl & NFP_NET_CFG_CTRL_BPF) {
		if (!nn->dp.bpf_offload_xdp)
			return prog ? -EBUSY : 0;
		cmd.command = prog ? TC_CLSBPF_REPLACE : TC_CLSBPF_DESTROY;
	} else {
		if (!prog)
			return 0;
		cmd.command = TC_CLSBPF_ADD;
	}

	ret = nfp_net_bpf_offload(nn, &cmd);
	/* Stop offload if replace not possible */
	if (ret && cmd.command == TC_CLSBPF_REPLACE)
		nfp_net_xdp_offload(nn, NULL);
	nn->dp.bpf_offload_xdp = prog && !ret;
	return ret;
}

static int nfp_net_xdp_setup(struct nfp_net *nn, struct netdev_xdp *xdp)
{
	struct bpf_prog *old_prog = nn->dp.xdp_prog;
	struct bpf_prog *prog = xdp->prog;
	struct nfp_net_dp *dp;
	int err;

	if (!prog && !nn->dp.xdp_prog)
		return 0;
	if (prog && nn->dp.xdp_prog) {
		prog = xchg(&nn->dp.xdp_prog, prog);
		bpf_prog_put(prog);
		nfp_net_xdp_offload(nn, nn->dp.xdp_prog);
		return 0;
	}

	dp = nfp_net_clone_dp(nn);
	if (!dp)
		return -ENOMEM;

	dp->xdp_prog = prog;
	dp->num_tx_rings += prog ? nn->dp.num_rx_rings : -nn->dp.num_rx_rings;
	dp->rx_dma_dir = prog ? DMA_BIDIRECTIONAL : DMA_FROM_DEVICE;
	dp->rx_dma_off = prog ? XDP_PACKET_HEADROOM - nn->dp.rx_offset : 0;

	/* We need RX reconfig to remap the buffers (BIDIR vs FROM_DEV) */
	err = nfp_net_ring_reconfig(nn, dp, xdp->extack);
	if (err)
		return err;

	if (old_prog)
		bpf_prog_put(old_prog);

	nfp_net_xdp_offload(nn, nn->dp.xdp_prog);

	return 0;
}

static int nfp_net_xdp(struct net_device *netdev, struct netdev_xdp *xdp)
{
	struct nfp_net *nn = netdev_priv(netdev);

	switch (xdp->command) {
	case XDP_SETUP_PROG:
		return nfp_net_xdp_setup(nn, xdp);
	case XDP_QUERY_PROG:
		xdp->prog_attached = !!nn->dp.xdp_prog;
		return 0;
	default:
		return -EINVAL;
	}
}

static const struct net_device_ops nfp_net_netdev_ops = {
	.ndo_open		= nfp_net_netdev_open,
	.ndo_stop		= nfp_net_netdev_close,
	.ndo_start_xmit		= nfp_net_tx,
	.ndo_get_stats64	= nfp_net_stat64,
	.ndo_setup_tc		= nfp_net_setup_tc,
	.ndo_tx_timeout		= nfp_net_tx_timeout,
	.ndo_set_rx_mode	= nfp_net_set_rx_mode,
	.ndo_change_mtu		= nfp_net_change_mtu,
	.ndo_set_mac_address	= eth_mac_addr,
	.ndo_set_features	= nfp_net_set_features,
	.ndo_features_check	= nfp_net_features_check,
	.ndo_get_phys_port_name	= nfp_net_get_phys_port_name,
	.ndo_udp_tunnel_add	= nfp_net_add_vxlan_port,
	.ndo_udp_tunnel_del	= nfp_net_del_vxlan_port,
	.ndo_xdp		= nfp_net_xdp,
};

/**
 * nfp_net_info() - Print general info about the NIC
 * @nn:      NFP Net device to reconfigure
 */
void nfp_net_info(struct nfp_net *nn)
{
	nn_info(nn, "Netronome NFP-6xxx %sNetdev: TxQs=%d/%d RxQs=%d/%d\n",
		nn->dp.is_vf ? "VF " : "",
		nn->dp.num_tx_rings, nn->max_tx_rings,
		nn->dp.num_rx_rings, nn->max_rx_rings);
	nn_info(nn, "VER: %d.%d.%d.%d, Maximum supported MTU: %d\n",
		nn->fw_ver.resv, nn->fw_ver.class,
		nn->fw_ver.major, nn->fw_ver.minor,
		nn->max_mtu);
	nn_info(nn, "CAP: %#x %s%s%s%s%s%s%s%s%s%s%s%s%s%s%s%s%s\n",
		nn->cap,
		nn->cap & NFP_NET_CFG_CTRL_PROMISC  ? "PROMISC "  : "",
		nn->cap & NFP_NET_CFG_CTRL_L2BC     ? "L2BCFILT " : "",
		nn->cap & NFP_NET_CFG_CTRL_L2MC     ? "L2MCFILT " : "",
		nn->cap & NFP_NET_CFG_CTRL_RXCSUM   ? "RXCSUM "   : "",
		nn->cap & NFP_NET_CFG_CTRL_TXCSUM   ? "TXCSUM "   : "",
		nn->cap & NFP_NET_CFG_CTRL_RXVLAN   ? "RXVLAN "   : "",
		nn->cap & NFP_NET_CFG_CTRL_TXVLAN   ? "TXVLAN "   : "",
		nn->cap & NFP_NET_CFG_CTRL_SCATTER  ? "SCATTER "  : "",
		nn->cap & NFP_NET_CFG_CTRL_GATHER   ? "GATHER "   : "",
		nn->cap & NFP_NET_CFG_CTRL_LSO      ? "TSO "      : "",
		nn->cap & NFP_NET_CFG_CTRL_RSS      ? "RSS "      : "",
		nn->cap & NFP_NET_CFG_CTRL_L2SWITCH ? "L2SWITCH " : "",
		nn->cap & NFP_NET_CFG_CTRL_MSIXAUTO ? "AUTOMASK " : "",
		nn->cap & NFP_NET_CFG_CTRL_IRQMOD   ? "IRQMOD "   : "",
		nn->cap & NFP_NET_CFG_CTRL_VXLAN    ? "VXLAN "    : "",
		nn->cap & NFP_NET_CFG_CTRL_NVGRE    ? "NVGRE "	  : "",
		nfp_net_ebpf_capable(nn)            ? "BPF "	  : "");
}

/**
 * nfp_net_netdev_alloc() - Allocate netdev and related structure
 * @pdev:         PCI device
 * @max_tx_rings: Maximum number of TX rings supported by device
 * @max_rx_rings: Maximum number of RX rings supported by device
 *
 * This function allocates a netdev device and fills in the initial
 * part of the @struct nfp_net structure.
 *
 * Return: NFP Net device structure, or ERR_PTR on error.
 */
struct nfp_net *nfp_net_netdev_alloc(struct pci_dev *pdev,
				     unsigned int max_tx_rings,
				     unsigned int max_rx_rings)
{
	struct net_device *netdev;
	struct nfp_net *nn;

	netdev = alloc_etherdev_mqs(sizeof(struct nfp_net),
				    max_tx_rings, max_rx_rings);
	if (!netdev)
		return ERR_PTR(-ENOMEM);

	SET_NETDEV_DEV(netdev, &pdev->dev);
	nn = netdev_priv(netdev);

	nn->dp.netdev = netdev;
	nn->dp.dev = &pdev->dev;
	nn->pdev = pdev;

	nn->max_tx_rings = max_tx_rings;
	nn->max_rx_rings = max_rx_rings;

	nn->dp.num_tx_rings = min_t(unsigned int,
				    max_tx_rings, num_online_cpus());
	nn->dp.num_rx_rings = min_t(unsigned int, max_rx_rings,
				 netif_get_num_default_rss_queues());

	nn->dp.num_r_vecs = max(nn->dp.num_tx_rings, nn->dp.num_rx_rings);
	nn->dp.num_r_vecs = min_t(unsigned int,
				  nn->dp.num_r_vecs, num_online_cpus());

	nn->dp.txd_cnt = NFP_NET_TX_DESCS_DEFAULT;
	nn->dp.rxd_cnt = NFP_NET_RX_DESCS_DEFAULT;

	spin_lock_init(&nn->reconfig_lock);
	spin_lock_init(&nn->rx_filter_lock);
	spin_lock_init(&nn->link_status_lock);

	setup_timer(&nn->reconfig_timer,
		    nfp_net_reconfig_timer, (unsigned long)nn);
	setup_timer(&nn->rx_filter_stats_timer,
		    nfp_net_filter_stats_timer, (unsigned long)nn);

	return nn;
}

/**
 * nfp_net_netdev_free() - Undo what @nfp_net_netdev_alloc() did
 * @nn:      NFP Net device to reconfigure
 */
void nfp_net_netdev_free(struct nfp_net *nn)
{
	free_netdev(nn->dp.netdev);
}

/**
 * nfp_net_rss_key_sz() - Get current size of the RSS key
 * @nn:		NFP Net device instance
 *
 * Return: size of the RSS key for currently selected hash function.
 */
unsigned int nfp_net_rss_key_sz(struct nfp_net *nn)
{
	switch (nn->rss_hfunc) {
	case ETH_RSS_HASH_TOP:
		return NFP_NET_CFG_RSS_KEY_SZ;
	case ETH_RSS_HASH_XOR:
		return 0;
	case ETH_RSS_HASH_CRC32:
		return 4;
	}

	nn_warn(nn, "Unknown hash function: %u\n", nn->rss_hfunc);
	return 0;
}

/**
 * nfp_net_rss_init() - Set the initial RSS parameters
 * @nn:	     NFP Net device to reconfigure
 */
static void nfp_net_rss_init(struct nfp_net *nn)
{
	unsigned long func_bit, rss_cap_hfunc;
	u32 reg;

	/* Read the RSS function capability and select first supported func */
	reg = nn_readl(nn, NFP_NET_CFG_RSS_CAP);
	rss_cap_hfunc =	FIELD_GET(NFP_NET_CFG_RSS_CAP_HFUNC, reg);
	if (!rss_cap_hfunc)
		rss_cap_hfunc =	FIELD_GET(NFP_NET_CFG_RSS_CAP_HFUNC,
					  NFP_NET_CFG_RSS_TOEPLITZ);

	func_bit = find_first_bit(&rss_cap_hfunc, NFP_NET_CFG_RSS_HFUNCS);
	if (func_bit == NFP_NET_CFG_RSS_HFUNCS) {
		dev_warn(nn->dp.dev,
			 "Bad RSS config, defaulting to Toeplitz hash\n");
		func_bit = ETH_RSS_HASH_TOP_BIT;
	}
	nn->rss_hfunc = 1 << func_bit;

	netdev_rss_key_fill(nn->rss_key, nfp_net_rss_key_sz(nn));

	nfp_net_rss_init_itbl(nn);

	/* Enable IPv4/IPv6 TCP by default */
	nn->rss_cfg = NFP_NET_CFG_RSS_IPV4_TCP |
		      NFP_NET_CFG_RSS_IPV6_TCP |
		      FIELD_PREP(NFP_NET_CFG_RSS_HFUNC, nn->rss_hfunc) |
		      NFP_NET_CFG_RSS_MASK;
}

/**
 * nfp_net_irqmod_init() - Set the initial IRQ moderation parameters
 * @nn:	     NFP Net device to reconfigure
 */
static void nfp_net_irqmod_init(struct nfp_net *nn)
{
	nn->rx_coalesce_usecs      = 50;
	nn->rx_coalesce_max_frames = 64;
	nn->tx_coalesce_usecs      = 50;
	nn->tx_coalesce_max_frames = 64;
}

/**
 * nfp_net_netdev_init() - Initialise/finalise the netdev structure
 * @netdev:      netdev structure
 *
 * Return: 0 on success or negative errno on error.
 */
int nfp_net_netdev_init(struct net_device *netdev)
{
	struct nfp_net *nn = netdev_priv(netdev);
	int err;

	nn->dp.chained_metadata_format = nn->fw_ver.major > 3;

	nn->dp.rx_dma_dir = DMA_FROM_DEVICE;

	/* Get some of the read-only fields from the BAR */
	nn->cap = nn_readl(nn, NFP_NET_CFG_CAP);
	nn->max_mtu = nn_readl(nn, NFP_NET_CFG_MAX_MTU);

	nfp_net_write_mac_addr(nn);

	/* Determine RX packet/metadata boundary offset */
	if (nn->fw_ver.major >= 2) {
		u32 reg;

		reg = nn_readl(nn, NFP_NET_CFG_RX_OFFSET);
		if (reg > NFP_NET_MAX_PREPEND) {
			nn_err(nn, "Invalid rx offset: %d\n", reg);
			return -EINVAL;
		}
		nn->dp.rx_offset = reg;
	} else {
		nn->dp.rx_offset = NFP_NET_RX_OFFSET;
	}

	/* Set default MTU and Freelist buffer size */
	if (nn->max_mtu < NFP_NET_DEFAULT_MTU)
		netdev->mtu = nn->max_mtu;
	else
		netdev->mtu = NFP_NET_DEFAULT_MTU;
	nn->dp.mtu = netdev->mtu;
	nn->dp.fl_bufsz = nfp_net_calc_fl_bufsz(&nn->dp);

	/* Advertise/enable offloads based on capabilities
	 *
	 * Note: netdev->features show the currently enabled features
	 * and netdev->hw_features advertises which features are
	 * supported.  By default we enable most features.
	 */
	netdev->hw_features = NETIF_F_HIGHDMA;
	if (nn->cap & NFP_NET_CFG_CTRL_RXCSUM) {
		netdev->hw_features |= NETIF_F_RXCSUM;
		nn->dp.ctrl |= NFP_NET_CFG_CTRL_RXCSUM;
	}
	if (nn->cap & NFP_NET_CFG_CTRL_TXCSUM) {
		netdev->hw_features |= NETIF_F_IP_CSUM | NETIF_F_IPV6_CSUM;
		nn->dp.ctrl |= NFP_NET_CFG_CTRL_TXCSUM;
	}
	if (nn->cap & NFP_NET_CFG_CTRL_GATHER) {
		netdev->hw_features |= NETIF_F_SG;
		nn->dp.ctrl |= NFP_NET_CFG_CTRL_GATHER;
	}
	if ((nn->cap & NFP_NET_CFG_CTRL_LSO) && nn->fw_ver.major > 2) {
		netdev->hw_features |= NETIF_F_TSO | NETIF_F_TSO6;
		nn->dp.ctrl |= NFP_NET_CFG_CTRL_LSO;
	}
	if (nn->cap & NFP_NET_CFG_CTRL_RSS) {
		netdev->hw_features |= NETIF_F_RXHASH;
		nfp_net_rss_init(nn);
		nn->dp.ctrl |= NFP_NET_CFG_CTRL_RSS;
	}
	if (nn->cap & NFP_NET_CFG_CTRL_VXLAN &&
	    nn->cap & NFP_NET_CFG_CTRL_NVGRE) {
		if (nn->cap & NFP_NET_CFG_CTRL_LSO)
			netdev->hw_features |= NETIF_F_GSO_GRE |
					       NETIF_F_GSO_UDP_TUNNEL;
		nn->dp.ctrl |= NFP_NET_CFG_CTRL_VXLAN | NFP_NET_CFG_CTRL_NVGRE;

		netdev->hw_enc_features = netdev->hw_features;
	}

	netdev->vlan_features = netdev->hw_features;

	if (nn->cap & NFP_NET_CFG_CTRL_RXVLAN) {
		netdev->hw_features |= NETIF_F_HW_VLAN_CTAG_RX;
		nn->dp.ctrl |= NFP_NET_CFG_CTRL_RXVLAN;
	}
	if (nn->cap & NFP_NET_CFG_CTRL_TXVLAN) {
		netdev->hw_features |= NETIF_F_HW_VLAN_CTAG_TX;
		nn->dp.ctrl |= NFP_NET_CFG_CTRL_TXVLAN;
	}

	netdev->features = netdev->hw_features;

	if (nfp_net_ebpf_capable(nn))
		netdev->hw_features |= NETIF_F_HW_TC;

	/* Advertise but disable TSO by default. */
	netdev->features &= ~(NETIF_F_TSO | NETIF_F_TSO6);

	/* Allow L2 Broadcast and Multicast through by default, if supported */
	if (nn->cap & NFP_NET_CFG_CTRL_L2BC)
		nn->dp.ctrl |= NFP_NET_CFG_CTRL_L2BC;
	if (nn->cap & NFP_NET_CFG_CTRL_L2MC)
		nn->dp.ctrl |= NFP_NET_CFG_CTRL_L2MC;

	/* Allow IRQ moderation, if supported */
	if (nn->cap & NFP_NET_CFG_CTRL_IRQMOD) {
		nfp_net_irqmod_init(nn);
		nn->dp.ctrl |= NFP_NET_CFG_CTRL_IRQMOD;
	}

	/* Stash the re-configuration queue away.  First odd queue in TX Bar */
	nn->qcp_cfg = nn->tx_bar + NFP_QCP_QUEUE_ADDR_SZ;

	/* Make sure the FW knows the netdev is supposed to be disabled here */
	nn_writel(nn, NFP_NET_CFG_CTRL, 0);
	nn_writeq(nn, NFP_NET_CFG_TXRS_ENABLE, 0);
	nn_writeq(nn, NFP_NET_CFG_RXRS_ENABLE, 0);
	err = nfp_net_reconfig(nn, NFP_NET_CFG_UPDATE_RING |
				   NFP_NET_CFG_UPDATE_GEN);
	if (err)
		return err;

	/* Finalise the netdev setup */
	netdev->netdev_ops = &nfp_net_netdev_ops;
	netdev->watchdog_timeo = msecs_to_jiffies(5 * 1000);

	/* MTU range: 68 - hw-specific max */
	netdev->min_mtu = ETH_MIN_MTU;
	netdev->max_mtu = nn->max_mtu;

	netif_carrier_off(netdev);

	nfp_net_set_ethtool_ops(netdev);
	nfp_net_vecs_init(netdev);

	return register_netdev(netdev);
}

/**
 * nfp_net_netdev_clean() - Undo what nfp_net_netdev_init() did.
 * @netdev:      netdev structure
 */
void nfp_net_netdev_clean(struct net_device *netdev)
{
	struct nfp_net *nn = netdev_priv(netdev);

<<<<<<< HEAD
	unregister_netdev(nn->netdev);

	if (nn->xdp_prog)
		bpf_prog_put(nn->xdp_prog);
	if (nn->bpf_offload_xdp)
=======
	unregister_netdev(nn->dp.netdev);

	if (nn->dp.xdp_prog)
		bpf_prog_put(nn->dp.xdp_prog);
	if (nn->dp.bpf_offload_xdp)
>>>>>>> 2ea659a9
		nfp_net_xdp_offload(nn, NULL);
}<|MERGE_RESOLUTION|>--- conflicted
+++ resolved
@@ -3335,18 +3335,10 @@
 {
 	struct nfp_net *nn = netdev_priv(netdev);
 
-<<<<<<< HEAD
-	unregister_netdev(nn->netdev);
-
-	if (nn->xdp_prog)
-		bpf_prog_put(nn->xdp_prog);
-	if (nn->bpf_offload_xdp)
-=======
 	unregister_netdev(nn->dp.netdev);
 
 	if (nn->dp.xdp_prog)
 		bpf_prog_put(nn->dp.xdp_prog);
 	if (nn->dp.bpf_offload_xdp)
->>>>>>> 2ea659a9
 		nfp_net_xdp_offload(nn, NULL);
 }