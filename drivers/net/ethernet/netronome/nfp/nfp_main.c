/*
 * Copyright (C) 2015-2017 Netronome Systems, Inc.
 *
 * This software is dual licensed under the GNU General License Version 2,
 * June 1991 as shown in the file COPYING in the top-level directory of this
 * source tree or the BSD 2-Clause License provided below.  You have the
 * option to license this software under the complete terms of either license.
 *
 * The BSD 2-Clause License:
 *
 *     Redistribution and use in source and binary forms, with or
 *     without modification, are permitted provided that the following
 *     conditions are met:
 *
 *      1. Redistributions of source code must retain the above
 *         copyright notice, this list of conditions and the following
 *         disclaimer.
 *
 *      2. Redistributions in binary form must reproduce the above
 *         copyright notice, this list of conditions and the following
 *         disclaimer in the documentation and/or other materials
 *         provided with the distribution.
 *
 * THE SOFTWARE IS PROVIDED "AS IS", WITHOUT WARRANTY OF ANY KIND,
 * EXPRESS OR IMPLIED, INCLUDING BUT NOT LIMITED TO THE WARRANTIES OF
 * MERCHANTABILITY, FITNESS FOR A PARTICULAR PURPOSE AND
 * NONINFRINGEMENT. IN NO EVENT SHALL THE AUTHORS OR COPYRIGHT HOLDERS
 * BE LIABLE FOR ANY CLAIM, DAMAGES OR OTHER LIABILITY, WHETHER IN AN
 * ACTION OF CONTRACT, TORT OR OTHERWISE, ARISING FROM, OUT OF OR IN
 * CONNECTION WITH THE SOFTWARE OR THE USE OR OTHER DEALINGS IN THE
 * SOFTWARE.
 */

/*
 * nfp_main.c
 * Authors: Jakub Kicinski <jakub.kicinski@netronome.com>
 *          Alejandro Lucero <alejandro.lucero@netronome.com>
 *          Jason McMullan <jason.mcmullan@netronome.com>
 *          Rolf Neugebauer <rolf.neugebauer@netronome.com>
 */

#include <linux/kernel.h>
#include <linux/module.h>
#include <linux/mutex.h>
#include <linux/pci.h>
#include <linux/firmware.h>
#include <linux/vermagic.h>
#include <linux/vmalloc.h>
#include <net/devlink.h>

#include "nfpcore/nfp.h"
#include "nfpcore/nfp_cpp.h"
#include "nfpcore/nfp_nffw.h"
#include "nfpcore/nfp_nsp.h"

#include "nfpcore/nfp6000_pcie.h"

#include "nfp_abi.h"
#include "nfp_app.h"
#include "nfp_main.h"
#include "nfp_net.h"

static const char nfp_driver_name[] = "nfp";
const char nfp_driver_version[] = VERMAGIC_STRING;

static const struct pci_device_id nfp_pci_device_ids[] = {
	{ PCI_VENDOR_ID_NETRONOME, PCI_DEVICE_ID_NETRONOME_NFP6000,
	  PCI_VENDOR_ID_NETRONOME, PCI_ANY_ID,
	  PCI_ANY_ID, 0,
	},
	{ PCI_VENDOR_ID_NETRONOME, PCI_DEVICE_ID_NETRONOME_NFP4000,
	  PCI_VENDOR_ID_NETRONOME, PCI_ANY_ID,
	  PCI_ANY_ID, 0,
	},
	{ 0, } /* Required last entry. */
};
MODULE_DEVICE_TABLE(pci, nfp_pci_device_ids);

int nfp_pf_rtsym_read_optional(struct nfp_pf *pf, const char *format,
			       unsigned int default_val)
{
	char name[256];
	int err = 0;
	u64 val;

	snprintf(name, sizeof(name), format, nfp_cppcore_pcie_unit(pf->cpp));

	val = nfp_rtsym_read_le(pf->rtbl, name, &err);
	if (err) {
		if (err == -ENOENT)
			return default_val;
		nfp_err(pf->cpp, "Unable to read symbol %s\n", name);
		return err;
	}

	return val;
}

u8 __iomem *
nfp_pf_map_rtsym(struct nfp_pf *pf, const char *name, const char *sym_fmt,
		 unsigned int min_size, struct nfp_cpp_area **area)
{
	char pf_symbol[256];

	snprintf(pf_symbol, sizeof(pf_symbol), sym_fmt,
		 nfp_cppcore_pcie_unit(pf->cpp));

	return nfp_rtsym_map(pf->rtbl, pf_symbol, name, min_size, area);
}

/* Callers should hold the devlink instance lock */
int nfp_mbox_cmd(struct nfp_pf *pf, u32 cmd, void *in_data, u64 in_length,
		 void *out_data, u64 out_length)
{
	unsigned long long addr;
	unsigned long err_at;
	u64 max_data_sz;
	u32 val = 0;
	u32 cpp_id;
	int n, err;

	if (!pf->mbox)
		return -EOPNOTSUPP;

	cpp_id = NFP_CPP_ISLAND_ID(pf->mbox->target, NFP_CPP_ACTION_RW, 0,
				   pf->mbox->domain);
	addr = pf->mbox->addr;
	max_data_sz = pf->mbox->size - NFP_MBOX_SYM_MIN_SIZE;

	/* Check if cmd field is clear */
	err = nfp_cpp_readl(pf->cpp, cpp_id, addr + NFP_MBOX_CMD, &val);
	if (err || val) {
		nfp_warn(pf->cpp, "failed to issue command (%u): %u, err: %d\n",
			 cmd, val, err);
		return err ?: -EBUSY;
	}

	in_length = min(in_length, max_data_sz);
	n = nfp_cpp_write(pf->cpp, cpp_id, addr + NFP_MBOX_DATA,
			  in_data, in_length);
	if (n != in_length)
		return -EIO;
	/* Write data_len and wipe reserved */
	err = nfp_cpp_writeq(pf->cpp, cpp_id, addr + NFP_MBOX_DATA_LEN,
			     in_length);
	if (err)
		return err;

	/* Read back for ordering */
	err = nfp_cpp_readl(pf->cpp, cpp_id, addr + NFP_MBOX_DATA_LEN, &val);
	if (err)
		return err;

	/* Write cmd and wipe return value */
	err = nfp_cpp_writeq(pf->cpp, cpp_id, addr + NFP_MBOX_CMD, cmd);
	if (err)
		return err;

	err_at = jiffies + 5 * HZ;
	while (true) {
		/* Wait for command to go to 0 (NFP_MBOX_NO_CMD) */
		err = nfp_cpp_readl(pf->cpp, cpp_id, addr + NFP_MBOX_CMD, &val);
		if (err)
			return err;
		if (!val)
			break;

		if (time_is_before_eq_jiffies(err_at))
			return -ETIMEDOUT;

		msleep(5);
	}

	/* Copy output if any (could be error info, do it before reading ret) */
	err = nfp_cpp_readl(pf->cpp, cpp_id, addr + NFP_MBOX_DATA_LEN, &val);
	if (err)
		return err;

	out_length = min_t(u32, val, min(out_length, max_data_sz));
	n = nfp_cpp_read(pf->cpp, cpp_id, addr + NFP_MBOX_DATA,
			 out_data, out_length);
	if (n != out_length)
		return -EIO;

	/* Check if there is an error */
	err = nfp_cpp_readl(pf->cpp, cpp_id, addr + NFP_MBOX_RET, &val);
	if (err)
		return err;
	if (val)
		return -val;

	return out_length;
}

static bool nfp_board_ready(struct nfp_pf *pf)
{
	const char *cp;
	long state;
	int err;

	cp = nfp_hwinfo_lookup(pf->hwinfo, "board.state");
	if (!cp)
		return false;

	err = kstrtol(cp, 0, &state);
	if (err < 0)
		return false;

	return state == 15;
}

static int nfp_pf_board_state_wait(struct nfp_pf *pf)
{
	const unsigned long wait_until = jiffies + 10 * HZ;

	while (!nfp_board_ready(pf)) {
		if (time_is_before_eq_jiffies(wait_until)) {
			nfp_err(pf->cpp, "NFP board initialization timeout\n");
			return -EINVAL;
		}

		nfp_info(pf->cpp, "waiting for board initialization\n");
		if (msleep_interruptible(500))
			return -ERESTARTSYS;

		/* Refresh cached information */
		kfree(pf->hwinfo);
		pf->hwinfo = nfp_hwinfo_read(pf->cpp);
	}

	return 0;
}

static int nfp_pcie_sriov_read_nfd_limit(struct nfp_pf *pf)
{
	int err;

	pf->limit_vfs = nfp_rtsym_read_le(pf->rtbl, "nfd_vf_cfg_max_vfs", &err);
	if (err) {
		/* For backwards compatibility if symbol not found allow all */
		pf->limit_vfs = ~0;
		if (err == -ENOENT)
			return 0;

<<<<<<< HEAD
	pf->limit_vfs = ~0;
	/* Allow any setting for backwards compatibility if symbol not found */
	if (err == -ENOENT)
		return 0;
=======
		nfp_warn(pf->cpp, "Warning: VF limit read failed: %d\n", err);
		return err;
	}
>>>>>>> 6bf4ca7f

	err = pci_sriov_set_totalvfs(pf->pdev, pf->limit_vfs);
	if (err)
		nfp_warn(pf->cpp, "Failed to set VF count in sysfs: %d\n", err);
	return 0;
}

static int nfp_pcie_sriov_enable(struct pci_dev *pdev, int num_vfs)
{
#ifdef CONFIG_PCI_IOV
	struct nfp_pf *pf = pci_get_drvdata(pdev);
	int err;

	if (num_vfs > pf->limit_vfs) {
		nfp_info(pf->cpp, "Firmware limits number of VFs to %u\n",
			 pf->limit_vfs);
		return -EINVAL;
	}

	err = pci_enable_sriov(pdev, num_vfs);
	if (err) {
		dev_warn(&pdev->dev, "Failed to enable PCI SR-IOV: %d\n", err);
		return err;
	}

	mutex_lock(&pf->lock);

	err = nfp_app_sriov_enable(pf->app, num_vfs);
	if (err) {
		dev_warn(&pdev->dev,
			 "App specific PCI SR-IOV configuration failed: %d\n",
			 err);
		goto err_sriov_disable;
	}

	pf->num_vfs = num_vfs;

	dev_dbg(&pdev->dev, "Created %d VFs.\n", pf->num_vfs);

	mutex_unlock(&pf->lock);
	return num_vfs;

err_sriov_disable:
	mutex_unlock(&pf->lock);
	pci_disable_sriov(pdev);
	return err;
#endif
	return 0;
}

static int nfp_pcie_sriov_disable(struct pci_dev *pdev)
{
#ifdef CONFIG_PCI_IOV
	struct nfp_pf *pf = pci_get_drvdata(pdev);

	mutex_lock(&pf->lock);

	/* If the VFs are assigned we cannot shut down SR-IOV without
	 * causing issues, so just leave the hardware available but
	 * disabled
	 */
	if (pci_vfs_assigned(pdev)) {
		dev_warn(&pdev->dev, "Disabling while VFs assigned - VFs will not be deallocated\n");
		mutex_unlock(&pf->lock);
		return -EPERM;
	}

	nfp_app_sriov_disable(pf->app);

	pf->num_vfs = 0;

	mutex_unlock(&pf->lock);

	pci_disable_sriov(pdev);
	dev_dbg(&pdev->dev, "Removed VFs.\n");
#endif
	return 0;
}

static int nfp_pcie_sriov_configure(struct pci_dev *pdev, int num_vfs)
{
	if (num_vfs == 0)
		return nfp_pcie_sriov_disable(pdev);
	else
		return nfp_pcie_sriov_enable(pdev, num_vfs);
}

static const struct firmware *
nfp_net_fw_request(struct pci_dev *pdev, struct nfp_pf *pf, const char *name)
{
	const struct firmware *fw = NULL;
	int err;

	err = request_firmware_direct(&fw, name, &pdev->dev);
	nfp_info(pf->cpp, "  %s: %s\n",
		 name, err ? "not found" : "found, loading...");
	if (err)
		return NULL;

	return fw;
}

/**
 * nfp_net_fw_find() - Find the correct firmware image for netdev mode
 * @pdev:	PCI Device structure
 * @pf:		NFP PF Device structure
 *
 * Return: firmware if found and requested successfully.
 */
static const struct firmware *
nfp_net_fw_find(struct pci_dev *pdev, struct nfp_pf *pf)
{
	struct nfp_eth_table_port *port;
	const struct firmware *fw;
	const char *fw_model;
	char fw_name[256];
	const u8 *serial;
	u16 interface;
	int spc, i, j;

	nfp_info(pf->cpp, "Looking for firmware file in order of priority:\n");

	/* First try to find a firmware image specific for this device */
	interface = nfp_cpp_interface(pf->cpp);
	nfp_cpp_serial(pf->cpp, &serial);
	sprintf(fw_name, "netronome/serial-%pMF-%02hhx-%02hhx.nffw",
		serial, interface >> 8, interface & 0xff);
	fw = nfp_net_fw_request(pdev, pf, fw_name);
	if (fw)
		return fw;

	/* Then try the PCI name */
	sprintf(fw_name, "netronome/pci-%s.nffw", pci_name(pdev));
	fw = nfp_net_fw_request(pdev, pf, fw_name);
	if (fw)
		return fw;

	/* Finally try the card type and media */
	if (!pf->eth_tbl) {
		dev_err(&pdev->dev, "Error: can't identify media config\n");
		return NULL;
	}

	fw_model = nfp_hwinfo_lookup(pf->hwinfo, "assembly.partno");
	if (!fw_model) {
		dev_err(&pdev->dev, "Error: can't read part number\n");
		return NULL;
	}

	spc = ARRAY_SIZE(fw_name);
	spc -= snprintf(fw_name, spc, "netronome/nic_%s", fw_model);

	for (i = 0; spc > 0 && i < pf->eth_tbl->count; i += j) {
		port = &pf->eth_tbl->ports[i];
		j = 1;
		while (i + j < pf->eth_tbl->count &&
		       port->speed == port[j].speed)
			j++;

		spc -= snprintf(&fw_name[ARRAY_SIZE(fw_name) - spc], spc,
				"_%dx%d", j, port->speed / 1000);
	}

	if (spc <= 0)
		return NULL;

	spc -= snprintf(&fw_name[ARRAY_SIZE(fw_name) - spc], spc, ".nffw");
	if (spc <= 0)
		return NULL;

	return nfp_net_fw_request(pdev, pf, fw_name);
}

/**
 * nfp_net_fw_load() - Load the firmware image
 * @pdev:       PCI Device structure
 * @pf:		NFP PF Device structure
 * @nsp:	NFP SP handle
 *
 * Return: -ERRNO, 0 for no firmware loaded, 1 for firmware loaded
 */
static int
nfp_fw_load(struct pci_dev *pdev, struct nfp_pf *pf, struct nfp_nsp *nsp)
{
	const struct firmware *fw;
	u16 interface;
	int err;

	interface = nfp_cpp_interface(pf->cpp);
	if (NFP_CPP_INTERFACE_UNIT_of(interface) != 0) {
		/* Only Unit 0 should reset or load firmware */
		dev_info(&pdev->dev, "Firmware will be loaded by partner\n");
		return 0;
	}

	fw = nfp_net_fw_find(pdev, pf);
	if (!fw)
		return 0;

	dev_info(&pdev->dev, "Soft-reset, loading FW image\n");
	err = nfp_nsp_device_soft_reset(nsp);
	if (err < 0) {
		dev_err(&pdev->dev, "Failed to soft reset the NFP: %d\n",
			err);
		goto exit_release_fw;
	}

	err = nfp_nsp_load_fw(nsp, fw);

	if (err < 0) {
		dev_err(&pdev->dev, "FW loading failed: %d\n", err);
		goto exit_release_fw;
	}

	dev_info(&pdev->dev, "Finished loading FW image\n");

exit_release_fw:
	release_firmware(fw);

	return err < 0 ? err : 1;
}

static void
nfp_nsp_init_ports(struct pci_dev *pdev, struct nfp_pf *pf,
		   struct nfp_nsp *nsp)
{
	bool needs_reinit = false;
	int i;

	pf->eth_tbl = __nfp_eth_read_ports(pf->cpp, nsp);
	if (!pf->eth_tbl)
		return;

	if (!nfp_nsp_has_mac_reinit(nsp))
		return;

	for (i = 0; i < pf->eth_tbl->count; i++)
		needs_reinit |= pf->eth_tbl->ports[i].override_changed;
	if (!needs_reinit)
		return;

	kfree(pf->eth_tbl);
	if (nfp_nsp_mac_reinit(nsp))
		dev_warn(&pdev->dev, "MAC reinit failed\n");

	pf->eth_tbl = __nfp_eth_read_ports(pf->cpp, nsp);
}

static int nfp_nsp_init(struct pci_dev *pdev, struct nfp_pf *pf)
{
	struct nfp_nsp *nsp;
	int err;

	err = nfp_resource_wait(pf->cpp, NFP_RESOURCE_NSP, 30);
	if (err)
		return err;

	nsp = nfp_nsp_open(pf->cpp);
	if (IS_ERR(nsp)) {
		err = PTR_ERR(nsp);
		dev_err(&pdev->dev, "Failed to access the NSP: %d\n", err);
		return err;
	}

	err = nfp_nsp_wait(nsp);
	if (err < 0)
		goto exit_close_nsp;

	nfp_nsp_init_ports(pdev, pf, nsp);

	pf->nspi = __nfp_nsp_identify(nsp);
	if (pf->nspi)
		dev_info(&pdev->dev, "BSP: %s\n", pf->nspi->version);

	err = nfp_fw_load(pdev, pf, nsp);
	if (err < 0) {
		kfree(pf->nspi);
		kfree(pf->eth_tbl);
		dev_err(&pdev->dev, "Failed to load FW\n");
		goto exit_close_nsp;
	}

	pf->fw_loaded = !!err;
	err = 0;

exit_close_nsp:
	nfp_nsp_close(nsp);

	return err;
}

static void nfp_fw_unload(struct nfp_pf *pf)
{
	struct nfp_nsp *nsp;
	int err;

	nsp = nfp_nsp_open(pf->cpp);
	if (IS_ERR(nsp)) {
		nfp_err(pf->cpp, "Reset failed, can't open NSP\n");
		return;
	}

	err = nfp_nsp_device_soft_reset(nsp);
	if (err < 0)
		dev_warn(&pf->pdev->dev, "Couldn't unload firmware: %d\n", err);
	else
		dev_info(&pf->pdev->dev, "Firmware safely unloaded\n");

	nfp_nsp_close(nsp);
}

static int nfp_pf_find_rtsyms(struct nfp_pf *pf)
{
	char pf_symbol[256];
	unsigned int pf_id;

	pf_id = nfp_cppcore_pcie_unit(pf->cpp);

	/* Optional per-PCI PF mailbox */
	snprintf(pf_symbol, sizeof(pf_symbol), NFP_MBOX_SYM_NAME, pf_id);
	pf->mbox = nfp_rtsym_lookup(pf->rtbl, pf_symbol);
	if (pf->mbox && pf->mbox->size < NFP_MBOX_SYM_MIN_SIZE) {
		nfp_err(pf->cpp, "PF mailbox symbol too small: %llu < %d\n",
			pf->mbox->size, NFP_MBOX_SYM_MIN_SIZE);
		return -EINVAL;
	}

	return 0;
}

static int nfp_pci_probe(struct pci_dev *pdev,
			 const struct pci_device_id *pci_id)
{
	struct devlink *devlink;
	struct nfp_pf *pf;
	int err;

	err = pci_enable_device(pdev);
	if (err < 0)
		return err;

	pci_set_master(pdev);

	err = dma_set_mask_and_coherent(&pdev->dev,
					DMA_BIT_MASK(NFP_NET_MAX_DMA_BITS));
	if (err)
		goto err_pci_disable;

	err = pci_request_regions(pdev, nfp_driver_name);
	if (err < 0) {
		dev_err(&pdev->dev, "Unable to reserve pci resources.\n");
		goto err_pci_disable;
	}

	devlink = devlink_alloc(&nfp_devlink_ops, sizeof(*pf));
	if (!devlink) {
		err = -ENOMEM;
		goto err_rel_regions;
	}
	pf = devlink_priv(devlink);
	INIT_LIST_HEAD(&pf->vnics);
	INIT_LIST_HEAD(&pf->ports);
	mutex_init(&pf->lock);
	pci_set_drvdata(pdev, pf);
	pf->pdev = pdev;

	pf->wq = alloc_workqueue("nfp-%s", 0, 2, pci_name(pdev));
	if (!pf->wq) {
		err = -ENOMEM;
		goto err_pci_priv_unset;
	}

	pf->cpp = nfp_cpp_from_nfp6000_pcie(pdev);
	if (IS_ERR_OR_NULL(pf->cpp)) {
		err = PTR_ERR(pf->cpp);
		if (err >= 0)
			err = -ENOMEM;
		goto err_disable_msix;
	}

	err = nfp_resource_table_init(pf->cpp);
	if (err)
		goto err_cpp_free;

	pf->hwinfo = nfp_hwinfo_read(pf->cpp);

	dev_info(&pdev->dev, "Assembly: %s%s%s-%s CPLD: %s\n",
		 nfp_hwinfo_lookup(pf->hwinfo, "assembly.vendor"),
		 nfp_hwinfo_lookup(pf->hwinfo, "assembly.partno"),
		 nfp_hwinfo_lookup(pf->hwinfo, "assembly.serial"),
		 nfp_hwinfo_lookup(pf->hwinfo, "assembly.revision"),
		 nfp_hwinfo_lookup(pf->hwinfo, "cpld.version"));

	err = nfp_pf_board_state_wait(pf);
	if (err)
		goto err_hwinfo_free;

	err = nfp_nsp_init(pdev, pf);
	if (err)
		goto err_hwinfo_free;

	pf->mip = nfp_mip_open(pf->cpp);
	pf->rtbl = __nfp_rtsym_table_read(pf->cpp, pf->mip);

	err = nfp_pf_find_rtsyms(pf);
	if (err)
		goto err_fw_unload;

	pf->dump_flag = NFP_DUMP_NSP_DIAG;
	pf->dumpspec = nfp_net_dump_load_dumpspec(pf->cpp, pf->rtbl);

	err = nfp_pcie_sriov_read_nfd_limit(pf);
	if (err)
		goto err_fw_unload;

	pf->num_vfs = pci_num_vf(pdev);
	if (pf->num_vfs > pf->limit_vfs) {
		dev_err(&pdev->dev,
			"Error: %d VFs already enabled, but loaded FW can only support %d\n",
			pf->num_vfs, pf->limit_vfs);
		err = -EINVAL;
		goto err_fw_unload;
	}

	err = nfp_net_pci_probe(pf);
	if (err)
		goto err_fw_unload;

	err = nfp_hwmon_register(pf);
	if (err) {
		dev_err(&pdev->dev, "Failed to register hwmon info\n");
		goto err_net_remove;
	}

	return 0;

err_net_remove:
	nfp_net_pci_remove(pf);
err_fw_unload:
	kfree(pf->rtbl);
	nfp_mip_close(pf->mip);
	if (pf->fw_loaded)
		nfp_fw_unload(pf);
	kfree(pf->eth_tbl);
	kfree(pf->nspi);
	vfree(pf->dumpspec);
err_hwinfo_free:
	kfree(pf->hwinfo);
err_cpp_free:
	nfp_cpp_free(pf->cpp);
err_disable_msix:
	destroy_workqueue(pf->wq);
err_pci_priv_unset:
	pci_set_drvdata(pdev, NULL);
	mutex_destroy(&pf->lock);
	devlink_free(devlink);
err_rel_regions:
	pci_release_regions(pdev);
err_pci_disable:
	pci_disable_device(pdev);

	return err;
}

static void nfp_pci_remove(struct pci_dev *pdev)
{
	struct nfp_pf *pf = pci_get_drvdata(pdev);

	nfp_hwmon_unregister(pf);

	nfp_pcie_sriov_disable(pdev);

	nfp_net_pci_remove(pf);

	vfree(pf->dumpspec);
	kfree(pf->rtbl);
	nfp_mip_close(pf->mip);
	if (pf->fw_loaded)
		nfp_fw_unload(pf);

	destroy_workqueue(pf->wq);
	pci_set_drvdata(pdev, NULL);
	kfree(pf->hwinfo);
	nfp_cpp_free(pf->cpp);

	kfree(pf->eth_tbl);
	kfree(pf->nspi);
	mutex_destroy(&pf->lock);
	devlink_free(priv_to_devlink(pf));
	pci_release_regions(pdev);
	pci_disable_device(pdev);
}

static struct pci_driver nfp_pci_driver = {
	.name			= nfp_driver_name,
	.id_table		= nfp_pci_device_ids,
	.probe			= nfp_pci_probe,
	.remove			= nfp_pci_remove,
	.sriov_configure	= nfp_pcie_sriov_configure,
};

static int __init nfp_main_init(void)
{
	int err;

	pr_info("%s: NFP PCIe Driver, Copyright (C) 2014-2017 Netronome Systems\n",
		nfp_driver_name);

	nfp_net_debugfs_create();

	err = pci_register_driver(&nfp_pci_driver);
	if (err < 0)
		goto err_destroy_debugfs;

	err = pci_register_driver(&nfp_netvf_pci_driver);
	if (err)
		goto err_unreg_pf;

	return err;

err_unreg_pf:
	pci_unregister_driver(&nfp_pci_driver);
err_destroy_debugfs:
	nfp_net_debugfs_destroy();
	return err;
}

static void __exit nfp_main_exit(void)
{
	pci_unregister_driver(&nfp_netvf_pci_driver);
	pci_unregister_driver(&nfp_pci_driver);
	nfp_net_debugfs_destroy();
}

module_init(nfp_main_init);
module_exit(nfp_main_exit);

MODULE_FIRMWARE("netronome/nic_AMDA0081-0001_1x40.nffw");
MODULE_FIRMWARE("netronome/nic_AMDA0081-0001_4x10.nffw");
MODULE_FIRMWARE("netronome/nic_AMDA0096-0001_2x10.nffw");
MODULE_FIRMWARE("netronome/nic_AMDA0097-0001_2x40.nffw");
MODULE_FIRMWARE("netronome/nic_AMDA0097-0001_4x10_1x40.nffw");
MODULE_FIRMWARE("netronome/nic_AMDA0097-0001_8x10.nffw");
MODULE_FIRMWARE("netronome/nic_AMDA0099-0001_2x10.nffw");
MODULE_FIRMWARE("netronome/nic_AMDA0099-0001_2x25.nffw");
MODULE_FIRMWARE("netronome/nic_AMDA0099-0001_1x10_1x25.nffw");

MODULE_AUTHOR("Netronome Systems <oss-drivers@netronome.com>");
MODULE_LICENSE("GPL");
MODULE_DESCRIPTION("The Netronome Flow Processor (NFP) driver.");
MODULE_VERSION(UTS_RELEASE);<|MERGE_RESOLUTION|>--- conflicted
+++ resolved
@@ -242,16 +242,9 @@
 		if (err == -ENOENT)
 			return 0;
 
-<<<<<<< HEAD
-	pf->limit_vfs = ~0;
-	/* Allow any setting for backwards compatibility if symbol not found */
-	if (err == -ENOENT)
-		return 0;
-=======
 		nfp_warn(pf->cpp, "Warning: VF limit read failed: %d\n", err);
 		return err;
 	}
->>>>>>> 6bf4ca7f
 
 	err = pci_sriov_set_totalvfs(pf->pdev, pf->limit_vfs);
 	if (err)
