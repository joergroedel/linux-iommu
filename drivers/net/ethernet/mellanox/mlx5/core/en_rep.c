/*
 * Copyright (c) 2016, Mellanox Technologies. All rights reserved.
 *
 * This software is available to you under a choice of one of two
 * licenses.  You may choose to be licensed under the terms of the GNU
 * General Public License (GPL) Version 2, available from the file
 * COPYING in the main directory of this source tree, or the
 * OpenIB.org BSD license below:
 *
 *     Redistribution and use in source and binary forms, with or
 *     without modification, are permitted provided that the following
 *     conditions are met:
 *
 *      - Redistributions of source code must retain the above
 *        copyright notice, this list of conditions and the following
 *        disclaimer.
 *
 *      - Redistributions in binary form must reproduce the above
 *        copyright notice, this list of conditions and the following
 *        disclaimer in the documentation and/or other materials
 *        provided with the distribution.
 *
 * THE SOFTWARE IS PROVIDED "AS IS", WITHOUT WARRANTY OF ANY KIND,
 * EXPRESS OR IMPLIED, INCLUDING BUT NOT LIMITED TO THE WARRANTIES OF
 * MERCHANTABILITY, FITNESS FOR A PARTICULAR PURPOSE AND
 * NONINFRINGEMENT. IN NO EVENT SHALL THE AUTHORS OR COPYRIGHT HOLDERS
 * BE LIABLE FOR ANY CLAIM, DAMAGES OR OTHER LIABILITY, WHETHER IN AN
 * ACTION OF CONTRACT, TORT OR OTHERWISE, ARISING FROM, OUT OF OR IN
 * CONNECTION WITH THE SOFTWARE OR THE USE OR OTHER DEALINGS IN THE
 * SOFTWARE.
 */

#include <generated/utsrelease.h>
#include <linux/mlx5/fs.h>
#include <net/switchdev.h>
#include <net/pkt_cls.h>
#include <net/act_api.h>
#include <net/netevent.h>
#include <net/arp.h>

#include "eswitch.h"
#include "en.h"
#include "en_rep.h"
#include "en_tc.h"
#include "fs_core.h"

#define MLX5E_REP_PARAMS_LOG_SQ_SIZE \
	max(0x6, MLX5E_PARAMS_MINIMUM_LOG_SQ_SIZE)
#define MLX5E_REP_PARAMS_LOG_RQ_SIZE \
	max(0x6, MLX5E_PARAMS_MINIMUM_LOG_RQ_SIZE)

static const char mlx5e_rep_driver_name[] = "mlx5e_rep";

static void mlx5e_rep_get_drvinfo(struct net_device *dev,
				  struct ethtool_drvinfo *drvinfo)
{
	strlcpy(drvinfo->driver, mlx5e_rep_driver_name,
		sizeof(drvinfo->driver));
	strlcpy(drvinfo->version, UTS_RELEASE, sizeof(drvinfo->version));
}

static const struct counter_desc sw_rep_stats_desc[] = {
	{ MLX5E_DECLARE_STAT(struct mlx5e_sw_stats, rx_packets) },
	{ MLX5E_DECLARE_STAT(struct mlx5e_sw_stats, rx_bytes) },
	{ MLX5E_DECLARE_STAT(struct mlx5e_sw_stats, tx_packets) },
	{ MLX5E_DECLARE_STAT(struct mlx5e_sw_stats, tx_bytes) },
};

struct vport_stats {
	u64 vport_rx_packets;
	u64 vport_tx_packets;
	u64 vport_rx_bytes;
	u64 vport_tx_bytes;
};

static const struct counter_desc vport_rep_stats_desc[] = {
	{ MLX5E_DECLARE_STAT(struct vport_stats, vport_rx_packets) },
	{ MLX5E_DECLARE_STAT(struct vport_stats, vport_rx_bytes) },
	{ MLX5E_DECLARE_STAT(struct vport_stats, vport_tx_packets) },
	{ MLX5E_DECLARE_STAT(struct vport_stats, vport_tx_bytes) },
};

#define NUM_VPORT_REP_SW_COUNTERS ARRAY_SIZE(sw_rep_stats_desc)
#define NUM_VPORT_REP_HW_COUNTERS ARRAY_SIZE(vport_rep_stats_desc)

static void mlx5e_rep_get_strings(struct net_device *dev,
				  u32 stringset, uint8_t *data)
{
	int i, j;

	switch (stringset) {
	case ETH_SS_STATS:
		for (i = 0; i < NUM_VPORT_REP_SW_COUNTERS; i++)
			strcpy(data + (i * ETH_GSTRING_LEN),
			       sw_rep_stats_desc[i].format);
		for (j = 0; j < NUM_VPORT_REP_HW_COUNTERS; j++, i++)
			strcpy(data + (i * ETH_GSTRING_LEN),
			       vport_rep_stats_desc[j].format);
		break;
	}
}

static void mlx5e_rep_update_hw_counters(struct mlx5e_priv *priv)
{
	struct mlx5_eswitch *esw = priv->mdev->priv.eswitch;
	struct mlx5e_rep_priv *rpriv = priv->ppriv;
	struct mlx5_eswitch_rep *rep = rpriv->rep;
	struct rtnl_link_stats64 *vport_stats;
	struct ifla_vf_stats vf_stats;
	int err;

	err = mlx5_eswitch_get_vport_stats(esw, rep->vport, &vf_stats);
	if (err) {
		pr_warn("vport %d error %d reading stats\n", rep->vport, err);
		return;
	}

	vport_stats = &priv->stats.vf_vport;
	/* flip tx/rx as we are reporting the counters for the switch vport */
	vport_stats->rx_packets = vf_stats.tx_packets;
	vport_stats->rx_bytes   = vf_stats.tx_bytes;
	vport_stats->tx_packets = vf_stats.rx_packets;
	vport_stats->tx_bytes   = vf_stats.rx_bytes;
}

static void mlx5e_rep_update_sw_counters(struct mlx5e_priv *priv)
{
	struct mlx5e_sw_stats *s = &priv->stats.sw;
	struct mlx5e_rq_stats *rq_stats;
	struct mlx5e_sq_stats *sq_stats;
	int i, j;

	memset(s, 0, sizeof(*s));
	for (i = 0; i < priv->channels.num; i++) {
		struct mlx5e_channel *c = priv->channels.c[i];

		rq_stats = c->rq.stats;

		s->rx_packets	+= rq_stats->packets;
		s->rx_bytes	+= rq_stats->bytes;

		for (j = 0; j < priv->channels.params.num_tc; j++) {
			sq_stats = c->sq[j].stats;

			s->tx_packets		+= sq_stats->packets;
			s->tx_bytes		+= sq_stats->bytes;
		}
	}
}

static void mlx5e_rep_get_ethtool_stats(struct net_device *dev,
					struct ethtool_stats *stats, u64 *data)
{
	struct mlx5e_priv *priv = netdev_priv(dev);
	int i, j;

	if (!data)
		return;

	mutex_lock(&priv->state_lock);
	if (test_bit(MLX5E_STATE_OPENED, &priv->state))
		mlx5e_rep_update_sw_counters(priv);
	mlx5e_rep_update_hw_counters(priv);
	mutex_unlock(&priv->state_lock);

	for (i = 0; i < NUM_VPORT_REP_SW_COUNTERS; i++)
		data[i] = MLX5E_READ_CTR64_CPU(&priv->stats.sw,
					       sw_rep_stats_desc, i);

	for (j = 0; j < NUM_VPORT_REP_HW_COUNTERS; j++, i++)
		data[i] = MLX5E_READ_CTR64_CPU(&priv->stats.vf_vport,
					       vport_rep_stats_desc, j);
}

static int mlx5e_rep_get_sset_count(struct net_device *dev, int sset)
{
	switch (sset) {
	case ETH_SS_STATS:
		return NUM_VPORT_REP_SW_COUNTERS + NUM_VPORT_REP_HW_COUNTERS;
	default:
		return -EOPNOTSUPP;
	}
}

static const struct ethtool_ops mlx5e_rep_ethtool_ops = {
	.get_drvinfo	   = mlx5e_rep_get_drvinfo,
	.get_link	   = ethtool_op_get_link,
	.get_strings       = mlx5e_rep_get_strings,
	.get_sset_count    = mlx5e_rep_get_sset_count,
	.get_ethtool_stats = mlx5e_rep_get_ethtool_stats,
};

int mlx5e_attr_get(struct net_device *dev, struct switchdev_attr *attr)
{
	struct mlx5e_priv *priv = netdev_priv(dev);
	struct mlx5e_rep_priv *rpriv = priv->ppriv;
	struct mlx5_eswitch_rep *rep = rpriv->rep;
	struct mlx5_eswitch *esw = priv->mdev->priv.eswitch;

	if (esw->mode == SRIOV_NONE)
		return -EOPNOTSUPP;

	switch (attr->id) {
	case SWITCHDEV_ATTR_ID_PORT_PARENT_ID:
		attr->u.ppid.id_len = ETH_ALEN;
		ether_addr_copy(attr->u.ppid.id, rep->hw_id);
		break;
	default:
		return -EOPNOTSUPP;
	}

	return 0;
}

static void mlx5e_sqs2vport_stop(struct mlx5_eswitch *esw,
				 struct mlx5_eswitch_rep *rep)
{
	struct mlx5e_rep_sq *rep_sq, *tmp;
	struct mlx5e_rep_priv *rpriv;

	if (esw->mode != SRIOV_OFFLOADS)
		return;

	rpriv = mlx5e_rep_to_rep_priv(rep);
	list_for_each_entry_safe(rep_sq, tmp, &rpriv->vport_sqs_list, list) {
		mlx5_eswitch_del_send_to_vport_rule(rep_sq->send_to_vport_rule);
		list_del(&rep_sq->list);
		kfree(rep_sq);
	}
}

static int mlx5e_sqs2vport_start(struct mlx5_eswitch *esw,
				 struct mlx5_eswitch_rep *rep,
				 u32 *sqns_array, int sqns_num)
{
	struct mlx5_flow_handle *flow_rule;
	struct mlx5e_rep_priv *rpriv;
	struct mlx5e_rep_sq *rep_sq;
	int err;
	int i;

	if (esw->mode != SRIOV_OFFLOADS)
		return 0;

	rpriv = mlx5e_rep_to_rep_priv(rep);
	for (i = 0; i < sqns_num; i++) {
		rep_sq = kzalloc(sizeof(*rep_sq), GFP_KERNEL);
		if (!rep_sq) {
			err = -ENOMEM;
			goto out_err;
		}

		/* Add re-inject rule to the PF/representor sqs */
		flow_rule = mlx5_eswitch_add_send_to_vport_rule(esw,
								rep->vport,
								sqns_array[i]);
		if (IS_ERR(flow_rule)) {
			err = PTR_ERR(flow_rule);
			kfree(rep_sq);
			goto out_err;
		}
		rep_sq->send_to_vport_rule = flow_rule;
		list_add(&rep_sq->list, &rpriv->vport_sqs_list);
	}
	return 0;

out_err:
	mlx5e_sqs2vport_stop(esw, rep);
	return err;
}

int mlx5e_add_sqs_fwd_rules(struct mlx5e_priv *priv)
{
	struct mlx5_eswitch *esw = priv->mdev->priv.eswitch;
	struct mlx5e_rep_priv *rpriv = priv->ppriv;
	struct mlx5_eswitch_rep *rep = rpriv->rep;
	struct mlx5e_channel *c;
	int n, tc, num_sqs = 0;
	int err = -ENOMEM;
	u32 *sqs;

	sqs = kcalloc(priv->channels.num * priv->channels.params.num_tc, sizeof(*sqs), GFP_KERNEL);
	if (!sqs)
		goto out;

	for (n = 0; n < priv->channels.num; n++) {
		c = priv->channels.c[n];
		for (tc = 0; tc < c->num_tc; tc++)
			sqs[num_sqs++] = c->sq[tc].sqn;
	}

	err = mlx5e_sqs2vport_start(esw, rep, sqs, num_sqs);
	kfree(sqs);

out:
	if (err)
		netdev_warn(priv->netdev, "Failed to add SQs FWD rules %d\n", err);
	return err;
}

void mlx5e_remove_sqs_fwd_rules(struct mlx5e_priv *priv)
{
	struct mlx5_eswitch *esw = priv->mdev->priv.eswitch;
	struct mlx5e_rep_priv *rpriv = priv->ppriv;
	struct mlx5_eswitch_rep *rep = rpriv->rep;

	mlx5e_sqs2vport_stop(esw, rep);
}

static void mlx5e_rep_neigh_update_init_interval(struct mlx5e_rep_priv *rpriv)
{
#if IS_ENABLED(CONFIG_IPV6)
	unsigned long ipv6_interval = NEIGH_VAR(&nd_tbl.parms,
						DELAY_PROBE_TIME);
#else
	unsigned long ipv6_interval = ~0UL;
#endif
	unsigned long ipv4_interval = NEIGH_VAR(&arp_tbl.parms,
						DELAY_PROBE_TIME);
	struct net_device *netdev = rpriv->netdev;
	struct mlx5e_priv *priv = netdev_priv(netdev);

	rpriv->neigh_update.min_interval = min_t(unsigned long, ipv6_interval, ipv4_interval);
	mlx5_fc_update_sampling_interval(priv->mdev, rpriv->neigh_update.min_interval);
}

void mlx5e_rep_queue_neigh_stats_work(struct mlx5e_priv *priv)
{
	struct mlx5e_rep_priv *rpriv = priv->ppriv;
	struct mlx5e_neigh_update_table *neigh_update = &rpriv->neigh_update;

	mlx5_fc_queue_stats_work(priv->mdev,
				 &neigh_update->neigh_stats_work,
				 neigh_update->min_interval);
}

static void mlx5e_rep_neigh_stats_work(struct work_struct *work)
{
	struct mlx5e_rep_priv *rpriv = container_of(work, struct mlx5e_rep_priv,
						    neigh_update.neigh_stats_work.work);
	struct net_device *netdev = rpriv->netdev;
	struct mlx5e_priv *priv = netdev_priv(netdev);
	struct mlx5e_neigh_hash_entry *nhe;

	rtnl_lock();
	if (!list_empty(&rpriv->neigh_update.neigh_list))
		mlx5e_rep_queue_neigh_stats_work(priv);

	list_for_each_entry(nhe, &rpriv->neigh_update.neigh_list, neigh_list)
		mlx5e_tc_update_neigh_used_value(nhe);

	rtnl_unlock();
}

static void mlx5e_rep_neigh_entry_hold(struct mlx5e_neigh_hash_entry *nhe)
{
	refcount_inc(&nhe->refcnt);
}

static void mlx5e_rep_neigh_entry_release(struct mlx5e_neigh_hash_entry *nhe)
{
	if (refcount_dec_and_test(&nhe->refcnt))
		kfree(nhe);
}

static void mlx5e_rep_update_flows(struct mlx5e_priv *priv,
				   struct mlx5e_encap_entry *e,
				   bool neigh_connected,
				   unsigned char ha[ETH_ALEN])
{
	struct ethhdr *eth = (struct ethhdr *)e->encap_header;

	ASSERT_RTNL();

	if ((!neigh_connected && (e->flags & MLX5_ENCAP_ENTRY_VALID)) ||
	    !ether_addr_equal(e->h_dest, ha))
		mlx5e_tc_encap_flows_del(priv, e);

	if (neigh_connected && !(e->flags & MLX5_ENCAP_ENTRY_VALID)) {
		ether_addr_copy(e->h_dest, ha);
		ether_addr_copy(eth->h_dest, ha);

		mlx5e_tc_encap_flows_add(priv, e);
	}
}

static void mlx5e_rep_neigh_update(struct work_struct *work)
{
	struct mlx5e_neigh_hash_entry *nhe =
		container_of(work, struct mlx5e_neigh_hash_entry, neigh_update_work);
	struct neighbour *n = nhe->n;
	struct mlx5e_encap_entry *e;
	unsigned char ha[ETH_ALEN];
	struct mlx5e_priv *priv;
	bool neigh_connected;
	bool encap_connected;
	u8 nud_state, dead;

	rtnl_lock();

	/* If these parameters are changed after we release the lock,
	 * we'll receive another event letting us know about it.
	 * We use this lock to avoid inconsistency between the neigh validity
	 * and it's hw address.
	 */
	read_lock_bh(&n->lock);
	memcpy(ha, n->ha, ETH_ALEN);
	nud_state = n->nud_state;
	dead = n->dead;
	read_unlock_bh(&n->lock);

	neigh_connected = (nud_state & NUD_VALID) && !dead;

	list_for_each_entry(e, &nhe->encap_list, encap_list) {
		encap_connected = !!(e->flags & MLX5_ENCAP_ENTRY_VALID);
		priv = netdev_priv(e->out_dev);

		if (encap_connected != neigh_connected ||
		    !ether_addr_equal(e->h_dest, ha))
			mlx5e_rep_update_flows(priv, e, neigh_connected, ha);
	}
	mlx5e_rep_neigh_entry_release(nhe);
	rtnl_unlock();
	neigh_release(n);
}

static struct mlx5e_neigh_hash_entry *
mlx5e_rep_neigh_entry_lookup(struct mlx5e_priv *priv,
			     struct mlx5e_neigh *m_neigh);

static int mlx5e_rep_netevent_event(struct notifier_block *nb,
				    unsigned long event, void *ptr)
{
	struct mlx5e_rep_priv *rpriv = container_of(nb, struct mlx5e_rep_priv,
						    neigh_update.netevent_nb);
	struct mlx5e_neigh_update_table *neigh_update = &rpriv->neigh_update;
	struct net_device *netdev = rpriv->netdev;
	struct mlx5e_priv *priv = netdev_priv(netdev);
	struct mlx5e_neigh_hash_entry *nhe = NULL;
	struct mlx5e_neigh m_neigh = {};
	struct neigh_parms *p;
	struct neighbour *n;
	bool found = false;

	switch (event) {
	case NETEVENT_NEIGH_UPDATE:
		n = ptr;
#if IS_ENABLED(CONFIG_IPV6)
		if (n->tbl != &nd_tbl && n->tbl != &arp_tbl)
#else
		if (n->tbl != &arp_tbl)
#endif
			return NOTIFY_DONE;

		m_neigh.dev = n->dev;
		m_neigh.family = n->ops->family;
		memcpy(&m_neigh.dst_ip, n->primary_key, n->tbl->key_len);

		/* We are in atomic context and can't take RTNL mutex, so use
		 * spin_lock_bh to lookup the neigh table. bh is used since
		 * netevent can be called from a softirq context.
		 */
		spin_lock_bh(&neigh_update->encap_lock);
		nhe = mlx5e_rep_neigh_entry_lookup(priv, &m_neigh);
		if (!nhe) {
			spin_unlock_bh(&neigh_update->encap_lock);
			return NOTIFY_DONE;
		}

		/* This assignment is valid as long as the the neigh reference
		 * is taken
		 */
		nhe->n = n;

		/* Take a reference to ensure the neighbour and mlx5 encap
		 * entry won't be destructed until we drop the reference in
		 * delayed work.
		 */
		neigh_hold(n);
		mlx5e_rep_neigh_entry_hold(nhe);

		if (!queue_work(priv->wq, &nhe->neigh_update_work)) {
			mlx5e_rep_neigh_entry_release(nhe);
			neigh_release(n);
		}
		spin_unlock_bh(&neigh_update->encap_lock);
		break;

	case NETEVENT_DELAY_PROBE_TIME_UPDATE:
		p = ptr;

		/* We check the device is present since we don't care about
		 * changes in the default table, we only care about changes
		 * done per device delay prob time parameter.
		 */
#if IS_ENABLED(CONFIG_IPV6)
		if (!p->dev || (p->tbl != &nd_tbl && p->tbl != &arp_tbl))
#else
		if (!p->dev || p->tbl != &arp_tbl)
#endif
			return NOTIFY_DONE;

		/* We are in atomic context and can't take RTNL mutex,
		 * so use spin_lock_bh to walk the neigh list and look for
		 * the relevant device. bh is used since netevent can be
		 * called from a softirq context.
		 */
		spin_lock_bh(&neigh_update->encap_lock);
		list_for_each_entry(nhe, &neigh_update->neigh_list, neigh_list) {
			if (p->dev == nhe->m_neigh.dev) {
				found = true;
				break;
			}
		}
		spin_unlock_bh(&neigh_update->encap_lock);
		if (!found)
			return NOTIFY_DONE;

		neigh_update->min_interval = min_t(unsigned long,
						   NEIGH_VAR(p, DELAY_PROBE_TIME),
						   neigh_update->min_interval);
		mlx5_fc_update_sampling_interval(priv->mdev,
						 neigh_update->min_interval);
		break;
	}
	return NOTIFY_DONE;
}

static const struct rhashtable_params mlx5e_neigh_ht_params = {
	.head_offset = offsetof(struct mlx5e_neigh_hash_entry, rhash_node),
	.key_offset = offsetof(struct mlx5e_neigh_hash_entry, m_neigh),
	.key_len = sizeof(struct mlx5e_neigh),
	.automatic_shrinking = true,
};

static int mlx5e_rep_neigh_init(struct mlx5e_rep_priv *rpriv)
{
	struct mlx5e_neigh_update_table *neigh_update = &rpriv->neigh_update;
	int err;

	err = rhashtable_init(&neigh_update->neigh_ht, &mlx5e_neigh_ht_params);
	if (err)
		return err;

	INIT_LIST_HEAD(&neigh_update->neigh_list);
	spin_lock_init(&neigh_update->encap_lock);
	INIT_DELAYED_WORK(&neigh_update->neigh_stats_work,
			  mlx5e_rep_neigh_stats_work);
	mlx5e_rep_neigh_update_init_interval(rpriv);

	rpriv->neigh_update.netevent_nb.notifier_call = mlx5e_rep_netevent_event;
	err = register_netevent_notifier(&rpriv->neigh_update.netevent_nb);
	if (err)
		goto out_err;
	return 0;

out_err:
	rhashtable_destroy(&neigh_update->neigh_ht);
	return err;
}

static void mlx5e_rep_neigh_cleanup(struct mlx5e_rep_priv *rpriv)
{
	struct mlx5e_neigh_update_table *neigh_update = &rpriv->neigh_update;
	struct mlx5e_priv *priv = netdev_priv(rpriv->netdev);

	unregister_netevent_notifier(&neigh_update->netevent_nb);

	flush_workqueue(priv->wq); /* flush neigh update works */

	cancel_delayed_work_sync(&rpriv->neigh_update.neigh_stats_work);

	rhashtable_destroy(&neigh_update->neigh_ht);
}

static int mlx5e_rep_neigh_entry_insert(struct mlx5e_priv *priv,
					struct mlx5e_neigh_hash_entry *nhe)
{
	struct mlx5e_rep_priv *rpriv = priv->ppriv;
	int err;

	err = rhashtable_insert_fast(&rpriv->neigh_update.neigh_ht,
				     &nhe->rhash_node,
				     mlx5e_neigh_ht_params);
	if (err)
		return err;

	list_add(&nhe->neigh_list, &rpriv->neigh_update.neigh_list);

	return err;
}

static void mlx5e_rep_neigh_entry_remove(struct mlx5e_priv *priv,
					 struct mlx5e_neigh_hash_entry *nhe)
{
	struct mlx5e_rep_priv *rpriv = priv->ppriv;

	spin_lock_bh(&rpriv->neigh_update.encap_lock);

	list_del(&nhe->neigh_list);

	rhashtable_remove_fast(&rpriv->neigh_update.neigh_ht,
			       &nhe->rhash_node,
			       mlx5e_neigh_ht_params);
	spin_unlock_bh(&rpriv->neigh_update.encap_lock);
}

/* This function must only be called under RTNL lock or under the
 * representor's encap_lock in case RTNL mutex can't be held.
 */
static struct mlx5e_neigh_hash_entry *
mlx5e_rep_neigh_entry_lookup(struct mlx5e_priv *priv,
			     struct mlx5e_neigh *m_neigh)
{
	struct mlx5e_rep_priv *rpriv = priv->ppriv;
	struct mlx5e_neigh_update_table *neigh_update = &rpriv->neigh_update;

	return rhashtable_lookup_fast(&neigh_update->neigh_ht, m_neigh,
				      mlx5e_neigh_ht_params);
}

static int mlx5e_rep_neigh_entry_create(struct mlx5e_priv *priv,
					struct mlx5e_encap_entry *e,
					struct mlx5e_neigh_hash_entry **nhe)
{
	int err;

	*nhe = kzalloc(sizeof(**nhe), GFP_KERNEL);
	if (!*nhe)
		return -ENOMEM;

	memcpy(&(*nhe)->m_neigh, &e->m_neigh, sizeof(e->m_neigh));
	INIT_WORK(&(*nhe)->neigh_update_work, mlx5e_rep_neigh_update);
	INIT_LIST_HEAD(&(*nhe)->encap_list);
	refcount_set(&(*nhe)->refcnt, 1);

	err = mlx5e_rep_neigh_entry_insert(priv, *nhe);
	if (err)
		goto out_free;
	return 0;

out_free:
	kfree(*nhe);
	return err;
}

static void mlx5e_rep_neigh_entry_destroy(struct mlx5e_priv *priv,
					  struct mlx5e_neigh_hash_entry *nhe)
{
	/* The neigh hash entry must be removed from the hash table regardless
	 * of the reference count value, so it won't be found by the next
	 * neigh notification call. The neigh hash entry reference count is
	 * incremented only during creation and neigh notification calls and
	 * protects from freeing the nhe struct.
	 */
	mlx5e_rep_neigh_entry_remove(priv, nhe);
	mlx5e_rep_neigh_entry_release(nhe);
}

int mlx5e_rep_encap_entry_attach(struct mlx5e_priv *priv,
				 struct mlx5e_encap_entry *e)
{
	struct mlx5e_neigh_hash_entry *nhe;
	int err;

	nhe = mlx5e_rep_neigh_entry_lookup(priv, &e->m_neigh);
	if (!nhe) {
		err = mlx5e_rep_neigh_entry_create(priv, e, &nhe);
		if (err)
			return err;
	}
	list_add(&e->encap_list, &nhe->encap_list);
	return 0;
}

void mlx5e_rep_encap_entry_detach(struct mlx5e_priv *priv,
				  struct mlx5e_encap_entry *e)
{
	struct mlx5e_neigh_hash_entry *nhe;

	list_del(&e->encap_list);
	nhe = mlx5e_rep_neigh_entry_lookup(priv, &e->m_neigh);

	if (list_empty(&nhe->encap_list))
		mlx5e_rep_neigh_entry_destroy(priv, nhe);
}

static int mlx5e_rep_open(struct net_device *dev)
{
	struct mlx5e_priv *priv = netdev_priv(dev);
	struct mlx5e_rep_priv *rpriv = priv->ppriv;
	struct mlx5_eswitch_rep *rep = rpriv->rep;
	int err;

	mutex_lock(&priv->state_lock);
	err = mlx5e_open_locked(dev);
	if (err)
		goto unlock;

	if (!mlx5_modify_vport_admin_state(priv->mdev,
					   MLX5_VPORT_STATE_OP_MOD_ESW_VPORT,
					   rep->vport, MLX5_VPORT_ADMIN_STATE_UP))
		netif_carrier_on(dev);

unlock:
	mutex_unlock(&priv->state_lock);
	return err;
}

static int mlx5e_rep_close(struct net_device *dev)
{
	struct mlx5e_priv *priv = netdev_priv(dev);
	struct mlx5e_rep_priv *rpriv = priv->ppriv;
	struct mlx5_eswitch_rep *rep = rpriv->rep;
	int ret;

	mutex_lock(&priv->state_lock);
	mlx5_modify_vport_admin_state(priv->mdev,
				      MLX5_VPORT_STATE_OP_MOD_ESW_VPORT,
				      rep->vport, MLX5_VPORT_ADMIN_STATE_DOWN);
	ret = mlx5e_close_locked(dev);
	mutex_unlock(&priv->state_lock);
	return ret;
}

static int mlx5e_rep_get_phys_port_name(struct net_device *dev,
					char *buf, size_t len)
{
	struct mlx5e_priv *priv = netdev_priv(dev);
	struct mlx5e_rep_priv *rpriv = priv->ppriv;
	struct mlx5_eswitch_rep *rep = rpriv->rep;
	int ret;

	ret = snprintf(buf, len, "%d", rep->vport - 1);
	if (ret >= len)
		return -EOPNOTSUPP;

	return 0;
}

static int
mlx5e_rep_setup_tc_cls_flower(struct mlx5e_priv *priv,
			      struct tc_cls_flower_offload *cls_flower, int flags)
{
	switch (cls_flower->command) {
	case TC_CLSFLOWER_REPLACE:
		return mlx5e_configure_flower(priv, cls_flower, flags);
	case TC_CLSFLOWER_DESTROY:
		return mlx5e_delete_flower(priv, cls_flower, flags);
	case TC_CLSFLOWER_STATS:
		return mlx5e_stats_flower(priv, cls_flower, flags);
	default:
		return -EOPNOTSUPP;
	}
}

static int mlx5e_rep_setup_tc_cb_egdev(enum tc_setup_type type, void *type_data,
				       void *cb_priv)
{
	struct mlx5e_priv *priv = cb_priv;

	if (!tc_cls_can_offload_and_chain0(priv->netdev, type_data))
		return -EOPNOTSUPP;

	switch (type) {
	case TC_SETUP_CLSFLOWER:
		return mlx5e_rep_setup_tc_cls_flower(priv, type_data, MLX5E_TC_EGRESS);
	default:
		return -EOPNOTSUPP;
	}
}

static int mlx5e_rep_setup_tc_cb(enum tc_setup_type type, void *type_data,
				 void *cb_priv)
{
	struct mlx5e_priv *priv = cb_priv;

	if (!tc_cls_can_offload_and_chain0(priv->netdev, type_data))
		return -EOPNOTSUPP;

	switch (type) {
	case TC_SETUP_CLSFLOWER:
		return mlx5e_rep_setup_tc_cls_flower(priv, type_data, MLX5E_TC_INGRESS);
	default:
		return -EOPNOTSUPP;
	}
}

static int mlx5e_rep_setup_tc_block(struct net_device *dev,
				    struct tc_block_offload *f)
{
	struct mlx5e_priv *priv = netdev_priv(dev);

	if (f->binder_type != TCF_BLOCK_BINDER_TYPE_CLSACT_INGRESS)
		return -EOPNOTSUPP;

	switch (f->command) {
	case TC_BLOCK_BIND:
		return tcf_block_cb_register(f->block, mlx5e_rep_setup_tc_cb,
					     priv, priv, f->extack);
	case TC_BLOCK_UNBIND:
		tcf_block_cb_unregister(f->block, mlx5e_rep_setup_tc_cb, priv);
		return 0;
	default:
		return -EOPNOTSUPP;
	}
}

static int mlx5e_rep_setup_tc(struct net_device *dev, enum tc_setup_type type,
			      void *type_data)
{
	switch (type) {
	case TC_SETUP_BLOCK:
		return mlx5e_rep_setup_tc_block(dev, type_data);
	default:
		return -EOPNOTSUPP;
	}
}

bool mlx5e_is_uplink_rep(struct mlx5e_priv *priv)
{
	struct mlx5_eswitch *esw = priv->mdev->priv.eswitch;
	struct mlx5e_rep_priv *rpriv = priv->ppriv;
	struct mlx5_eswitch_rep *rep;

	if (!MLX5_ESWITCH_MANAGER(priv->mdev))
		return false;

	rep = rpriv->rep;
	if (esw->mode == SRIOV_OFFLOADS &&
	    rep && rep->vport == FDB_UPLINK_VPORT)
		return true;

	return false;
}

static bool mlx5e_is_vf_vport_rep(struct mlx5e_priv *priv)
{
	struct mlx5e_rep_priv *rpriv = priv->ppriv;
	struct mlx5_eswitch_rep *rep;
<<<<<<< HEAD

	if (!MLX5_ESWITCH_MANAGER(priv->mdev))
		return false;

=======

	if (!MLX5_ESWITCH_MANAGER(priv->mdev))
		return false;

>>>>>>> 6bf4ca7f
	rep = rpriv->rep;
	if (rep && rep->vport != FDB_UPLINK_VPORT)
		return true;

	return false;
}

bool mlx5e_has_offload_stats(const struct net_device *dev, int attr_id)
{
	struct mlx5e_priv *priv = netdev_priv(dev);

	switch (attr_id) {
	case IFLA_OFFLOAD_XSTATS_CPU_HIT:
		if (mlx5e_is_vf_vport_rep(priv) || mlx5e_is_uplink_rep(priv))
			return true;
	}

	return false;
}

static int
mlx5e_get_sw_stats64(const struct net_device *dev,
		     struct rtnl_link_stats64 *stats)
{
	struct mlx5e_priv *priv = netdev_priv(dev);
	struct mlx5e_sw_stats *sstats = &priv->stats.sw;

	mlx5e_rep_update_sw_counters(priv);

	stats->rx_packets = sstats->rx_packets;
	stats->rx_bytes   = sstats->rx_bytes;
	stats->tx_packets = sstats->tx_packets;
	stats->tx_bytes   = sstats->tx_bytes;

	stats->tx_dropped = sstats->tx_queue_dropped;

	return 0;
}

int mlx5e_get_offload_stats(int attr_id, const struct net_device *dev,
			    void *sp)
{
	switch (attr_id) {
	case IFLA_OFFLOAD_XSTATS_CPU_HIT:
		return mlx5e_get_sw_stats64(dev, sp);
	}

	return -EINVAL;
}

static void
mlx5e_rep_get_stats(struct net_device *dev, struct rtnl_link_stats64 *stats)
{
	struct mlx5e_priv *priv = netdev_priv(dev);

	/* update HW stats in background for next time */
	queue_delayed_work(priv->wq, &priv->update_stats_work, 0);

	memcpy(stats, &priv->stats.vf_vport, sizeof(*stats));
}

static const struct switchdev_ops mlx5e_rep_switchdev_ops = {
	.switchdev_port_attr_get	= mlx5e_attr_get,
};

static int mlx5e_change_rep_mtu(struct net_device *netdev, int new_mtu)
{
	return mlx5e_change_mtu(netdev, new_mtu, NULL);
}

static const struct net_device_ops mlx5e_netdev_ops_rep = {
	.ndo_open                = mlx5e_rep_open,
	.ndo_stop                = mlx5e_rep_close,
	.ndo_start_xmit          = mlx5e_xmit,
	.ndo_get_phys_port_name  = mlx5e_rep_get_phys_port_name,
	.ndo_setup_tc            = mlx5e_rep_setup_tc,
	.ndo_get_stats64         = mlx5e_rep_get_stats,
	.ndo_has_offload_stats	 = mlx5e_has_offload_stats,
	.ndo_get_offload_stats	 = mlx5e_get_offload_stats,
	.ndo_change_mtu          = mlx5e_change_rep_mtu,
};

static void mlx5e_build_rep_params(struct mlx5_core_dev *mdev,
				   struct mlx5e_params *params, u16 mtu)
{
	u8 cq_period_mode = MLX5_CAP_GEN(mdev, cq_period_start_from_cqe) ?
					 MLX5_CQ_PERIOD_MODE_START_FROM_CQE :
					 MLX5_CQ_PERIOD_MODE_START_FROM_EQE;

	params->hard_mtu    = MLX5E_ETH_HARD_MTU;
	params->sw_mtu      = mtu;
	params->log_sq_size = MLX5E_REP_PARAMS_LOG_SQ_SIZE;
	params->rq_wq_type  = MLX5_WQ_TYPE_CYCLIC;
	params->log_rq_mtu_frames = MLX5E_REP_PARAMS_LOG_RQ_SIZE;

	params->rx_dim_enabled = MLX5_CAP_GEN(mdev, cq_moderation);
	mlx5e_set_rx_cq_mode_params(params, cq_period_mode);

	params->num_tc                = 1;
	params->lro_wqe_sz            = MLX5E_PARAMS_DEFAULT_LRO_WQE_SZ;

	mlx5_query_min_inline(mdev, &params->tx_min_inline_mode);
}

static void mlx5e_build_rep_netdev(struct net_device *netdev)
{
	struct mlx5e_priv *priv = netdev_priv(netdev);
	struct mlx5_core_dev *mdev = priv->mdev;
	u16 max_mtu;

	netdev->netdev_ops = &mlx5e_netdev_ops_rep;

	netdev->watchdog_timeo    = 15 * HZ;

	netdev->ethtool_ops	  = &mlx5e_rep_ethtool_ops;

	netdev->switchdev_ops = &mlx5e_rep_switchdev_ops;

	netdev->features	 |= NETIF_F_VLAN_CHALLENGED | NETIF_F_HW_TC | NETIF_F_NETNS_LOCAL;
	netdev->hw_features      |= NETIF_F_HW_TC;

	eth_hw_addr_random(netdev);

	netdev->min_mtu = ETH_MIN_MTU;
	mlx5_query_port_max_mtu(mdev, &max_mtu, 1);
	netdev->max_mtu = MLX5E_HW2SW_MTU(&priv->channels.params, max_mtu);
}

static void mlx5e_init_rep(struct mlx5_core_dev *mdev,
			   struct net_device *netdev,
			   const struct mlx5e_profile *profile,
			   void *ppriv)
{
	struct mlx5e_priv *priv = netdev_priv(netdev);

	priv->mdev                         = mdev;
	priv->netdev                       = netdev;
	priv->profile                      = profile;
	priv->ppriv                        = ppriv;

	mutex_init(&priv->state_lock);

	INIT_DELAYED_WORK(&priv->update_stats_work, mlx5e_update_stats_work);

	priv->channels.params.num_channels = profile->max_nch(mdev);

	mlx5e_build_rep_params(mdev, &priv->channels.params, netdev->mtu);
	mlx5e_build_rep_netdev(netdev);

	mlx5e_timestamp_init(priv);
}

static int mlx5e_init_rep_rx(struct mlx5e_priv *priv)
{
	struct mlx5_eswitch *esw = priv->mdev->priv.eswitch;
	struct mlx5e_rep_priv *rpriv = priv->ppriv;
	struct mlx5_eswitch_rep *rep = rpriv->rep;
	struct mlx5_flow_handle *flow_rule;
	int err;

	mlx5e_init_l2_addr(priv);

	err = mlx5e_create_direct_rqts(priv);
	if (err)
		return err;

	err = mlx5e_create_direct_tirs(priv);
	if (err)
		goto err_destroy_direct_rqts;

	flow_rule = mlx5_eswitch_create_vport_rx_rule(esw,
						      rep->vport,
						      priv->direct_tir[0].tirn);
	if (IS_ERR(flow_rule)) {
		err = PTR_ERR(flow_rule);
		goto err_destroy_direct_tirs;
	}
	rpriv->vport_rx_rule = flow_rule;

	return 0;

err_destroy_direct_tirs:
	mlx5e_destroy_direct_tirs(priv);
err_destroy_direct_rqts:
	mlx5e_destroy_direct_rqts(priv);
	return err;
}

static void mlx5e_cleanup_rep_rx(struct mlx5e_priv *priv)
{
	struct mlx5e_rep_priv *rpriv = priv->ppriv;

	mlx5_del_flow_rules(rpriv->vport_rx_rule);
	mlx5e_destroy_direct_tirs(priv);
	mlx5e_destroy_direct_rqts(priv);
}

static int mlx5e_init_rep_tx(struct mlx5e_priv *priv)
{
	int err;

	err = mlx5e_create_tises(priv);
	if (err) {
		mlx5_core_warn(priv->mdev, "create tises failed, %d\n", err);
		return err;
	}
	return 0;
}

static int mlx5e_get_rep_max_num_channels(struct mlx5_core_dev *mdev)
{
#define	MLX5E_PORT_REPRESENTOR_NCH 1
	return MLX5E_PORT_REPRESENTOR_NCH;
}

static const struct mlx5e_profile mlx5e_rep_profile = {
	.init			= mlx5e_init_rep,
	.init_rx		= mlx5e_init_rep_rx,
	.cleanup_rx		= mlx5e_cleanup_rep_rx,
	.init_tx		= mlx5e_init_rep_tx,
	.cleanup_tx		= mlx5e_cleanup_nic_tx,
	.update_stats           = mlx5e_rep_update_hw_counters,
	.max_nch		= mlx5e_get_rep_max_num_channels,
	.update_carrier		= NULL,
	.rx_handlers.handle_rx_cqe       = mlx5e_handle_rx_cqe_rep,
	.rx_handlers.handle_rx_cqe_mpwqe = NULL /* Not supported */,
	.max_tc			= 1,
};

/* e-Switch vport representors */

static int
mlx5e_nic_rep_load(struct mlx5_core_dev *dev, struct mlx5_eswitch_rep *rep)
{
	struct mlx5e_rep_priv *rpriv = mlx5e_rep_to_rep_priv(rep);
	struct mlx5e_priv *priv = netdev_priv(rpriv->netdev);

	int err;

	if (test_bit(MLX5E_STATE_OPENED, &priv->state)) {
		err = mlx5e_add_sqs_fwd_rules(priv);
		if (err)
			return err;
	}

	err = mlx5e_rep_neigh_init(rpriv);
	if (err)
		goto err_remove_sqs;

	/* init shared tc flow table */
	err = mlx5e_tc_esw_init(&rpriv->tc_ht);
	if (err)
		goto  err_neigh_cleanup;

	return 0;

err_neigh_cleanup:
	mlx5e_rep_neigh_cleanup(rpriv);
err_remove_sqs:
	mlx5e_remove_sqs_fwd_rules(priv);
	return err;
}

static void
mlx5e_nic_rep_unload(struct mlx5_eswitch_rep *rep)
{
	struct mlx5e_rep_priv *rpriv = mlx5e_rep_to_rep_priv(rep);
	struct mlx5e_priv *priv = netdev_priv(rpriv->netdev);

	if (test_bit(MLX5E_STATE_OPENED, &priv->state))
		mlx5e_remove_sqs_fwd_rules(priv);

	/* clean uplink offloaded TC rules, delete shared tc flow table */
	mlx5e_tc_esw_cleanup(&rpriv->tc_ht);

	mlx5e_rep_neigh_cleanup(rpriv);
}

static int
mlx5e_vport_rep_load(struct mlx5_core_dev *dev, struct mlx5_eswitch_rep *rep)
{
	struct mlx5e_rep_priv *uplink_rpriv;
	struct mlx5e_rep_priv *rpriv;
	struct net_device *netdev;
	struct mlx5e_priv *upriv;
	int err;

	rpriv = kzalloc(sizeof(*rpriv), GFP_KERNEL);
	if (!rpriv)
		return -ENOMEM;

	netdev = mlx5e_create_netdev(dev, &mlx5e_rep_profile, rpriv);
	if (!netdev) {
		pr_warn("Failed to create representor netdev for vport %d\n",
			rep->vport);
		kfree(rpriv);
		return -EINVAL;
	}

	rpriv->netdev = netdev;
	rpriv->rep = rep;
	rep->rep_if[REP_ETH].priv = rpriv;
	INIT_LIST_HEAD(&rpriv->vport_sqs_list);

	err = mlx5e_attach_netdev(netdev_priv(netdev));
	if (err) {
		pr_warn("Failed to attach representor netdev for vport %d\n",
			rep->vport);
		goto err_destroy_netdev;
	}

	err = mlx5e_rep_neigh_init(rpriv);
	if (err) {
		pr_warn("Failed to initialized neighbours handling for vport %d\n",
			rep->vport);
		goto err_detach_netdev;
	}

	uplink_rpriv = mlx5_eswitch_get_uplink_priv(dev->priv.eswitch, REP_ETH);
	upriv = netdev_priv(uplink_rpriv->netdev);
	err = tc_setup_cb_egdev_register(netdev, mlx5e_rep_setup_tc_cb_egdev,
					 upriv);
	if (err)
		goto err_neigh_cleanup;

	err = register_netdev(netdev);
	if (err) {
		pr_warn("Failed to register representor netdev for vport %d\n",
			rep->vport);
		goto err_egdev_cleanup;
	}

	return 0;

err_egdev_cleanup:
	tc_setup_cb_egdev_unregister(netdev, mlx5e_rep_setup_tc_cb_egdev,
				     upriv);

err_neigh_cleanup:
	mlx5e_rep_neigh_cleanup(rpriv);

err_detach_netdev:
	mlx5e_detach_netdev(netdev_priv(netdev));

err_destroy_netdev:
	mlx5e_destroy_netdev(netdev_priv(netdev));
	kfree(rpriv);
	return err;
}

static void
mlx5e_vport_rep_unload(struct mlx5_eswitch_rep *rep)
{
	struct mlx5e_rep_priv *rpriv = mlx5e_rep_to_rep_priv(rep);
	struct net_device *netdev = rpriv->netdev;
	struct mlx5e_priv *priv = netdev_priv(netdev);
	struct mlx5e_rep_priv *uplink_rpriv;
	void *ppriv = priv->ppriv;
	struct mlx5e_priv *upriv;

	unregister_netdev(netdev);
	uplink_rpriv = mlx5_eswitch_get_uplink_priv(priv->mdev->priv.eswitch,
						    REP_ETH);
	upriv = netdev_priv(uplink_rpriv->netdev);
	tc_setup_cb_egdev_unregister(netdev, mlx5e_rep_setup_tc_cb_egdev,
				     upriv);
	mlx5e_rep_neigh_cleanup(rpriv);
	mlx5e_detach_netdev(priv);
	mlx5e_destroy_netdev(priv);
	kfree(ppriv); /* mlx5e_rep_priv */
}

static void *mlx5e_vport_rep_get_proto_dev(struct mlx5_eswitch_rep *rep)
{
	struct mlx5e_rep_priv *rpriv;

	rpriv = mlx5e_rep_to_rep_priv(rep);

	return rpriv->netdev;
}

static void mlx5e_rep_register_vf_vports(struct mlx5e_priv *priv)
{
	struct mlx5_core_dev *mdev = priv->mdev;
	struct mlx5_eswitch *esw   = mdev->priv.eswitch;
	int total_vfs = MLX5_TOTAL_VPORTS(mdev);
	int vport;

	for (vport = 1; vport < total_vfs; vport++) {
		struct mlx5_eswitch_rep_if rep_if = {};

		rep_if.load = mlx5e_vport_rep_load;
		rep_if.unload = mlx5e_vport_rep_unload;
		rep_if.get_proto_dev = mlx5e_vport_rep_get_proto_dev;
		mlx5_eswitch_register_vport_rep(esw, vport, &rep_if, REP_ETH);
	}
}

static void mlx5e_rep_unregister_vf_vports(struct mlx5e_priv *priv)
{
	struct mlx5_core_dev *mdev = priv->mdev;
	struct mlx5_eswitch *esw = mdev->priv.eswitch;
	int total_vfs = MLX5_TOTAL_VPORTS(mdev);
	int vport;

	for (vport = 1; vport < total_vfs; vport++)
		mlx5_eswitch_unregister_vport_rep(esw, vport, REP_ETH);
}

void mlx5e_register_vport_reps(struct mlx5e_priv *priv)
{
	struct mlx5_core_dev *mdev = priv->mdev;
	struct mlx5_eswitch *esw   = mdev->priv.eswitch;
	struct mlx5_eswitch_rep_if rep_if;
	struct mlx5e_rep_priv *rpriv;

	rpriv = priv->ppriv;
	rpriv->netdev = priv->netdev;

	rep_if.load = mlx5e_nic_rep_load;
	rep_if.unload = mlx5e_nic_rep_unload;
	rep_if.get_proto_dev = mlx5e_vport_rep_get_proto_dev;
	rep_if.priv = rpriv;
	INIT_LIST_HEAD(&rpriv->vport_sqs_list);
	mlx5_eswitch_register_vport_rep(esw, 0, &rep_if, REP_ETH); /* UPLINK PF vport*/

	mlx5e_rep_register_vf_vports(priv); /* VFs vports */
}

void mlx5e_unregister_vport_reps(struct mlx5e_priv *priv)
{
	struct mlx5_core_dev *mdev = priv->mdev;
	struct mlx5_eswitch *esw   = mdev->priv.eswitch;

	mlx5e_rep_unregister_vf_vports(priv); /* VFs vports */
	mlx5_eswitch_unregister_vport_rep(esw, 0, REP_ETH); /* UPLINK PF*/
}

void *mlx5e_alloc_nic_rep_priv(struct mlx5_core_dev *mdev)
{
	struct mlx5_eswitch *esw = mdev->priv.eswitch;
	struct mlx5e_rep_priv *rpriv;

	rpriv = kzalloc(sizeof(*rpriv), GFP_KERNEL);
	if (!rpriv)
		return NULL;

	rpriv->rep = &esw->offloads.vport_reps[0];
	return rpriv;
}<|MERGE_RESOLUTION|>--- conflicted
+++ resolved
@@ -838,17 +838,10 @@
 {
 	struct mlx5e_rep_priv *rpriv = priv->ppriv;
 	struct mlx5_eswitch_rep *rep;
-<<<<<<< HEAD
 
 	if (!MLX5_ESWITCH_MANAGER(priv->mdev))
 		return false;
 
-=======
-
-	if (!MLX5_ESWITCH_MANAGER(priv->mdev))
-		return false;
-
->>>>>>> 6bf4ca7f
 	rep = rpriv->rep;
 	if (rep && rep->vport != FDB_UPLINK_VPORT)
 		return true;
