/*
 * Copyright (c) 2015-2016, Mellanox Technologies. All rights reserved.
 *
 * This software is available to you under a choice of one of two
 * licenses.  You may choose to be licensed under the terms of the GNU
 * General Public License (GPL) Version 2, available from the file
 * COPYING in the main directory of this source tree, or the
 * OpenIB.org BSD license below:
 *
 *     Redistribution and use in source and binary forms, with or
 *     without modification, are permitted provided that the following
 *     conditions are met:
 *
 *      - Redistributions of source code must retain the above
 *        copyright notice, this list of conditions and the following
 *        disclaimer.
 *
 *      - Redistributions in binary form must reproduce the above
 *        copyright notice, this list of conditions and the following
 *        disclaimer in the documentation and/or other materials
 *        provided with the distribution.
 *
 * THE SOFTWARE IS PROVIDED "AS IS", WITHOUT WARRANTY OF ANY KIND,
 * EXPRESS OR IMPLIED, INCLUDING BUT NOT LIMITED TO THE WARRANTIES OF
 * MERCHANTABILITY, FITNESS FOR A PARTICULAR PURPOSE AND
 * NONINFRINGEMENT. IN NO EVENT SHALL THE AUTHORS OR COPYRIGHT HOLDERS
 * BE LIABLE FOR ANY CLAIM, DAMAGES OR OTHER LIABILITY, WHETHER IN AN
 * ACTION OF CONTRACT, TORT OR OTHERWISE, ARISING FROM, OUT OF OR IN
 * CONNECTION WITH THE SOFTWARE OR THE USE OR OTHER DEALINGS IN THE
 * SOFTWARE.
 */

#include <net/tc_act/tc_gact.h>
#include <linux/mlx5/fs.h>
#include <net/vxlan.h>
#include <net/geneve.h>
#include <linux/bpf.h>
#include <linux/if_bridge.h>
#include <linux/filter.h>
#include <net/page_pool.h>
#include <net/xdp_sock_drv.h>
#include "eswitch.h"
#include "en.h"
#include "en/txrx.h"
#include "en_tc.h"
#include "en_rep.h"
#include "en_accel/ipsec.h"
#include "en_accel/macsec.h"
#include "en_accel/en_accel.h"
#include "en_accel/ktls.h"
#include "lib/vxlan.h"
#include "lib/clock.h"
#include "en/port.h"
#include "en/xdp.h"
#include "lib/eq.h"
#include "en/monitor_stats.h"
#include "en/health.h"
#include "en/params.h"
#include "en/xsk/pool.h"
#include "en/xsk/setup.h"
#include "en/xsk/rx.h"
#include "en/xsk/tx.h"
#include "en/hv_vhca_stats.h"
#include "en/devlink.h"
#include "lib/mlx5.h"
#include "en/ptp.h"
#include "en/htb.h"
#include "qos.h"
#include "en/trap.h"

bool mlx5e_check_fragmented_striding_rq_cap(struct mlx5_core_dev *mdev, u8 page_shift,
					    enum mlx5e_mpwrq_umr_mode umr_mode)
{
	u16 umr_wqebbs, max_wqebbs;
	bool striding_rq_umr;

	striding_rq_umr = MLX5_CAP_GEN(mdev, striding_rq) && MLX5_CAP_GEN(mdev, umr_ptr_rlky) &&
			  MLX5_CAP_ETH(mdev, reg_umr_sq);
	if (!striding_rq_umr)
		return false;

	umr_wqebbs = mlx5e_mpwrq_umr_wqebbs(mdev, page_shift, umr_mode);
	max_wqebbs = mlx5e_get_max_sq_aligned_wqebbs(mdev);
	/* Sanity check; should never happen, because mlx5e_mpwrq_umr_wqebbs is
	 * calculated from mlx5e_get_max_sq_aligned_wqebbs.
	 */
	if (WARN_ON(umr_wqebbs > max_wqebbs))
		return false;

	return true;
}

void mlx5e_update_carrier(struct mlx5e_priv *priv)
{
	struct mlx5_core_dev *mdev = priv->mdev;
	u8 port_state;
	bool up;

	port_state = mlx5_query_vport_state(mdev,
					    MLX5_VPORT_STATE_OP_MOD_VNIC_VPORT,
					    0);

	up = port_state == VPORT_STATE_UP;
	if (up == netif_carrier_ok(priv->netdev))
		netif_carrier_event(priv->netdev);
	if (up) {
		netdev_info(priv->netdev, "Link up\n");
		netif_carrier_on(priv->netdev);
	} else {
		netdev_info(priv->netdev, "Link down\n");
		netif_carrier_off(priv->netdev);
	}
}

static void mlx5e_update_carrier_work(struct work_struct *work)
{
	struct mlx5e_priv *priv = container_of(work, struct mlx5e_priv,
					       update_carrier_work);

	mutex_lock(&priv->state_lock);
	if (test_bit(MLX5E_STATE_OPENED, &priv->state))
		if (priv->profile->update_carrier)
			priv->profile->update_carrier(priv);
	mutex_unlock(&priv->state_lock);
}

static void mlx5e_update_stats_work(struct work_struct *work)
{
	struct mlx5e_priv *priv = container_of(work, struct mlx5e_priv,
					       update_stats_work);

	mutex_lock(&priv->state_lock);
	priv->profile->update_stats(priv);
	mutex_unlock(&priv->state_lock);
}

void mlx5e_queue_update_stats(struct mlx5e_priv *priv)
{
	if (!priv->profile->update_stats)
		return;

	if (unlikely(test_bit(MLX5E_STATE_DESTROYING, &priv->state)))
		return;

	queue_work(priv->wq, &priv->update_stats_work);
}

static int async_event(struct notifier_block *nb, unsigned long event, void *data)
{
	struct mlx5e_priv *priv = container_of(nb, struct mlx5e_priv, events_nb);
	struct mlx5_eqe   *eqe = data;

	if (event != MLX5_EVENT_TYPE_PORT_CHANGE)
		return NOTIFY_DONE;

	switch (eqe->sub_type) {
	case MLX5_PORT_CHANGE_SUBTYPE_DOWN:
	case MLX5_PORT_CHANGE_SUBTYPE_ACTIVE:
		queue_work(priv->wq, &priv->update_carrier_work);
		break;
	default:
		return NOTIFY_DONE;
	}

	return NOTIFY_OK;
}

static void mlx5e_enable_async_events(struct mlx5e_priv *priv)
{
	priv->events_nb.notifier_call = async_event;
	mlx5_notifier_register(priv->mdev, &priv->events_nb);
}

static void mlx5e_disable_async_events(struct mlx5e_priv *priv)
{
	mlx5_notifier_unregister(priv->mdev, &priv->events_nb);
}

static int blocking_event(struct notifier_block *nb, unsigned long event, void *data)
{
	struct mlx5e_priv *priv = container_of(nb, struct mlx5e_priv, blocking_events_nb);
	int err;

	switch (event) {
	case MLX5_DRIVER_EVENT_TYPE_TRAP:
		err = mlx5e_handle_trap_event(priv, data);
		break;
	default:
		netdev_warn(priv->netdev, "Sync event: Unknown event %ld\n", event);
		err = -EINVAL;
	}
	return err;
}

static void mlx5e_enable_blocking_events(struct mlx5e_priv *priv)
{
	priv->blocking_events_nb.notifier_call = blocking_event;
	mlx5_blocking_notifier_register(priv->mdev, &priv->blocking_events_nb);
}

static void mlx5e_disable_blocking_events(struct mlx5e_priv *priv)
{
	mlx5_blocking_notifier_unregister(priv->mdev, &priv->blocking_events_nb);
}

static u16 mlx5e_mpwrq_umr_octowords(u32 entries, enum mlx5e_mpwrq_umr_mode umr_mode)
{
	u8 umr_entry_size = mlx5e_mpwrq_umr_entry_size(umr_mode);
	u32 sz;

<<<<<<< HEAD
	sz = ALIGN(entries * umr_entry_size, MLX5_UMR_MTT_ALIGNMENT);
=======
	sz = ALIGN(entries * umr_entry_size, MLX5_UMR_FLEX_ALIGNMENT);
>>>>>>> b7bfaa76

	return sz / MLX5_OCTWORD;
}

static inline void mlx5e_build_umr_wqe(struct mlx5e_rq *rq,
				       struct mlx5e_icosq *sq,
				       struct mlx5e_umr_wqe *wqe)
{
	struct mlx5_wqe_ctrl_seg      *cseg = &wqe->ctrl;
	struct mlx5_wqe_umr_ctrl_seg *ucseg = &wqe->uctrl;
	u16 octowords;
	u8 ds_cnt;

	ds_cnt = DIV_ROUND_UP(mlx5e_mpwrq_umr_wqe_sz(rq->mdev, rq->mpwqe.page_shift,
						     rq->mpwqe.umr_mode),
			      MLX5_SEND_WQE_DS);

	cseg->qpn_ds    = cpu_to_be32((sq->sqn << MLX5_WQE_CTRL_QPN_SHIFT) |
				      ds_cnt);
	cseg->umr_mkey  = rq->mpwqe.umr_mkey_be;

	ucseg->flags = MLX5_UMR_TRANSLATION_OFFSET_EN | MLX5_UMR_INLINE;
	octowords = mlx5e_mpwrq_umr_octowords(rq->mpwqe.pages_per_wqe, rq->mpwqe.umr_mode);
	ucseg->xlt_octowords = cpu_to_be16(octowords);
	ucseg->mkey_mask     = cpu_to_be64(MLX5_MKEY_MASK_FREE);
}

static int mlx5e_rq_shampo_hd_alloc(struct mlx5e_rq *rq, int node)
{
	rq->mpwqe.shampo = kvzalloc_node(sizeof(*rq->mpwqe.shampo),
					 GFP_KERNEL, node);
	if (!rq->mpwqe.shampo)
		return -ENOMEM;
	return 0;
}

static void mlx5e_rq_shampo_hd_free(struct mlx5e_rq *rq)
{
	kvfree(rq->mpwqe.shampo);
}

static int mlx5e_rq_shampo_hd_info_alloc(struct mlx5e_rq *rq, int node)
{
	struct mlx5e_shampo_hd *shampo = rq->mpwqe.shampo;

	shampo->bitmap = bitmap_zalloc_node(shampo->hd_per_wq, GFP_KERNEL,
					    node);
	if (!shampo->bitmap)
		return -ENOMEM;

	shampo->info = kvzalloc_node(array_size(shampo->hd_per_wq,
						sizeof(*shampo->info)),
				     GFP_KERNEL, node);
	if (!shampo->info) {
		kvfree(shampo->bitmap);
		return -ENOMEM;
	}
	return 0;
}

static void mlx5e_rq_shampo_hd_info_free(struct mlx5e_rq *rq)
{
	kvfree(rq->mpwqe.shampo->bitmap);
	kvfree(rq->mpwqe.shampo->info);
}

static int mlx5e_rq_alloc_mpwqe_info(struct mlx5e_rq *rq, int node)
{
	int wq_sz = mlx5_wq_ll_get_size(&rq->mpwqe.wq);
	size_t alloc_size;

	alloc_size = array_size(wq_sz, struct_size(rq->mpwqe.info, alloc_units,
						   rq->mpwqe.pages_per_wqe));

	rq->mpwqe.info = kvzalloc_node(alloc_size, GFP_KERNEL, node);
	if (!rq->mpwqe.info)
		return -ENOMEM;

	mlx5e_build_umr_wqe(rq, rq->icosq, &rq->mpwqe.umr_wqe);

	return 0;
}


static u8 mlx5e_mpwrq_access_mode(enum mlx5e_mpwrq_umr_mode umr_mode)
{
	switch (umr_mode) {
	case MLX5E_MPWRQ_UMR_MODE_ALIGNED:
		return MLX5_MKC_ACCESS_MODE_MTT;
	case MLX5E_MPWRQ_UMR_MODE_UNALIGNED:
		return MLX5_MKC_ACCESS_MODE_KSM;
	case MLX5E_MPWRQ_UMR_MODE_OVERSIZED:
		return MLX5_MKC_ACCESS_MODE_KLMS;
	case MLX5E_MPWRQ_UMR_MODE_TRIPLE:
		return MLX5_MKC_ACCESS_MODE_KSM;
	}
	WARN_ONCE(1, "MPWRQ UMR mode %d is not known\n", umr_mode);
	return 0;
}

static int mlx5e_create_umr_mkey(struct mlx5_core_dev *mdev,
				 u32 npages, u8 page_shift, u32 *umr_mkey,
				 dma_addr_t filler_addr,
				 enum mlx5e_mpwrq_umr_mode umr_mode,
				 u32 xsk_chunk_size)
{
	struct mlx5_mtt *mtt;
	struct mlx5_ksm *ksm;
	struct mlx5_klm *klm;
	u32 octwords;
	int inlen;
	void *mkc;
	u32 *in;
	int err;
	int i;

	if ((umr_mode == MLX5E_MPWRQ_UMR_MODE_UNALIGNED ||
	     umr_mode == MLX5E_MPWRQ_UMR_MODE_TRIPLE) &&
	    !MLX5_CAP_GEN(mdev, fixed_buffer_size)) {
		mlx5_core_warn(mdev, "Unaligned AF_XDP requires fixed_buffer_size capability\n");
		return -EINVAL;
	}

	octwords = mlx5e_mpwrq_umr_octowords(npages, umr_mode);

	inlen = MLX5_FLEXIBLE_INLEN(mdev, MLX5_ST_SZ_BYTES(create_mkey_in),
				    MLX5_OCTWORD, octwords);
	if (inlen < 0)
		return inlen;

	in = kvzalloc(inlen, GFP_KERNEL);
	if (!in)
		return -ENOMEM;

	mkc = MLX5_ADDR_OF(create_mkey_in, in, memory_key_mkey_entry);

	MLX5_SET(mkc, mkc, free, 1);
	MLX5_SET(mkc, mkc, umr_en, 1);
	MLX5_SET(mkc, mkc, lw, 1);
	MLX5_SET(mkc, mkc, lr, 1);
	MLX5_SET(mkc, mkc, access_mode_1_0, mlx5e_mpwrq_access_mode(umr_mode));
	mlx5e_mkey_set_relaxed_ordering(mdev, mkc);
	MLX5_SET(mkc, mkc, qpn, 0xffffff);
	MLX5_SET(mkc, mkc, pd, mdev->mlx5e_res.hw_objs.pdn);
	MLX5_SET64(mkc, mkc, len, npages << page_shift);
	MLX5_SET(mkc, mkc, translations_octword_size, octwords);
	if (umr_mode == MLX5E_MPWRQ_UMR_MODE_TRIPLE)
		MLX5_SET(mkc, mkc, log_page_size, page_shift - 2);
	else if (umr_mode != MLX5E_MPWRQ_UMR_MODE_OVERSIZED)
		MLX5_SET(mkc, mkc, log_page_size, page_shift);
	MLX5_SET(create_mkey_in, in, translations_octword_actual_size, octwords);

	/* Initialize the mkey with all MTTs pointing to a default
	 * page (filler_addr). When the channels are activated, UMR
	 * WQEs will redirect the RX WQEs to the actual memory from
	 * the RQ's pool, while the gaps (wqe_overflow) remain mapped
	 * to the default page.
	 */
	switch (umr_mode) {
	case MLX5E_MPWRQ_UMR_MODE_OVERSIZED:
		klm = MLX5_ADDR_OF(create_mkey_in, in, klm_pas_mtt);
		for (i = 0; i < npages; i++) {
			klm[i << 1] = (struct mlx5_klm) {
				.va = cpu_to_be64(filler_addr),
				.bcount = cpu_to_be32(xsk_chunk_size),
				.key = cpu_to_be32(mdev->mlx5e_res.hw_objs.mkey),
			};
			klm[(i << 1) + 1] = (struct mlx5_klm) {
				.va = cpu_to_be64(filler_addr),
				.bcount = cpu_to_be32((1 << page_shift) - xsk_chunk_size),
				.key = cpu_to_be32(mdev->mlx5e_res.hw_objs.mkey),
			};
		}
		break;
	case MLX5E_MPWRQ_UMR_MODE_UNALIGNED:
		ksm = MLX5_ADDR_OF(create_mkey_in, in, klm_pas_mtt);
		for (i = 0; i < npages; i++)
			ksm[i] = (struct mlx5_ksm) {
				.key = cpu_to_be32(mdev->mlx5e_res.hw_objs.mkey),
				.va = cpu_to_be64(filler_addr),
			};
		break;
	case MLX5E_MPWRQ_UMR_MODE_ALIGNED:
		mtt = MLX5_ADDR_OF(create_mkey_in, in, klm_pas_mtt);
		for (i = 0; i < npages; i++)
			mtt[i] = (struct mlx5_mtt) {
				.ptag = cpu_to_be64(filler_addr),
			};
		break;
	case MLX5E_MPWRQ_UMR_MODE_TRIPLE:
		ksm = MLX5_ADDR_OF(create_mkey_in, in, klm_pas_mtt);
		for (i = 0; i < npages * 4; i++) {
			ksm[i] = (struct mlx5_ksm) {
				.key = cpu_to_be32(mdev->mlx5e_res.hw_objs.mkey),
				.va = cpu_to_be64(filler_addr),
			};
		}
		break;
	}

	err = mlx5_core_create_mkey(mdev, umr_mkey, in, inlen);

	kvfree(in);
	return err;
}

static int mlx5e_create_umr_klm_mkey(struct mlx5_core_dev *mdev,
				     u64 nentries,
				     u32 *umr_mkey)
{
	int inlen;
	void *mkc;
	u32 *in;
	int err;

	inlen = MLX5_ST_SZ_BYTES(create_mkey_in);

	in = kvzalloc(inlen, GFP_KERNEL);
	if (!in)
		return -ENOMEM;

	mkc = MLX5_ADDR_OF(create_mkey_in, in, memory_key_mkey_entry);

	MLX5_SET(mkc, mkc, free, 1);
	MLX5_SET(mkc, mkc, umr_en, 1);
	MLX5_SET(mkc, mkc, lw, 1);
	MLX5_SET(mkc, mkc, lr, 1);
	MLX5_SET(mkc, mkc, access_mode_1_0, MLX5_MKC_ACCESS_MODE_KLMS);
	mlx5e_mkey_set_relaxed_ordering(mdev, mkc);
	MLX5_SET(mkc, mkc, qpn, 0xffffff);
	MLX5_SET(mkc, mkc, pd, mdev->mlx5e_res.hw_objs.pdn);
	MLX5_SET(mkc, mkc, translations_octword_size, nentries);
	MLX5_SET(mkc, mkc, length64, 1);
	err = mlx5_core_create_mkey(mdev, umr_mkey, in, inlen);

	kvfree(in);
	return err;
}

static int mlx5e_create_rq_umr_mkey(struct mlx5_core_dev *mdev, struct mlx5e_rq *rq)
{
	u32 xsk_chunk_size = rq->xsk_pool ? rq->xsk_pool->chunk_size : 0;
	u32 wq_size = mlx5_wq_ll_get_size(&rq->mpwqe.wq);
	u32 num_entries, max_num_entries;
	u32 umr_mkey;
	int err;

	max_num_entries = mlx5e_mpwrq_max_num_entries(mdev, rq->mpwqe.umr_mode);

	/* Shouldn't overflow, the result is at most MLX5E_MAX_RQ_NUM_MTTS. */
	if (WARN_ON_ONCE(check_mul_overflow(wq_size, (u32)rq->mpwqe.mtts_per_wqe,
					    &num_entries) ||
			 num_entries > max_num_entries))
		mlx5_core_err(mdev, "%s: multiplication overflow: %u * %u > %u\n",
			      __func__, wq_size, rq->mpwqe.mtts_per_wqe,
			      max_num_entries);

	err = mlx5e_create_umr_mkey(mdev, num_entries, rq->mpwqe.page_shift,
				    &umr_mkey, rq->wqe_overflow.addr,
				    rq->mpwqe.umr_mode, xsk_chunk_size);
	rq->mpwqe.umr_mkey_be = cpu_to_be32(umr_mkey);
	return err;
}

static int mlx5e_create_rq_hd_umr_mkey(struct mlx5_core_dev *mdev,
				       struct mlx5e_rq *rq)
{
	u32 max_klm_size = BIT(MLX5_CAP_GEN(mdev, log_max_klm_list_size));

	if (max_klm_size < rq->mpwqe.shampo->hd_per_wq) {
		mlx5_core_err(mdev, "max klm list size 0x%x is smaller than shampo header buffer list size 0x%x\n",
			      max_klm_size, rq->mpwqe.shampo->hd_per_wq);
		return -EINVAL;
	}
	return mlx5e_create_umr_klm_mkey(mdev, rq->mpwqe.shampo->hd_per_wq,
					 &rq->mpwqe.shampo->mkey);
}

static void mlx5e_init_frags_partition(struct mlx5e_rq *rq)
{
	struct mlx5e_wqe_frag_info next_frag = {};
	struct mlx5e_wqe_frag_info *prev = NULL;
	int i;

	if (rq->xsk_pool) {
		/* Assumptions used by XSK batched allocator. */
		WARN_ON(rq->wqe.info.num_frags != 1);
		WARN_ON(rq->wqe.info.log_num_frags != 0);
		WARN_ON(rq->wqe.info.arr[0].frag_stride != PAGE_SIZE);
	}

	next_frag.au = &rq->wqe.alloc_units[0];

	for (i = 0; i < mlx5_wq_cyc_get_size(&rq->wqe.wq); i++) {
		struct mlx5e_rq_frag_info *frag_info = &rq->wqe.info.arr[0];
		struct mlx5e_wqe_frag_info *frag =
			&rq->wqe.frags[i << rq->wqe.info.log_num_frags];
		int f;

		for (f = 0; f < rq->wqe.info.num_frags; f++, frag++) {
			if (next_frag.offset + frag_info[f].frag_stride > PAGE_SIZE) {
				next_frag.au++;
				next_frag.offset = 0;
				if (prev)
					prev->last_in_page = true;
			}
			*frag = next_frag;

			/* prepare next */
			next_frag.offset += frag_info[f].frag_stride;
			prev = frag;
		}
	}

	if (prev)
		prev->last_in_page = true;
}

static int mlx5e_init_au_list(struct mlx5e_rq *rq, int wq_sz, int node)
{
	int len = wq_sz << rq->wqe.info.log_num_frags;

	rq->wqe.alloc_units = kvzalloc_node(array_size(len, sizeof(*rq->wqe.alloc_units)),
					    GFP_KERNEL, node);
	if (!rq->wqe.alloc_units)
		return -ENOMEM;

	mlx5e_init_frags_partition(rq);

	return 0;
}

static void mlx5e_free_au_list(struct mlx5e_rq *rq)
{
	kvfree(rq->wqe.alloc_units);
}

static void mlx5e_rq_err_cqe_work(struct work_struct *recover_work)
{
	struct mlx5e_rq *rq = container_of(recover_work, struct mlx5e_rq, recover_work);

	mlx5e_reporter_rq_cqe_err(rq);
}

static int mlx5e_alloc_mpwqe_rq_drop_page(struct mlx5e_rq *rq)
{
	rq->wqe_overflow.page = alloc_page(GFP_KERNEL);
	if (!rq->wqe_overflow.page)
		return -ENOMEM;

	rq->wqe_overflow.addr = dma_map_page(rq->pdev, rq->wqe_overflow.page, 0,
					     PAGE_SIZE, rq->buff.map_dir);
	if (dma_mapping_error(rq->pdev, rq->wqe_overflow.addr)) {
		__free_page(rq->wqe_overflow.page);
		return -ENOMEM;
	}
	return 0;
}

static void mlx5e_free_mpwqe_rq_drop_page(struct mlx5e_rq *rq)
{
	 dma_unmap_page(rq->pdev, rq->wqe_overflow.addr, PAGE_SIZE,
			rq->buff.map_dir);
	 __free_page(rq->wqe_overflow.page);
}

static int mlx5e_init_rxq_rq(struct mlx5e_channel *c, struct mlx5e_params *params,
			     struct mlx5e_rq *rq)
{
	struct mlx5_core_dev *mdev = c->mdev;
	int err;

	rq->wq_type      = params->rq_wq_type;
	rq->pdev         = c->pdev;
	rq->netdev       = c->netdev;
	rq->priv         = c->priv;
	rq->tstamp       = c->tstamp;
	rq->clock        = &mdev->clock;
	rq->icosq        = &c->icosq;
	rq->ix           = c->ix;
	rq->channel      = c;
	rq->mdev         = mdev;
	rq->hw_mtu       = MLX5E_SW2HW_MTU(params, params->sw_mtu);
	rq->xdpsq        = &c->rq_xdpsq;
	rq->stats        = &c->priv->channel_stats[c->ix]->rq;
	rq->ptp_cyc2time = mlx5_rq_ts_translator(mdev);
	err = mlx5e_rq_set_handlers(rq, params, NULL);
	if (err)
		return err;

	return xdp_rxq_info_reg(&rq->xdp_rxq, rq->netdev, rq->ix, c->napi.napi_id);
}

static int mlx5_rq_shampo_alloc(struct mlx5_core_dev *mdev,
				struct mlx5e_params *params,
				struct mlx5e_rq_param *rqp,
				struct mlx5e_rq *rq,
				u32 *pool_size,
				int node)
{
	void *wqc = MLX5_ADDR_OF(rqc, rqp->rqc, wq);
	int wq_size;
	int err;

	if (!test_bit(MLX5E_RQ_STATE_SHAMPO, &rq->state))
		return 0;
	err = mlx5e_rq_shampo_hd_alloc(rq, node);
	if (err)
		goto out;
	rq->mpwqe.shampo->hd_per_wq =
		mlx5e_shampo_hd_per_wq(mdev, params, rqp);
	err = mlx5e_create_rq_hd_umr_mkey(mdev, rq);
	if (err)
		goto err_shampo_hd;
	err = mlx5e_rq_shampo_hd_info_alloc(rq, node);
	if (err)
		goto err_shampo_info;
	rq->hw_gro_data = kvzalloc_node(sizeof(*rq->hw_gro_data), GFP_KERNEL, node);
	if (!rq->hw_gro_data) {
		err = -ENOMEM;
		goto err_hw_gro_data;
	}
	rq->mpwqe.shampo->key =
		cpu_to_be32(rq->mpwqe.shampo->mkey);
	rq->mpwqe.shampo->hd_per_wqe =
		mlx5e_shampo_hd_per_wqe(mdev, params, rqp);
	wq_size = BIT(MLX5_GET(wq, wqc, log_wq_sz));
	*pool_size += (rq->mpwqe.shampo->hd_per_wqe * wq_size) /
		     MLX5E_SHAMPO_WQ_HEADER_PER_PAGE;
	return 0;

err_hw_gro_data:
	mlx5e_rq_shampo_hd_info_free(rq);
err_shampo_info:
	mlx5_core_destroy_mkey(mdev, rq->mpwqe.shampo->mkey);
err_shampo_hd:
	mlx5e_rq_shampo_hd_free(rq);
out:
	return err;
}

static void mlx5e_rq_free_shampo(struct mlx5e_rq *rq)
{
	if (!test_bit(MLX5E_RQ_STATE_SHAMPO, &rq->state))
		return;

	kvfree(rq->hw_gro_data);
	mlx5e_rq_shampo_hd_info_free(rq);
	mlx5_core_destroy_mkey(rq->mdev, rq->mpwqe.shampo->mkey);
	mlx5e_rq_shampo_hd_free(rq);
}

static int mlx5e_alloc_rq(struct mlx5e_params *params,
			  struct mlx5e_xsk_param *xsk,
			  struct mlx5e_rq_param *rqp,
			  int node, struct mlx5e_rq *rq)
{
	struct page_pool_params pp_params = { 0 };
	struct mlx5_core_dev *mdev = rq->mdev;
	void *rqc = rqp->rqc;
	void *rqc_wq = MLX5_ADDR_OF(rqc, rqc, wq);
	u32 pool_size;
	int wq_sz;
	int err;
	int i;

	rqp->wq.db_numa_node = node;
	INIT_WORK(&rq->recover_work, mlx5e_rq_err_cqe_work);

	if (params->xdp_prog)
		bpf_prog_inc(params->xdp_prog);
	RCU_INIT_POINTER(rq->xdp_prog, params->xdp_prog);

	rq->buff.map_dir = params->xdp_prog ? DMA_BIDIRECTIONAL : DMA_FROM_DEVICE;
	rq->buff.headroom = mlx5e_get_rq_headroom(mdev, params, xsk);
	pool_size = 1 << params->log_rq_mtu_frames;

	rq->mkey_be = cpu_to_be32(mdev->mlx5e_res.hw_objs.mkey);

	switch (rq->wq_type) {
	case MLX5_WQ_TYPE_LINKED_LIST_STRIDING_RQ:
		err = mlx5_wq_ll_create(mdev, &rqp->wq, rqc_wq, &rq->mpwqe.wq,
					&rq->wq_ctrl);
		if (err)
			goto err_rq_xdp_prog;

		err = mlx5e_alloc_mpwqe_rq_drop_page(rq);
		if (err)
			goto err_rq_wq_destroy;

		rq->mpwqe.wq.db = &rq->mpwqe.wq.db[MLX5_RCV_DBR];

		wq_sz = mlx5_wq_ll_get_size(&rq->mpwqe.wq);

		rq->mpwqe.page_shift = mlx5e_mpwrq_page_shift(mdev, xsk);
		rq->mpwqe.umr_mode = mlx5e_mpwrq_umr_mode(mdev, xsk);
		rq->mpwqe.pages_per_wqe =
			mlx5e_mpwrq_pages_per_wqe(mdev, rq->mpwqe.page_shift,
						  rq->mpwqe.umr_mode);
		rq->mpwqe.umr_wqebbs =
			mlx5e_mpwrq_umr_wqebbs(mdev, rq->mpwqe.page_shift,
					       rq->mpwqe.umr_mode);
		rq->mpwqe.mtts_per_wqe =
			mlx5e_mpwrq_mtts_per_wqe(mdev, rq->mpwqe.page_shift,
						 rq->mpwqe.umr_mode);

		pool_size = rq->mpwqe.pages_per_wqe <<
			mlx5e_mpwqe_get_log_rq_size(mdev, params, xsk);

		rq->mpwqe.log_stride_sz = mlx5e_mpwqe_get_log_stride_size(mdev, params, xsk);
		rq->mpwqe.num_strides =
			BIT(mlx5e_mpwqe_get_log_num_strides(mdev, params, xsk));
		rq->mpwqe.min_wqe_bulk = mlx5e_mpwqe_get_min_wqe_bulk(wq_sz);

		rq->buff.frame0_sz = (1 << rq->mpwqe.log_stride_sz);

		err = mlx5e_create_rq_umr_mkey(mdev, rq);
		if (err)
			goto err_rq_drop_page;

		err = mlx5e_rq_alloc_mpwqe_info(rq, node);
		if (err)
			goto err_rq_mkey;

		err = mlx5_rq_shampo_alloc(mdev, params, rqp, rq, &pool_size, node);
		if (err)
			goto err_free_mpwqe_info;

		break;
	default: /* MLX5_WQ_TYPE_CYCLIC */
		err = mlx5_wq_cyc_create(mdev, &rqp->wq, rqc_wq, &rq->wqe.wq,
					 &rq->wq_ctrl);
		if (err)
			goto err_rq_xdp_prog;

		rq->wqe.wq.db = &rq->wqe.wq.db[MLX5_RCV_DBR];

		wq_sz = mlx5_wq_cyc_get_size(&rq->wqe.wq);

		rq->wqe.info = rqp->frags_info;
		rq->buff.frame0_sz = rq->wqe.info.arr[0].frag_stride;

		rq->wqe.frags =
			kvzalloc_node(array_size(sizeof(*rq->wqe.frags),
					(wq_sz << rq->wqe.info.log_num_frags)),
				      GFP_KERNEL, node);
		if (!rq->wqe.frags) {
			err = -ENOMEM;
			goto err_rq_wq_destroy;
		}

		err = mlx5e_init_au_list(rq, wq_sz, node);
		if (err)
			goto err_rq_frags;
	}

	if (xsk) {
		err = xdp_rxq_info_reg_mem_model(&rq->xdp_rxq,
						 MEM_TYPE_XSK_BUFF_POOL, NULL);
		xsk_pool_set_rxq_info(rq->xsk_pool, &rq->xdp_rxq);
	} else {
		/* Create a page_pool and register it with rxq */
		pp_params.order     = 0;
		pp_params.flags     = 0; /* No-internal DMA mapping in page_pool */
		pp_params.pool_size = pool_size;
		pp_params.nid       = node;
		pp_params.dev       = rq->pdev;
		pp_params.dma_dir   = rq->buff.map_dir;

		/* page_pool can be used even when there is no rq->xdp_prog,
		 * given page_pool does not handle DMA mapping there is no
		 * required state to clear. And page_pool gracefully handle
		 * elevated refcnt.
		 */
		rq->page_pool = page_pool_create(&pp_params);
		if (IS_ERR(rq->page_pool)) {
			err = PTR_ERR(rq->page_pool);
			rq->page_pool = NULL;
			goto err_free_by_rq_type;
		}
		if (xdp_rxq_info_is_reg(&rq->xdp_rxq))
			err = xdp_rxq_info_reg_mem_model(&rq->xdp_rxq,
							 MEM_TYPE_PAGE_POOL, rq->page_pool);
	}
	if (err)
		goto err_destroy_page_pool;

	for (i = 0; i < wq_sz; i++) {
		if (rq->wq_type == MLX5_WQ_TYPE_LINKED_LIST_STRIDING_RQ) {
			struct mlx5e_rx_wqe_ll *wqe =
				mlx5_wq_ll_get_wqe(&rq->mpwqe.wq, i);
			u32 byte_count =
				rq->mpwqe.num_strides << rq->mpwqe.log_stride_sz;
			u64 dma_offset = mul_u32_u32(i, rq->mpwqe.mtts_per_wqe) <<
				rq->mpwqe.page_shift;
			u16 headroom = test_bit(MLX5E_RQ_STATE_SHAMPO, &rq->state) ?
				       0 : rq->buff.headroom;

			wqe->data[0].addr = cpu_to_be64(dma_offset + headroom);
			wqe->data[0].byte_count = cpu_to_be32(byte_count);
			wqe->data[0].lkey = rq->mpwqe.umr_mkey_be;
		} else {
			struct mlx5e_rx_wqe_cyc *wqe =
				mlx5_wq_cyc_get_wqe(&rq->wqe.wq, i);
			int f;

			for (f = 0; f < rq->wqe.info.num_frags; f++) {
				u32 frag_size = rq->wqe.info.arr[f].frag_size |
					MLX5_HW_START_PADDING;

				wqe->data[f].byte_count = cpu_to_be32(frag_size);
				wqe->data[f].lkey = rq->mkey_be;
			}
			/* check if num_frags is not a pow of two */
			if (rq->wqe.info.num_frags < (1 << rq->wqe.info.log_num_frags)) {
				wqe->data[f].byte_count = 0;
				wqe->data[f].lkey = cpu_to_be32(MLX5_INVALID_LKEY);
				wqe->data[f].addr = 0;
			}
		}
	}

	INIT_WORK(&rq->dim.work, mlx5e_rx_dim_work);

	switch (params->rx_cq_moderation.cq_period_mode) {
	case MLX5_CQ_PERIOD_MODE_START_FROM_CQE:
		rq->dim.mode = DIM_CQ_PERIOD_MODE_START_FROM_CQE;
		break;
	case MLX5_CQ_PERIOD_MODE_START_FROM_EQE:
	default:
		rq->dim.mode = DIM_CQ_PERIOD_MODE_START_FROM_EQE;
	}

	rq->page_cache.head = 0;
	rq->page_cache.tail = 0;

	return 0;

err_destroy_page_pool:
	page_pool_destroy(rq->page_pool);
err_free_by_rq_type:
	switch (rq->wq_type) {
	case MLX5_WQ_TYPE_LINKED_LIST_STRIDING_RQ:
		mlx5e_rq_free_shampo(rq);
err_free_mpwqe_info:
		kvfree(rq->mpwqe.info);
err_rq_mkey:
		mlx5_core_destroy_mkey(mdev, be32_to_cpu(rq->mpwqe.umr_mkey_be));
err_rq_drop_page:
		mlx5e_free_mpwqe_rq_drop_page(rq);
		break;
	default: /* MLX5_WQ_TYPE_CYCLIC */
		mlx5e_free_au_list(rq);
err_rq_frags:
		kvfree(rq->wqe.frags);
	}
err_rq_wq_destroy:
	mlx5_wq_destroy(&rq->wq_ctrl);
err_rq_xdp_prog:
	if (params->xdp_prog)
		bpf_prog_put(params->xdp_prog);

	return err;
}

static void mlx5e_free_rq(struct mlx5e_rq *rq)
{
	struct bpf_prog *old_prog;
	int i;

	if (xdp_rxq_info_is_reg(&rq->xdp_rxq)) {
		old_prog = rcu_dereference_protected(rq->xdp_prog,
						     lockdep_is_held(&rq->priv->state_lock));
		if (old_prog)
			bpf_prog_put(old_prog);
	}

	switch (rq->wq_type) {
	case MLX5_WQ_TYPE_LINKED_LIST_STRIDING_RQ:
		kvfree(rq->mpwqe.info);
		mlx5_core_destroy_mkey(rq->mdev, be32_to_cpu(rq->mpwqe.umr_mkey_be));
		mlx5e_free_mpwqe_rq_drop_page(rq);
		mlx5e_rq_free_shampo(rq);
		break;
	default: /* MLX5_WQ_TYPE_CYCLIC */
		kvfree(rq->wqe.frags);
		mlx5e_free_au_list(rq);
	}

	for (i = rq->page_cache.head; i != rq->page_cache.tail;
	     i = (i + 1) & (MLX5E_CACHE_SIZE - 1)) {
		/* With AF_XDP, page_cache is not used, so this loop is not
		 * entered, and it's safe to call mlx5e_page_release_dynamic
		 * directly.
		 */
		mlx5e_page_release_dynamic(rq, rq->page_cache.page_cache[i], false);
	}

	xdp_rxq_info_unreg(&rq->xdp_rxq);
	page_pool_destroy(rq->page_pool);
	mlx5_wq_destroy(&rq->wq_ctrl);
}

int mlx5e_create_rq(struct mlx5e_rq *rq, struct mlx5e_rq_param *param)
{
	struct mlx5_core_dev *mdev = rq->mdev;
	u8 ts_format;
	void *in;
	void *rqc;
	void *wq;
	int inlen;
	int err;

	inlen = MLX5_ST_SZ_BYTES(create_rq_in) +
		sizeof(u64) * rq->wq_ctrl.buf.npages;
	in = kvzalloc(inlen, GFP_KERNEL);
	if (!in)
		return -ENOMEM;

	ts_format = mlx5_is_real_time_rq(mdev) ?
			    MLX5_TIMESTAMP_FORMAT_REAL_TIME :
			    MLX5_TIMESTAMP_FORMAT_FREE_RUNNING;
	rqc = MLX5_ADDR_OF(create_rq_in, in, ctx);
	wq  = MLX5_ADDR_OF(rqc, rqc, wq);

	memcpy(rqc, param->rqc, sizeof(param->rqc));

	MLX5_SET(rqc,  rqc, cqn,		rq->cq.mcq.cqn);
	MLX5_SET(rqc,  rqc, state,		MLX5_RQC_STATE_RST);
	MLX5_SET(rqc,  rqc, ts_format,		ts_format);
	MLX5_SET(wq,   wq,  log_wq_pg_sz,	rq->wq_ctrl.buf.page_shift -
						MLX5_ADAPTER_PAGE_SHIFT);
	MLX5_SET64(wq, wq,  dbr_addr,		rq->wq_ctrl.db.dma);

	if (test_bit(MLX5E_RQ_STATE_SHAMPO, &rq->state)) {
		MLX5_SET(wq, wq, log_headers_buffer_entry_num,
			 order_base_2(rq->mpwqe.shampo->hd_per_wq));
		MLX5_SET(wq, wq, headers_mkey, rq->mpwqe.shampo->mkey);
	}

	mlx5_fill_page_frag_array(&rq->wq_ctrl.buf,
				  (__be64 *)MLX5_ADDR_OF(wq, wq, pas));

	err = mlx5_core_create_rq(mdev, in, inlen, &rq->rqn);

	kvfree(in);

	return err;
}

static int mlx5e_modify_rq_state(struct mlx5e_rq *rq, int curr_state, int next_state)
{
	struct mlx5_core_dev *mdev = rq->mdev;

	void *in;
	void *rqc;
	int inlen;
	int err;

	inlen = MLX5_ST_SZ_BYTES(modify_rq_in);
	in = kvzalloc(inlen, GFP_KERNEL);
	if (!in)
		return -ENOMEM;

	if (curr_state == MLX5_RQC_STATE_RST && next_state == MLX5_RQC_STATE_RDY)
		mlx5e_rqwq_reset(rq);

	rqc = MLX5_ADDR_OF(modify_rq_in, in, ctx);

	MLX5_SET(modify_rq_in, in, rq_state, curr_state);
	MLX5_SET(rqc, rqc, state, next_state);

	err = mlx5_core_modify_rq(mdev, rq->rqn, in);

	kvfree(in);

	return err;
}

static int mlx5e_rq_to_ready(struct mlx5e_rq *rq, int curr_state)
{
	struct net_device *dev = rq->netdev;
	int err;

	err = mlx5e_modify_rq_state(rq, curr_state, MLX5_RQC_STATE_RST);
	if (err) {
		netdev_err(dev, "Failed to move rq 0x%x to reset\n", rq->rqn);
		return err;
	}
	err = mlx5e_modify_rq_state(rq, MLX5_RQC_STATE_RST, MLX5_RQC_STATE_RDY);
	if (err) {
		netdev_err(dev, "Failed to move rq 0x%x to ready\n", rq->rqn);
		return err;
	}

	return 0;
}

int mlx5e_flush_rq(struct mlx5e_rq *rq, int curr_state)
{
	mlx5e_free_rx_descs(rq);

	return mlx5e_rq_to_ready(rq, curr_state);
}

static int mlx5e_modify_rq_scatter_fcs(struct mlx5e_rq *rq, bool enable)
{
	struct mlx5_core_dev *mdev = rq->mdev;

	void *in;
	void *rqc;
	int inlen;
	int err;

	inlen = MLX5_ST_SZ_BYTES(modify_rq_in);
	in = kvzalloc(inlen, GFP_KERNEL);
	if (!in)
		return -ENOMEM;

	rqc = MLX5_ADDR_OF(modify_rq_in, in, ctx);

	MLX5_SET(modify_rq_in, in, rq_state, MLX5_RQC_STATE_RDY);
	MLX5_SET64(modify_rq_in, in, modify_bitmask,
		   MLX5_MODIFY_RQ_IN_MODIFY_BITMASK_SCATTER_FCS);
	MLX5_SET(rqc, rqc, scatter_fcs, enable);
	MLX5_SET(rqc, rqc, state, MLX5_RQC_STATE_RDY);

	err = mlx5_core_modify_rq(mdev, rq->rqn, in);

	kvfree(in);

	return err;
}

static int mlx5e_modify_rq_vsd(struct mlx5e_rq *rq, bool vsd)
{
	struct mlx5_core_dev *mdev = rq->mdev;
	void *in;
	void *rqc;
	int inlen;
	int err;

	inlen = MLX5_ST_SZ_BYTES(modify_rq_in);
	in = kvzalloc(inlen, GFP_KERNEL);
	if (!in)
		return -ENOMEM;

	rqc = MLX5_ADDR_OF(modify_rq_in, in, ctx);

	MLX5_SET(modify_rq_in, in, rq_state, MLX5_RQC_STATE_RDY);
	MLX5_SET64(modify_rq_in, in, modify_bitmask,
		   MLX5_MODIFY_RQ_IN_MODIFY_BITMASK_VSD);
	MLX5_SET(rqc, rqc, vsd, vsd);
	MLX5_SET(rqc, rqc, state, MLX5_RQC_STATE_RDY);

	err = mlx5_core_modify_rq(mdev, rq->rqn, in);

	kvfree(in);

	return err;
}

void mlx5e_destroy_rq(struct mlx5e_rq *rq)
{
	mlx5_core_destroy_rq(rq->mdev, rq->rqn);
}

int mlx5e_wait_for_min_rx_wqes(struct mlx5e_rq *rq, int wait_time)
{
	unsigned long exp_time = jiffies + msecs_to_jiffies(wait_time);

	u16 min_wqes = mlx5_min_rx_wqes(rq->wq_type, mlx5e_rqwq_get_size(rq));

	do {
		if (mlx5e_rqwq_get_cur_sz(rq) >= min_wqes)
			return 0;

		msleep(20);
	} while (time_before(jiffies, exp_time));

	netdev_warn(rq->netdev, "Failed to get min RX wqes on Channel[%d] RQN[0x%x] wq cur_sz(%d) min_rx_wqes(%d)\n",
		    rq->ix, rq->rqn, mlx5e_rqwq_get_cur_sz(rq), min_wqes);

	mlx5e_reporter_rx_timeout(rq);
	return -ETIMEDOUT;
}

void mlx5e_free_rx_in_progress_descs(struct mlx5e_rq *rq)
{
	struct mlx5_wq_ll *wq;
	u16 head;
	int i;

	if (rq->wq_type != MLX5_WQ_TYPE_LINKED_LIST_STRIDING_RQ)
		return;

	wq = &rq->mpwqe.wq;
	head = wq->head;

	/* Outstanding UMR WQEs (in progress) start at wq->head */
	for (i = 0; i < rq->mpwqe.umr_in_progress; i++) {
		rq->dealloc_wqe(rq, head);
		head = mlx5_wq_ll_get_wqe_next_ix(wq, head);
	}

	if (test_bit(MLX5E_RQ_STATE_SHAMPO, &rq->state)) {
		u16 len;

		len = (rq->mpwqe.shampo->pi - rq->mpwqe.shampo->ci) &
		      (rq->mpwqe.shampo->hd_per_wq - 1);
		mlx5e_shampo_dealloc_hd(rq, len, rq->mpwqe.shampo->ci, false);
		rq->mpwqe.shampo->pi = rq->mpwqe.shampo->ci;
	}

	rq->mpwqe.actual_wq_head = wq->head;
	rq->mpwqe.umr_in_progress = 0;
	rq->mpwqe.umr_completed = 0;
}

void mlx5e_free_rx_descs(struct mlx5e_rq *rq)
{
	__be16 wqe_ix_be;
	u16 wqe_ix;

	if (rq->wq_type == MLX5_WQ_TYPE_LINKED_LIST_STRIDING_RQ) {
		struct mlx5_wq_ll *wq = &rq->mpwqe.wq;

		mlx5e_free_rx_in_progress_descs(rq);

		while (!mlx5_wq_ll_is_empty(wq)) {
			struct mlx5e_rx_wqe_ll *wqe;

			wqe_ix_be = *wq->tail_next;
			wqe_ix    = be16_to_cpu(wqe_ix_be);
			wqe       = mlx5_wq_ll_get_wqe(wq, wqe_ix);
			rq->dealloc_wqe(rq, wqe_ix);
			mlx5_wq_ll_pop(wq, wqe_ix_be,
				       &wqe->next.next_wqe_index);
		}

		if (test_bit(MLX5E_RQ_STATE_SHAMPO, &rq->state))
			mlx5e_shampo_dealloc_hd(rq, rq->mpwqe.shampo->hd_per_wq,
						0, true);
	} else {
		struct mlx5_wq_cyc *wq = &rq->wqe.wq;

		while (!mlx5_wq_cyc_is_empty(wq)) {
			wqe_ix = mlx5_wq_cyc_get_tail(wq);
			rq->dealloc_wqe(rq, wqe_ix);
			mlx5_wq_cyc_pop(wq);
		}
	}

}

int mlx5e_open_rq(struct mlx5e_params *params, struct mlx5e_rq_param *param,
		  struct mlx5e_xsk_param *xsk, int node,
		  struct mlx5e_rq *rq)
{
	struct mlx5_core_dev *mdev = rq->mdev;
	int err;

	if (params->packet_merge.type == MLX5E_PACKET_MERGE_SHAMPO)
		__set_bit(MLX5E_RQ_STATE_SHAMPO, &rq->state);

	err = mlx5e_alloc_rq(params, xsk, param, node, rq);
	if (err)
		return err;

	err = mlx5e_create_rq(rq, param);
	if (err)
		goto err_free_rq;

	err = mlx5e_modify_rq_state(rq, MLX5_RQC_STATE_RST, MLX5_RQC_STATE_RDY);
	if (err)
		goto err_destroy_rq;

	if (MLX5_CAP_ETH(mdev, cqe_checksum_full))
		__set_bit(MLX5E_RQ_STATE_CSUM_FULL, &rq->state);

	if (params->rx_dim_enabled)
		__set_bit(MLX5E_RQ_STATE_AM, &rq->state);

	/* We disable csum_complete when XDP is enabled since
	 * XDP programs might manipulate packets which will render
	 * skb->checksum incorrect.
	 */
	if (MLX5E_GET_PFLAG(params, MLX5E_PFLAG_RX_NO_CSUM_COMPLETE) || params->xdp_prog)
		__set_bit(MLX5E_RQ_STATE_NO_CSUM_COMPLETE, &rq->state);

	/* For CQE compression on striding RQ, use stride index provided by
	 * HW if capability is supported.
	 */
	if (MLX5E_GET_PFLAG(params, MLX5E_PFLAG_RX_STRIDING_RQ) &&
	    MLX5_CAP_GEN(mdev, mini_cqe_resp_stride_index))
		__set_bit(MLX5E_RQ_STATE_MINI_CQE_HW_STRIDX, &rq->state);

	/* For enhanced CQE compression packet processing. decompress
	 * session according to the enhanced layout.
	 */
	if (MLX5E_GET_PFLAG(params, MLX5E_PFLAG_RX_CQE_COMPRESS) &&
	    MLX5_CAP_GEN(mdev, enhanced_cqe_compression))
		__set_bit(MLX5E_RQ_STATE_MINI_CQE_ENHANCED, &rq->state);

	return 0;

err_destroy_rq:
	mlx5e_destroy_rq(rq);
err_free_rq:
	mlx5e_free_rq(rq);

	return err;
}

void mlx5e_activate_rq(struct mlx5e_rq *rq)
{
	set_bit(MLX5E_RQ_STATE_ENABLED, &rq->state);
}

void mlx5e_deactivate_rq(struct mlx5e_rq *rq)
{
	clear_bit(MLX5E_RQ_STATE_ENABLED, &rq->state);
	synchronize_net(); /* Sync with NAPI to prevent mlx5e_post_rx_wqes. */
}

void mlx5e_close_rq(struct mlx5e_rq *rq)
{
	cancel_work_sync(&rq->dim.work);
	cancel_work_sync(&rq->recover_work);
	mlx5e_destroy_rq(rq);
	mlx5e_free_rx_descs(rq);
	mlx5e_free_rq(rq);
}

static void mlx5e_free_xdpsq_db(struct mlx5e_xdpsq *sq)
{
	kvfree(sq->db.xdpi_fifo.xi);
	kvfree(sq->db.wqe_info);
}

static int mlx5e_alloc_xdpsq_fifo(struct mlx5e_xdpsq *sq, int numa)
{
	struct mlx5e_xdp_info_fifo *xdpi_fifo = &sq->db.xdpi_fifo;
	int wq_sz        = mlx5_wq_cyc_get_size(&sq->wq);
	int dsegs_per_wq = wq_sz * MLX5_SEND_WQEBB_NUM_DS;
	size_t size;

	size = array_size(sizeof(*xdpi_fifo->xi), dsegs_per_wq);
	xdpi_fifo->xi = kvzalloc_node(size, GFP_KERNEL, numa);
	if (!xdpi_fifo->xi)
		return -ENOMEM;

	xdpi_fifo->pc   = &sq->xdpi_fifo_pc;
	xdpi_fifo->cc   = &sq->xdpi_fifo_cc;
	xdpi_fifo->mask = dsegs_per_wq - 1;

	return 0;
}

static int mlx5e_alloc_xdpsq_db(struct mlx5e_xdpsq *sq, int numa)
{
	int wq_sz = mlx5_wq_cyc_get_size(&sq->wq);
	size_t size;
	int err;

	size = array_size(sizeof(*sq->db.wqe_info), wq_sz);
	sq->db.wqe_info = kvzalloc_node(size, GFP_KERNEL, numa);
	if (!sq->db.wqe_info)
		return -ENOMEM;

	err = mlx5e_alloc_xdpsq_fifo(sq, numa);
	if (err) {
		mlx5e_free_xdpsq_db(sq);
		return err;
	}

	return 0;
}

static int mlx5e_alloc_xdpsq(struct mlx5e_channel *c,
			     struct mlx5e_params *params,
			     struct xsk_buff_pool *xsk_pool,
			     struct mlx5e_sq_param *param,
			     struct mlx5e_xdpsq *sq,
			     bool is_redirect)
{
	void *sqc_wq               = MLX5_ADDR_OF(sqc, param->sqc, wq);
	struct mlx5_core_dev *mdev = c->mdev;
	struct mlx5_wq_cyc *wq = &sq->wq;
	int err;

	sq->pdev      = c->pdev;
	sq->mkey_be   = c->mkey_be;
	sq->channel   = c;
	sq->uar_map   = mdev->mlx5e_res.hw_objs.bfreg.map;
	sq->min_inline_mode = params->tx_min_inline_mode;
	sq->hw_mtu    = MLX5E_SW2HW_MTU(params, params->sw_mtu) - ETH_FCS_LEN;
	sq->xsk_pool  = xsk_pool;

	sq->stats = sq->xsk_pool ?
		&c->priv->channel_stats[c->ix]->xsksq :
		is_redirect ?
			&c->priv->channel_stats[c->ix]->xdpsq :
			&c->priv->channel_stats[c->ix]->rq_xdpsq;
	sq->stop_room = param->is_mpw ? mlx5e_stop_room_for_mpwqe(mdev) :
					mlx5e_stop_room_for_max_wqe(mdev);
	sq->max_sq_mpw_wqebbs = mlx5e_get_max_sq_aligned_wqebbs(mdev);

	param->wq.db_numa_node = cpu_to_node(c->cpu);
	err = mlx5_wq_cyc_create(mdev, &param->wq, sqc_wq, wq, &sq->wq_ctrl);
	if (err)
		return err;
	wq->db = &wq->db[MLX5_SND_DBR];

	err = mlx5e_alloc_xdpsq_db(sq, cpu_to_node(c->cpu));
	if (err)
		goto err_sq_wq_destroy;

	return 0;

err_sq_wq_destroy:
	mlx5_wq_destroy(&sq->wq_ctrl);

	return err;
}

static void mlx5e_free_xdpsq(struct mlx5e_xdpsq *sq)
{
	mlx5e_free_xdpsq_db(sq);
	mlx5_wq_destroy(&sq->wq_ctrl);
}

static void mlx5e_free_icosq_db(struct mlx5e_icosq *sq)
{
	kvfree(sq->db.wqe_info);
}

static int mlx5e_alloc_icosq_db(struct mlx5e_icosq *sq, int numa)
{
	int wq_sz = mlx5_wq_cyc_get_size(&sq->wq);
	size_t size;

	size = array_size(wq_sz, sizeof(*sq->db.wqe_info));
	sq->db.wqe_info = kvzalloc_node(size, GFP_KERNEL, numa);
	if (!sq->db.wqe_info)
		return -ENOMEM;

	return 0;
}

static void mlx5e_icosq_err_cqe_work(struct work_struct *recover_work)
{
	struct mlx5e_icosq *sq = container_of(recover_work, struct mlx5e_icosq,
					      recover_work);

	mlx5e_reporter_icosq_cqe_err(sq);
}

static void mlx5e_async_icosq_err_cqe_work(struct work_struct *recover_work)
{
	struct mlx5e_icosq *sq = container_of(recover_work, struct mlx5e_icosq,
					      recover_work);

	/* Not implemented yet. */

	netdev_warn(sq->channel->netdev, "async_icosq recovery is not implemented\n");
}

static int mlx5e_alloc_icosq(struct mlx5e_channel *c,
			     struct mlx5e_sq_param *param,
			     struct mlx5e_icosq *sq,
			     work_func_t recover_work_func)
{
	void *sqc_wq               = MLX5_ADDR_OF(sqc, param->sqc, wq);
	struct mlx5_core_dev *mdev = c->mdev;
	struct mlx5_wq_cyc *wq = &sq->wq;
	int err;

	sq->channel   = c;
	sq->uar_map   = mdev->mlx5e_res.hw_objs.bfreg.map;
	sq->reserved_room = param->stop_room;

	param->wq.db_numa_node = cpu_to_node(c->cpu);
	err = mlx5_wq_cyc_create(mdev, &param->wq, sqc_wq, wq, &sq->wq_ctrl);
	if (err)
		return err;
	wq->db = &wq->db[MLX5_SND_DBR];

	err = mlx5e_alloc_icosq_db(sq, cpu_to_node(c->cpu));
	if (err)
		goto err_sq_wq_destroy;

	INIT_WORK(&sq->recover_work, recover_work_func);

	return 0;

err_sq_wq_destroy:
	mlx5_wq_destroy(&sq->wq_ctrl);

	return err;
}

static void mlx5e_free_icosq(struct mlx5e_icosq *sq)
{
	mlx5e_free_icosq_db(sq);
	mlx5_wq_destroy(&sq->wq_ctrl);
}

void mlx5e_free_txqsq_db(struct mlx5e_txqsq *sq)
{
	kvfree(sq->db.wqe_info);
	kvfree(sq->db.skb_fifo.fifo);
	kvfree(sq->db.dma_fifo);
}

int mlx5e_alloc_txqsq_db(struct mlx5e_txqsq *sq, int numa)
{
	int wq_sz = mlx5_wq_cyc_get_size(&sq->wq);
	int df_sz = wq_sz * MLX5_SEND_WQEBB_NUM_DS;

	sq->db.dma_fifo = kvzalloc_node(array_size(df_sz,
						   sizeof(*sq->db.dma_fifo)),
					GFP_KERNEL, numa);
	sq->db.skb_fifo.fifo = kvzalloc_node(array_size(df_sz,
							sizeof(*sq->db.skb_fifo.fifo)),
					GFP_KERNEL, numa);
	sq->db.wqe_info = kvzalloc_node(array_size(wq_sz,
						   sizeof(*sq->db.wqe_info)),
					GFP_KERNEL, numa);
	if (!sq->db.dma_fifo || !sq->db.skb_fifo.fifo || !sq->db.wqe_info) {
		mlx5e_free_txqsq_db(sq);
		return -ENOMEM;
	}

	sq->dma_fifo_mask = df_sz - 1;

	sq->db.skb_fifo.pc   = &sq->skb_fifo_pc;
	sq->db.skb_fifo.cc   = &sq->skb_fifo_cc;
	sq->db.skb_fifo.mask = df_sz - 1;

	return 0;
}

static int mlx5e_alloc_txqsq(struct mlx5e_channel *c,
			     int txq_ix,
			     struct mlx5e_params *params,
			     struct mlx5e_sq_param *param,
			     struct mlx5e_txqsq *sq,
			     int tc)
{
	void *sqc_wq               = MLX5_ADDR_OF(sqc, param->sqc, wq);
	struct mlx5_core_dev *mdev = c->mdev;
	struct mlx5_wq_cyc *wq = &sq->wq;
	int err;

	sq->pdev      = c->pdev;
	sq->clock     = &mdev->clock;
	sq->mkey_be   = c->mkey_be;
	sq->netdev    = c->netdev;
	sq->mdev      = c->mdev;
	sq->priv      = c->priv;
	sq->ch_ix     = c->ix;
	sq->txq_ix    = txq_ix;
	sq->uar_map   = mdev->mlx5e_res.hw_objs.bfreg.map;
	sq->min_inline_mode = params->tx_min_inline_mode;
	sq->hw_mtu    = MLX5E_SW2HW_MTU(params, params->sw_mtu);
	sq->max_sq_mpw_wqebbs = mlx5e_get_max_sq_aligned_wqebbs(mdev);
	INIT_WORK(&sq->recover_work, mlx5e_tx_err_cqe_work);
	if (!MLX5_CAP_ETH(mdev, wqe_vlan_insert))
		set_bit(MLX5E_SQ_STATE_VLAN_NEED_L2_INLINE, &sq->state);
	if (mlx5_ipsec_device_caps(c->priv->mdev))
		set_bit(MLX5E_SQ_STATE_IPSEC, &sq->state);
	if (param->is_mpw)
		set_bit(MLX5E_SQ_STATE_MPWQE, &sq->state);
	sq->stop_room = param->stop_room;
	sq->ptp_cyc2time = mlx5_sq_ts_translator(mdev);

	param->wq.db_numa_node = cpu_to_node(c->cpu);
	err = mlx5_wq_cyc_create(mdev, &param->wq, sqc_wq, wq, &sq->wq_ctrl);
	if (err)
		return err;
	wq->db    = &wq->db[MLX5_SND_DBR];

	err = mlx5e_alloc_txqsq_db(sq, cpu_to_node(c->cpu));
	if (err)
		goto err_sq_wq_destroy;

	INIT_WORK(&sq->dim.work, mlx5e_tx_dim_work);
	sq->dim.mode = params->tx_cq_moderation.cq_period_mode;

	return 0;

err_sq_wq_destroy:
	mlx5_wq_destroy(&sq->wq_ctrl);

	return err;
}

void mlx5e_free_txqsq(struct mlx5e_txqsq *sq)
{
	mlx5e_free_txqsq_db(sq);
	mlx5_wq_destroy(&sq->wq_ctrl);
}

static int mlx5e_create_sq(struct mlx5_core_dev *mdev,
			   struct mlx5e_sq_param *param,
			   struct mlx5e_create_sq_param *csp,
			   u32 *sqn)
{
	u8 ts_format;
	void *in;
	void *sqc;
	void *wq;
	int inlen;
	int err;

	inlen = MLX5_ST_SZ_BYTES(create_sq_in) +
		sizeof(u64) * csp->wq_ctrl->buf.npages;
	in = kvzalloc(inlen, GFP_KERNEL);
	if (!in)
		return -ENOMEM;

	ts_format = mlx5_is_real_time_sq(mdev) ?
			    MLX5_TIMESTAMP_FORMAT_REAL_TIME :
			    MLX5_TIMESTAMP_FORMAT_FREE_RUNNING;
	sqc = MLX5_ADDR_OF(create_sq_in, in, ctx);
	wq = MLX5_ADDR_OF(sqc, sqc, wq);

	memcpy(sqc, param->sqc, sizeof(param->sqc));
	MLX5_SET(sqc,  sqc, tis_lst_sz, csp->tis_lst_sz);
	MLX5_SET(sqc,  sqc, tis_num_0, csp->tisn);
	MLX5_SET(sqc,  sqc, cqn, csp->cqn);
	MLX5_SET(sqc,  sqc, ts_cqe_to_dest_cqn, csp->ts_cqe_to_dest_cqn);
	MLX5_SET(sqc,  sqc, ts_format, ts_format);


	if (MLX5_CAP_ETH(mdev, wqe_inline_mode) == MLX5_CAP_INLINE_MODE_VPORT_CONTEXT)
		MLX5_SET(sqc,  sqc, min_wqe_inline_mode, csp->min_inline_mode);

	MLX5_SET(sqc,  sqc, state, MLX5_SQC_STATE_RST);
	MLX5_SET(sqc,  sqc, flush_in_error_en, 1);

	MLX5_SET(wq,   wq, wq_type,       MLX5_WQ_TYPE_CYCLIC);
	MLX5_SET(wq,   wq, uar_page,      mdev->mlx5e_res.hw_objs.bfreg.index);
	MLX5_SET(wq,   wq, log_wq_pg_sz,  csp->wq_ctrl->buf.page_shift -
					  MLX5_ADAPTER_PAGE_SHIFT);
	MLX5_SET64(wq, wq, dbr_addr,      csp->wq_ctrl->db.dma);

	mlx5_fill_page_frag_array(&csp->wq_ctrl->buf,
				  (__be64 *)MLX5_ADDR_OF(wq, wq, pas));

	err = mlx5_core_create_sq(mdev, in, inlen, sqn);

	kvfree(in);

	return err;
}

int mlx5e_modify_sq(struct mlx5_core_dev *mdev, u32 sqn,
		    struct mlx5e_modify_sq_param *p)
{
	u64 bitmask = 0;
	void *in;
	void *sqc;
	int inlen;
	int err;

	inlen = MLX5_ST_SZ_BYTES(modify_sq_in);
	in = kvzalloc(inlen, GFP_KERNEL);
	if (!in)
		return -ENOMEM;

	sqc = MLX5_ADDR_OF(modify_sq_in, in, ctx);

	MLX5_SET(modify_sq_in, in, sq_state, p->curr_state);
	MLX5_SET(sqc, sqc, state, p->next_state);
	if (p->rl_update && p->next_state == MLX5_SQC_STATE_RDY) {
		bitmask |= 1;
		MLX5_SET(sqc, sqc, packet_pacing_rate_limit_index, p->rl_index);
	}
	if (p->qos_update && p->next_state == MLX5_SQC_STATE_RDY) {
		bitmask |= 1 << 2;
		MLX5_SET(sqc, sqc, qos_queue_group_id, p->qos_queue_group_id);
	}
	MLX5_SET64(modify_sq_in, in, modify_bitmask, bitmask);

	err = mlx5_core_modify_sq(mdev, sqn, in);

	kvfree(in);

	return err;
}

static void mlx5e_destroy_sq(struct mlx5_core_dev *mdev, u32 sqn)
{
	mlx5_core_destroy_sq(mdev, sqn);
}

int mlx5e_create_sq_rdy(struct mlx5_core_dev *mdev,
			struct mlx5e_sq_param *param,
			struct mlx5e_create_sq_param *csp,
			u16 qos_queue_group_id,
			u32 *sqn)
{
	struct mlx5e_modify_sq_param msp = {0};
	int err;

	err = mlx5e_create_sq(mdev, param, csp, sqn);
	if (err)
		return err;

	msp.curr_state = MLX5_SQC_STATE_RST;
	msp.next_state = MLX5_SQC_STATE_RDY;
	if (qos_queue_group_id) {
		msp.qos_update = true;
		msp.qos_queue_group_id = qos_queue_group_id;
	}
	err = mlx5e_modify_sq(mdev, *sqn, &msp);
	if (err)
		mlx5e_destroy_sq(mdev, *sqn);

	return err;
}

static int mlx5e_set_sq_maxrate(struct net_device *dev,
				struct mlx5e_txqsq *sq, u32 rate);

int mlx5e_open_txqsq(struct mlx5e_channel *c, u32 tisn, int txq_ix,
		     struct mlx5e_params *params, struct mlx5e_sq_param *param,
		     struct mlx5e_txqsq *sq, int tc, u16 qos_queue_group_id,
		     struct mlx5e_sq_stats *sq_stats)
{
	struct mlx5e_create_sq_param csp = {};
	u32 tx_rate;
	int err;

	err = mlx5e_alloc_txqsq(c, txq_ix, params, param, sq, tc);
	if (err)
		return err;

	sq->stats = sq_stats;

	csp.tisn            = tisn;
	csp.tis_lst_sz      = 1;
	csp.cqn             = sq->cq.mcq.cqn;
	csp.wq_ctrl         = &sq->wq_ctrl;
	csp.min_inline_mode = sq->min_inline_mode;
	err = mlx5e_create_sq_rdy(c->mdev, param, &csp, qos_queue_group_id, &sq->sqn);
	if (err)
		goto err_free_txqsq;

	tx_rate = c->priv->tx_rates[sq->txq_ix];
	if (tx_rate)
		mlx5e_set_sq_maxrate(c->netdev, sq, tx_rate);

	if (params->tx_dim_enabled)
		sq->state |= BIT(MLX5E_SQ_STATE_AM);

	return 0;

err_free_txqsq:
	mlx5e_free_txqsq(sq);

	return err;
}

void mlx5e_activate_txqsq(struct mlx5e_txqsq *sq)
{
	sq->txq = netdev_get_tx_queue(sq->netdev, sq->txq_ix);
	set_bit(MLX5E_SQ_STATE_ENABLED, &sq->state);
	netdev_tx_reset_queue(sq->txq);
	netif_tx_start_queue(sq->txq);
}

void mlx5e_tx_disable_queue(struct netdev_queue *txq)
{
	__netif_tx_lock_bh(txq);
	netif_tx_stop_queue(txq);
	__netif_tx_unlock_bh(txq);
}

void mlx5e_deactivate_txqsq(struct mlx5e_txqsq *sq)
{
	struct mlx5_wq_cyc *wq = &sq->wq;

	clear_bit(MLX5E_SQ_STATE_ENABLED, &sq->state);
	synchronize_net(); /* Sync with NAPI to prevent netif_tx_wake_queue. */

	mlx5e_tx_disable_queue(sq->txq);

	/* last doorbell out, godspeed .. */
	if (mlx5e_wqc_has_room_for(wq, sq->cc, sq->pc, 1)) {
		u16 pi = mlx5_wq_cyc_ctr2ix(wq, sq->pc);
		struct mlx5e_tx_wqe *nop;

		sq->db.wqe_info[pi] = (struct mlx5e_tx_wqe_info) {
			.num_wqebbs = 1,
		};

		nop = mlx5e_post_nop(wq, sq->sqn, &sq->pc);
		mlx5e_notify_hw(wq, sq->pc, sq->uar_map, &nop->ctrl);
	}
}

void mlx5e_close_txqsq(struct mlx5e_txqsq *sq)
{
	struct mlx5_core_dev *mdev = sq->mdev;
	struct mlx5_rate_limit rl = {0};

	cancel_work_sync(&sq->dim.work);
	cancel_work_sync(&sq->recover_work);
	mlx5e_destroy_sq(mdev, sq->sqn);
	if (sq->rate_limit) {
		rl.rate = sq->rate_limit;
		mlx5_rl_remove_rate(mdev, &rl);
	}
	mlx5e_free_txqsq_descs(sq);
	mlx5e_free_txqsq(sq);
}

void mlx5e_tx_err_cqe_work(struct work_struct *recover_work)
{
	struct mlx5e_txqsq *sq = container_of(recover_work, struct mlx5e_txqsq,
					      recover_work);

	mlx5e_reporter_tx_err_cqe(sq);
}

static int mlx5e_open_icosq(struct mlx5e_channel *c, struct mlx5e_params *params,
			    struct mlx5e_sq_param *param, struct mlx5e_icosq *sq,
			    work_func_t recover_work_func)
{
	struct mlx5e_create_sq_param csp = {};
	int err;

	err = mlx5e_alloc_icosq(c, param, sq, recover_work_func);
	if (err)
		return err;

	csp.cqn             = sq->cq.mcq.cqn;
	csp.wq_ctrl         = &sq->wq_ctrl;
	csp.min_inline_mode = params->tx_min_inline_mode;
	err = mlx5e_create_sq_rdy(c->mdev, param, &csp, 0, &sq->sqn);
	if (err)
		goto err_free_icosq;

	if (param->is_tls) {
		sq->ktls_resync = mlx5e_ktls_rx_resync_create_resp_list();
		if (IS_ERR(sq->ktls_resync)) {
			err = PTR_ERR(sq->ktls_resync);
			goto err_destroy_icosq;
		}
	}
	return 0;

err_destroy_icosq:
	mlx5e_destroy_sq(c->mdev, sq->sqn);
err_free_icosq:
	mlx5e_free_icosq(sq);

	return err;
}

void mlx5e_activate_icosq(struct mlx5e_icosq *icosq)
{
	set_bit(MLX5E_SQ_STATE_ENABLED, &icosq->state);
}

void mlx5e_deactivate_icosq(struct mlx5e_icosq *icosq)
{
	clear_bit(MLX5E_SQ_STATE_ENABLED, &icosq->state);
	synchronize_net(); /* Sync with NAPI. */
}

static void mlx5e_close_icosq(struct mlx5e_icosq *sq)
{
	struct mlx5e_channel *c = sq->channel;

	if (sq->ktls_resync)
		mlx5e_ktls_rx_resync_destroy_resp_list(sq->ktls_resync);
	mlx5e_destroy_sq(c->mdev, sq->sqn);
	mlx5e_free_icosq_descs(sq);
	mlx5e_free_icosq(sq);
}

int mlx5e_open_xdpsq(struct mlx5e_channel *c, struct mlx5e_params *params,
		     struct mlx5e_sq_param *param, struct xsk_buff_pool *xsk_pool,
		     struct mlx5e_xdpsq *sq, bool is_redirect)
{
	struct mlx5e_create_sq_param csp = {};
	int err;

	err = mlx5e_alloc_xdpsq(c, params, xsk_pool, param, sq, is_redirect);
	if (err)
		return err;

	csp.tis_lst_sz      = 1;
	csp.tisn            = c->priv->tisn[c->lag_port][0]; /* tc = 0 */
	csp.cqn             = sq->cq.mcq.cqn;
	csp.wq_ctrl         = &sq->wq_ctrl;
	csp.min_inline_mode = sq->min_inline_mode;
	set_bit(MLX5E_SQ_STATE_ENABLED, &sq->state);

	/* Don't enable multi buffer on XDP_REDIRECT SQ, as it's not yet
	 * supported by upstream, and there is no defined trigger to allow
	 * transmitting redirected multi-buffer frames.
	 */
	if (param->is_xdp_mb && !is_redirect)
		set_bit(MLX5E_SQ_STATE_XDP_MULTIBUF, &sq->state);

	err = mlx5e_create_sq_rdy(c->mdev, param, &csp, 0, &sq->sqn);
	if (err)
		goto err_free_xdpsq;

	mlx5e_set_xmit_fp(sq, param->is_mpw);

	if (!param->is_mpw && !test_bit(MLX5E_SQ_STATE_XDP_MULTIBUF, &sq->state)) {
		unsigned int ds_cnt = MLX5E_TX_WQE_EMPTY_DS_COUNT + 1;
		unsigned int inline_hdr_sz = 0;
		int i;

		if (sq->min_inline_mode != MLX5_INLINE_MODE_NONE) {
			inline_hdr_sz = MLX5E_XDP_MIN_INLINE;
			ds_cnt++;
		}

		/* Pre initialize fixed WQE fields */
		for (i = 0; i < mlx5_wq_cyc_get_size(&sq->wq); i++) {
			struct mlx5e_tx_wqe      *wqe  = mlx5_wq_cyc_get_wqe(&sq->wq, i);
			struct mlx5_wqe_ctrl_seg *cseg = &wqe->ctrl;
			struct mlx5_wqe_eth_seg  *eseg = &wqe->eth;
			struct mlx5_wqe_data_seg *dseg;

			sq->db.wqe_info[i] = (struct mlx5e_xdp_wqe_info) {
				.num_wqebbs = 1,
				.num_pkts   = 1,
			};

			cseg->qpn_ds = cpu_to_be32((sq->sqn << 8) | ds_cnt);
			eseg->inline_hdr.sz = cpu_to_be16(inline_hdr_sz);

			dseg = (struct mlx5_wqe_data_seg *)cseg + (ds_cnt - 1);
			dseg->lkey = sq->mkey_be;
		}
	}

	return 0;

err_free_xdpsq:
	clear_bit(MLX5E_SQ_STATE_ENABLED, &sq->state);
	mlx5e_free_xdpsq(sq);

	return err;
}

void mlx5e_close_xdpsq(struct mlx5e_xdpsq *sq)
{
	struct mlx5e_channel *c = sq->channel;

	clear_bit(MLX5E_SQ_STATE_ENABLED, &sq->state);
	synchronize_net(); /* Sync with NAPI. */

	mlx5e_destroy_sq(c->mdev, sq->sqn);
	mlx5e_free_xdpsq_descs(sq);
	mlx5e_free_xdpsq(sq);
}

static int mlx5e_alloc_cq_common(struct mlx5e_priv *priv,
				 struct mlx5e_cq_param *param,
				 struct mlx5e_cq *cq)
{
	struct mlx5_core_dev *mdev = priv->mdev;
	struct mlx5_core_cq *mcq = &cq->mcq;
	int err;
	u32 i;

	err = mlx5_cqwq_create(mdev, &param->wq, param->cqc, &cq->wq,
			       &cq->wq_ctrl);
	if (err)
		return err;

	mcq->cqe_sz     = 64;
	mcq->set_ci_db  = cq->wq_ctrl.db.db;
	mcq->arm_db     = cq->wq_ctrl.db.db + 1;
	*mcq->set_ci_db = 0;
	*mcq->arm_db    = 0;
	mcq->vector     = param->eq_ix;
	mcq->comp       = mlx5e_completion_event;
	mcq->event      = mlx5e_cq_error_event;

	for (i = 0; i < mlx5_cqwq_get_size(&cq->wq); i++) {
		struct mlx5_cqe64 *cqe = mlx5_cqwq_get_wqe(&cq->wq, i);

		cqe->op_own = 0xf1;
		cqe->validity_iteration_count = 0xff;
	}

	cq->mdev = mdev;
	cq->netdev = priv->netdev;
	cq->priv = priv;

	return 0;
}

static int mlx5e_alloc_cq(struct mlx5e_priv *priv,
			  struct mlx5e_cq_param *param,
			  struct mlx5e_create_cq_param *ccp,
			  struct mlx5e_cq *cq)
{
	int err;

	param->wq.buf_numa_node = ccp->node;
	param->wq.db_numa_node  = ccp->node;
	param->eq_ix            = ccp->ix;

	err = mlx5e_alloc_cq_common(priv, param, cq);

	cq->napi     = ccp->napi;
	cq->ch_stats = ccp->ch_stats;

	return err;
}

static void mlx5e_free_cq(struct mlx5e_cq *cq)
{
	mlx5_wq_destroy(&cq->wq_ctrl);
}

static int mlx5e_create_cq(struct mlx5e_cq *cq, struct mlx5e_cq_param *param)
{
	u32 out[MLX5_ST_SZ_DW(create_cq_out)];
	struct mlx5_core_dev *mdev = cq->mdev;
	struct mlx5_core_cq *mcq = &cq->mcq;

	void *in;
	void *cqc;
	int inlen;
	int eqn;
	int err;

	err = mlx5_vector2eqn(mdev, param->eq_ix, &eqn);
	if (err)
		return err;

	inlen = MLX5_ST_SZ_BYTES(create_cq_in) +
		sizeof(u64) * cq->wq_ctrl.buf.npages;
	in = kvzalloc(inlen, GFP_KERNEL);
	if (!in)
		return -ENOMEM;

	cqc = MLX5_ADDR_OF(create_cq_in, in, cq_context);

	memcpy(cqc, param->cqc, sizeof(param->cqc));

	mlx5_fill_page_frag_array(&cq->wq_ctrl.buf,
				  (__be64 *)MLX5_ADDR_OF(create_cq_in, in, pas));

	MLX5_SET(cqc,   cqc, cq_period_mode, param->cq_period_mode);
	MLX5_SET(cqc,   cqc, c_eqn_or_apu_element, eqn);
	MLX5_SET(cqc,   cqc, uar_page,      mdev->priv.uar->index);
	MLX5_SET(cqc,   cqc, log_page_size, cq->wq_ctrl.buf.page_shift -
					    MLX5_ADAPTER_PAGE_SHIFT);
	MLX5_SET64(cqc, cqc, dbr_addr,      cq->wq_ctrl.db.dma);

	err = mlx5_core_create_cq(mdev, mcq, in, inlen, out, sizeof(out));

	kvfree(in);

	if (err)
		return err;

	mlx5e_cq_arm(cq);

	return 0;
}

static void mlx5e_destroy_cq(struct mlx5e_cq *cq)
{
	mlx5_core_destroy_cq(cq->mdev, &cq->mcq);
}

int mlx5e_open_cq(struct mlx5e_priv *priv, struct dim_cq_moder moder,
		  struct mlx5e_cq_param *param, struct mlx5e_create_cq_param *ccp,
		  struct mlx5e_cq *cq)
{
	struct mlx5_core_dev *mdev = priv->mdev;
	int err;

	err = mlx5e_alloc_cq(priv, param, ccp, cq);
	if (err)
		return err;

	err = mlx5e_create_cq(cq, param);
	if (err)
		goto err_free_cq;

	if (MLX5_CAP_GEN(mdev, cq_moderation))
		mlx5_core_modify_cq_moderation(mdev, &cq->mcq, moder.usec, moder.pkts);
	return 0;

err_free_cq:
	mlx5e_free_cq(cq);

	return err;
}

void mlx5e_close_cq(struct mlx5e_cq *cq)
{
	mlx5e_destroy_cq(cq);
	mlx5e_free_cq(cq);
}

static int mlx5e_open_tx_cqs(struct mlx5e_channel *c,
			     struct mlx5e_params *params,
			     struct mlx5e_create_cq_param *ccp,
			     struct mlx5e_channel_param *cparam)
{
	int err;
	int tc;

	for (tc = 0; tc < c->num_tc; tc++) {
		err = mlx5e_open_cq(c->priv, params->tx_cq_moderation, &cparam->txq_sq.cqp,
				    ccp, &c->sq[tc].cq);
		if (err)
			goto err_close_tx_cqs;
	}

	return 0;

err_close_tx_cqs:
	for (tc--; tc >= 0; tc--)
		mlx5e_close_cq(&c->sq[tc].cq);

	return err;
}

static void mlx5e_close_tx_cqs(struct mlx5e_channel *c)
{
	int tc;

	for (tc = 0; tc < c->num_tc; tc++)
		mlx5e_close_cq(&c->sq[tc].cq);
}

static int mlx5e_mqprio_txq_to_tc(struct netdev_tc_txq *tc_to_txq, unsigned int txq)
{
	int tc;

	for (tc = 0; tc < TC_MAX_QUEUE; tc++)
		if (txq - tc_to_txq[tc].offset < tc_to_txq[tc].count)
			return tc;

	WARN(1, "Unexpected TCs configuration. No match found for txq %u", txq);
	return -ENOENT;
}

static int mlx5e_txq_get_qos_node_hw_id(struct mlx5e_params *params, int txq_ix,
					u32 *hw_id)
{
	int tc;

	if (params->mqprio.mode != TC_MQPRIO_MODE_CHANNEL) {
		*hw_id = 0;
		return 0;
	}

	tc = mlx5e_mqprio_txq_to_tc(params->mqprio.tc_to_txq, txq_ix);
	if (tc < 0)
		return tc;

	if (tc >= params->mqprio.num_tc) {
		WARN(1, "Unexpected TCs configuration. tc %d is out of range of %u",
		     tc, params->mqprio.num_tc);
		return -EINVAL;
	}

	*hw_id = params->mqprio.channel.hw_id[tc];
	return 0;
}

static int mlx5e_open_sqs(struct mlx5e_channel *c,
			  struct mlx5e_params *params,
			  struct mlx5e_channel_param *cparam)
{
	int err, tc;

	for (tc = 0; tc < mlx5e_get_dcb_num_tc(params); tc++) {
		int txq_ix = c->ix + tc * params->num_channels;
		u32 qos_queue_group_id;

		err = mlx5e_txq_get_qos_node_hw_id(params, txq_ix, &qos_queue_group_id);
		if (err)
			goto err_close_sqs;

		err = mlx5e_open_txqsq(c, c->priv->tisn[c->lag_port][tc], txq_ix,
				       params, &cparam->txq_sq, &c->sq[tc], tc,
				       qos_queue_group_id,
				       &c->priv->channel_stats[c->ix]->sq[tc]);
		if (err)
			goto err_close_sqs;
	}

	return 0;

err_close_sqs:
	for (tc--; tc >= 0; tc--)
		mlx5e_close_txqsq(&c->sq[tc]);

	return err;
}

static void mlx5e_close_sqs(struct mlx5e_channel *c)
{
	int tc;

	for (tc = 0; tc < c->num_tc; tc++)
		mlx5e_close_txqsq(&c->sq[tc]);
}

static int mlx5e_set_sq_maxrate(struct net_device *dev,
				struct mlx5e_txqsq *sq, u32 rate)
{
	struct mlx5e_priv *priv = netdev_priv(dev);
	struct mlx5_core_dev *mdev = priv->mdev;
	struct mlx5e_modify_sq_param msp = {0};
	struct mlx5_rate_limit rl = {0};
	u16 rl_index = 0;
	int err;

	if (rate == sq->rate_limit)
		/* nothing to do */
		return 0;

	if (sq->rate_limit) {
		rl.rate = sq->rate_limit;
		/* remove current rl index to free space to next ones */
		mlx5_rl_remove_rate(mdev, &rl);
	}

	sq->rate_limit = 0;

	if (rate) {
		rl.rate = rate;
		err = mlx5_rl_add_rate(mdev, &rl_index, &rl);
		if (err) {
			netdev_err(dev, "Failed configuring rate %u: %d\n",
				   rate, err);
			return err;
		}
	}

	msp.curr_state = MLX5_SQC_STATE_RDY;
	msp.next_state = MLX5_SQC_STATE_RDY;
	msp.rl_index   = rl_index;
	msp.rl_update  = true;
	err = mlx5e_modify_sq(mdev, sq->sqn, &msp);
	if (err) {
		netdev_err(dev, "Failed configuring rate %u: %d\n",
			   rate, err);
		/* remove the rate from the table */
		if (rate)
			mlx5_rl_remove_rate(mdev, &rl);
		return err;
	}

	sq->rate_limit = rate;
	return 0;
}

static int mlx5e_set_tx_maxrate(struct net_device *dev, int index, u32 rate)
{
	struct mlx5e_priv *priv = netdev_priv(dev);
	struct mlx5_core_dev *mdev = priv->mdev;
	struct mlx5e_txqsq *sq = priv->txq2sq[index];
	int err = 0;

	if (!mlx5_rl_is_supported(mdev)) {
		netdev_err(dev, "Rate limiting is not supported on this device\n");
		return -EINVAL;
	}

	/* rate is given in Mb/sec, HW config is in Kb/sec */
	rate = rate << 10;

	/* Check whether rate in valid range, 0 is always valid */
	if (rate && !mlx5_rl_is_in_range(mdev, rate)) {
		netdev_err(dev, "TX rate %u, is not in range\n", rate);
		return -ERANGE;
	}

	mutex_lock(&priv->state_lock);
	if (test_bit(MLX5E_STATE_OPENED, &priv->state))
		err = mlx5e_set_sq_maxrate(dev, sq, rate);
	if (!err)
		priv->tx_rates[index] = rate;
	mutex_unlock(&priv->state_lock);

	return err;
}

static int mlx5e_open_rxq_rq(struct mlx5e_channel *c, struct mlx5e_params *params,
			     struct mlx5e_rq_param *rq_params)
{
	int err;

	err = mlx5e_init_rxq_rq(c, params, &c->rq);
	if (err)
		return err;

	return mlx5e_open_rq(params, rq_params, NULL, cpu_to_node(c->cpu), &c->rq);
}

static int mlx5e_open_queues(struct mlx5e_channel *c,
			     struct mlx5e_params *params,
			     struct mlx5e_channel_param *cparam)
{
	struct dim_cq_moder icocq_moder = {0, 0};
	struct mlx5e_create_cq_param ccp;
	int err;

	mlx5e_build_create_cq_param(&ccp, c);

	err = mlx5e_open_cq(c->priv, icocq_moder, &cparam->async_icosq.cqp, &ccp,
			    &c->async_icosq.cq);
	if (err)
		return err;

	err = mlx5e_open_cq(c->priv, icocq_moder, &cparam->icosq.cqp, &ccp,
			    &c->icosq.cq);
	if (err)
		goto err_close_async_icosq_cq;

	err = mlx5e_open_tx_cqs(c, params, &ccp, cparam);
	if (err)
		goto err_close_icosq_cq;

	err = mlx5e_open_cq(c->priv, params->tx_cq_moderation, &cparam->xdp_sq.cqp, &ccp,
			    &c->xdpsq.cq);
	if (err)
		goto err_close_tx_cqs;

	err = mlx5e_open_cq(c->priv, params->rx_cq_moderation, &cparam->rq.cqp, &ccp,
			    &c->rq.cq);
	if (err)
		goto err_close_xdp_tx_cqs;

	err = c->xdp ? mlx5e_open_cq(c->priv, params->tx_cq_moderation, &cparam->xdp_sq.cqp,
				     &ccp, &c->rq_xdpsq.cq) : 0;
	if (err)
		goto err_close_rx_cq;

	spin_lock_init(&c->async_icosq_lock);

	err = mlx5e_open_icosq(c, params, &cparam->async_icosq, &c->async_icosq,
			       mlx5e_async_icosq_err_cqe_work);
	if (err)
		goto err_close_xdpsq_cq;

	mutex_init(&c->icosq_recovery_lock);

	err = mlx5e_open_icosq(c, params, &cparam->icosq, &c->icosq,
			       mlx5e_icosq_err_cqe_work);
	if (err)
		goto err_close_async_icosq;

	err = mlx5e_open_sqs(c, params, cparam);
	if (err)
		goto err_close_icosq;

	err = mlx5e_open_rxq_rq(c, params, &cparam->rq);
	if (err)
		goto err_close_sqs;

	if (c->xdp) {
		err = mlx5e_open_xdpsq(c, params, &cparam->xdp_sq, NULL,
				       &c->rq_xdpsq, false);
		if (err)
			goto err_close_rq;
	}

	err = mlx5e_open_xdpsq(c, params, &cparam->xdp_sq, NULL, &c->xdpsq, true);
	if (err)
		goto err_close_xdp_sq;

	return 0;

err_close_xdp_sq:
	if (c->xdp)
		mlx5e_close_xdpsq(&c->rq_xdpsq);

err_close_rq:
	mlx5e_close_rq(&c->rq);

err_close_sqs:
	mlx5e_close_sqs(c);

err_close_icosq:
	mlx5e_close_icosq(&c->icosq);

err_close_async_icosq:
	mlx5e_close_icosq(&c->async_icosq);

err_close_xdpsq_cq:
	if (c->xdp)
		mlx5e_close_cq(&c->rq_xdpsq.cq);

err_close_rx_cq:
	mlx5e_close_cq(&c->rq.cq);

err_close_xdp_tx_cqs:
	mlx5e_close_cq(&c->xdpsq.cq);

err_close_tx_cqs:
	mlx5e_close_tx_cqs(c);

err_close_icosq_cq:
	mlx5e_close_cq(&c->icosq.cq);

err_close_async_icosq_cq:
	mlx5e_close_cq(&c->async_icosq.cq);

	return err;
}

static void mlx5e_close_queues(struct mlx5e_channel *c)
{
	mlx5e_close_xdpsq(&c->xdpsq);
	if (c->xdp)
		mlx5e_close_xdpsq(&c->rq_xdpsq);
	/* The same ICOSQ is used for UMRs for both RQ and XSKRQ. */
	cancel_work_sync(&c->icosq.recover_work);
	mlx5e_close_rq(&c->rq);
	mlx5e_close_sqs(c);
	mlx5e_close_icosq(&c->icosq);
	mutex_destroy(&c->icosq_recovery_lock);
	mlx5e_close_icosq(&c->async_icosq);
	if (c->xdp)
		mlx5e_close_cq(&c->rq_xdpsq.cq);
	mlx5e_close_cq(&c->rq.cq);
	mlx5e_close_cq(&c->xdpsq.cq);
	mlx5e_close_tx_cqs(c);
	mlx5e_close_cq(&c->icosq.cq);
	mlx5e_close_cq(&c->async_icosq.cq);
}

static u8 mlx5e_enumerate_lag_port(struct mlx5_core_dev *mdev, int ix)
{
	u16 port_aff_bias = mlx5_core_is_pf(mdev) ? 0 : MLX5_CAP_GEN(mdev, vhca_id);

	return (ix + port_aff_bias) % mlx5e_get_num_lag_ports(mdev);
}

static int mlx5e_channel_stats_alloc(struct mlx5e_priv *priv, int ix, int cpu)
{
	if (ix > priv->stats_nch)  {
		netdev_warn(priv->netdev, "Unexpected channel stats index %d > %d\n", ix,
			    priv->stats_nch);
		return -EINVAL;
	}

	if (priv->channel_stats[ix])
		return 0;

	/* Asymmetric dynamic memory allocation.
	 * Freed in mlx5e_priv_arrays_free, not on channel closure.
	 */
	mlx5e_dbg(DRV, priv, "Creating channel stats %d\n", ix);
	priv->channel_stats[ix] = kvzalloc_node(sizeof(**priv->channel_stats),
						GFP_KERNEL, cpu_to_node(cpu));
	if (!priv->channel_stats[ix])
		return -ENOMEM;
	priv->stats_nch++;

	return 0;
}

void mlx5e_trigger_napi_icosq(struct mlx5e_channel *c)
{
	spin_lock_bh(&c->async_icosq_lock);
	mlx5e_trigger_irq(&c->async_icosq);
	spin_unlock_bh(&c->async_icosq_lock);
}

void mlx5e_trigger_napi_sched(struct napi_struct *napi)
{
	local_bh_disable();
	napi_schedule(napi);
	local_bh_enable();
}

static int mlx5e_open_channel(struct mlx5e_priv *priv, int ix,
			      struct mlx5e_params *params,
			      struct mlx5e_channel_param *cparam,
			      struct xsk_buff_pool *xsk_pool,
			      struct mlx5e_channel **cp)
{
	int cpu = cpumask_first(mlx5_comp_irq_get_affinity_mask(priv->mdev, ix));
	struct net_device *netdev = priv->netdev;
	struct mlx5e_xsk_param xsk;
	struct mlx5e_channel *c;
	unsigned int irq;
	int err;

	err = mlx5_vector2irqn(priv->mdev, ix, &irq);
	if (err)
		return err;

	err = mlx5e_channel_stats_alloc(priv, ix, cpu);
	if (err)
		return err;

	c = kvzalloc_node(sizeof(*c), GFP_KERNEL, cpu_to_node(cpu));
	if (!c)
		return -ENOMEM;

	c->priv     = priv;
	c->mdev     = priv->mdev;
	c->tstamp   = &priv->tstamp;
	c->ix       = ix;
	c->cpu      = cpu;
	c->pdev     = mlx5_core_dma_dev(priv->mdev);
	c->netdev   = priv->netdev;
	c->mkey_be  = cpu_to_be32(priv->mdev->mlx5e_res.hw_objs.mkey);
	c->num_tc   = mlx5e_get_dcb_num_tc(params);
	c->xdp      = !!params->xdp_prog;
	c->stats    = &priv->channel_stats[ix]->ch;
	c->aff_mask = irq_get_effective_affinity_mask(irq);
	c->lag_port = mlx5e_enumerate_lag_port(priv->mdev, ix);

	netif_napi_add(netdev, &c->napi, mlx5e_napi_poll);

	err = mlx5e_open_queues(c, params, cparam);
	if (unlikely(err))
		goto err_napi_del;

	if (xsk_pool) {
		mlx5e_build_xsk_param(xsk_pool, &xsk);
		err = mlx5e_open_xsk(priv, params, &xsk, xsk_pool, c);
		if (unlikely(err))
			goto err_close_queues;
	}

	*cp = c;

	return 0;

err_close_queues:
	mlx5e_close_queues(c);

err_napi_del:
	netif_napi_del(&c->napi);

	kvfree(c);

	return err;
}

static void mlx5e_activate_channel(struct mlx5e_channel *c)
{
	int tc;

	napi_enable(&c->napi);

	for (tc = 0; tc < c->num_tc; tc++)
		mlx5e_activate_txqsq(&c->sq[tc]);
	mlx5e_activate_icosq(&c->icosq);
	mlx5e_activate_icosq(&c->async_icosq);

	if (test_bit(MLX5E_CHANNEL_STATE_XSK, c->state))
		mlx5e_activate_xsk(c);
	else
		mlx5e_activate_rq(&c->rq);

	mlx5e_trigger_napi_icosq(c);
}

static void mlx5e_deactivate_channel(struct mlx5e_channel *c)
{
	int tc;

	if (test_bit(MLX5E_CHANNEL_STATE_XSK, c->state))
		mlx5e_deactivate_xsk(c);
	else
		mlx5e_deactivate_rq(&c->rq);

	mlx5e_deactivate_icosq(&c->async_icosq);
	mlx5e_deactivate_icosq(&c->icosq);
	for (tc = 0; tc < c->num_tc; tc++)
		mlx5e_deactivate_txqsq(&c->sq[tc]);
	mlx5e_qos_deactivate_queues(c);

	napi_disable(&c->napi);
}

static void mlx5e_close_channel(struct mlx5e_channel *c)
{
	if (test_bit(MLX5E_CHANNEL_STATE_XSK, c->state))
		mlx5e_close_xsk(c);
	mlx5e_close_queues(c);
	mlx5e_qos_close_queues(c);
	netif_napi_del(&c->napi);

	kvfree(c);
}

int mlx5e_open_channels(struct mlx5e_priv *priv,
			struct mlx5e_channels *chs)
{
	struct mlx5e_channel_param *cparam;
	int err = -ENOMEM;
	int i;

	chs->num = chs->params.num_channels;

	chs->c = kcalloc(chs->num, sizeof(struct mlx5e_channel *), GFP_KERNEL);
	cparam = kvzalloc(sizeof(struct mlx5e_channel_param), GFP_KERNEL);
	if (!chs->c || !cparam)
		goto err_free;

	err = mlx5e_build_channel_param(priv->mdev, &chs->params, priv->q_counter, cparam);
	if (err)
		goto err_free;

	for (i = 0; i < chs->num; i++) {
		struct xsk_buff_pool *xsk_pool = NULL;

		if (chs->params.xdp_prog)
			xsk_pool = mlx5e_xsk_get_pool(&chs->params, chs->params.xsk, i);

		err = mlx5e_open_channel(priv, i, &chs->params, cparam, xsk_pool, &chs->c[i]);
		if (err)
			goto err_close_channels;
	}

	if (MLX5E_GET_PFLAG(&chs->params, MLX5E_PFLAG_TX_PORT_TS) || chs->params.ptp_rx) {
		err = mlx5e_ptp_open(priv, &chs->params, chs->c[0]->lag_port, &chs->ptp);
		if (err)
			goto err_close_channels;
	}

	if (priv->htb) {
		err = mlx5e_qos_open_queues(priv, chs);
		if (err)
			goto err_close_ptp;
	}

	mlx5e_health_channels_update(priv);
	kvfree(cparam);
	return 0;

err_close_ptp:
	if (chs->ptp)
		mlx5e_ptp_close(chs->ptp);

err_close_channels:
	for (i--; i >= 0; i--)
		mlx5e_close_channel(chs->c[i]);

err_free:
	kfree(chs->c);
	kvfree(cparam);
	chs->num = 0;
	return err;
}

static void mlx5e_activate_channels(struct mlx5e_channels *chs)
{
	int i;

	for (i = 0; i < chs->num; i++)
		mlx5e_activate_channel(chs->c[i]);

	if (chs->ptp)
		mlx5e_ptp_activate_channel(chs->ptp);
}

static int mlx5e_wait_channels_min_rx_wqes(struct mlx5e_channels *chs)
{
	int err = 0;
	int i;

	for (i = 0; i < chs->num; i++) {
		int timeout = err ? 0 : MLX5E_RQ_WQES_TIMEOUT;
		struct mlx5e_channel *c = chs->c[i];

		if (test_bit(MLX5E_CHANNEL_STATE_XSK, c->state))
			continue;

		err |= mlx5e_wait_for_min_rx_wqes(&c->rq, timeout);

		/* Don't wait on the XSK RQ, because the newer xdpsock sample
		 * doesn't provide any Fill Ring entries at the setup stage.
		 */
	}

	return err ? -ETIMEDOUT : 0;
}

static void mlx5e_deactivate_channels(struct mlx5e_channels *chs)
{
	int i;

	if (chs->ptp)
		mlx5e_ptp_deactivate_channel(chs->ptp);

	for (i = 0; i < chs->num; i++)
		mlx5e_deactivate_channel(chs->c[i]);
}

void mlx5e_close_channels(struct mlx5e_channels *chs)
{
	int i;

	if (chs->ptp) {
		mlx5e_ptp_close(chs->ptp);
		chs->ptp = NULL;
	}
	for (i = 0; i < chs->num; i++)
		mlx5e_close_channel(chs->c[i]);

	kfree(chs->c);
	chs->num = 0;
}

static int mlx5e_modify_tirs_packet_merge(struct mlx5e_priv *priv)
{
	struct mlx5e_rx_res *res = priv->rx_res;

	return mlx5e_rx_res_packet_merge_set_param(res, &priv->channels.params.packet_merge);
}

static MLX5E_DEFINE_PREACTIVATE_WRAPPER_CTX(mlx5e_modify_tirs_packet_merge);

static int mlx5e_set_mtu(struct mlx5_core_dev *mdev,
			 struct mlx5e_params *params, u16 mtu)
{
	u16 hw_mtu = MLX5E_SW2HW_MTU(params, mtu);
	int err;

	err = mlx5_set_port_mtu(mdev, hw_mtu, 1);
	if (err)
		return err;

	/* Update vport context MTU */
	mlx5_modify_nic_vport_mtu(mdev, hw_mtu);
	return 0;
}

static void mlx5e_query_mtu(struct mlx5_core_dev *mdev,
			    struct mlx5e_params *params, u16 *mtu)
{
	u16 hw_mtu = 0;
	int err;

	err = mlx5_query_nic_vport_mtu(mdev, &hw_mtu);
	if (err || !hw_mtu) /* fallback to port oper mtu */
		mlx5_query_port_oper_mtu(mdev, &hw_mtu, 1);

	*mtu = MLX5E_HW2SW_MTU(params, hw_mtu);
}

int mlx5e_set_dev_port_mtu(struct mlx5e_priv *priv)
{
	struct mlx5e_params *params = &priv->channels.params;
	struct net_device *netdev = priv->netdev;
	struct mlx5_core_dev *mdev = priv->mdev;
	u16 mtu;
	int err;

	err = mlx5e_set_mtu(mdev, params, params->sw_mtu);
	if (err)
		return err;

	mlx5e_query_mtu(mdev, params, &mtu);
	if (mtu != params->sw_mtu)
		netdev_warn(netdev, "%s: VPort MTU %d is different than netdev mtu %d\n",
			    __func__, mtu, params->sw_mtu);

	params->sw_mtu = mtu;
	return 0;
}

MLX5E_DEFINE_PREACTIVATE_WRAPPER_CTX(mlx5e_set_dev_port_mtu);

void mlx5e_set_netdev_mtu_boundaries(struct mlx5e_priv *priv)
{
	struct mlx5e_params *params = &priv->channels.params;
	struct net_device *netdev   = priv->netdev;
	struct mlx5_core_dev *mdev  = priv->mdev;
	u16 max_mtu;

	/* MTU range: 68 - hw-specific max */
	netdev->min_mtu = ETH_MIN_MTU;

	mlx5_query_port_max_mtu(mdev, &max_mtu, 1);
	netdev->max_mtu = min_t(unsigned int, MLX5E_HW2SW_MTU(params, max_mtu),
				ETH_MAX_MTU);
}

static int mlx5e_netdev_set_tcs(struct net_device *netdev, u16 nch, u8 ntc,
				struct netdev_tc_txq *tc_to_txq)
{
	int tc, err;

	netdev_reset_tc(netdev);

	if (ntc == 1)
		return 0;

	err = netdev_set_num_tc(netdev, ntc);
	if (err) {
		netdev_WARN(netdev, "netdev_set_num_tc failed (%d), ntc = %d\n", err, ntc);
		return err;
	}

	for (tc = 0; tc < ntc; tc++) {
		u16 count, offset;

		count = tc_to_txq[tc].count;
		offset = tc_to_txq[tc].offset;
		netdev_set_tc_queue(netdev, tc, count, offset);
	}

	return 0;
}

int mlx5e_update_tx_netdev_queues(struct mlx5e_priv *priv)
{
	int nch, ntc, num_txqs, err;
	int qos_queues = 0;

	if (priv->htb)
		qos_queues = mlx5e_htb_cur_leaf_nodes(priv->htb);

	nch = priv->channels.params.num_channels;
	ntc = mlx5e_get_dcb_num_tc(&priv->channels.params);
	num_txqs = nch * ntc + qos_queues;
	if (MLX5E_GET_PFLAG(&priv->channels.params, MLX5E_PFLAG_TX_PORT_TS))
		num_txqs += ntc;

	mlx5e_dbg(DRV, priv, "Setting num_txqs %d\n", num_txqs);
	err = netif_set_real_num_tx_queues(priv->netdev, num_txqs);
	if (err)
		netdev_warn(priv->netdev, "netif_set_real_num_tx_queues failed, %d\n", err);

	return err;
}

static int mlx5e_update_netdev_queues(struct mlx5e_priv *priv)
{
	struct netdev_tc_txq old_tc_to_txq[TC_MAX_QUEUE], *tc_to_txq;
	struct net_device *netdev = priv->netdev;
	int old_num_txqs, old_ntc;
	int nch, ntc;
	int err;
	int i;

	old_num_txqs = netdev->real_num_tx_queues;
	old_ntc = netdev->num_tc ? : 1;
	for (i = 0; i < ARRAY_SIZE(old_tc_to_txq); i++)
		old_tc_to_txq[i] = netdev->tc_to_txq[i];

	nch = priv->channels.params.num_channels;
	ntc = priv->channels.params.mqprio.num_tc;
	tc_to_txq = priv->channels.params.mqprio.tc_to_txq;

	err = mlx5e_netdev_set_tcs(netdev, nch, ntc, tc_to_txq);
	if (err)
		goto err_out;
	err = mlx5e_update_tx_netdev_queues(priv);
	if (err)
		goto err_tcs;
	err = netif_set_real_num_rx_queues(netdev, nch);
	if (err) {
		netdev_warn(netdev, "netif_set_real_num_rx_queues failed, %d\n", err);
		goto err_txqs;
	}

	return 0;

err_txqs:
	/* netif_set_real_num_rx_queues could fail only when nch increased. Only
	 * one of nch and ntc is changed in this function. That means, the call
	 * to netif_set_real_num_tx_queues below should not fail, because it
	 * decreases the number of TX queues.
	 */
	WARN_ON_ONCE(netif_set_real_num_tx_queues(netdev, old_num_txqs));

err_tcs:
	WARN_ON_ONCE(mlx5e_netdev_set_tcs(netdev, old_num_txqs / old_ntc, old_ntc,
					  old_tc_to_txq));
err_out:
	return err;
}

static MLX5E_DEFINE_PREACTIVATE_WRAPPER_CTX(mlx5e_update_netdev_queues);

static void mlx5e_set_default_xps_cpumasks(struct mlx5e_priv *priv,
					   struct mlx5e_params *params)
{
	struct mlx5_core_dev *mdev = priv->mdev;
	int num_comp_vectors, ix, irq;

	num_comp_vectors = mlx5_comp_vectors_count(mdev);

	for (ix = 0; ix < params->num_channels; ix++) {
		cpumask_clear(priv->scratchpad.cpumask);

		for (irq = ix; irq < num_comp_vectors; irq += params->num_channels) {
			int cpu = cpumask_first(mlx5_comp_irq_get_affinity_mask(mdev, irq));

			cpumask_set_cpu(cpu, priv->scratchpad.cpumask);
		}

		netif_set_xps_queue(priv->netdev, priv->scratchpad.cpumask, ix);
	}
}

static int mlx5e_num_channels_changed(struct mlx5e_priv *priv)
{
	u16 count = priv->channels.params.num_channels;
	int err;

	err = mlx5e_update_netdev_queues(priv);
	if (err)
		return err;

	mlx5e_set_default_xps_cpumasks(priv, &priv->channels.params);

	/* This function may be called on attach, before priv->rx_res is created. */
	if (!netif_is_rxfh_configured(priv->netdev) && priv->rx_res)
		mlx5e_rx_res_rss_set_indir_uniform(priv->rx_res, count);

	return 0;
}

MLX5E_DEFINE_PREACTIVATE_WRAPPER_CTX(mlx5e_num_channels_changed);

static void mlx5e_build_txq_maps(struct mlx5e_priv *priv)
{
	int i, ch, tc, num_tc;

	ch = priv->channels.num;
	num_tc = mlx5e_get_dcb_num_tc(&priv->channels.params);

	for (i = 0; i < ch; i++) {
		for (tc = 0; tc < num_tc; tc++) {
			struct mlx5e_channel *c = priv->channels.c[i];
			struct mlx5e_txqsq *sq = &c->sq[tc];

			priv->txq2sq[sq->txq_ix] = sq;
		}
	}

	if (!priv->channels.ptp)
		goto out;

	if (!test_bit(MLX5E_PTP_STATE_TX, priv->channels.ptp->state))
		goto out;

	for (tc = 0; tc < num_tc; tc++) {
		struct mlx5e_ptp *c = priv->channels.ptp;
		struct mlx5e_txqsq *sq = &c->ptpsq[tc].txqsq;

		priv->txq2sq[sq->txq_ix] = sq;
	}

out:
	/* Make the change to txq2sq visible before the queue is started.
	 * As mlx5e_xmit runs under a spinlock, there is an implicit ACQUIRE,
	 * which pairs with this barrier.
	 */
	smp_wmb();
}

void mlx5e_activate_priv_channels(struct mlx5e_priv *priv)
{
	mlx5e_build_txq_maps(priv);
	mlx5e_activate_channels(&priv->channels);
	if (priv->htb)
		mlx5e_qos_activate_queues(priv);
	mlx5e_xdp_tx_enable(priv);

	/* dev_watchdog() wants all TX queues to be started when the carrier is
	 * OK, including the ones in range real_num_tx_queues..num_tx_queues-1.
	 * Make it happy to avoid TX timeout false alarms.
	 */
	netif_tx_start_all_queues(priv->netdev);

	if (mlx5e_is_vport_rep(priv))
		mlx5e_rep_activate_channels(priv);

	mlx5e_wait_channels_min_rx_wqes(&priv->channels);

	if (priv->rx_res)
		mlx5e_rx_res_channels_activate(priv->rx_res, &priv->channels);
}

void mlx5e_deactivate_priv_channels(struct mlx5e_priv *priv)
{
	if (priv->rx_res)
		mlx5e_rx_res_channels_deactivate(priv->rx_res);

	if (mlx5e_is_vport_rep(priv))
		mlx5e_rep_deactivate_channels(priv);

	/* The results of ndo_select_queue are unreliable, while netdev config
	 * is being changed (real_num_tx_queues, num_tc). Stop all queues to
	 * prevent ndo_start_xmit from being called, so that it can assume that
	 * the selected queue is always valid.
	 */
	netif_tx_disable(priv->netdev);

	mlx5e_xdp_tx_disable(priv);
	mlx5e_deactivate_channels(&priv->channels);
}

static int mlx5e_switch_priv_params(struct mlx5e_priv *priv,
				    struct mlx5e_params *new_params,
				    mlx5e_fp_preactivate preactivate,
				    void *context)
{
	struct mlx5e_params old_params;

	old_params = priv->channels.params;
	priv->channels.params = *new_params;

	if (preactivate) {
		int err;

		err = preactivate(priv, context);
		if (err) {
			priv->channels.params = old_params;
			return err;
		}
	}

	return 0;
}

static int mlx5e_switch_priv_channels(struct mlx5e_priv *priv,
				      struct mlx5e_channels *new_chs,
				      mlx5e_fp_preactivate preactivate,
				      void *context)
{
	struct net_device *netdev = priv->netdev;
	struct mlx5e_channels old_chs;
	int carrier_ok;
	int err = 0;

	carrier_ok = netif_carrier_ok(netdev);
	netif_carrier_off(netdev);

	mlx5e_deactivate_priv_channels(priv);

	old_chs = priv->channels;
	priv->channels = *new_chs;

	/* New channels are ready to roll, call the preactivate hook if needed
	 * to modify HW settings or update kernel parameters.
	 */
	if (preactivate) {
		err = preactivate(priv, context);
		if (err) {
			priv->channels = old_chs;
			goto out;
		}
	}

	mlx5e_close_channels(&old_chs);
	priv->profile->update_rx(priv);

	mlx5e_selq_apply(&priv->selq);
out:
	mlx5e_activate_priv_channels(priv);

	/* return carrier back if needed */
	if (carrier_ok)
		netif_carrier_on(netdev);

	return err;
}

int mlx5e_safe_switch_params(struct mlx5e_priv *priv,
			     struct mlx5e_params *params,
			     mlx5e_fp_preactivate preactivate,
			     void *context, bool reset)
{
	struct mlx5e_channels new_chs = {};
	int err;

	reset &= test_bit(MLX5E_STATE_OPENED, &priv->state);
	if (!reset)
		return mlx5e_switch_priv_params(priv, params, preactivate, context);

	new_chs.params = *params;

	mlx5e_selq_prepare_params(&priv->selq, &new_chs.params);

	err = mlx5e_open_channels(priv, &new_chs);
	if (err)
		goto err_cancel_selq;

	err = mlx5e_switch_priv_channels(priv, &new_chs, preactivate, context);
	if (err)
		goto err_close;

	return 0;

err_close:
	mlx5e_close_channels(&new_chs);

err_cancel_selq:
	mlx5e_selq_cancel(&priv->selq);
	return err;
}

int mlx5e_safe_reopen_channels(struct mlx5e_priv *priv)
{
	return mlx5e_safe_switch_params(priv, &priv->channels.params, NULL, NULL, true);
}

void mlx5e_timestamp_init(struct mlx5e_priv *priv)
{
	priv->tstamp.tx_type   = HWTSTAMP_TX_OFF;
	priv->tstamp.rx_filter = HWTSTAMP_FILTER_NONE;
}

static void mlx5e_modify_admin_state(struct mlx5_core_dev *mdev,
				     enum mlx5_port_status state)
{
	struct mlx5_eswitch *esw = mdev->priv.eswitch;
	int vport_admin_state;

	mlx5_set_port_admin_status(mdev, state);

	if (mlx5_eswitch_mode(mdev) == MLX5_ESWITCH_OFFLOADS ||
	    !MLX5_CAP_GEN(mdev, uplink_follow))
		return;

	if (state == MLX5_PORT_UP)
		vport_admin_state = MLX5_VPORT_ADMIN_STATE_AUTO;
	else
		vport_admin_state = MLX5_VPORT_ADMIN_STATE_DOWN;

	mlx5_eswitch_set_vport_state(esw, MLX5_VPORT_UPLINK, vport_admin_state);
}

int mlx5e_open_locked(struct net_device *netdev)
{
	struct mlx5e_priv *priv = netdev_priv(netdev);
	int err;

	mlx5e_selq_prepare_params(&priv->selq, &priv->channels.params);

	set_bit(MLX5E_STATE_OPENED, &priv->state);

	err = mlx5e_open_channels(priv, &priv->channels);
	if (err)
		goto err_clear_state_opened_flag;

	err = priv->profile->update_rx(priv);
	if (err)
		goto err_close_channels;

	mlx5e_selq_apply(&priv->selq);
	mlx5e_activate_priv_channels(priv);
	mlx5e_apply_traps(priv, true);
	if (priv->profile->update_carrier)
		priv->profile->update_carrier(priv);

	mlx5e_queue_update_stats(priv);
	return 0;

err_close_channels:
	mlx5e_close_channels(&priv->channels);
err_clear_state_opened_flag:
	clear_bit(MLX5E_STATE_OPENED, &priv->state);
	mlx5e_selq_cancel(&priv->selq);
	return err;
}

int mlx5e_open(struct net_device *netdev)
{
	struct mlx5e_priv *priv = netdev_priv(netdev);
	int err;

	mutex_lock(&priv->state_lock);
	err = mlx5e_open_locked(netdev);
	if (!err)
		mlx5e_modify_admin_state(priv->mdev, MLX5_PORT_UP);
	mutex_unlock(&priv->state_lock);

	return err;
}

int mlx5e_close_locked(struct net_device *netdev)
{
	struct mlx5e_priv *priv = netdev_priv(netdev);

	/* May already be CLOSED in case a previous configuration operation
	 * (e.g RX/TX queue size change) that involves close&open failed.
	 */
	if (!test_bit(MLX5E_STATE_OPENED, &priv->state))
		return 0;

	mlx5e_apply_traps(priv, false);
	clear_bit(MLX5E_STATE_OPENED, &priv->state);

	netif_carrier_off(priv->netdev);
	mlx5e_deactivate_priv_channels(priv);
	mlx5e_close_channels(&priv->channels);

	return 0;
}

int mlx5e_close(struct net_device *netdev)
{
	struct mlx5e_priv *priv = netdev_priv(netdev);
	int err;

	if (!netif_device_present(netdev))
		return -ENODEV;

	mutex_lock(&priv->state_lock);
	mlx5e_modify_admin_state(priv->mdev, MLX5_PORT_DOWN);
	err = mlx5e_close_locked(netdev);
	mutex_unlock(&priv->state_lock);

	return err;
}

static void mlx5e_free_drop_rq(struct mlx5e_rq *rq)
{
	mlx5_wq_destroy(&rq->wq_ctrl);
}

static int mlx5e_alloc_drop_rq(struct mlx5_core_dev *mdev,
			       struct mlx5e_rq *rq,
			       struct mlx5e_rq_param *param)
{
	void *rqc = param->rqc;
	void *rqc_wq = MLX5_ADDR_OF(rqc, rqc, wq);
	int err;

	param->wq.db_numa_node = param->wq.buf_numa_node;

	err = mlx5_wq_cyc_create(mdev, &param->wq, rqc_wq, &rq->wqe.wq,
				 &rq->wq_ctrl);
	if (err)
		return err;

	/* Mark as unused given "Drop-RQ" packets never reach XDP */
	xdp_rxq_info_unused(&rq->xdp_rxq);

	rq->mdev = mdev;

	return 0;
}

static int mlx5e_alloc_drop_cq(struct mlx5e_priv *priv,
			       struct mlx5e_cq *cq,
			       struct mlx5e_cq_param *param)
{
	struct mlx5_core_dev *mdev = priv->mdev;

	param->wq.buf_numa_node = dev_to_node(mlx5_core_dma_dev(mdev));
	param->wq.db_numa_node  = dev_to_node(mlx5_core_dma_dev(mdev));

	return mlx5e_alloc_cq_common(priv, param, cq);
}

int mlx5e_open_drop_rq(struct mlx5e_priv *priv,
		       struct mlx5e_rq *drop_rq)
{
	struct mlx5_core_dev *mdev = priv->mdev;
	struct mlx5e_cq_param cq_param = {};
	struct mlx5e_rq_param rq_param = {};
	struct mlx5e_cq *cq = &drop_rq->cq;
	int err;

	mlx5e_build_drop_rq_param(mdev, priv->drop_rq_q_counter, &rq_param);

	err = mlx5e_alloc_drop_cq(priv, cq, &cq_param);
	if (err)
		return err;

	err = mlx5e_create_cq(cq, &cq_param);
	if (err)
		goto err_free_cq;

	err = mlx5e_alloc_drop_rq(mdev, drop_rq, &rq_param);
	if (err)
		goto err_destroy_cq;

	err = mlx5e_create_rq(drop_rq, &rq_param);
	if (err)
		goto err_free_rq;

	err = mlx5e_modify_rq_state(drop_rq, MLX5_RQC_STATE_RST, MLX5_RQC_STATE_RDY);
	if (err)
		mlx5_core_warn(priv->mdev, "modify_rq_state failed, rx_if_down_packets won't be counted %d\n", err);

	return 0;

err_free_rq:
	mlx5e_free_drop_rq(drop_rq);

err_destroy_cq:
	mlx5e_destroy_cq(cq);

err_free_cq:
	mlx5e_free_cq(cq);

	return err;
}

void mlx5e_close_drop_rq(struct mlx5e_rq *drop_rq)
{
	mlx5e_destroy_rq(drop_rq);
	mlx5e_free_drop_rq(drop_rq);
	mlx5e_destroy_cq(&drop_rq->cq);
	mlx5e_free_cq(&drop_rq->cq);
}

int mlx5e_create_tis(struct mlx5_core_dev *mdev, void *in, u32 *tisn)
{
	void *tisc = MLX5_ADDR_OF(create_tis_in, in, ctx);

	MLX5_SET(tisc, tisc, transport_domain, mdev->mlx5e_res.hw_objs.td.tdn);

	if (MLX5_GET(tisc, tisc, tls_en))
		MLX5_SET(tisc, tisc, pd, mdev->mlx5e_res.hw_objs.pdn);

	if (mlx5_lag_is_lacp_owner(mdev))
		MLX5_SET(tisc, tisc, strict_lag_tx_port_affinity, 1);

	return mlx5_core_create_tis(mdev, in, tisn);
}

void mlx5e_destroy_tis(struct mlx5_core_dev *mdev, u32 tisn)
{
	mlx5_core_destroy_tis(mdev, tisn);
}

void mlx5e_destroy_tises(struct mlx5e_priv *priv)
{
	int tc, i;

	for (i = 0; i < mlx5e_get_num_lag_ports(priv->mdev); i++)
		for (tc = 0; tc < priv->profile->max_tc; tc++)
			mlx5e_destroy_tis(priv->mdev, priv->tisn[i][tc]);
}

static bool mlx5e_lag_should_assign_affinity(struct mlx5_core_dev *mdev)
{
	return MLX5_CAP_GEN(mdev, lag_tx_port_affinity) && mlx5e_get_num_lag_ports(mdev) > 1;
}

int mlx5e_create_tises(struct mlx5e_priv *priv)
{
	int tc, i;
	int err;

	for (i = 0; i < mlx5e_get_num_lag_ports(priv->mdev); i++) {
		for (tc = 0; tc < priv->profile->max_tc; tc++) {
			u32 in[MLX5_ST_SZ_DW(create_tis_in)] = {};
			void *tisc;

			tisc = MLX5_ADDR_OF(create_tis_in, in, ctx);

			MLX5_SET(tisc, tisc, prio, tc << 1);

			if (mlx5e_lag_should_assign_affinity(priv->mdev))
				MLX5_SET(tisc, tisc, lag_tx_port_affinity, i + 1);

			err = mlx5e_create_tis(priv->mdev, in, &priv->tisn[i][tc]);
			if (err)
				goto err_close_tises;
		}
	}

	return 0;

err_close_tises:
	for (; i >= 0; i--) {
		for (tc--; tc >= 0; tc--)
			mlx5e_destroy_tis(priv->mdev, priv->tisn[i][tc]);
		tc = priv->profile->max_tc;
	}

	return err;
}

static void mlx5e_cleanup_nic_tx(struct mlx5e_priv *priv)
{
	if (priv->mqprio_rl) {
		mlx5e_mqprio_rl_cleanup(priv->mqprio_rl);
		mlx5e_mqprio_rl_free(priv->mqprio_rl);
		priv->mqprio_rl = NULL;
	}
	mlx5e_accel_cleanup_tx(priv);
	mlx5e_destroy_tises(priv);
}

static int mlx5e_modify_channels_scatter_fcs(struct mlx5e_channels *chs, bool enable)
{
	int err = 0;
	int i;

	for (i = 0; i < chs->num; i++) {
		err = mlx5e_modify_rq_scatter_fcs(&chs->c[i]->rq, enable);
		if (err)
			return err;
	}

	return 0;
}

static int mlx5e_modify_channels_vsd(struct mlx5e_channels *chs, bool vsd)
{
	int err;
	int i;

	for (i = 0; i < chs->num; i++) {
		err = mlx5e_modify_rq_vsd(&chs->c[i]->rq, vsd);
		if (err)
			return err;
	}
	if (chs->ptp && test_bit(MLX5E_PTP_STATE_RX, chs->ptp->state))
		return mlx5e_modify_rq_vsd(&chs->ptp->rq, vsd);

	return 0;
}

static void mlx5e_mqprio_build_default_tc_to_txq(struct netdev_tc_txq *tc_to_txq,
						 int ntc, int nch)
{
	int tc;

	memset(tc_to_txq, 0, sizeof(*tc_to_txq) * TC_MAX_QUEUE);

	/* Map netdev TCs to offset 0.
	 * We have our own UP to TXQ mapping for DCB mode of QoS
	 */
	for (tc = 0; tc < ntc; tc++) {
		tc_to_txq[tc] = (struct netdev_tc_txq) {
			.count = nch,
			.offset = 0,
		};
	}
}

static void mlx5e_mqprio_build_tc_to_txq(struct netdev_tc_txq *tc_to_txq,
					 struct tc_mqprio_qopt *qopt)
{
	int tc;

	for (tc = 0; tc < TC_MAX_QUEUE; tc++) {
		tc_to_txq[tc] = (struct netdev_tc_txq) {
			.count = qopt->count[tc],
			.offset = qopt->offset[tc],
		};
	}
}

static void mlx5e_params_mqprio_dcb_set(struct mlx5e_params *params, u8 num_tc)
{
	params->mqprio.mode = TC_MQPRIO_MODE_DCB;
	params->mqprio.num_tc = num_tc;
	mlx5e_mqprio_build_default_tc_to_txq(params->mqprio.tc_to_txq, num_tc,
					     params->num_channels);
}

static void mlx5e_mqprio_rl_update_params(struct mlx5e_params *params,
					  struct mlx5e_mqprio_rl *rl)
{
	int tc;

	for (tc = 0; tc < TC_MAX_QUEUE; tc++) {
		u32 hw_id = 0;

		if (rl)
			mlx5e_mqprio_rl_get_node_hw_id(rl, tc, &hw_id);
		params->mqprio.channel.hw_id[tc] = hw_id;
	}
}

static void mlx5e_params_mqprio_channel_set(struct mlx5e_params *params,
					    struct tc_mqprio_qopt_offload *mqprio,
					    struct mlx5e_mqprio_rl *rl)
{
	int tc;

	params->mqprio.mode = TC_MQPRIO_MODE_CHANNEL;
	params->mqprio.num_tc = mqprio->qopt.num_tc;

	for (tc = 0; tc < TC_MAX_QUEUE; tc++)
		params->mqprio.channel.max_rate[tc] = mqprio->max_rate[tc];

	mlx5e_mqprio_rl_update_params(params, rl);
	mlx5e_mqprio_build_tc_to_txq(params->mqprio.tc_to_txq, &mqprio->qopt);
}

static void mlx5e_params_mqprio_reset(struct mlx5e_params *params)
{
	mlx5e_params_mqprio_dcb_set(params, 1);
}

static int mlx5e_setup_tc_mqprio_dcb(struct mlx5e_priv *priv,
				     struct tc_mqprio_qopt *mqprio)
{
	struct mlx5e_params new_params;
	u8 tc = mqprio->num_tc;
	int err;

	mqprio->hw = TC_MQPRIO_HW_OFFLOAD_TCS;

	if (tc && tc != MLX5E_MAX_NUM_TC)
		return -EINVAL;

	new_params = priv->channels.params;
	mlx5e_params_mqprio_dcb_set(&new_params, tc ? tc : 1);

	err = mlx5e_safe_switch_params(priv, &new_params,
				       mlx5e_num_channels_changed_ctx, NULL, true);

	if (!err && priv->mqprio_rl) {
		mlx5e_mqprio_rl_cleanup(priv->mqprio_rl);
		mlx5e_mqprio_rl_free(priv->mqprio_rl);
		priv->mqprio_rl = NULL;
	}

	priv->max_opened_tc = max_t(u8, priv->max_opened_tc,
				    mlx5e_get_dcb_num_tc(&priv->channels.params));
	return err;
}

static int mlx5e_mqprio_channel_validate(struct mlx5e_priv *priv,
					 struct tc_mqprio_qopt_offload *mqprio)
{
	struct net_device *netdev = priv->netdev;
	struct mlx5e_ptp *ptp_channel;
	int agg_count = 0;
	int i;

	ptp_channel = priv->channels.ptp;
	if (ptp_channel && test_bit(MLX5E_PTP_STATE_TX, ptp_channel->state)) {
		netdev_err(netdev,
			   "Cannot activate MQPRIO mode channel since it conflicts with TX port TS\n");
		return -EINVAL;
	}

	if (mqprio->qopt.offset[0] != 0 || mqprio->qopt.num_tc < 1 ||
	    mqprio->qopt.num_tc > MLX5E_MAX_NUM_MQPRIO_CH_TC)
		return -EINVAL;

	for (i = 0; i < mqprio->qopt.num_tc; i++) {
		if (!mqprio->qopt.count[i]) {
			netdev_err(netdev, "Zero size for queue-group (%d) is not supported\n", i);
			return -EINVAL;
		}
		if (mqprio->min_rate[i]) {
			netdev_err(netdev, "Min tx rate is not supported\n");
			return -EINVAL;
		}

		if (mqprio->max_rate[i]) {
			int err;

			err = mlx5e_qos_bytes_rate_check(priv->mdev, mqprio->max_rate[i]);
			if (err)
				return err;
		}

		if (mqprio->qopt.offset[i] != agg_count) {
			netdev_err(netdev, "Discontinuous queues config is not supported\n");
			return -EINVAL;
		}
		agg_count += mqprio->qopt.count[i];
	}

	if (priv->channels.params.num_channels != agg_count) {
		netdev_err(netdev, "Num of queues (%d) does not match available (%d)\n",
			   agg_count, priv->channels.params.num_channels);
		return -EINVAL;
	}

	return 0;
}

static bool mlx5e_mqprio_rate_limit(u8 num_tc, u64 max_rate[])
{
	int tc;

	for (tc = 0; tc < num_tc; tc++)
		if (max_rate[tc])
			return true;
	return false;
}

static struct mlx5e_mqprio_rl *mlx5e_mqprio_rl_create(struct mlx5_core_dev *mdev,
						      u8 num_tc, u64 max_rate[])
{
	struct mlx5e_mqprio_rl *rl;
	int err;

	if (!mlx5e_mqprio_rate_limit(num_tc, max_rate))
		return NULL;

	rl = mlx5e_mqprio_rl_alloc();
	if (!rl)
		return ERR_PTR(-ENOMEM);

	err = mlx5e_mqprio_rl_init(rl, mdev, num_tc, max_rate);
	if (err) {
		mlx5e_mqprio_rl_free(rl);
		return ERR_PTR(err);
	}

	return rl;
}

static int mlx5e_setup_tc_mqprio_channel(struct mlx5e_priv *priv,
					 struct tc_mqprio_qopt_offload *mqprio)
{
	mlx5e_fp_preactivate preactivate;
	struct mlx5e_params new_params;
	struct mlx5e_mqprio_rl *rl;
	bool nch_changed;
	int err;

	err = mlx5e_mqprio_channel_validate(priv, mqprio);
	if (err)
		return err;

	rl = mlx5e_mqprio_rl_create(priv->mdev, mqprio->qopt.num_tc, mqprio->max_rate);
	if (IS_ERR(rl))
		return PTR_ERR(rl);

	new_params = priv->channels.params;
	mlx5e_params_mqprio_channel_set(&new_params, mqprio, rl);

	nch_changed = mlx5e_get_dcb_num_tc(&priv->channels.params) > 1;
	preactivate = nch_changed ? mlx5e_num_channels_changed_ctx :
		mlx5e_update_netdev_queues_ctx;
	err = mlx5e_safe_switch_params(priv, &new_params, preactivate, NULL, true);
	if (err) {
		if (rl) {
			mlx5e_mqprio_rl_cleanup(rl);
			mlx5e_mqprio_rl_free(rl);
		}
		return err;
	}

	if (priv->mqprio_rl) {
		mlx5e_mqprio_rl_cleanup(priv->mqprio_rl);
		mlx5e_mqprio_rl_free(priv->mqprio_rl);
	}
	priv->mqprio_rl = rl;

	return 0;
}

static int mlx5e_setup_tc_mqprio(struct mlx5e_priv *priv,
				 struct tc_mqprio_qopt_offload *mqprio)
{
	/* MQPRIO is another toplevel qdisc that can't be attached
	 * simultaneously with the offloaded HTB.
	 */
	if (WARN_ON(mlx5e_selq_is_htb_enabled(&priv->selq)))
		return -EINVAL;

	switch (mqprio->mode) {
	case TC_MQPRIO_MODE_DCB:
		return mlx5e_setup_tc_mqprio_dcb(priv, &mqprio->qopt);
	case TC_MQPRIO_MODE_CHANNEL:
		return mlx5e_setup_tc_mqprio_channel(priv, mqprio);
	default:
		return -EOPNOTSUPP;
	}
}

static LIST_HEAD(mlx5e_block_cb_list);

static int mlx5e_setup_tc(struct net_device *dev, enum tc_setup_type type,
			  void *type_data)
{
	struct mlx5e_priv *priv = netdev_priv(dev);
	bool tc_unbind = false;
	int err;

	if (type == TC_SETUP_BLOCK &&
	    ((struct flow_block_offload *)type_data)->command == FLOW_BLOCK_UNBIND)
		tc_unbind = true;

	if (!netif_device_present(dev) && !tc_unbind)
		return -ENODEV;

	switch (type) {
	case TC_SETUP_BLOCK: {
		struct flow_block_offload *f = type_data;

		f->unlocked_driver_cb = true;
		return flow_block_cb_setup_simple(type_data,
						  &mlx5e_block_cb_list,
						  mlx5e_setup_tc_block_cb,
						  priv, priv, true);
	}
	case TC_SETUP_QDISC_MQPRIO:
		mutex_lock(&priv->state_lock);
		err = mlx5e_setup_tc_mqprio(priv, type_data);
		mutex_unlock(&priv->state_lock);
		return err;
	case TC_SETUP_QDISC_HTB:
		mutex_lock(&priv->state_lock);
		err = mlx5e_htb_setup_tc(priv, type_data);
		mutex_unlock(&priv->state_lock);
		return err;
	default:
		return -EOPNOTSUPP;
	}
}

void mlx5e_fold_sw_stats64(struct mlx5e_priv *priv, struct rtnl_link_stats64 *s)
{
	int i;

	for (i = 0; i < priv->stats_nch; i++) {
		struct mlx5e_channel_stats *channel_stats = priv->channel_stats[i];
		struct mlx5e_rq_stats *xskrq_stats = &channel_stats->xskrq;
		struct mlx5e_rq_stats *rq_stats = &channel_stats->rq;
		int j;

		s->rx_packets   += rq_stats->packets + xskrq_stats->packets;
		s->rx_bytes     += rq_stats->bytes + xskrq_stats->bytes;
		s->multicast    += rq_stats->mcast_packets + xskrq_stats->mcast_packets;

		for (j = 0; j < priv->max_opened_tc; j++) {
			struct mlx5e_sq_stats *sq_stats = &channel_stats->sq[j];

			s->tx_packets    += sq_stats->packets;
			s->tx_bytes      += sq_stats->bytes;
			s->tx_dropped    += sq_stats->dropped;
		}
	}
	if (priv->tx_ptp_opened) {
		for (i = 0; i < priv->max_opened_tc; i++) {
			struct mlx5e_sq_stats *sq_stats = &priv->ptp_stats.sq[i];

			s->tx_packets    += sq_stats->packets;
			s->tx_bytes      += sq_stats->bytes;
			s->tx_dropped    += sq_stats->dropped;
		}
	}
	if (priv->rx_ptp_opened) {
		struct mlx5e_rq_stats *rq_stats = &priv->ptp_stats.rq;

		s->rx_packets   += rq_stats->packets;
		s->rx_bytes     += rq_stats->bytes;
		s->multicast    += rq_stats->mcast_packets;
	}
}

void
mlx5e_get_stats(struct net_device *dev, struct rtnl_link_stats64 *stats)
{
	struct mlx5e_priv *priv = netdev_priv(dev);
	struct mlx5e_pport_stats *pstats = &priv->stats.pport;

	if (!netif_device_present(dev))
		return;

	/* In switchdev mode, monitor counters doesn't monitor
	 * rx/tx stats of 802_3. The update stats mechanism
	 * should keep the 802_3 layout counters updated
	 */
	if (!mlx5e_monitor_counter_supported(priv) ||
	    mlx5e_is_uplink_rep(priv)) {
		/* update HW stats in background for next time */
		mlx5e_queue_update_stats(priv);
	}

	if (mlx5e_is_uplink_rep(priv)) {
		struct mlx5e_vport_stats *vstats = &priv->stats.vport;

		stats->rx_packets = PPORT_802_3_GET(pstats, a_frames_received_ok);
		stats->rx_bytes   = PPORT_802_3_GET(pstats, a_octets_received_ok);
		stats->tx_packets = PPORT_802_3_GET(pstats, a_frames_transmitted_ok);
		stats->tx_bytes   = PPORT_802_3_GET(pstats, a_octets_transmitted_ok);

		/* vport multicast also counts packets that are dropped due to steering
		 * or rx out of buffer
		 */
		stats->multicast = VPORT_COUNTER_GET(vstats, received_eth_multicast.packets);
	} else {
		mlx5e_fold_sw_stats64(priv, stats);
	}

	stats->rx_dropped = priv->stats.qcnt.rx_out_of_buffer;

	stats->rx_length_errors =
		PPORT_802_3_GET(pstats, a_in_range_length_errors) +
		PPORT_802_3_GET(pstats, a_out_of_range_length_field) +
		PPORT_802_3_GET(pstats, a_frame_too_long_errors) +
		VNIC_ENV_GET(&priv->stats.vnic, eth_wqe_too_small);
	stats->rx_crc_errors =
		PPORT_802_3_GET(pstats, a_frame_check_sequence_errors);
	stats->rx_frame_errors = PPORT_802_3_GET(pstats, a_alignment_errors);
	stats->tx_aborted_errors = PPORT_2863_GET(pstats, if_out_discards);
	stats->rx_errors = stats->rx_length_errors + stats->rx_crc_errors +
			   stats->rx_frame_errors;
	stats->tx_errors = stats->tx_aborted_errors + stats->tx_carrier_errors;
}

static void mlx5e_nic_set_rx_mode(struct mlx5e_priv *priv)
{
	if (mlx5e_is_uplink_rep(priv))
		return; /* no rx mode for uplink rep */

	queue_work(priv->wq, &priv->set_rx_mode_work);
}

static void mlx5e_set_rx_mode(struct net_device *dev)
{
	struct mlx5e_priv *priv = netdev_priv(dev);

	mlx5e_nic_set_rx_mode(priv);
}

static int mlx5e_set_mac(struct net_device *netdev, void *addr)
{
	struct mlx5e_priv *priv = netdev_priv(netdev);
	struct sockaddr *saddr = addr;

	if (!is_valid_ether_addr(saddr->sa_data))
		return -EADDRNOTAVAIL;

	netif_addr_lock_bh(netdev);
	eth_hw_addr_set(netdev, saddr->sa_data);
	netif_addr_unlock_bh(netdev);

	mlx5e_nic_set_rx_mode(priv);

	return 0;
}

#define MLX5E_SET_FEATURE(features, feature, enable)	\
	do {						\
		if (enable)				\
			*features |= feature;		\
		else					\
			*features &= ~feature;		\
	} while (0)

typedef int (*mlx5e_feature_handler)(struct net_device *netdev, bool enable);

static int set_feature_lro(struct net_device *netdev, bool enable)
{
	struct mlx5e_priv *priv = netdev_priv(netdev);
	struct mlx5_core_dev *mdev = priv->mdev;
	struct mlx5e_params *cur_params;
	struct mlx5e_params new_params;
	bool reset = true;
	int err = 0;

	mutex_lock(&priv->state_lock);

	cur_params = &priv->channels.params;
	new_params = *cur_params;

	if (enable)
		new_params.packet_merge.type = MLX5E_PACKET_MERGE_LRO;
	else if (new_params.packet_merge.type == MLX5E_PACKET_MERGE_LRO)
		new_params.packet_merge.type = MLX5E_PACKET_MERGE_NONE;
	else
		goto out;

	if (!(cur_params->packet_merge.type == MLX5E_PACKET_MERGE_SHAMPO &&
	      new_params.packet_merge.type == MLX5E_PACKET_MERGE_LRO)) {
		if (cur_params->rq_wq_type == MLX5_WQ_TYPE_LINKED_LIST_STRIDING_RQ) {
			if (mlx5e_rx_mpwqe_is_linear_skb(mdev, cur_params, NULL) ==
			    mlx5e_rx_mpwqe_is_linear_skb(mdev, &new_params, NULL))
				reset = false;
		}
	}

	err = mlx5e_safe_switch_params(priv, &new_params,
				       mlx5e_modify_tirs_packet_merge_ctx, NULL, reset);
out:
	mutex_unlock(&priv->state_lock);
	return err;
}

static int set_feature_hw_gro(struct net_device *netdev, bool enable)
{
	struct mlx5e_priv *priv = netdev_priv(netdev);
	struct mlx5e_params new_params;
	bool reset = true;
	int err = 0;

	mutex_lock(&priv->state_lock);
	new_params = priv->channels.params;

	if (enable) {
		new_params.packet_merge.type = MLX5E_PACKET_MERGE_SHAMPO;
		new_params.packet_merge.shampo.match_criteria_type =
			MLX5_RQC_SHAMPO_MATCH_CRITERIA_TYPE_EXTENDED;
		new_params.packet_merge.shampo.alignment_granularity =
			MLX5_RQC_SHAMPO_NO_MATCH_ALIGNMENT_GRANULARITY_STRIDE;
	} else if (new_params.packet_merge.type == MLX5E_PACKET_MERGE_SHAMPO) {
		new_params.packet_merge.type = MLX5E_PACKET_MERGE_NONE;
	} else {
		goto out;
	}

	err = mlx5e_safe_switch_params(priv, &new_params, NULL, NULL, reset);
out:
	mutex_unlock(&priv->state_lock);
	return err;
}

static int set_feature_cvlan_filter(struct net_device *netdev, bool enable)
{
	struct mlx5e_priv *priv = netdev_priv(netdev);

	if (enable)
		mlx5e_enable_cvlan_filter(priv->fs,
					  !!(priv->netdev->flags & IFF_PROMISC));
	else
		mlx5e_disable_cvlan_filter(priv->fs,
					   !!(priv->netdev->flags & IFF_PROMISC));

	return 0;
}

static int set_feature_hw_tc(struct net_device *netdev, bool enable)
{
	struct mlx5e_priv *priv = netdev_priv(netdev);
	int err = 0;

#if IS_ENABLED(CONFIG_MLX5_CLS_ACT)
	int tc_flag = mlx5e_is_uplink_rep(priv) ? MLX5_TC_FLAG(ESW_OFFLOAD) :
						  MLX5_TC_FLAG(NIC_OFFLOAD);
	if (!enable && mlx5e_tc_num_filters(priv, tc_flag)) {
		netdev_err(netdev,
			   "Active offloaded tc filters, can't turn hw_tc_offload off\n");
		return -EINVAL;
	}
#endif

	mutex_lock(&priv->state_lock);
	if (!enable && mlx5e_selq_is_htb_enabled(&priv->selq)) {
		netdev_err(netdev, "Active HTB offload, can't turn hw_tc_offload off\n");
		err = -EINVAL;
	}
	mutex_unlock(&priv->state_lock);

	return err;
}

static int set_feature_rx_all(struct net_device *netdev, bool enable)
{
	struct mlx5e_priv *priv = netdev_priv(netdev);
	struct mlx5_core_dev *mdev = priv->mdev;

	return mlx5_set_port_fcs(mdev, !enable);
}

static int mlx5e_set_rx_port_ts(struct mlx5_core_dev *mdev, bool enable)
{
	u32 in[MLX5_ST_SZ_DW(pcmr_reg)] = {};
	bool supported, curr_state;
	int err;

	if (!MLX5_CAP_GEN(mdev, ports_check))
		return 0;

	err = mlx5_query_ports_check(mdev, in, sizeof(in));
	if (err)
		return err;

	supported = MLX5_GET(pcmr_reg, in, rx_ts_over_crc_cap);
	curr_state = MLX5_GET(pcmr_reg, in, rx_ts_over_crc);

	if (!supported || enable == curr_state)
		return 0;

	MLX5_SET(pcmr_reg, in, local_port, 1);
	MLX5_SET(pcmr_reg, in, rx_ts_over_crc, enable);

	return mlx5_set_ports_check(mdev, in, sizeof(in));
}

static int set_feature_rx_fcs(struct net_device *netdev, bool enable)
{
	struct mlx5e_priv *priv = netdev_priv(netdev);
	struct mlx5e_channels *chs = &priv->channels;
	struct mlx5_core_dev *mdev = priv->mdev;
	int err;

	mutex_lock(&priv->state_lock);

	if (enable) {
		err = mlx5e_set_rx_port_ts(mdev, false);
		if (err)
			goto out;

		chs->params.scatter_fcs_en = true;
		err = mlx5e_modify_channels_scatter_fcs(chs, true);
		if (err) {
			chs->params.scatter_fcs_en = false;
			mlx5e_set_rx_port_ts(mdev, true);
		}
	} else {
		chs->params.scatter_fcs_en = false;
		err = mlx5e_modify_channels_scatter_fcs(chs, false);
		if (err) {
			chs->params.scatter_fcs_en = true;
			goto out;
		}
		err = mlx5e_set_rx_port_ts(mdev, true);
		if (err) {
			mlx5_core_warn(mdev, "Failed to set RX port timestamp %d\n", err);
			err = 0;
		}
	}

out:
	mutex_unlock(&priv->state_lock);
	return err;
}

static int set_feature_rx_vlan(struct net_device *netdev, bool enable)
{
	struct mlx5e_priv *priv = netdev_priv(netdev);
	int err = 0;

	mutex_lock(&priv->state_lock);

	mlx5e_fs_set_vlan_strip_disable(priv->fs, !enable);
	priv->channels.params.vlan_strip_disable = !enable;

	if (!test_bit(MLX5E_STATE_OPENED, &priv->state))
		goto unlock;

	err = mlx5e_modify_channels_vsd(&priv->channels, !enable);
	if (err) {
		mlx5e_fs_set_vlan_strip_disable(priv->fs, enable);
		priv->channels.params.vlan_strip_disable = enable;
	}
unlock:
	mutex_unlock(&priv->state_lock);

	return err;
}

int mlx5e_vlan_rx_add_vid(struct net_device *dev, __be16 proto, u16 vid)
{
	struct mlx5e_priv *priv = netdev_priv(dev);
	struct mlx5e_flow_steering *fs = priv->fs;

	if (mlx5e_is_uplink_rep(priv))
		return 0; /* no vlan table for uplink rep */

	return mlx5e_fs_vlan_rx_add_vid(fs, dev, proto, vid);
}

int mlx5e_vlan_rx_kill_vid(struct net_device *dev, __be16 proto, u16 vid)
{
	struct mlx5e_priv *priv = netdev_priv(dev);
	struct mlx5e_flow_steering *fs = priv->fs;

	if (mlx5e_is_uplink_rep(priv))
		return 0; /* no vlan table for uplink rep */

	return mlx5e_fs_vlan_rx_kill_vid(fs, dev, proto, vid);
}

#ifdef CONFIG_MLX5_EN_ARFS
static int set_feature_arfs(struct net_device *netdev, bool enable)
{
	struct mlx5e_priv *priv = netdev_priv(netdev);
	int err;

	if (enable)
		err = mlx5e_arfs_enable(priv->fs);
	else
		err = mlx5e_arfs_disable(priv->fs);

	return err;
}
#endif

static int mlx5e_handle_feature(struct net_device *netdev,
				netdev_features_t *features,
				netdev_features_t feature,
				mlx5e_feature_handler feature_handler)
{
	netdev_features_t changes = *features ^ netdev->features;
	bool enable = !!(*features & feature);
	int err;

	if (!(changes & feature))
		return 0;

	err = feature_handler(netdev, enable);
	if (err) {
		MLX5E_SET_FEATURE(features, feature, !enable);
		netdev_err(netdev, "%s feature %pNF failed, err %d\n",
			   enable ? "Enable" : "Disable", &feature, err);
		return err;
	}

	return 0;
}

int mlx5e_set_features(struct net_device *netdev, netdev_features_t features)
{
	netdev_features_t oper_features = features;
	int err = 0;

#define MLX5E_HANDLE_FEATURE(feature, handler) \
	mlx5e_handle_feature(netdev, &oper_features, feature, handler)

	err |= MLX5E_HANDLE_FEATURE(NETIF_F_LRO, set_feature_lro);
	err |= MLX5E_HANDLE_FEATURE(NETIF_F_GRO_HW, set_feature_hw_gro);
	err |= MLX5E_HANDLE_FEATURE(NETIF_F_HW_VLAN_CTAG_FILTER,
				    set_feature_cvlan_filter);
	err |= MLX5E_HANDLE_FEATURE(NETIF_F_HW_TC, set_feature_hw_tc);
	err |= MLX5E_HANDLE_FEATURE(NETIF_F_RXALL, set_feature_rx_all);
	err |= MLX5E_HANDLE_FEATURE(NETIF_F_RXFCS, set_feature_rx_fcs);
	err |= MLX5E_HANDLE_FEATURE(NETIF_F_HW_VLAN_CTAG_RX, set_feature_rx_vlan);
#ifdef CONFIG_MLX5_EN_ARFS
	err |= MLX5E_HANDLE_FEATURE(NETIF_F_NTUPLE, set_feature_arfs);
#endif
	err |= MLX5E_HANDLE_FEATURE(NETIF_F_HW_TLS_RX, mlx5e_ktls_set_feature_rx);

	if (err) {
		netdev->features = oper_features;
		return -EINVAL;
	}

	return 0;
}

static netdev_features_t mlx5e_fix_uplink_rep_features(struct net_device *netdev,
						       netdev_features_t features)
{
	features &= ~NETIF_F_HW_TLS_RX;
	if (netdev->features & NETIF_F_HW_TLS_RX)
		netdev_warn(netdev, "Disabling hw_tls_rx, not supported in switchdev mode\n");

	features &= ~NETIF_F_HW_TLS_TX;
	if (netdev->features & NETIF_F_HW_TLS_TX)
		netdev_warn(netdev, "Disabling hw_tls_tx, not supported in switchdev mode\n");

	features &= ~NETIF_F_NTUPLE;
	if (netdev->features & NETIF_F_NTUPLE)
		netdev_warn(netdev, "Disabling ntuple, not supported in switchdev mode\n");

	features &= ~NETIF_F_GRO_HW;
	if (netdev->features & NETIF_F_GRO_HW)
		netdev_warn(netdev, "Disabling HW_GRO, not supported in switchdev mode\n");

	return features;
}

static netdev_features_t mlx5e_fix_features(struct net_device *netdev,
					    netdev_features_t features)
{
	struct mlx5e_priv *priv = netdev_priv(netdev);
	struct mlx5e_vlan_table *vlan;
	struct mlx5e_params *params;

	vlan = mlx5e_fs_get_vlan(priv->fs);
	mutex_lock(&priv->state_lock);
	params = &priv->channels.params;
	if (!vlan ||
	    !bitmap_empty(mlx5e_vlan_get_active_svlans(vlan), VLAN_N_VID)) {
		/* HW strips the outer C-tag header, this is a problem
		 * for S-tag traffic.
		 */
		features &= ~NETIF_F_HW_VLAN_CTAG_RX;
		if (!params->vlan_strip_disable)
			netdev_warn(netdev, "Dropping C-tag vlan stripping offload due to S-tag vlan\n");
	}

	if (!MLX5E_GET_PFLAG(params, MLX5E_PFLAG_RX_STRIDING_RQ)) {
		if (features & NETIF_F_LRO) {
			netdev_warn(netdev, "Disabling LRO, not supported in legacy RQ\n");
			features &= ~NETIF_F_LRO;
		}
		if (features & NETIF_F_GRO_HW) {
			netdev_warn(netdev, "Disabling HW-GRO, not supported in legacy RQ\n");
			features &= ~NETIF_F_GRO_HW;
		}
	}

	if (params->xdp_prog) {
		if (features & NETIF_F_LRO) {
			netdev_warn(netdev, "LRO is incompatible with XDP\n");
			features &= ~NETIF_F_LRO;
		}
		if (features & NETIF_F_GRO_HW) {
			netdev_warn(netdev, "HW GRO is incompatible with XDP\n");
			features &= ~NETIF_F_GRO_HW;
		}
	}

	if (priv->xsk.refcnt) {
		if (features & NETIF_F_LRO) {
			netdev_warn(netdev, "LRO is incompatible with AF_XDP (%u XSKs are active)\n",
				    priv->xsk.refcnt);
			features &= ~NETIF_F_LRO;
		}
		if (features & NETIF_F_GRO_HW) {
			netdev_warn(netdev, "HW GRO is incompatible with AF_XDP (%u XSKs are active)\n",
				    priv->xsk.refcnt);
			features &= ~NETIF_F_GRO_HW;
		}
	}

	if (MLX5E_GET_PFLAG(params, MLX5E_PFLAG_RX_CQE_COMPRESS)) {
		features &= ~NETIF_F_RXHASH;
		if (netdev->features & NETIF_F_RXHASH)
			netdev_warn(netdev, "Disabling rxhash, not supported when CQE compress is active\n");

		if (features & NETIF_F_GRO_HW) {
			netdev_warn(netdev, "Disabling HW-GRO, not supported when CQE compress is active\n");
			features &= ~NETIF_F_GRO_HW;
		}
	}

	if (mlx5e_is_uplink_rep(priv))
		features = mlx5e_fix_uplink_rep_features(netdev, features);

	mutex_unlock(&priv->state_lock);

	return features;
}

static bool mlx5e_xsk_validate_mtu(struct net_device *netdev,
				   struct mlx5e_channels *chs,
				   struct mlx5e_params *new_params,
				   struct mlx5_core_dev *mdev)
{
	u16 ix;

	for (ix = 0; ix < chs->params.num_channels; ix++) {
		struct xsk_buff_pool *xsk_pool =
			mlx5e_xsk_get_pool(&chs->params, chs->params.xsk, ix);
		struct mlx5e_xsk_param xsk;

		if (!xsk_pool)
			continue;

		mlx5e_build_xsk_param(xsk_pool, &xsk);

		if (!mlx5e_validate_xsk_param(new_params, &xsk, mdev)) {
			u32 hr = mlx5e_get_linear_rq_headroom(new_params, &xsk);
			int max_mtu_frame, max_mtu_page, max_mtu;

			/* Two criteria must be met:
			 * 1. HW MTU + all headrooms <= XSK frame size.
			 * 2. Size of SKBs allocated on XDP_PASS <= PAGE_SIZE.
			 */
			max_mtu_frame = MLX5E_HW2SW_MTU(new_params, xsk.chunk_size - hr);
			max_mtu_page = MLX5E_HW2SW_MTU(new_params, SKB_MAX_HEAD(0));
			max_mtu = min(max_mtu_frame, max_mtu_page);

			netdev_err(netdev, "MTU %d is too big for an XSK running on channel %u. Try MTU <= %d\n",
				   new_params->sw_mtu, ix, max_mtu);
			return false;
		}
	}

	return true;
}

static bool mlx5e_params_validate_xdp(struct net_device *netdev,
				      struct mlx5_core_dev *mdev,
				      struct mlx5e_params *params)
{
	bool is_linear;

	/* No XSK params: AF_XDP can't be enabled yet at the point of setting
	 * the XDP program.
	 */
	is_linear = mlx5e_rx_is_linear_skb(mdev, params, NULL);

	if (!is_linear && params->rq_wq_type != MLX5_WQ_TYPE_CYCLIC) {
		netdev_warn(netdev, "XDP is not allowed with striding RQ and MTU(%d) > %d\n",
			    params->sw_mtu,
			    mlx5e_xdp_max_mtu(params, NULL));
		return false;
	}
	if (!is_linear && !params->xdp_prog->aux->xdp_has_frags) {
		netdev_warn(netdev, "MTU(%d) > %d, too big for an XDP program not aware of multi buffer\n",
			    params->sw_mtu,
			    mlx5e_xdp_max_mtu(params, NULL));
		return false;
	}

	return true;
}

int mlx5e_change_mtu(struct net_device *netdev, int new_mtu,
		     mlx5e_fp_preactivate preactivate)
{
	struct mlx5e_priv *priv = netdev_priv(netdev);
	struct mlx5e_params new_params;
	struct mlx5e_params *params;
	bool reset = true;
	int err = 0;

	mutex_lock(&priv->state_lock);

	params = &priv->channels.params;

	new_params = *params;
	new_params.sw_mtu = new_mtu;
	err = mlx5e_validate_params(priv->mdev, &new_params);
	if (err)
		goto out;

	if (new_params.xdp_prog && !mlx5e_params_validate_xdp(netdev, priv->mdev,
							      &new_params)) {
		err = -EINVAL;
		goto out;
	}

	if (priv->xsk.refcnt &&
	    !mlx5e_xsk_validate_mtu(netdev, &priv->channels,
				    &new_params, priv->mdev)) {
		err = -EINVAL;
		goto out;
	}

	if (params->packet_merge.type == MLX5E_PACKET_MERGE_LRO)
		reset = false;

	if (params->rq_wq_type == MLX5_WQ_TYPE_LINKED_LIST_STRIDING_RQ &&
	    params->packet_merge.type != MLX5E_PACKET_MERGE_SHAMPO) {
		bool is_linear_old = mlx5e_rx_mpwqe_is_linear_skb(priv->mdev, params, NULL);
		bool is_linear_new = mlx5e_rx_mpwqe_is_linear_skb(priv->mdev,
								  &new_params, NULL);
		u8 sz_old = mlx5e_mpwqe_get_log_rq_size(priv->mdev, params, NULL);
		u8 sz_new = mlx5e_mpwqe_get_log_rq_size(priv->mdev, &new_params, NULL);

		/* Always reset in linear mode - hw_mtu is used in data path.
		 * Check that the mode was non-linear and didn't change.
		 * If XSK is active, XSK RQs are linear.
		 * Reset if the RQ size changed, even if it's non-linear.
		 */
		if (!is_linear_old && !is_linear_new && !priv->xsk.refcnt &&
		    sz_old == sz_new)
			reset = false;
	}

	err = mlx5e_safe_switch_params(priv, &new_params, preactivate, NULL, reset);

out:
	netdev->mtu = params->sw_mtu;
	mutex_unlock(&priv->state_lock);
	return err;
}

static int mlx5e_change_nic_mtu(struct net_device *netdev, int new_mtu)
{
	return mlx5e_change_mtu(netdev, new_mtu, mlx5e_set_dev_port_mtu_ctx);
}

int mlx5e_ptp_rx_manage_fs_ctx(struct mlx5e_priv *priv, void *ctx)
{
	bool set  = *(bool *)ctx;

	return mlx5e_ptp_rx_manage_fs(priv, set);
}

static int mlx5e_hwstamp_config_no_ptp_rx(struct mlx5e_priv *priv, bool rx_filter)
{
	bool rx_cqe_compress_def = priv->channels.params.rx_cqe_compress_def;
	int err;

	if (!rx_filter)
		/* Reset CQE compression to Admin default */
		return mlx5e_modify_rx_cqe_compression_locked(priv, rx_cqe_compress_def, false);

	if (!MLX5E_GET_PFLAG(&priv->channels.params, MLX5E_PFLAG_RX_CQE_COMPRESS))
		return 0;

	/* Disable CQE compression */
	netdev_warn(priv->netdev, "Disabling RX cqe compression\n");
	err = mlx5e_modify_rx_cqe_compression_locked(priv, false, true);
	if (err)
		netdev_err(priv->netdev, "Failed disabling cqe compression err=%d\n", err);

	return err;
}

static int mlx5e_hwstamp_config_ptp_rx(struct mlx5e_priv *priv, bool ptp_rx)
{
	struct mlx5e_params new_params;

	if (ptp_rx == priv->channels.params.ptp_rx)
		return 0;

	new_params = priv->channels.params;
	new_params.ptp_rx = ptp_rx;
	return mlx5e_safe_switch_params(priv, &new_params, mlx5e_ptp_rx_manage_fs_ctx,
					&new_params.ptp_rx, true);
}

int mlx5e_hwstamp_set(struct mlx5e_priv *priv, struct ifreq *ifr)
{
	struct hwtstamp_config config;
	bool rx_cqe_compress_def;
	bool ptp_rx;
	int err;

	if (!MLX5_CAP_GEN(priv->mdev, device_frequency_khz) ||
	    (mlx5_clock_get_ptp_index(priv->mdev) == -1))
		return -EOPNOTSUPP;

	if (copy_from_user(&config, ifr->ifr_data, sizeof(config)))
		return -EFAULT;

	/* TX HW timestamp */
	switch (config.tx_type) {
	case HWTSTAMP_TX_OFF:
	case HWTSTAMP_TX_ON:
		break;
	default:
		return -ERANGE;
	}

	mutex_lock(&priv->state_lock);
	rx_cqe_compress_def = priv->channels.params.rx_cqe_compress_def;

	/* RX HW timestamp */
	switch (config.rx_filter) {
	case HWTSTAMP_FILTER_NONE:
		ptp_rx = false;
		break;
	case HWTSTAMP_FILTER_ALL:
	case HWTSTAMP_FILTER_SOME:
	case HWTSTAMP_FILTER_PTP_V1_L4_EVENT:
	case HWTSTAMP_FILTER_PTP_V1_L4_SYNC:
	case HWTSTAMP_FILTER_PTP_V1_L4_DELAY_REQ:
	case HWTSTAMP_FILTER_PTP_V2_L4_EVENT:
	case HWTSTAMP_FILTER_PTP_V2_L4_SYNC:
	case HWTSTAMP_FILTER_PTP_V2_L4_DELAY_REQ:
	case HWTSTAMP_FILTER_PTP_V2_L2_EVENT:
	case HWTSTAMP_FILTER_PTP_V2_L2_SYNC:
	case HWTSTAMP_FILTER_PTP_V2_L2_DELAY_REQ:
	case HWTSTAMP_FILTER_PTP_V2_EVENT:
	case HWTSTAMP_FILTER_PTP_V2_SYNC:
	case HWTSTAMP_FILTER_PTP_V2_DELAY_REQ:
	case HWTSTAMP_FILTER_NTP_ALL:
		config.rx_filter = HWTSTAMP_FILTER_ALL;
		/* ptp_rx is set if both HW TS is set and CQE
		 * compression is set
		 */
		ptp_rx = rx_cqe_compress_def;
		break;
	default:
		err = -ERANGE;
		goto err_unlock;
	}

	if (!mlx5e_profile_feature_cap(priv->profile, PTP_RX))
		err = mlx5e_hwstamp_config_no_ptp_rx(priv,
						     config.rx_filter != HWTSTAMP_FILTER_NONE);
	else
		err = mlx5e_hwstamp_config_ptp_rx(priv, ptp_rx);
	if (err)
		goto err_unlock;

	memcpy(&priv->tstamp, &config, sizeof(config));
	mutex_unlock(&priv->state_lock);

	/* might need to fix some features */
	netdev_update_features(priv->netdev);

	return copy_to_user(ifr->ifr_data, &config,
			    sizeof(config)) ? -EFAULT : 0;
err_unlock:
	mutex_unlock(&priv->state_lock);
	return err;
}

int mlx5e_hwstamp_get(struct mlx5e_priv *priv, struct ifreq *ifr)
{
	struct hwtstamp_config *cfg = &priv->tstamp;

	if (!MLX5_CAP_GEN(priv->mdev, device_frequency_khz))
		return -EOPNOTSUPP;

	return copy_to_user(ifr->ifr_data, cfg, sizeof(*cfg)) ? -EFAULT : 0;
}

static int mlx5e_ioctl(struct net_device *dev, struct ifreq *ifr, int cmd)
{
	struct mlx5e_priv *priv = netdev_priv(dev);

	switch (cmd) {
	case SIOCSHWTSTAMP:
		return mlx5e_hwstamp_set(priv, ifr);
	case SIOCGHWTSTAMP:
		return mlx5e_hwstamp_get(priv, ifr);
	default:
		return -EOPNOTSUPP;
	}
}

#ifdef CONFIG_MLX5_ESWITCH
int mlx5e_set_vf_mac(struct net_device *dev, int vf, u8 *mac)
{
	struct mlx5e_priv *priv = netdev_priv(dev);
	struct mlx5_core_dev *mdev = priv->mdev;

	return mlx5_eswitch_set_vport_mac(mdev->priv.eswitch, vf + 1, mac);
}

static int mlx5e_set_vf_vlan(struct net_device *dev, int vf, u16 vlan, u8 qos,
			     __be16 vlan_proto)
{
	struct mlx5e_priv *priv = netdev_priv(dev);
	struct mlx5_core_dev *mdev = priv->mdev;

	if (vlan_proto != htons(ETH_P_8021Q))
		return -EPROTONOSUPPORT;

	return mlx5_eswitch_set_vport_vlan(mdev->priv.eswitch, vf + 1,
					   vlan, qos);
}

static int mlx5e_set_vf_spoofchk(struct net_device *dev, int vf, bool setting)
{
	struct mlx5e_priv *priv = netdev_priv(dev);
	struct mlx5_core_dev *mdev = priv->mdev;

	return mlx5_eswitch_set_vport_spoofchk(mdev->priv.eswitch, vf + 1, setting);
}

static int mlx5e_set_vf_trust(struct net_device *dev, int vf, bool setting)
{
	struct mlx5e_priv *priv = netdev_priv(dev);
	struct mlx5_core_dev *mdev = priv->mdev;

	return mlx5_eswitch_set_vport_trust(mdev->priv.eswitch, vf + 1, setting);
}

int mlx5e_set_vf_rate(struct net_device *dev, int vf, int min_tx_rate,
		      int max_tx_rate)
{
	struct mlx5e_priv *priv = netdev_priv(dev);
	struct mlx5_core_dev *mdev = priv->mdev;

	return mlx5_eswitch_set_vport_rate(mdev->priv.eswitch, vf + 1,
					   max_tx_rate, min_tx_rate);
}

static int mlx5_vport_link2ifla(u8 esw_link)
{
	switch (esw_link) {
	case MLX5_VPORT_ADMIN_STATE_DOWN:
		return IFLA_VF_LINK_STATE_DISABLE;
	case MLX5_VPORT_ADMIN_STATE_UP:
		return IFLA_VF_LINK_STATE_ENABLE;
	}
	return IFLA_VF_LINK_STATE_AUTO;
}

static int mlx5_ifla_link2vport(u8 ifla_link)
{
	switch (ifla_link) {
	case IFLA_VF_LINK_STATE_DISABLE:
		return MLX5_VPORT_ADMIN_STATE_DOWN;
	case IFLA_VF_LINK_STATE_ENABLE:
		return MLX5_VPORT_ADMIN_STATE_UP;
	}
	return MLX5_VPORT_ADMIN_STATE_AUTO;
}

static int mlx5e_set_vf_link_state(struct net_device *dev, int vf,
				   int link_state)
{
	struct mlx5e_priv *priv = netdev_priv(dev);
	struct mlx5_core_dev *mdev = priv->mdev;

	if (mlx5e_is_uplink_rep(priv))
		return -EOPNOTSUPP;

	return mlx5_eswitch_set_vport_state(mdev->priv.eswitch, vf + 1,
					    mlx5_ifla_link2vport(link_state));
}

int mlx5e_get_vf_config(struct net_device *dev,
			int vf, struct ifla_vf_info *ivi)
{
	struct mlx5e_priv *priv = netdev_priv(dev);
	struct mlx5_core_dev *mdev = priv->mdev;
	int err;

	if (!netif_device_present(dev))
		return -EOPNOTSUPP;

	err = mlx5_eswitch_get_vport_config(mdev->priv.eswitch, vf + 1, ivi);
	if (err)
		return err;
	ivi->linkstate = mlx5_vport_link2ifla(ivi->linkstate);
	return 0;
}

int mlx5e_get_vf_stats(struct net_device *dev,
		       int vf, struct ifla_vf_stats *vf_stats)
{
	struct mlx5e_priv *priv = netdev_priv(dev);
	struct mlx5_core_dev *mdev = priv->mdev;

	return mlx5_eswitch_get_vport_stats(mdev->priv.eswitch, vf + 1,
					    vf_stats);
}

static bool
mlx5e_has_offload_stats(const struct net_device *dev, int attr_id)
{
	struct mlx5e_priv *priv = netdev_priv(dev);

	if (!netif_device_present(dev))
		return false;

	if (!mlx5e_is_uplink_rep(priv))
		return false;

	return mlx5e_rep_has_offload_stats(dev, attr_id);
}

static int
mlx5e_get_offload_stats(int attr_id, const struct net_device *dev,
			void *sp)
{
	struct mlx5e_priv *priv = netdev_priv(dev);

	if (!mlx5e_is_uplink_rep(priv))
		return -EOPNOTSUPP;

	return mlx5e_rep_get_offload_stats(attr_id, dev, sp);
}
#endif

static bool mlx5e_tunnel_proto_supported_tx(struct mlx5_core_dev *mdev, u8 proto_type)
{
	switch (proto_type) {
	case IPPROTO_GRE:
		return MLX5_CAP_ETH(mdev, tunnel_stateless_gre);
	case IPPROTO_IPIP:
	case IPPROTO_IPV6:
		return (MLX5_CAP_ETH(mdev, tunnel_stateless_ip_over_ip) ||
			MLX5_CAP_ETH(mdev, tunnel_stateless_ip_over_ip_tx));
	default:
		return false;
	}
}

static bool mlx5e_gre_tunnel_inner_proto_offload_supported(struct mlx5_core_dev *mdev,
							   struct sk_buff *skb)
{
	switch (skb->inner_protocol) {
	case htons(ETH_P_IP):
	case htons(ETH_P_IPV6):
	case htons(ETH_P_TEB):
		return true;
	case htons(ETH_P_MPLS_UC):
	case htons(ETH_P_MPLS_MC):
		return MLX5_CAP_ETH(mdev, tunnel_stateless_mpls_over_gre);
	}
	return false;
}

static netdev_features_t mlx5e_tunnel_features_check(struct mlx5e_priv *priv,
						     struct sk_buff *skb,
						     netdev_features_t features)
{
	unsigned int offset = 0;
	struct udphdr *udph;
	u8 proto;
	u16 port;

	switch (vlan_get_protocol(skb)) {
	case htons(ETH_P_IP):
		proto = ip_hdr(skb)->protocol;
		break;
	case htons(ETH_P_IPV6):
		proto = ipv6_find_hdr(skb, &offset, -1, NULL, NULL);
		break;
	default:
		goto out;
	}

	switch (proto) {
	case IPPROTO_GRE:
		if (mlx5e_gre_tunnel_inner_proto_offload_supported(priv->mdev, skb))
			return features;
		break;
	case IPPROTO_IPIP:
	case IPPROTO_IPV6:
		if (mlx5e_tunnel_proto_supported_tx(priv->mdev, IPPROTO_IPIP))
			return features;
		break;
	case IPPROTO_UDP:
		udph = udp_hdr(skb);
		port = be16_to_cpu(udph->dest);

		/* Verify if UDP port is being offloaded by HW */
		if (mlx5_vxlan_lookup_port(priv->mdev->vxlan, port))
			return features;

#if IS_ENABLED(CONFIG_GENEVE)
		/* Support Geneve offload for default UDP port */
		if (port == GENEVE_UDP_PORT && mlx5_geneve_tx_allowed(priv->mdev))
			return features;
#endif
		break;
#ifdef CONFIG_MLX5_EN_IPSEC
	case IPPROTO_ESP:
		return mlx5e_ipsec_feature_check(skb, features);
#endif
	}

out:
	/* Disable CSUM and GSO if the udp dport is not offloaded by HW */
	return features & ~(NETIF_F_CSUM_MASK | NETIF_F_GSO_MASK);
}

netdev_features_t mlx5e_features_check(struct sk_buff *skb,
				       struct net_device *netdev,
				       netdev_features_t features)
{
	struct mlx5e_priv *priv = netdev_priv(netdev);

	features = vlan_features_check(skb, features);
	features = vxlan_features_check(skb, features);

	/* Validate if the tunneled packet is being offloaded by HW */
	if (skb->encapsulation &&
	    (features & NETIF_F_CSUM_MASK || features & NETIF_F_GSO_MASK))
		return mlx5e_tunnel_features_check(priv, skb, features);

	return features;
}

static void mlx5e_tx_timeout_work(struct work_struct *work)
{
	struct mlx5e_priv *priv = container_of(work, struct mlx5e_priv,
					       tx_timeout_work);
	struct net_device *netdev = priv->netdev;
	int i;

	rtnl_lock();
	mutex_lock(&priv->state_lock);

	if (!test_bit(MLX5E_STATE_OPENED, &priv->state))
		goto unlock;

	for (i = 0; i < netdev->real_num_tx_queues; i++) {
		struct netdev_queue *dev_queue =
			netdev_get_tx_queue(netdev, i);
		struct mlx5e_txqsq *sq = priv->txq2sq[i];

		if (!netif_xmit_stopped(dev_queue))
			continue;

		if (mlx5e_reporter_tx_timeout(sq))
		/* break if tried to reopened channels */
			break;
	}

unlock:
	mutex_unlock(&priv->state_lock);
	rtnl_unlock();
}

static void mlx5e_tx_timeout(struct net_device *dev, unsigned int txqueue)
{
	struct mlx5e_priv *priv = netdev_priv(dev);

	netdev_err(dev, "TX timeout detected\n");
	queue_work(priv->wq, &priv->tx_timeout_work);
}

static int mlx5e_xdp_allowed(struct mlx5e_priv *priv, struct bpf_prog *prog)
{
	struct net_device *netdev = priv->netdev;
	struct mlx5e_params new_params;

	if (priv->channels.params.packet_merge.type != MLX5E_PACKET_MERGE_NONE) {
		netdev_warn(netdev, "can't set XDP while HW-GRO/LRO is on, disable them first\n");
		return -EINVAL;
	}

	new_params = priv->channels.params;
	new_params.xdp_prog = prog;

	if (!mlx5e_params_validate_xdp(netdev, priv->mdev, &new_params))
		return -EINVAL;

	return 0;
}

static void mlx5e_rq_replace_xdp_prog(struct mlx5e_rq *rq, struct bpf_prog *prog)
{
	struct bpf_prog *old_prog;

	old_prog = rcu_replace_pointer(rq->xdp_prog, prog,
				       lockdep_is_held(&rq->priv->state_lock));
	if (old_prog)
		bpf_prog_put(old_prog);
}

static int mlx5e_xdp_set(struct net_device *netdev, struct bpf_prog *prog)
{
	struct mlx5e_priv *priv = netdev_priv(netdev);
	struct mlx5e_params new_params;
	struct bpf_prog *old_prog;
	int err = 0;
	bool reset;
	int i;

	mutex_lock(&priv->state_lock);

	if (prog) {
		err = mlx5e_xdp_allowed(priv, prog);
		if (err)
			goto unlock;
	}

	/* no need for full reset when exchanging programs */
	reset = (!priv->channels.params.xdp_prog || !prog);

	new_params = priv->channels.params;
	new_params.xdp_prog = prog;

	/* XDP affects striding RQ parameters. Block XDP if striding RQ won't be
	 * supported with the new parameters: if PAGE_SIZE is bigger than
	 * MLX5_MPWQE_LOG_STRIDE_SZ_MAX, striding RQ can't be used, even though
	 * the MTU is small enough for the linear mode, because XDP uses strides
	 * of PAGE_SIZE on regular RQs.
	 */
	if (reset && MLX5E_GET_PFLAG(&new_params, MLX5E_PFLAG_RX_STRIDING_RQ)) {
		/* Checking for regular RQs here; XSK RQs were checked on XSK bind. */
		err = mlx5e_mpwrq_validate_regular(priv->mdev, &new_params);
		if (err)
			goto unlock;
	}

	old_prog = priv->channels.params.xdp_prog;

	err = mlx5e_safe_switch_params(priv, &new_params, NULL, NULL, reset);
	if (err)
		goto unlock;

	if (old_prog)
		bpf_prog_put(old_prog);

	if (!test_bit(MLX5E_STATE_OPENED, &priv->state) || reset)
		goto unlock;

	/* exchanging programs w/o reset, we update ref counts on behalf
	 * of the channels RQs here.
	 */
	bpf_prog_add(prog, priv->channels.num);
	for (i = 0; i < priv->channels.num; i++) {
		struct mlx5e_channel *c = priv->channels.c[i];

		mlx5e_rq_replace_xdp_prog(&c->rq, prog);
		if (test_bit(MLX5E_CHANNEL_STATE_XSK, c->state)) {
			bpf_prog_inc(prog);
			mlx5e_rq_replace_xdp_prog(&c->xskrq, prog);
		}
	}

unlock:
	mutex_unlock(&priv->state_lock);

	/* Need to fix some features. */
	if (!err)
		netdev_update_features(netdev);

	return err;
}

static int mlx5e_xdp(struct net_device *dev, struct netdev_bpf *xdp)
{
	switch (xdp->command) {
	case XDP_SETUP_PROG:
		return mlx5e_xdp_set(dev, xdp->prog);
	case XDP_SETUP_XSK_POOL:
		return mlx5e_xsk_setup_pool(dev, xdp->xsk.pool,
					    xdp->xsk.queue_id);
	default:
		return -EINVAL;
	}
}

#ifdef CONFIG_MLX5_ESWITCH
static int mlx5e_bridge_getlink(struct sk_buff *skb, u32 pid, u32 seq,
				struct net_device *dev, u32 filter_mask,
				int nlflags)
{
	struct mlx5e_priv *priv = netdev_priv(dev);
	struct mlx5_core_dev *mdev = priv->mdev;
	u8 mode, setting;
	int err;

	err = mlx5_eswitch_get_vepa(mdev->priv.eswitch, &setting);
	if (err)
		return err;
	mode = setting ? BRIDGE_MODE_VEPA : BRIDGE_MODE_VEB;
	return ndo_dflt_bridge_getlink(skb, pid, seq, dev,
				       mode,
				       0, 0, nlflags, filter_mask, NULL);
}

static int mlx5e_bridge_setlink(struct net_device *dev, struct nlmsghdr *nlh,
				u16 flags, struct netlink_ext_ack *extack)
{
	struct mlx5e_priv *priv = netdev_priv(dev);
	struct mlx5_core_dev *mdev = priv->mdev;
	struct nlattr *attr, *br_spec;
	u16 mode = BRIDGE_MODE_UNDEF;
	u8 setting;
	int rem;

	br_spec = nlmsg_find_attr(nlh, sizeof(struct ifinfomsg), IFLA_AF_SPEC);
	if (!br_spec)
		return -EINVAL;

	nla_for_each_nested(attr, br_spec, rem) {
		if (nla_type(attr) != IFLA_BRIDGE_MODE)
			continue;

		if (nla_len(attr) < sizeof(mode))
			return -EINVAL;

		mode = nla_get_u16(attr);
		if (mode > BRIDGE_MODE_VEPA)
			return -EINVAL;

		break;
	}

	if (mode == BRIDGE_MODE_UNDEF)
		return -EINVAL;

	setting = (mode == BRIDGE_MODE_VEPA) ?  1 : 0;
	return mlx5_eswitch_set_vepa(mdev->priv.eswitch, setting);
}
#endif

const struct net_device_ops mlx5e_netdev_ops = {
	.ndo_open                = mlx5e_open,
	.ndo_stop                = mlx5e_close,
	.ndo_start_xmit          = mlx5e_xmit,
	.ndo_setup_tc            = mlx5e_setup_tc,
	.ndo_select_queue        = mlx5e_select_queue,
	.ndo_get_stats64         = mlx5e_get_stats,
	.ndo_set_rx_mode         = mlx5e_set_rx_mode,
	.ndo_set_mac_address     = mlx5e_set_mac,
	.ndo_vlan_rx_add_vid     = mlx5e_vlan_rx_add_vid,
	.ndo_vlan_rx_kill_vid    = mlx5e_vlan_rx_kill_vid,
	.ndo_set_features        = mlx5e_set_features,
	.ndo_fix_features        = mlx5e_fix_features,
	.ndo_change_mtu          = mlx5e_change_nic_mtu,
	.ndo_eth_ioctl            = mlx5e_ioctl,
	.ndo_set_tx_maxrate      = mlx5e_set_tx_maxrate,
	.ndo_features_check      = mlx5e_features_check,
	.ndo_tx_timeout          = mlx5e_tx_timeout,
	.ndo_bpf		 = mlx5e_xdp,
	.ndo_xdp_xmit            = mlx5e_xdp_xmit,
	.ndo_xsk_wakeup          = mlx5e_xsk_wakeup,
#ifdef CONFIG_MLX5_EN_ARFS
	.ndo_rx_flow_steer	 = mlx5e_rx_flow_steer,
#endif
#ifdef CONFIG_MLX5_ESWITCH
	.ndo_bridge_setlink      = mlx5e_bridge_setlink,
	.ndo_bridge_getlink      = mlx5e_bridge_getlink,

	/* SRIOV E-Switch NDOs */
	.ndo_set_vf_mac          = mlx5e_set_vf_mac,
	.ndo_set_vf_vlan         = mlx5e_set_vf_vlan,
	.ndo_set_vf_spoofchk     = mlx5e_set_vf_spoofchk,
	.ndo_set_vf_trust        = mlx5e_set_vf_trust,
	.ndo_set_vf_rate         = mlx5e_set_vf_rate,
	.ndo_get_vf_config       = mlx5e_get_vf_config,
	.ndo_set_vf_link_state   = mlx5e_set_vf_link_state,
	.ndo_get_vf_stats        = mlx5e_get_vf_stats,
	.ndo_has_offload_stats   = mlx5e_has_offload_stats,
	.ndo_get_offload_stats   = mlx5e_get_offload_stats,
#endif
};

static u32 mlx5e_choose_lro_timeout(struct mlx5_core_dev *mdev, u32 wanted_timeout)
{
	int i;

	/* The supported periods are organized in ascending order */
	for (i = 0; i < MLX5E_LRO_TIMEOUT_ARR_SIZE - 1; i++)
		if (MLX5_CAP_ETH(mdev, lro_timer_supported_periods[i]) >= wanted_timeout)
			break;

	return MLX5_CAP_ETH(mdev, lro_timer_supported_periods[i]);
}

void mlx5e_build_nic_params(struct mlx5e_priv *priv, struct mlx5e_xsk *xsk, u16 mtu)
{
	struct mlx5e_params *params = &priv->channels.params;
	struct mlx5_core_dev *mdev = priv->mdev;
	u8 rx_cq_period_mode;

	params->sw_mtu = mtu;
	params->hard_mtu = MLX5E_ETH_HARD_MTU;
	params->num_channels = min_t(unsigned int, MLX5E_MAX_NUM_CHANNELS / 2,
				     priv->max_nch);
	mlx5e_params_mqprio_reset(params);

	/* SQ */
	params->log_sq_size = is_kdump_kernel() ?
		MLX5E_PARAMS_MINIMUM_LOG_SQ_SIZE :
		MLX5E_PARAMS_DEFAULT_LOG_SQ_SIZE;
	MLX5E_SET_PFLAG(params, MLX5E_PFLAG_SKB_TX_MPWQE, mlx5e_tx_mpwqe_supported(mdev));

	/* XDP SQ */
	MLX5E_SET_PFLAG(params, MLX5E_PFLAG_XDP_TX_MPWQE, mlx5e_tx_mpwqe_supported(mdev));

	/* set CQE compression */
	params->rx_cqe_compress_def = false;
	if (MLX5_CAP_GEN(mdev, cqe_compression) &&
	    MLX5_CAP_GEN(mdev, vport_group_manager))
		params->rx_cqe_compress_def = slow_pci_heuristic(mdev);

	MLX5E_SET_PFLAG(params, MLX5E_PFLAG_RX_CQE_COMPRESS, params->rx_cqe_compress_def);
	MLX5E_SET_PFLAG(params, MLX5E_PFLAG_RX_NO_CSUM_COMPLETE, false);

	/* RQ */
	mlx5e_build_rq_params(mdev, params);

	params->packet_merge.timeout = mlx5e_choose_lro_timeout(mdev, MLX5E_DEFAULT_LRO_TIMEOUT);

	/* CQ moderation params */
	rx_cq_period_mode = MLX5_CAP_GEN(mdev, cq_period_start_from_cqe) ?
			MLX5_CQ_PERIOD_MODE_START_FROM_CQE :
			MLX5_CQ_PERIOD_MODE_START_FROM_EQE;
	params->rx_dim_enabled = MLX5_CAP_GEN(mdev, cq_moderation);
	params->tx_dim_enabled = MLX5_CAP_GEN(mdev, cq_moderation);
	mlx5e_set_rx_cq_mode_params(params, rx_cq_period_mode);
	mlx5e_set_tx_cq_mode_params(params, MLX5_CQ_PERIOD_MODE_START_FROM_EQE);

	/* TX inline */
	mlx5_query_min_inline(mdev, &params->tx_min_inline_mode);

	params->tunneled_offload_en = mlx5_tunnel_inner_ft_supported(mdev);

	/* AF_XDP */
	params->xsk = xsk;

	/* Do not update netdev->features directly in here
	 * on mlx5e_attach_netdev() we will call mlx5e_update_features()
	 * To update netdev->features please modify mlx5e_fix_features()
	 */
}

static void mlx5e_set_netdev_dev_addr(struct net_device *netdev)
{
	struct mlx5e_priv *priv = netdev_priv(netdev);
	u8 addr[ETH_ALEN];

	mlx5_query_mac_address(priv->mdev, addr);
	if (is_zero_ether_addr(addr) &&
	    !MLX5_CAP_GEN(priv->mdev, vport_group_manager)) {
		eth_hw_addr_random(netdev);
		mlx5_core_info(priv->mdev, "Assigned random MAC address %pM\n", netdev->dev_addr);
		return;
	}

	eth_hw_addr_set(netdev, addr);
}

static int mlx5e_vxlan_set_port(struct net_device *netdev, unsigned int table,
				unsigned int entry, struct udp_tunnel_info *ti)
{
	struct mlx5e_priv *priv = netdev_priv(netdev);

	return mlx5_vxlan_add_port(priv->mdev->vxlan, ntohs(ti->port));
}

static int mlx5e_vxlan_unset_port(struct net_device *netdev, unsigned int table,
				  unsigned int entry, struct udp_tunnel_info *ti)
{
	struct mlx5e_priv *priv = netdev_priv(netdev);

	return mlx5_vxlan_del_port(priv->mdev->vxlan, ntohs(ti->port));
}

void mlx5e_vxlan_set_netdev_info(struct mlx5e_priv *priv)
{
	if (!mlx5_vxlan_allowed(priv->mdev->vxlan))
		return;

	priv->nic_info.set_port = mlx5e_vxlan_set_port;
	priv->nic_info.unset_port = mlx5e_vxlan_unset_port;
	priv->nic_info.flags = UDP_TUNNEL_NIC_INFO_MAY_SLEEP |
				UDP_TUNNEL_NIC_INFO_STATIC_IANA_VXLAN;
	priv->nic_info.tables[0].tunnel_types = UDP_TUNNEL_TYPE_VXLAN;
	/* Don't count the space hard-coded to the IANA port */
	priv->nic_info.tables[0].n_entries =
		mlx5_vxlan_max_udp_ports(priv->mdev) - 1;

	priv->netdev->udp_tunnel_nic_info = &priv->nic_info;
}

static bool mlx5e_tunnel_any_tx_proto_supported(struct mlx5_core_dev *mdev)
{
	int tt;

	for (tt = 0; tt < MLX5_NUM_TUNNEL_TT; tt++) {
		if (mlx5e_tunnel_proto_supported_tx(mdev, mlx5_get_proto_by_tunnel_type(tt)))
			return true;
	}
	return (mlx5_vxlan_allowed(mdev->vxlan) || mlx5_geneve_tx_allowed(mdev));
}

static void mlx5e_build_nic_netdev(struct net_device *netdev)
{
	struct mlx5e_priv *priv = netdev_priv(netdev);
	struct mlx5_core_dev *mdev = priv->mdev;
	bool fcs_supported;
	bool fcs_enabled;

	SET_NETDEV_DEV(netdev, mdev->device);

	netdev->netdev_ops = &mlx5e_netdev_ops;

	mlx5e_dcbnl_build_netdev(netdev);

	netdev->watchdog_timeo    = 15 * HZ;

	netdev->ethtool_ops	  = &mlx5e_ethtool_ops;

	netdev->vlan_features    |= NETIF_F_SG;
	netdev->vlan_features    |= NETIF_F_HW_CSUM;
	netdev->vlan_features    |= NETIF_F_GRO;
	netdev->vlan_features    |= NETIF_F_TSO;
	netdev->vlan_features    |= NETIF_F_TSO6;
	netdev->vlan_features    |= NETIF_F_RXCSUM;
	netdev->vlan_features    |= NETIF_F_RXHASH;
	netdev->vlan_features    |= NETIF_F_GSO_PARTIAL;

	netdev->mpls_features    |= NETIF_F_SG;
	netdev->mpls_features    |= NETIF_F_HW_CSUM;
	netdev->mpls_features    |= NETIF_F_TSO;
	netdev->mpls_features    |= NETIF_F_TSO6;

	netdev->hw_enc_features  |= NETIF_F_HW_VLAN_CTAG_TX;
	netdev->hw_enc_features  |= NETIF_F_HW_VLAN_CTAG_RX;

	/* Tunneled LRO is not supported in the driver, and the same RQs are
	 * shared between inner and outer TIRs, so the driver can't disable LRO
	 * for inner TIRs while having it enabled for outer TIRs. Due to this,
	 * block LRO altogether if the firmware declares tunneled LRO support.
	 */
	if (!!MLX5_CAP_ETH(mdev, lro_cap) &&
	    !MLX5_CAP_ETH(mdev, tunnel_lro_vxlan) &&
	    !MLX5_CAP_ETH(mdev, tunnel_lro_gre) &&
	    mlx5e_check_fragmented_striding_rq_cap(mdev, PAGE_SHIFT,
						   MLX5E_MPWRQ_UMR_MODE_ALIGNED))
		netdev->vlan_features    |= NETIF_F_LRO;

	netdev->hw_features       = netdev->vlan_features;
	netdev->hw_features      |= NETIF_F_HW_VLAN_CTAG_TX;
	netdev->hw_features      |= NETIF_F_HW_VLAN_CTAG_RX;
	netdev->hw_features      |= NETIF_F_HW_VLAN_CTAG_FILTER;
	netdev->hw_features      |= NETIF_F_HW_VLAN_STAG_TX;

	if (mlx5e_tunnel_any_tx_proto_supported(mdev)) {
		netdev->hw_enc_features |= NETIF_F_HW_CSUM;
		netdev->hw_enc_features |= NETIF_F_TSO;
		netdev->hw_enc_features |= NETIF_F_TSO6;
		netdev->hw_enc_features |= NETIF_F_GSO_PARTIAL;
	}

	if (mlx5_vxlan_allowed(mdev->vxlan) || mlx5_geneve_tx_allowed(mdev)) {
		netdev->hw_features     |= NETIF_F_GSO_UDP_TUNNEL |
					   NETIF_F_GSO_UDP_TUNNEL_CSUM;
		netdev->hw_enc_features |= NETIF_F_GSO_UDP_TUNNEL |
					   NETIF_F_GSO_UDP_TUNNEL_CSUM;
		netdev->gso_partial_features = NETIF_F_GSO_UDP_TUNNEL_CSUM;
		netdev->vlan_features |= NETIF_F_GSO_UDP_TUNNEL |
					 NETIF_F_GSO_UDP_TUNNEL_CSUM;
	}

	if (mlx5e_tunnel_proto_supported_tx(mdev, IPPROTO_GRE)) {
		netdev->hw_features     |= NETIF_F_GSO_GRE |
					   NETIF_F_GSO_GRE_CSUM;
		netdev->hw_enc_features |= NETIF_F_GSO_GRE |
					   NETIF_F_GSO_GRE_CSUM;
		netdev->gso_partial_features |= NETIF_F_GSO_GRE |
						NETIF_F_GSO_GRE_CSUM;
	}

	if (mlx5e_tunnel_proto_supported_tx(mdev, IPPROTO_IPIP)) {
		netdev->hw_features |= NETIF_F_GSO_IPXIP4 |
				       NETIF_F_GSO_IPXIP6;
		netdev->hw_enc_features |= NETIF_F_GSO_IPXIP4 |
					   NETIF_F_GSO_IPXIP6;
		netdev->gso_partial_features |= NETIF_F_GSO_IPXIP4 |
						NETIF_F_GSO_IPXIP6;
	}

	netdev->gso_partial_features             |= NETIF_F_GSO_UDP_L4;
	netdev->hw_features                      |= NETIF_F_GSO_UDP_L4;
	netdev->features                         |= NETIF_F_GSO_UDP_L4;

	mlx5_query_port_fcs(mdev, &fcs_supported, &fcs_enabled);

	if (fcs_supported)
		netdev->hw_features |= NETIF_F_RXALL;

	if (MLX5_CAP_ETH(mdev, scatter_fcs))
		netdev->hw_features |= NETIF_F_RXFCS;

	if (mlx5_qos_is_supported(mdev))
		netdev->hw_features |= NETIF_F_HW_TC;

	netdev->features          = netdev->hw_features;

	/* Defaults */
	if (fcs_enabled)
		netdev->features  &= ~NETIF_F_RXALL;
	netdev->features  &= ~NETIF_F_LRO;
	netdev->features  &= ~NETIF_F_GRO_HW;
	netdev->features  &= ~NETIF_F_RXFCS;

#define FT_CAP(f) MLX5_CAP_FLOWTABLE(mdev, flow_table_properties_nic_receive.f)
	if (FT_CAP(flow_modify_en) &&
	    FT_CAP(modify_root) &&
	    FT_CAP(identified_miss_table_mode) &&
	    FT_CAP(flow_table_modify)) {
#if IS_ENABLED(CONFIG_MLX5_CLS_ACT)
		netdev->hw_features      |= NETIF_F_HW_TC;
#endif
#ifdef CONFIG_MLX5_EN_ARFS
		netdev->hw_features	 |= NETIF_F_NTUPLE;
#endif
	}

	netdev->features         |= NETIF_F_HIGHDMA;
	netdev->features         |= NETIF_F_HW_VLAN_STAG_FILTER;

	netdev->priv_flags       |= IFF_UNICAST_FLT;

	netif_set_tso_max_size(netdev, GSO_MAX_SIZE);
	mlx5e_set_netdev_dev_addr(netdev);
	mlx5e_macsec_build_netdev(priv);
	mlx5e_ipsec_build_netdev(priv);
	mlx5e_ktls_build_netdev(priv);
}

void mlx5e_create_q_counters(struct mlx5e_priv *priv)
{
	u32 out[MLX5_ST_SZ_DW(alloc_q_counter_out)] = {};
	u32 in[MLX5_ST_SZ_DW(alloc_q_counter_in)] = {};
	struct mlx5_core_dev *mdev = priv->mdev;
	int err;

	MLX5_SET(alloc_q_counter_in, in, opcode, MLX5_CMD_OP_ALLOC_Q_COUNTER);
	err = mlx5_cmd_exec_inout(mdev, alloc_q_counter, in, out);
	if (!err)
		priv->q_counter =
			MLX5_GET(alloc_q_counter_out, out, counter_set_id);

	err = mlx5_cmd_exec_inout(mdev, alloc_q_counter, in, out);
	if (!err)
		priv->drop_rq_q_counter =
			MLX5_GET(alloc_q_counter_out, out, counter_set_id);
}

void mlx5e_destroy_q_counters(struct mlx5e_priv *priv)
{
	u32 in[MLX5_ST_SZ_DW(dealloc_q_counter_in)] = {};

	MLX5_SET(dealloc_q_counter_in, in, opcode,
		 MLX5_CMD_OP_DEALLOC_Q_COUNTER);
	if (priv->q_counter) {
		MLX5_SET(dealloc_q_counter_in, in, counter_set_id,
			 priv->q_counter);
		mlx5_cmd_exec_in(priv->mdev, dealloc_q_counter, in);
	}

	if (priv->drop_rq_q_counter) {
		MLX5_SET(dealloc_q_counter_in, in, counter_set_id,
			 priv->drop_rq_q_counter);
		mlx5_cmd_exec_in(priv->mdev, dealloc_q_counter, in);
	}
}

static int mlx5e_nic_init(struct mlx5_core_dev *mdev,
			  struct net_device *netdev)
{
	struct mlx5e_priv *priv = netdev_priv(netdev);
	struct mlx5e_flow_steering *fs;
	int err;

	mlx5e_build_nic_params(priv, &priv->xsk, netdev->mtu);
	mlx5e_vxlan_set_netdev_info(priv);

	mlx5e_timestamp_init(priv);

	fs = mlx5e_fs_init(priv->profile, mdev,
			   !test_bit(MLX5E_STATE_DESTROYING, &priv->state));
	if (!fs) {
		err = -ENOMEM;
		mlx5_core_err(mdev, "FS initialization failed, %d\n", err);
		return err;
	}
	priv->fs = fs;

	err = mlx5e_ktls_init(priv);
	if (err)
		mlx5_core_err(mdev, "TLS initialization failed, %d\n", err);

	mlx5e_health_create_reporters(priv);
	return 0;
}

static void mlx5e_nic_cleanup(struct mlx5e_priv *priv)
{
	mlx5e_health_destroy_reporters(priv);
	mlx5e_ktls_cleanup(priv);
	mlx5e_fs_cleanup(priv->fs);
}

static int mlx5e_init_nic_rx(struct mlx5e_priv *priv)
{
	struct mlx5_core_dev *mdev = priv->mdev;
	enum mlx5e_rx_res_features features;
	int err;

	priv->rx_res = mlx5e_rx_res_alloc();
	if (!priv->rx_res)
		return -ENOMEM;

	mlx5e_create_q_counters(priv);

	err = mlx5e_open_drop_rq(priv, &priv->drop_rq);
	if (err) {
		mlx5_core_err(mdev, "open drop rq failed, %d\n", err);
		goto err_destroy_q_counters;
	}

	features = MLX5E_RX_RES_FEATURE_PTP;
	if (priv->channels.params.tunneled_offload_en)
		features |= MLX5E_RX_RES_FEATURE_INNER_FT;
	err = mlx5e_rx_res_init(priv->rx_res, priv->mdev, features,
				priv->max_nch, priv->drop_rq.rqn,
				&priv->channels.params.packet_merge,
				priv->channels.params.num_channels);
	if (err)
		goto err_close_drop_rq;

	err = mlx5e_create_flow_steering(priv->fs, priv->rx_res, priv->profile,
					 priv->netdev);
	if (err) {
		mlx5_core_warn(mdev, "create flow steering failed, %d\n", err);
		goto err_destroy_rx_res;
	}

	err = mlx5e_tc_nic_init(priv);
	if (err)
		goto err_destroy_flow_steering;

	err = mlx5e_accel_init_rx(priv);
	if (err)
		goto err_tc_nic_cleanup;

#ifdef CONFIG_MLX5_EN_ARFS
	priv->netdev->rx_cpu_rmap =  mlx5_eq_table_get_rmap(priv->mdev);
#endif

	return 0;

err_tc_nic_cleanup:
	mlx5e_tc_nic_cleanup(priv);
err_destroy_flow_steering:
	mlx5e_destroy_flow_steering(priv->fs, !!(priv->netdev->hw_features & NETIF_F_NTUPLE),
				    priv->profile);
err_destroy_rx_res:
	mlx5e_rx_res_destroy(priv->rx_res);
err_close_drop_rq:
	mlx5e_close_drop_rq(&priv->drop_rq);
err_destroy_q_counters:
	mlx5e_destroy_q_counters(priv);
	mlx5e_rx_res_free(priv->rx_res);
	priv->rx_res = NULL;
	return err;
}

static void mlx5e_cleanup_nic_rx(struct mlx5e_priv *priv)
{
	mlx5e_accel_cleanup_rx(priv);
	mlx5e_tc_nic_cleanup(priv);
	mlx5e_destroy_flow_steering(priv->fs, !!(priv->netdev->hw_features & NETIF_F_NTUPLE),
				    priv->profile);
	mlx5e_rx_res_destroy(priv->rx_res);
	mlx5e_close_drop_rq(&priv->drop_rq);
	mlx5e_destroy_q_counters(priv);
	mlx5e_rx_res_free(priv->rx_res);
	priv->rx_res = NULL;
}

static void mlx5e_set_mqprio_rl(struct mlx5e_priv *priv)
{
	struct mlx5e_params *params;
	struct mlx5e_mqprio_rl *rl;

	params = &priv->channels.params;
	if (params->mqprio.mode != TC_MQPRIO_MODE_CHANNEL)
		return;

	rl = mlx5e_mqprio_rl_create(priv->mdev, params->mqprio.num_tc,
				    params->mqprio.channel.max_rate);
	if (IS_ERR(rl))
		rl = NULL;
	priv->mqprio_rl = rl;
	mlx5e_mqprio_rl_update_params(params, rl);
}

static int mlx5e_init_nic_tx(struct mlx5e_priv *priv)
{
	int err;

	err = mlx5e_create_tises(priv);
	if (err) {
		mlx5_core_warn(priv->mdev, "create tises failed, %d\n", err);
		return err;
	}

	err = mlx5e_accel_init_tx(priv);
	if (err)
		goto err_destroy_tises;

	mlx5e_set_mqprio_rl(priv);
	mlx5e_dcbnl_initialize(priv);
	return 0;

err_destroy_tises:
	mlx5e_destroy_tises(priv);
	return err;
}

static void mlx5e_nic_enable(struct mlx5e_priv *priv)
{
	struct net_device *netdev = priv->netdev;
	struct mlx5_core_dev *mdev = priv->mdev;
	int err;

	mlx5e_fs_init_l2_addr(priv->fs, netdev);
	mlx5e_ipsec_init(priv);

	err = mlx5e_macsec_init(priv);
	if (err)
		mlx5_core_err(mdev, "MACsec initialization failed, %d\n", err);

	/* Marking the link as currently not needed by the Driver */
	if (!netif_running(netdev))
		mlx5e_modify_admin_state(mdev, MLX5_PORT_DOWN);

	mlx5e_set_netdev_mtu_boundaries(priv);
	mlx5e_set_dev_port_mtu(priv);

	mlx5_lag_add_netdev(mdev, netdev);

	mlx5e_enable_async_events(priv);
	mlx5e_enable_blocking_events(priv);
	if (mlx5e_monitor_counter_supported(priv))
		mlx5e_monitor_counter_init(priv);

	mlx5e_hv_vhca_stats_create(priv);
	if (netdev->reg_state != NETREG_REGISTERED)
		return;
	mlx5e_dcbnl_init_app(priv);

	mlx5e_nic_set_rx_mode(priv);

	rtnl_lock();
	if (netif_running(netdev))
		mlx5e_open(netdev);
	udp_tunnel_nic_reset_ntf(priv->netdev);
	netif_device_attach(netdev);
	rtnl_unlock();
}

static void mlx5e_nic_disable(struct mlx5e_priv *priv)
{
	struct mlx5_core_dev *mdev = priv->mdev;

	if (priv->netdev->reg_state == NETREG_REGISTERED)
		mlx5e_dcbnl_delete_app(priv);

	rtnl_lock();
	if (netif_running(priv->netdev))
		mlx5e_close(priv->netdev);
	netif_device_detach(priv->netdev);
	rtnl_unlock();

	mlx5e_nic_set_rx_mode(priv);

	mlx5e_hv_vhca_stats_destroy(priv);
	if (mlx5e_monitor_counter_supported(priv))
		mlx5e_monitor_counter_cleanup(priv);

	mlx5e_disable_blocking_events(priv);
	if (priv->en_trap) {
		mlx5e_deactivate_trap(priv);
		mlx5e_close_trap(priv->en_trap);
		priv->en_trap = NULL;
	}
	mlx5e_disable_async_events(priv);
	mlx5_lag_remove_netdev(mdev, priv->netdev);
	mlx5_vxlan_reset_to_default(mdev->vxlan);
	mlx5e_macsec_cleanup(priv);
	mlx5e_ipsec_cleanup(priv);
}

int mlx5e_update_nic_rx(struct mlx5e_priv *priv)
{
	return mlx5e_refresh_tirs(priv, false, false);
}

static const struct mlx5e_profile mlx5e_nic_profile = {
	.init		   = mlx5e_nic_init,
	.cleanup	   = mlx5e_nic_cleanup,
	.init_rx	   = mlx5e_init_nic_rx,
	.cleanup_rx	   = mlx5e_cleanup_nic_rx,
	.init_tx	   = mlx5e_init_nic_tx,
	.cleanup_tx	   = mlx5e_cleanup_nic_tx,
	.enable		   = mlx5e_nic_enable,
	.disable	   = mlx5e_nic_disable,
	.update_rx	   = mlx5e_update_nic_rx,
	.update_stats	   = mlx5e_stats_update_ndo_stats,
	.update_carrier	   = mlx5e_update_carrier,
	.rx_handlers       = &mlx5e_rx_handlers_nic,
	.max_tc		   = MLX5E_MAX_NUM_TC,
	.stats_grps	   = mlx5e_nic_stats_grps,
	.stats_grps_num	   = mlx5e_nic_stats_grps_num,
	.features          = BIT(MLX5E_PROFILE_FEATURE_PTP_RX) |
		BIT(MLX5E_PROFILE_FEATURE_PTP_TX) |
		BIT(MLX5E_PROFILE_FEATURE_QOS_HTB) |
		BIT(MLX5E_PROFILE_FEATURE_FS_VLAN) |
		BIT(MLX5E_PROFILE_FEATURE_FS_TC),
};

static int mlx5e_profile_max_num_channels(struct mlx5_core_dev *mdev,
					  const struct mlx5e_profile *profile)
{
	int nch;

	nch = mlx5e_get_max_num_channels(mdev);

	if (profile->max_nch_limit)
		nch = min_t(int, nch, profile->max_nch_limit(mdev));
	return nch;
}

static unsigned int
mlx5e_calc_max_nch(struct mlx5_core_dev *mdev, struct net_device *netdev,
		   const struct mlx5e_profile *profile)

{
	unsigned int max_nch, tmp;

	/* core resources */
	max_nch = mlx5e_profile_max_num_channels(mdev, profile);

	/* netdev rx queues */
	max_nch = min_t(unsigned int, max_nch, netdev->num_rx_queues);

	/* netdev tx queues */
	tmp = netdev->num_tx_queues;
	if (mlx5_qos_is_supported(mdev))
		tmp -= mlx5e_qos_max_leaf_nodes(mdev);
	if (MLX5_CAP_GEN(mdev, ts_cqe_to_dest_cqn))
		tmp -= profile->max_tc;
	tmp = tmp / profile->max_tc;
	max_nch = min_t(unsigned int, max_nch, tmp);

	return max_nch;
}

int mlx5e_get_pf_num_tirs(struct mlx5_core_dev *mdev)
{
	/* Indirect TIRS: 2 sets of TTCs (inner + outer steering)
	 * and 1 set of direct TIRS
	 */
	return 2 * MLX5E_NUM_INDIR_TIRS
		+ mlx5e_profile_max_num_channels(mdev, &mlx5e_nic_profile);
}

void mlx5e_set_rx_mode_work(struct work_struct *work)
{
	struct mlx5e_priv *priv = container_of(work, struct mlx5e_priv,
					       set_rx_mode_work);

	return mlx5e_fs_set_rx_mode_work(priv->fs, priv->netdev);
}

/* mlx5e generic netdev management API (move to en_common.c) */
int mlx5e_priv_init(struct mlx5e_priv *priv,
		    const struct mlx5e_profile *profile,
		    struct net_device *netdev,
		    struct mlx5_core_dev *mdev)
{
	int nch, num_txqs, node;
	int err;

	num_txqs = netdev->num_tx_queues;
	nch = mlx5e_calc_max_nch(mdev, netdev, profile);
	node = dev_to_node(mlx5_core_dma_dev(mdev));

	/* priv init */
	priv->mdev        = mdev;
	priv->netdev      = netdev;
	priv->msglevel    = MLX5E_MSG_LEVEL;
	priv->max_nch     = nch;
	priv->max_opened_tc = 1;

	if (!alloc_cpumask_var(&priv->scratchpad.cpumask, GFP_KERNEL))
		return -ENOMEM;

	mutex_init(&priv->state_lock);

	err = mlx5e_selq_init(&priv->selq, &priv->state_lock);
	if (err)
		goto err_free_cpumask;

	INIT_WORK(&priv->update_carrier_work, mlx5e_update_carrier_work);
	INIT_WORK(&priv->set_rx_mode_work, mlx5e_set_rx_mode_work);
	INIT_WORK(&priv->tx_timeout_work, mlx5e_tx_timeout_work);
	INIT_WORK(&priv->update_stats_work, mlx5e_update_stats_work);

	priv->wq = create_singlethread_workqueue("mlx5e");
	if (!priv->wq)
		goto err_free_selq;

	priv->txq2sq = kcalloc_node(num_txqs, sizeof(*priv->txq2sq), GFP_KERNEL, node);
	if (!priv->txq2sq)
		goto err_destroy_workqueue;

	priv->tx_rates = kcalloc_node(num_txqs, sizeof(*priv->tx_rates), GFP_KERNEL, node);
	if (!priv->tx_rates)
		goto err_free_txq2sq;

	priv->channel_stats =
		kcalloc_node(nch, sizeof(*priv->channel_stats), GFP_KERNEL, node);
	if (!priv->channel_stats)
		goto err_free_tx_rates;

	return 0;

err_free_tx_rates:
	kfree(priv->tx_rates);
err_free_txq2sq:
	kfree(priv->txq2sq);
err_destroy_workqueue:
	destroy_workqueue(priv->wq);
err_free_selq:
	mlx5e_selq_cleanup(&priv->selq);
err_free_cpumask:
	free_cpumask_var(priv->scratchpad.cpumask);
	return -ENOMEM;
}

void mlx5e_priv_cleanup(struct mlx5e_priv *priv)
{
	int i;

	/* bail if change profile failed and also rollback failed */
	if (!priv->mdev)
		return;

	for (i = 0; i < priv->stats_nch; i++)
		kvfree(priv->channel_stats[i]);
	kfree(priv->channel_stats);
	kfree(priv->tx_rates);
	kfree(priv->txq2sq);
	destroy_workqueue(priv->wq);
	mutex_lock(&priv->state_lock);
	mlx5e_selq_cleanup(&priv->selq);
	mutex_unlock(&priv->state_lock);
	free_cpumask_var(priv->scratchpad.cpumask);

	for (i = 0; i < priv->htb_max_qos_sqs; i++)
		kfree(priv->htb_qos_sq_stats[i]);
	kvfree(priv->htb_qos_sq_stats);

	memset(priv, 0, sizeof(*priv));
}

static unsigned int mlx5e_get_max_num_txqs(struct mlx5_core_dev *mdev,
					   const struct mlx5e_profile *profile)
{
	unsigned int nch, ptp_txqs, qos_txqs;

	nch = mlx5e_profile_max_num_channels(mdev, profile);

	ptp_txqs = MLX5_CAP_GEN(mdev, ts_cqe_to_dest_cqn) &&
		mlx5e_profile_feature_cap(profile, PTP_TX) ?
		profile->max_tc : 0;

	qos_txqs = mlx5_qos_is_supported(mdev) &&
		mlx5e_profile_feature_cap(profile, QOS_HTB) ?
		mlx5e_qos_max_leaf_nodes(mdev) : 0;

	return nch * profile->max_tc + ptp_txqs + qos_txqs;
}

static unsigned int mlx5e_get_max_num_rxqs(struct mlx5_core_dev *mdev,
					   const struct mlx5e_profile *profile)
{
	return mlx5e_profile_max_num_channels(mdev, profile);
}

struct net_device *
mlx5e_create_netdev(struct mlx5_core_dev *mdev, const struct mlx5e_profile *profile)
{
	struct net_device *netdev;
	unsigned int txqs, rxqs;
	int err;

	txqs = mlx5e_get_max_num_txqs(mdev, profile);
	rxqs = mlx5e_get_max_num_rxqs(mdev, profile);

	netdev = alloc_etherdev_mqs(sizeof(struct mlx5e_priv), txqs, rxqs);
	if (!netdev) {
		mlx5_core_err(mdev, "alloc_etherdev_mqs() failed\n");
		return NULL;
	}

	err = mlx5e_priv_init(netdev_priv(netdev), profile, netdev, mdev);
	if (err) {
		mlx5_core_err(mdev, "mlx5e_priv_init failed, err=%d\n", err);
		goto err_free_netdev;
	}

	netif_carrier_off(netdev);
	netif_tx_disable(netdev);
	dev_net_set(netdev, mlx5_core_net(mdev));

	return netdev;

err_free_netdev:
	free_netdev(netdev);

	return NULL;
}

static void mlx5e_update_features(struct net_device *netdev)
{
	if (netdev->reg_state != NETREG_REGISTERED)
		return; /* features will be updated on netdev registration */

	rtnl_lock();
	netdev_update_features(netdev);
	rtnl_unlock();
}

static void mlx5e_reset_channels(struct net_device *netdev)
{
	netdev_reset_tc(netdev);
}

int mlx5e_attach_netdev(struct mlx5e_priv *priv)
{
	const bool take_rtnl = priv->netdev->reg_state == NETREG_REGISTERED;
	const struct mlx5e_profile *profile = priv->profile;
	int max_nch;
	int err;

	clear_bit(MLX5E_STATE_DESTROYING, &priv->state);
	if (priv->fs)
		mlx5e_fs_set_state_destroy(priv->fs,
					   !test_bit(MLX5E_STATE_DESTROYING, &priv->state));

	/* Validate the max_wqe_size_sq capability. */
	if (WARN_ON_ONCE(mlx5e_get_max_sq_wqebbs(priv->mdev) < MLX5E_MAX_TX_WQEBBS)) {
		mlx5_core_warn(priv->mdev, "MLX5E: Max SQ WQEBBs firmware capability: %u, needed %lu\n",
			       mlx5e_get_max_sq_wqebbs(priv->mdev), MLX5E_MAX_TX_WQEBBS);
		return -EIO;
	}

	/* max number of channels may have changed */
	max_nch = mlx5e_calc_max_nch(priv->mdev, priv->netdev, profile);
	if (priv->channels.params.num_channels > max_nch) {
		mlx5_core_warn(priv->mdev, "MLX5E: Reducing number of channels to %d\n", max_nch);
		/* Reducing the number of channels - RXFH has to be reset, and
		 * mlx5e_num_channels_changed below will build the RQT.
		 */
		priv->netdev->priv_flags &= ~IFF_RXFH_CONFIGURED;
		priv->channels.params.num_channels = max_nch;
		if (priv->channels.params.mqprio.mode == TC_MQPRIO_MODE_CHANNEL) {
			mlx5_core_warn(priv->mdev, "MLX5E: Disabling MQPRIO channel mode\n");
			mlx5e_params_mqprio_reset(&priv->channels.params);
		}
	}
	if (max_nch != priv->max_nch) {
		mlx5_core_warn(priv->mdev,
			       "MLX5E: Updating max number of channels from %u to %u\n",
			       priv->max_nch, max_nch);
		priv->max_nch = max_nch;
	}

	/* 1. Set the real number of queues in the kernel the first time.
	 * 2. Set our default XPS cpumask.
	 * 3. Build the RQT.
	 *
	 * rtnl_lock is required by netif_set_real_num_*_queues in case the
	 * netdev has been registered by this point (if this function was called
	 * in the reload or resume flow).
	 */
	if (take_rtnl)
		rtnl_lock();
	err = mlx5e_num_channels_changed(priv);
	if (take_rtnl)
		rtnl_unlock();
	if (err)
		goto out;

	err = profile->init_tx(priv);
	if (err)
		goto out;

	err = profile->init_rx(priv);
	if (err)
		goto err_cleanup_tx;

	if (profile->enable)
		profile->enable(priv);

	mlx5e_update_features(priv->netdev);

	return 0;

err_cleanup_tx:
	profile->cleanup_tx(priv);

out:
	mlx5e_reset_channels(priv->netdev);
	set_bit(MLX5E_STATE_DESTROYING, &priv->state);
	if (priv->fs)
		mlx5e_fs_set_state_destroy(priv->fs,
					   !test_bit(MLX5E_STATE_DESTROYING, &priv->state));
	cancel_work_sync(&priv->update_stats_work);
	return err;
}

void mlx5e_detach_netdev(struct mlx5e_priv *priv)
{
	const struct mlx5e_profile *profile = priv->profile;

	set_bit(MLX5E_STATE_DESTROYING, &priv->state);
	if (priv->fs)
		mlx5e_fs_set_state_destroy(priv->fs,
					   !test_bit(MLX5E_STATE_DESTROYING, &priv->state));

	if (profile->disable)
		profile->disable(priv);
	flush_workqueue(priv->wq);

	profile->cleanup_rx(priv);
	profile->cleanup_tx(priv);
	mlx5e_reset_channels(priv->netdev);
	cancel_work_sync(&priv->update_stats_work);
}

static int
mlx5e_netdev_attach_profile(struct net_device *netdev, struct mlx5_core_dev *mdev,
			    const struct mlx5e_profile *new_profile, void *new_ppriv)
{
	struct mlx5e_priv *priv = netdev_priv(netdev);
	int err;

	err = mlx5e_priv_init(priv, new_profile, netdev, mdev);
	if (err) {
		mlx5_core_err(mdev, "mlx5e_priv_init failed, err=%d\n", err);
		return err;
	}
	netif_carrier_off(netdev);
	priv->profile = new_profile;
	priv->ppriv = new_ppriv;
	err = new_profile->init(priv->mdev, priv->netdev);
	if (err)
		goto priv_cleanup;
	err = mlx5e_attach_netdev(priv);
	if (err)
		goto profile_cleanup;
	return err;

profile_cleanup:
	new_profile->cleanup(priv);
priv_cleanup:
	mlx5e_priv_cleanup(priv);
	return err;
}

int mlx5e_netdev_change_profile(struct mlx5e_priv *priv,
				const struct mlx5e_profile *new_profile, void *new_ppriv)
{
	const struct mlx5e_profile *orig_profile = priv->profile;
	struct net_device *netdev = priv->netdev;
	struct mlx5_core_dev *mdev = priv->mdev;
	void *orig_ppriv = priv->ppriv;
	int err, rollback_err;

	/* cleanup old profile */
	mlx5e_detach_netdev(priv);
	priv->profile->cleanup(priv);
	mlx5e_priv_cleanup(priv);

	err = mlx5e_netdev_attach_profile(netdev, mdev, new_profile, new_ppriv);
	if (err) { /* roll back to original profile */
		netdev_warn(netdev, "%s: new profile init failed, %d\n", __func__, err);
		goto rollback;
	}

	return 0;

rollback:
	rollback_err = mlx5e_netdev_attach_profile(netdev, mdev, orig_profile, orig_ppriv);
	if (rollback_err)
		netdev_err(netdev, "%s: failed to rollback to orig profile, %d\n",
			   __func__, rollback_err);
	return err;
}

void mlx5e_netdev_attach_nic_profile(struct mlx5e_priv *priv)
{
	mlx5e_netdev_change_profile(priv, &mlx5e_nic_profile, NULL);
}

void mlx5e_destroy_netdev(struct mlx5e_priv *priv)
{
	struct net_device *netdev = priv->netdev;

	mlx5e_priv_cleanup(priv);
	free_netdev(netdev);
}

static int mlx5e_resume(struct auxiliary_device *adev)
{
	struct mlx5_adev *edev = container_of(adev, struct mlx5_adev, adev);
	struct mlx5e_priv *priv = auxiliary_get_drvdata(adev);
	struct net_device *netdev = priv->netdev;
	struct mlx5_core_dev *mdev = edev->mdev;
	int err;

	if (netif_device_present(netdev))
		return 0;

	err = mlx5e_create_mdev_resources(mdev);
	if (err)
		return err;

	err = mlx5e_attach_netdev(priv);
	if (err) {
		mlx5e_destroy_mdev_resources(mdev);
		return err;
	}

	return 0;
}

static int mlx5e_suspend(struct auxiliary_device *adev, pm_message_t state)
{
	struct mlx5e_priv *priv = auxiliary_get_drvdata(adev);
	struct net_device *netdev = priv->netdev;
	struct mlx5_core_dev *mdev = priv->mdev;

	if (!netif_device_present(netdev))
		return -ENODEV;

	mlx5e_detach_netdev(priv);
	mlx5e_destroy_mdev_resources(mdev);
	return 0;
}

static int mlx5e_probe(struct auxiliary_device *adev,
		       const struct auxiliary_device_id *id)
{
	struct mlx5_adev *edev = container_of(adev, struct mlx5_adev, adev);
	const struct mlx5e_profile *profile = &mlx5e_nic_profile;
	struct mlx5_core_dev *mdev = edev->mdev;
	struct net_device *netdev;
	pm_message_t state = {};
	struct mlx5e_priv *priv;
	int err;

	netdev = mlx5e_create_netdev(mdev, profile);
	if (!netdev) {
		mlx5_core_err(mdev, "mlx5e_create_netdev failed\n");
		return -ENOMEM;
	}

	mlx5e_build_nic_netdev(netdev);

	priv = netdev_priv(netdev);
	auxiliary_set_drvdata(adev, priv);

	priv->profile = profile;
	priv->ppriv = NULL;

	err = mlx5e_devlink_port_register(priv);
	if (err) {
		mlx5_core_err(mdev, "mlx5e_devlink_port_register failed, %d\n", err);
		goto err_destroy_netdev;
	}

	err = profile->init(mdev, netdev);
	if (err) {
		mlx5_core_err(mdev, "mlx5e_nic_profile init failed, %d\n", err);
		goto err_devlink_cleanup;
	}

	err = mlx5e_resume(adev);
	if (err) {
		mlx5_core_err(mdev, "mlx5e_resume failed, %d\n", err);
		goto err_profile_cleanup;
	}

	SET_NETDEV_DEVLINK_PORT(netdev, mlx5e_devlink_get_dl_port(priv));
	err = register_netdev(netdev);
	if (err) {
		mlx5_core_err(mdev, "register_netdev failed, %d\n", err);
		goto err_resume;
	}

	mlx5e_dcbnl_init_app(priv);
	mlx5_uplink_netdev_set(mdev, netdev);
	mlx5e_params_print_info(mdev, &priv->channels.params);
	return 0;

err_resume:
	mlx5e_suspend(adev, state);
err_profile_cleanup:
	profile->cleanup(priv);
err_devlink_cleanup:
	mlx5e_devlink_port_unregister(priv);
err_destroy_netdev:
	mlx5e_destroy_netdev(priv);
	return err;
}

static void mlx5e_remove(struct auxiliary_device *adev)
{
	struct mlx5e_priv *priv = auxiliary_get_drvdata(adev);
	pm_message_t state = {};

	mlx5e_dcbnl_delete_app(priv);
	unregister_netdev(priv->netdev);
	mlx5e_suspend(adev, state);
	priv->profile->cleanup(priv);
	mlx5e_devlink_port_unregister(priv);
	mlx5e_destroy_netdev(priv);
}

static const struct auxiliary_device_id mlx5e_id_table[] = {
	{ .name = MLX5_ADEV_NAME ".eth", },
	{},
};

MODULE_DEVICE_TABLE(auxiliary, mlx5e_id_table);

static struct auxiliary_driver mlx5e_driver = {
	.name = "eth",
	.probe = mlx5e_probe,
	.remove = mlx5e_remove,
	.suspend = mlx5e_suspend,
	.resume = mlx5e_resume,
	.id_table = mlx5e_id_table,
};

int mlx5e_init(void)
{
	int ret;

	mlx5e_build_ptys2ethtool_map();
	ret = auxiliary_driver_register(&mlx5e_driver);
	if (ret)
		return ret;

	ret = mlx5e_rep_init();
	if (ret)
		auxiliary_driver_unregister(&mlx5e_driver);
	return ret;
}

void mlx5e_cleanup(void)
{
	mlx5e_rep_cleanup();
	auxiliary_driver_unregister(&mlx5e_driver);
}<|MERGE_RESOLUTION|>--- conflicted
+++ resolved
@@ -208,11 +208,7 @@
 	u8 umr_entry_size = mlx5e_mpwrq_umr_entry_size(umr_mode);
 	u32 sz;
 
-<<<<<<< HEAD
-	sz = ALIGN(entries * umr_entry_size, MLX5_UMR_MTT_ALIGNMENT);
-=======
 	sz = ALIGN(entries * umr_entry_size, MLX5_UMR_FLEX_ALIGNMENT);
->>>>>>> b7bfaa76
 
 	return sz / MLX5_OCTWORD;
 }
