--- conflicted
+++ resolved
@@ -412,17 +412,10 @@
 	init_waitqueue_head(&priv->msr_wait);
 
 	usb_set_serial_port_data(port, priv);
-<<<<<<< HEAD
 
 	return 0;
 }
 
-=======
-
-	return 0;
-}
-
->>>>>>> 097e3635
 static int mct_u232_port_remove(struct usb_serial_port *port)
 {
 	struct mct_u232_private *priv;
