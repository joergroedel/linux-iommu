--- conflicted
+++ resolved
@@ -413,16 +413,6 @@
 	}
 
 	mutex_lock(&dev->lock);
-<<<<<<< HEAD
-
-	if (dev->open_count != 1) {
-		dev_dbg(&dev->udev->dev, "%s: device not opened exactly once\n",
-			__func__);
-		retval = -ENODEV;
-		goto unlock_exit;
-	}
-=======
->>>>>>> d1eef1c6
 
 	if (dev->disconnected) {
 		/* the device was unplugged before the file was released */
@@ -815,17 +805,6 @@
 	}
 
 	/* get the firmware version and log it */
-<<<<<<< HEAD
-	result = usb_control_msg (udev,
-				  usb_rcvctrlpipe(udev, 0),
-				  LEGO_USB_TOWER_REQUEST_GET_VERSION,
-				  USB_TYPE_VENDOR | USB_DIR_IN | USB_RECIP_DEVICE,
-				  0,
-				  0,
-				  get_version_reply,
-				  sizeof(*get_version_reply),
-				  1000);
-=======
 	result = usb_control_msg(udev,
 				 usb_rcvctrlpipe(udev, 0),
 				 LEGO_USB_TOWER_REQUEST_GET_VERSION,
@@ -835,7 +814,6 @@
 				 get_version_reply,
 				 sizeof(*get_version_reply),
 				 1000);
->>>>>>> d1eef1c6
 	if (result != sizeof(*get_version_reply)) {
 		if (result >= 0)
 			result = -EIO;
