/*
 * Renesas USB driver
 *
 * Copyright (C) 2011 Renesas Solutions Corp.
 * Kuninori Morimoto <kuninori.morimoto.gx@renesas.com>
 *
 * This program is distributed in the hope that it will be useful,
 * but WITHOUT ANY WARRANTY; without even the implied warranty of
 * MERCHANTABILITY or FITNESS FOR A PARTICULAR PURPOSE.  See the
 * GNU General Public License for more details.
 *
 * You should have received a copy of the GNU General Public License
 * along with this program; if not, write to the Free Software
 * Foundation, Inc., 51 Franklin St, Fifth Floor, Boston, MA  02110-1301  USA
 *
 */
#include <linux/delay.h>
#include <linux/io.h>
#include <linux/scatterlist.h>
#include "common.h"
#include "pipe.h"

#define usbhsf_get_cfifo(p)	(&((p)->fifo_info.cfifo))
#define usbhsf_get_d0fifo(p)	(&((p)->fifo_info.d0fifo))
#define usbhsf_get_d1fifo(p)	(&((p)->fifo_info.d1fifo))
#define usbhsf_is_cfifo(p, f)	(usbhsf_get_cfifo(p) == f)

#define usbhsf_fifo_is_busy(f)	((f)->pipe) /* see usbhs_pipe_select_fifo */

/*
 *		packet initialize
 */
void usbhs_pkt_init(struct usbhs_pkt *pkt)
{
	pkt->dma = DMA_ADDR_INVALID;
	INIT_LIST_HEAD(&pkt->node);
}

/*
 *		packet control function
 */
static int usbhsf_null_handle(struct usbhs_pkt *pkt, int *is_done)
{
	struct usbhs_priv *priv = usbhs_pipe_to_priv(pkt->pipe);
	struct device *dev = usbhs_priv_to_dev(priv);

	dev_err(dev, "null handler\n");

	return -EINVAL;
}

static struct usbhs_pkt_handle usbhsf_null_handler = {
	.prepare = usbhsf_null_handle,
	.try_run = usbhsf_null_handle,
};

void usbhs_pkt_push(struct usbhs_pipe *pipe, struct usbhs_pkt *pkt,
		    void (*done)(struct usbhs_priv *priv,
				 struct usbhs_pkt *pkt),
		    void *buf, int len, int zero, int sequence)
{
	struct usbhs_priv *priv = usbhs_pipe_to_priv(pipe);
	struct device *dev = usbhs_priv_to_dev(priv);
	unsigned long flags;

	if (!done) {
		dev_err(dev, "no done function\n");
		return;
	}

	/********************  spin lock ********************/
	usbhs_lock(priv, flags);

	if (!pipe->handler) {
		dev_err(dev, "no handler function\n");
		pipe->handler = &usbhsf_null_handler;
	}

	list_move_tail(&pkt->node, &pipe->list);

	/*
	 * each pkt must hold own handler.
	 * because handler might be changed by its situation.
	 * dma handler -> pio handler.
	 */
	pkt->pipe	= pipe;
	pkt->buf	= buf;
	pkt->handler	= pipe->handler;
	pkt->length	= len;
	pkt->zero	= zero;
	pkt->actual	= 0;
	pkt->done	= done;
	pkt->sequence	= sequence;

	usbhs_unlock(priv, flags);
	/********************  spin unlock ******************/
}

static void __usbhsf_pkt_del(struct usbhs_pkt *pkt)
{
	list_del_init(&pkt->node);
}

static struct usbhs_pkt *__usbhsf_pkt_get(struct usbhs_pipe *pipe)
{
	if (list_empty(&pipe->list))
		return NULL;

	return list_first_entry(&pipe->list, struct usbhs_pkt, node);
}

struct usbhs_pkt *usbhs_pkt_pop(struct usbhs_pipe *pipe, struct usbhs_pkt *pkt)
{
	struct usbhs_priv *priv = usbhs_pipe_to_priv(pipe);
	unsigned long flags;

	/********************  spin lock ********************/
	usbhs_lock(priv, flags);

	if (!pkt)
		pkt = __usbhsf_pkt_get(pipe);

	if (pkt)
		__usbhsf_pkt_del(pkt);

	usbhs_unlock(priv, flags);
	/********************  spin unlock ******************/

	return pkt;
}

enum {
	USBHSF_PKT_PREPARE,
	USBHSF_PKT_TRY_RUN,
	USBHSF_PKT_DMA_DONE,
};

static int usbhsf_pkt_handler(struct usbhs_pipe *pipe, int type)
{
	struct usbhs_priv *priv = usbhs_pipe_to_priv(pipe);
	struct usbhs_pkt *pkt;
	struct device *dev = usbhs_priv_to_dev(priv);
	int (*func)(struct usbhs_pkt *pkt, int *is_done);
	unsigned long flags;
	int ret = 0;
	int is_done = 0;

	/********************  spin lock ********************/
	usbhs_lock(priv, flags);

	pkt = __usbhsf_pkt_get(pipe);
	if (!pkt)
		goto __usbhs_pkt_handler_end;

	switch (type) {
	case USBHSF_PKT_PREPARE:
		func = pkt->handler->prepare;
		break;
	case USBHSF_PKT_TRY_RUN:
		func = pkt->handler->try_run;
		break;
	case USBHSF_PKT_DMA_DONE:
		func = pkt->handler->dma_done;
		break;
	default:
		dev_err(dev, "unknown pkt handler\n");
		goto __usbhs_pkt_handler_end;
	}

	ret = func(pkt, &is_done);

	if (is_done)
		__usbhsf_pkt_del(pkt);

__usbhs_pkt_handler_end:
	usbhs_unlock(priv, flags);
	/********************  spin unlock ******************/

	if (is_done) {
		pkt->done(priv, pkt);
		usbhs_pkt_start(pipe);
	}

	return ret;
}

void usbhs_pkt_start(struct usbhs_pipe *pipe)
{
	usbhsf_pkt_handler(pipe, USBHSF_PKT_PREPARE);
}

/*
 *		irq enable/disable function
 */
#define usbhsf_irq_empty_ctrl(p, e) usbhsf_irq_callback_ctrl(p, irq_bempsts, e)
#define usbhsf_irq_ready_ctrl(p, e) usbhsf_irq_callback_ctrl(p, irq_brdysts, e)
#define usbhsf_irq_callback_ctrl(pipe, status, enable)			\
	({								\
		struct usbhs_priv *priv = usbhs_pipe_to_priv(pipe);	\
		struct usbhs_mod *mod = usbhs_mod_get_current(priv);	\
		u16 status = (1 << usbhs_pipe_number(pipe));		\
		if (!mod)						\
			return;						\
		if (enable)						\
			mod->status |= status;				\
		else							\
			mod->status &= ~status;				\
		usbhs_irq_callback_update(priv, mod);			\
	})

static void usbhsf_tx_irq_ctrl(struct usbhs_pipe *pipe, int enable)
{
	/*
	 * And DCP pipe can NOT use "ready interrupt" for "send"
	 * it should use "empty" interrupt.
	 * see
	 *   "Operation" - "Interrupt Function" - "BRDY Interrupt"
	 *
	 * on the other hand, normal pipe can use "ready interrupt" for "send"
	 * even though it is single/double buffer
	 */
	if (usbhs_pipe_is_dcp(pipe))
		usbhsf_irq_empty_ctrl(pipe, enable);
	else
		usbhsf_irq_ready_ctrl(pipe, enable);
}

static void usbhsf_rx_irq_ctrl(struct usbhs_pipe *pipe, int enable)
{
	usbhsf_irq_ready_ctrl(pipe, enable);
}

/*
 *		FIFO ctrl
 */
static void usbhsf_send_terminator(struct usbhs_pipe *pipe,
				   struct usbhs_fifo *fifo)
{
	struct usbhs_priv *priv = usbhs_pipe_to_priv(pipe);

	usbhs_bset(priv, fifo->ctr, BVAL, BVAL);
}

static int usbhsf_fifo_barrier(struct usbhs_priv *priv,
			       struct usbhs_fifo *fifo)
{
	int timeout = 1024;

	do {
		/* The FIFO port is accessible */
		if (usbhs_read(priv, fifo->ctr) & FRDY)
			return 0;

		udelay(10);
	} while (timeout--);

	return -EBUSY;
}

static void usbhsf_fifo_clear(struct usbhs_pipe *pipe,
			      struct usbhs_fifo *fifo)
{
	struct usbhs_priv *priv = usbhs_pipe_to_priv(pipe);

	if (!usbhs_pipe_is_dcp(pipe))
		usbhsf_fifo_barrier(priv, fifo);

	usbhs_write(priv, fifo->ctr, BCLR);
}

static int usbhsf_fifo_rcv_len(struct usbhs_priv *priv,
			       struct usbhs_fifo *fifo)
{
	return usbhs_read(priv, fifo->ctr) & DTLN_MASK;
}

static void usbhsf_fifo_unselect(struct usbhs_pipe *pipe,
				 struct usbhs_fifo *fifo)
{
	struct usbhs_priv *priv = usbhs_pipe_to_priv(pipe);

	usbhs_pipe_select_fifo(pipe, NULL);
	usbhs_write(priv, fifo->sel, 0);
}

static int usbhsf_fifo_select(struct usbhs_pipe *pipe,
			      struct usbhs_fifo *fifo,
			      int write)
{
	struct usbhs_priv *priv = usbhs_pipe_to_priv(pipe);
	struct device *dev = usbhs_priv_to_dev(priv);
	int timeout = 1024;
	u16 mask = ((1 << 5) | 0xF);		/* mask of ISEL | CURPIPE */
	u16 base = usbhs_pipe_number(pipe);	/* CURPIPE */

	if (usbhs_pipe_is_busy(pipe) ||
	    usbhsf_fifo_is_busy(fifo))
		return -EBUSY;

	if (usbhs_pipe_is_dcp(pipe)) {
		base |= (1 == write) << 5;	/* ISEL */

		if (usbhs_mod_is_host(priv))
			usbhs_dcp_dir_for_host(pipe, write);
	}

	/* "base" will be used below  */
	if (usbhs_get_dparam(priv, has_sudmac) && !usbhsf_is_cfifo(priv, fifo))
		usbhs_write(priv, fifo->sel, base);
	else
		usbhs_write(priv, fifo->sel, base | MBW_32);

	/* check ISEL and CURPIPE value */
	while (timeout--) {
		if (base == (mask & usbhs_read(priv, fifo->sel))) {
			usbhs_pipe_select_fifo(pipe, fifo);
			return 0;
		}
		udelay(10);
	}

	dev_err(dev, "fifo select error\n");

	return -EIO;
}

/*
 *		DCP status stage
 */
static int usbhs_dcp_dir_switch_to_write(struct usbhs_pkt *pkt, int *is_done)
{
	struct usbhs_pipe *pipe = pkt->pipe;
	struct usbhs_priv *priv = usbhs_pipe_to_priv(pipe);
	struct usbhs_fifo *fifo = usbhsf_get_cfifo(priv); /* CFIFO */
	struct device *dev = usbhs_priv_to_dev(priv);
	int ret;

	usbhs_pipe_disable(pipe);

	ret = usbhsf_fifo_select(pipe, fifo, 1);
	if (ret < 0) {
		dev_err(dev, "%s() faile\n", __func__);
		return ret;
	}

	usbhs_pipe_sequence_data1(pipe); /* DATA1 */

	usbhsf_fifo_clear(pipe, fifo);
	usbhsf_send_terminator(pipe, fifo);

	usbhsf_fifo_unselect(pipe, fifo);

	usbhsf_tx_irq_ctrl(pipe, 1);
	usbhs_pipe_enable(pipe);

	return ret;
}

static int usbhs_dcp_dir_switch_to_read(struct usbhs_pkt *pkt, int *is_done)
{
	struct usbhs_pipe *pipe = pkt->pipe;
	struct usbhs_priv *priv = usbhs_pipe_to_priv(pipe);
	struct usbhs_fifo *fifo = usbhsf_get_cfifo(priv); /* CFIFO */
	struct device *dev = usbhs_priv_to_dev(priv);
	int ret;

	usbhs_pipe_disable(pipe);

	ret = usbhsf_fifo_select(pipe, fifo, 0);
	if (ret < 0) {
		dev_err(dev, "%s() fail\n", __func__);
		return ret;
	}

	usbhs_pipe_sequence_data1(pipe); /* DATA1 */
	usbhsf_fifo_clear(pipe, fifo);

	usbhsf_fifo_unselect(pipe, fifo);

	usbhsf_rx_irq_ctrl(pipe, 1);
	usbhs_pipe_enable(pipe);

	return ret;

}

static int usbhs_dcp_dir_switch_done(struct usbhs_pkt *pkt, int *is_done)
{
	struct usbhs_pipe *pipe = pkt->pipe;

	if (pkt->handler == &usbhs_dcp_status_stage_in_handler)
		usbhsf_tx_irq_ctrl(pipe, 0);
	else
		usbhsf_rx_irq_ctrl(pipe, 0);

	pkt->actual = pkt->length;
	*is_done = 1;

	return 0;
}

struct usbhs_pkt_handle usbhs_dcp_status_stage_in_handler = {
	.prepare = usbhs_dcp_dir_switch_to_write,
	.try_run = usbhs_dcp_dir_switch_done,
};

struct usbhs_pkt_handle usbhs_dcp_status_stage_out_handler = {
	.prepare = usbhs_dcp_dir_switch_to_read,
	.try_run = usbhs_dcp_dir_switch_done,
};

/*
 *		DCP data stage (push)
 */
static int usbhsf_dcp_data_stage_try_push(struct usbhs_pkt *pkt, int *is_done)
{
	struct usbhs_pipe *pipe = pkt->pipe;

	usbhs_pipe_sequence_data1(pipe); /* DATA1 */

	/*
	 * change handler to PIO push
	 */
	pkt->handler = &usbhs_fifo_pio_push_handler;

	return pkt->handler->prepare(pkt, is_done);
}

struct usbhs_pkt_handle usbhs_dcp_data_stage_out_handler = {
	.prepare = usbhsf_dcp_data_stage_try_push,
};

/*
 *		DCP data stage (pop)
 */
static int usbhsf_dcp_data_stage_prepare_pop(struct usbhs_pkt *pkt,
					     int *is_done)
{
	struct usbhs_pipe *pipe = pkt->pipe;
	struct usbhs_priv *priv = usbhs_pipe_to_priv(pipe);
	struct usbhs_fifo *fifo = usbhsf_get_cfifo(priv);

	if (usbhs_pipe_is_busy(pipe))
		return 0;

	/*
	 * prepare pop for DCP should
	 *  - change DCP direction,
	 *  - clear fifo
	 *  - DATA1
	 */
	usbhs_pipe_disable(pipe);

	usbhs_pipe_sequence_data1(pipe); /* DATA1 */

	usbhsf_fifo_select(pipe, fifo, 0);
	usbhsf_fifo_clear(pipe, fifo);
	usbhsf_fifo_unselect(pipe, fifo);

	/*
	 * change handler to PIO pop
	 */
	pkt->handler = &usbhs_fifo_pio_pop_handler;

	return pkt->handler->prepare(pkt, is_done);
}

struct usbhs_pkt_handle usbhs_dcp_data_stage_in_handler = {
	.prepare = usbhsf_dcp_data_stage_prepare_pop,
};

/*
 *		PIO push handler
 */
static int usbhsf_pio_try_push(struct usbhs_pkt *pkt, int *is_done)
{
	struct usbhs_pipe *pipe = pkt->pipe;
	struct usbhs_priv *priv = usbhs_pipe_to_priv(pipe);
	struct device *dev = usbhs_priv_to_dev(priv);
	struct usbhs_fifo *fifo = usbhsf_get_cfifo(priv); /* CFIFO */
	void __iomem *addr = priv->base + fifo->port;
	u8 *buf;
	int maxp = usbhs_pipe_get_maxpacket(pipe);
	int total_len;
	int i, ret, len;
	int is_short;

	usbhs_pipe_data_sequence(pipe, pkt->sequence);
	pkt->sequence = -1; /* -1 sequence will be ignored */

	usbhs_pipe_set_trans_count_if_bulk(pipe, pkt->length);

	ret = usbhsf_fifo_select(pipe, fifo, 1);
	if (ret < 0)
		return 0;

	ret = usbhs_pipe_is_accessible(pipe);
	if (ret < 0) {
		/* inaccessible pipe is not an error */
		ret = 0;
		goto usbhs_fifo_write_busy;
	}

	ret = usbhsf_fifo_barrier(priv, fifo);
	if (ret < 0)
		goto usbhs_fifo_write_busy;

	buf		= pkt->buf    + pkt->actual;
	len		= pkt->length - pkt->actual;
	len		= min(len, maxp);
	total_len	= len;
	is_short	= total_len < maxp;

	/*
	 * FIXME
	 *
	 * 32-bit access only
	 */
	if (len >= 4 && !((unsigned long)buf & 0x03)) {
		iowrite32_rep(addr, buf, len / 4);
		len %= 4;
		buf += total_len - len;
	}

	/* the rest operation */
	for (i = 0; i < len; i++)
		iowrite8(buf[i], addr + (0x03 - (i & 0x03)));

	/*
	 * variable update
	 */
	pkt->actual += total_len;

	if (pkt->actual < pkt->length)
		*is_done = 0;		/* there are remainder data */
	else if (is_short)
		*is_done = 1;		/* short packet */
	else
		*is_done = !pkt->zero;	/* send zero packet ? */

	/*
	 * pipe/irq handling
	 */
	if (is_short)
		usbhsf_send_terminator(pipe, fifo);

	usbhsf_tx_irq_ctrl(pipe, !*is_done);
	usbhs_pipe_enable(pipe);

	dev_dbg(dev, "  send %d (%d/ %d/ %d/ %d)\n",
		usbhs_pipe_number(pipe),
		pkt->length, pkt->actual, *is_done, pkt->zero);

	/*
	 * Transmission end
	 */
	if (*is_done) {
		if (usbhs_pipe_is_dcp(pipe))
			usbhs_dcp_control_transfer_done(pipe);
	}

	usbhsf_fifo_unselect(pipe, fifo);

	return 0;

usbhs_fifo_write_busy:
	usbhsf_fifo_unselect(pipe, fifo);

	/*
	 * pipe is busy.
	 * retry in interrupt
	 */
	usbhsf_tx_irq_ctrl(pipe, 1);

	return ret;
}

struct usbhs_pkt_handle usbhs_fifo_pio_push_handler = {
	.prepare = usbhsf_pio_try_push,
	.try_run = usbhsf_pio_try_push,
};

/*
 *		PIO pop handler
 */
static int usbhsf_prepare_pop(struct usbhs_pkt *pkt, int *is_done)
{
	struct usbhs_pipe *pipe = pkt->pipe;

	if (usbhs_pipe_is_busy(pipe))
		return 0;

	/*
	 * pipe enable to prepare packet receive
	 */
	usbhs_pipe_data_sequence(pipe, pkt->sequence);
	pkt->sequence = -1; /* -1 sequence will be ignored */

	usbhs_pipe_set_trans_count_if_bulk(pipe, pkt->length);
	usbhs_pipe_enable(pipe);
	usbhsf_rx_irq_ctrl(pipe, 1);

	return 0;
}

static int usbhsf_pio_try_pop(struct usbhs_pkt *pkt, int *is_done)
{
	struct usbhs_pipe *pipe = pkt->pipe;
	struct usbhs_priv *priv = usbhs_pipe_to_priv(pipe);
	struct device *dev = usbhs_priv_to_dev(priv);
	struct usbhs_fifo *fifo = usbhsf_get_cfifo(priv); /* CFIFO */
	void __iomem *addr = priv->base + fifo->port;
	u8 *buf;
	u32 data = 0;
	int maxp = usbhs_pipe_get_maxpacket(pipe);
	int rcv_len, len;
	int i, ret;
	int total_len = 0;

	ret = usbhsf_fifo_select(pipe, fifo, 0);
	if (ret < 0)
		return 0;

	ret = usbhsf_fifo_barrier(priv, fifo);
	if (ret < 0)
		goto usbhs_fifo_read_busy;

	rcv_len = usbhsf_fifo_rcv_len(priv, fifo);

	buf		= pkt->buf    + pkt->actual;
	len		= pkt->length - pkt->actual;
	len		= min(len, rcv_len);
	total_len	= len;

	/*
	 * update actual length first here to decide disable pipe.
	 * if this pipe keeps BUF status and all data were popped,
	 * then, next interrupt/token will be issued again
	 */
	pkt->actual += total_len;

	if ((pkt->actual == pkt->length) ||	/* receive all data */
	    (total_len < maxp)) {		/* short packet */
		*is_done = 1;
		usbhsf_rx_irq_ctrl(pipe, 0);
		usbhs_pipe_disable(pipe);	/* disable pipe first */
	}

	/*
	 * Buffer clear if Zero-Length packet
	 *
	 * see
	 * "Operation" - "FIFO Buffer Memory" - "FIFO Port Function"
	 */
	if (0 == rcv_len) {
		pkt->zero = 1;
		usbhsf_fifo_clear(pipe, fifo);
		goto usbhs_fifo_read_end;
	}

	/*
	 * FIXME
	 *
	 * 32-bit access only
	 */
	if (len >= 4 && !((unsigned long)buf & 0x03)) {
		ioread32_rep(addr, buf, len / 4);
		len %= 4;
		buf += total_len - len;
	}

	/* the rest operation */
	for (i = 0; i < len; i++) {
		if (!(i & 0x03))
			data = ioread32(addr);

		buf[i] = (data >> ((i & 0x03) * 8)) & 0xff;
	}

usbhs_fifo_read_end:
	dev_dbg(dev, "  recv %d (%d/ %d/ %d/ %d)\n",
		usbhs_pipe_number(pipe),
		pkt->length, pkt->actual, *is_done, pkt->zero);

usbhs_fifo_read_busy:
	usbhsf_fifo_unselect(pipe, fifo);

	return ret;
}

struct usbhs_pkt_handle usbhs_fifo_pio_pop_handler = {
	.prepare = usbhsf_prepare_pop,
	.try_run = usbhsf_pio_try_pop,
};

/*
 *		DCP ctrol statge handler
 */
static int usbhsf_ctrl_stage_end(struct usbhs_pkt *pkt, int *is_done)
{
	usbhs_dcp_control_transfer_done(pkt->pipe);

	*is_done = 1;

	return 0;
}

struct usbhs_pkt_handle usbhs_ctrl_stage_end_handler = {
	.prepare = usbhsf_ctrl_stage_end,
	.try_run = usbhsf_ctrl_stage_end,
};

/*
 *		DMA fifo functions
 */
static struct dma_chan *usbhsf_dma_chan_get(struct usbhs_fifo *fifo,
					    struct usbhs_pkt *pkt)
{
	if (&usbhs_fifo_dma_push_handler == pkt->handler)
		return fifo->tx_chan;

	if (&usbhs_fifo_dma_pop_handler == pkt->handler)
		return fifo->rx_chan;

	return NULL;
}

static struct usbhs_fifo *usbhsf_get_dma_fifo(struct usbhs_priv *priv,
					      struct usbhs_pkt *pkt)
{
	struct usbhs_fifo *fifo;

	/* DMA :: D0FIFO */
	fifo = usbhsf_get_d0fifo(priv);
	if (usbhsf_dma_chan_get(fifo, pkt) &&
	    !usbhsf_fifo_is_busy(fifo))
		return fifo;

	/* DMA :: D1FIFO */
	fifo = usbhsf_get_d1fifo(priv);
	if (usbhsf_dma_chan_get(fifo, pkt) &&
	    !usbhsf_fifo_is_busy(fifo))
		return fifo;

	return NULL;
}

#define usbhsf_dma_start(p, f)	__usbhsf_dma_ctrl(p, f, DREQE)
#define usbhsf_dma_stop(p, f)	__usbhsf_dma_ctrl(p, f, 0)
static void __usbhsf_dma_ctrl(struct usbhs_pipe *pipe,
			      struct usbhs_fifo *fifo,
			      u16 dreqe)
{
	struct usbhs_priv *priv = usbhs_pipe_to_priv(pipe);

	usbhs_bset(priv, fifo->sel, DREQE, dreqe);
}

#define usbhsf_dma_map(p)	__usbhsf_dma_map_ctrl(p, 1)
#define usbhsf_dma_unmap(p)	__usbhsf_dma_map_ctrl(p, 0)
static int __usbhsf_dma_map_ctrl(struct usbhs_pkt *pkt, int map)
{
	struct usbhs_pipe *pipe = pkt->pipe;
	struct usbhs_priv *priv = usbhs_pipe_to_priv(pipe);
	struct usbhs_pipe_info *info = usbhs_priv_to_pipeinfo(priv);

	return info->dma_map_ctrl(pkt, map);
}

static void usbhsf_dma_complete(void *arg);
static void xfer_work(struct work_struct *work)
{
	struct usbhs_pkt *pkt = container_of(work, struct usbhs_pkt, work);
	struct usbhs_pipe *pipe = pkt->pipe;
	struct usbhs_fifo *fifo = usbhs_pipe_to_fifo(pipe);
	struct usbhs_priv *priv = usbhs_pipe_to_priv(pipe);
	struct dma_async_tx_descriptor *desc;
	struct dma_chan *chan = usbhsf_dma_chan_get(fifo, pkt);
	struct device *dev = usbhs_priv_to_dev(priv);
	enum dma_transfer_direction dir;

	dir = usbhs_pipe_is_dir_in(pipe) ? DMA_DEV_TO_MEM : DMA_MEM_TO_DEV;

	desc = dmaengine_prep_slave_single(chan, pkt->dma + pkt->actual,
					pkt->trans, dir,
					DMA_PREP_INTERRUPT | DMA_CTRL_ACK);
	if (!desc)
		return;

	desc->callback		= usbhsf_dma_complete;
	desc->callback_param	= pipe;

	if (dmaengine_submit(desc) < 0) {
		dev_err(dev, "Failed to submit dma descriptor\n");
		return;
	}

	dev_dbg(dev, "  %s %d (%d/ %d)\n",
		fifo->name, usbhs_pipe_number(pipe), pkt->length, pkt->zero);

<<<<<<< HEAD
=======
	usbhs_pipe_set_trans_count_if_bulk(pipe, pkt->trans);
>>>>>>> 097e3635
	usbhs_pipe_enable(pipe);
	usbhsf_dma_start(pipe, fifo);
	dma_async_issue_pending(chan);
}

/*
 *		DMA push handler
 */
static int usbhsf_dma_prepare_push(struct usbhs_pkt *pkt, int *is_done)
{
	struct usbhs_pipe *pipe = pkt->pipe;
	struct usbhs_priv *priv = usbhs_pipe_to_priv(pipe);
	struct usbhs_fifo *fifo;
	int len = pkt->length - pkt->actual;
	int ret;

	if (usbhs_pipe_is_busy(pipe))
		return 0;

	/* use PIO if packet is less than pio_dma_border or pipe is DCP */
	if ((len < usbhs_get_dparam(priv, pio_dma_border)) ||
	    usbhs_pipe_is_dcp(pipe))
		goto usbhsf_pio_prepare_push;

	if (len & 0x7) /* 8byte alignment */
		goto usbhsf_pio_prepare_push;

	if ((uintptr_t)(pkt->buf + pkt->actual) & 0x7) /* 8byte alignment */
		goto usbhsf_pio_prepare_push;

	/* get enable DMA fifo */
	fifo = usbhsf_get_dma_fifo(priv, pkt);
	if (!fifo)
		goto usbhsf_pio_prepare_push;

	if (usbhsf_dma_map(pkt) < 0)
		goto usbhsf_pio_prepare_push;

	ret = usbhsf_fifo_select(pipe, fifo, 0);
	if (ret < 0)
		goto usbhsf_pio_prepare_push_unmap;

	pkt->trans = len;

	INIT_WORK(&pkt->work, xfer_work);
	schedule_work(&pkt->work);

	return 0;

usbhsf_pio_prepare_push_unmap:
	usbhsf_dma_unmap(pkt);
usbhsf_pio_prepare_push:
	/*
	 * change handler to PIO
	 */
	pkt->handler = &usbhs_fifo_pio_push_handler;

	return pkt->handler->prepare(pkt, is_done);
}

static int usbhsf_dma_push_done(struct usbhs_pkt *pkt, int *is_done)
{
	struct usbhs_pipe *pipe = pkt->pipe;

	pkt->actual = pkt->trans;

	*is_done = !pkt->zero;	/* send zero packet ? */

	usbhsf_dma_stop(pipe, pipe->fifo);
	usbhsf_dma_unmap(pkt);
	usbhsf_fifo_unselect(pipe, pipe->fifo);

	return 0;
}

struct usbhs_pkt_handle usbhs_fifo_dma_push_handler = {
	.prepare	= usbhsf_dma_prepare_push,
	.dma_done	= usbhsf_dma_push_done,
};

/*
 *		DMA pop handler
 */
static int usbhsf_dma_try_pop(struct usbhs_pkt *pkt, int *is_done)
{
	struct usbhs_pipe *pipe = pkt->pipe;
	struct usbhs_priv *priv = usbhs_pipe_to_priv(pipe);
	struct usbhs_fifo *fifo;
	int len, ret;

	if (usbhs_pipe_is_busy(pipe))
		return 0;

	if (usbhs_pipe_is_dcp(pipe))
		goto usbhsf_pio_prepare_pop;

	/* get enable DMA fifo */
	fifo = usbhsf_get_dma_fifo(priv, pkt);
	if (!fifo)
		goto usbhsf_pio_prepare_pop;

	if ((uintptr_t)(pkt->buf + pkt->actual) & 0x7) /* 8byte alignment */
		goto usbhsf_pio_prepare_pop;

	ret = usbhsf_fifo_select(pipe, fifo, 0);
	if (ret < 0)
		goto usbhsf_pio_prepare_pop;

	/* use PIO if packet is less than pio_dma_border */
	len = usbhsf_fifo_rcv_len(priv, fifo);
	len = min(pkt->length - pkt->actual, len);
	if (len & 0x7) /* 8byte alignment */
		goto usbhsf_pio_prepare_pop_unselect;

	if (len < usbhs_get_dparam(priv, pio_dma_border))
		goto usbhsf_pio_prepare_pop_unselect;

	ret = usbhsf_fifo_barrier(priv, fifo);
	if (ret < 0)
		goto usbhsf_pio_prepare_pop_unselect;

	if (usbhsf_dma_map(pkt) < 0)
		goto usbhsf_pio_prepare_pop_unselect;

	/* DMA */

	/*
	 * usbhs_fifo_dma_pop_handler :: prepare
	 * enabled irq to come here.
	 * but it is no longer needed for DMA. disable it.
	 */
	usbhsf_rx_irq_ctrl(pipe, 0);

	pkt->trans = len;

	INIT_WORK(&pkt->work, xfer_work);
	schedule_work(&pkt->work);

	return 0;

usbhsf_pio_prepare_pop_unselect:
	usbhsf_fifo_unselect(pipe, fifo);
usbhsf_pio_prepare_pop:

	/*
	 * change handler to PIO
	 */
	pkt->handler = &usbhs_fifo_pio_pop_handler;

	return pkt->handler->try_run(pkt, is_done);
}

static int usbhsf_dma_pop_done(struct usbhs_pkt *pkt, int *is_done)
{
	struct usbhs_pipe *pipe = pkt->pipe;
	int maxp = usbhs_pipe_get_maxpacket(pipe);

	usbhsf_dma_stop(pipe, pipe->fifo);
	usbhsf_dma_unmap(pkt);
	usbhsf_fifo_unselect(pipe, pipe->fifo);

	pkt->actual += pkt->trans;

	if ((pkt->actual == pkt->length) ||	/* receive all data */
	    (pkt->trans < maxp)) {		/* short packet */
		*is_done = 1;
	} else {
		/* re-enable */
		usbhsf_prepare_pop(pkt, is_done);
	}

	return 0;
}

struct usbhs_pkt_handle usbhs_fifo_dma_pop_handler = {
	.prepare	= usbhsf_prepare_pop,
	.try_run	= usbhsf_dma_try_pop,
	.dma_done	= usbhsf_dma_pop_done
};

/*
 *		DMA setting
 */
static bool usbhsf_dma_filter(struct dma_chan *chan, void *param)
{
	struct sh_dmae_slave *slave = param;

	/*
	 * FIXME
	 *
	 * usbhs doesn't recognize id = 0 as valid DMA
	 */
	if (0 == slave->shdma_slave.slave_id)
		return false;

	chan->private = slave;

	return true;
}

static void usbhsf_dma_quit(struct usbhs_priv *priv, struct usbhs_fifo *fifo)
{
	if (fifo->tx_chan)
		dma_release_channel(fifo->tx_chan);
	if (fifo->rx_chan)
		dma_release_channel(fifo->rx_chan);

	fifo->tx_chan = NULL;
	fifo->rx_chan = NULL;
}

static void usbhsf_dma_init(struct usbhs_priv *priv,
			    struct usbhs_fifo *fifo)
{
	struct device *dev = usbhs_priv_to_dev(priv);
	dma_cap_mask_t mask;

	dma_cap_zero(mask);
	dma_cap_set(DMA_SLAVE, mask);
	fifo->tx_chan = dma_request_channel(mask, usbhsf_dma_filter,
					    &fifo->tx_slave);

	dma_cap_zero(mask);
	dma_cap_set(DMA_SLAVE, mask);
	fifo->rx_chan = dma_request_channel(mask, usbhsf_dma_filter,
					    &fifo->rx_slave);

	if (fifo->tx_chan || fifo->rx_chan)
		dev_dbg(dev, "enable DMAEngine (%s%s%s)\n",
			 fifo->name,
			 fifo->tx_chan ? "[TX]" : "    ",
			 fifo->rx_chan ? "[RX]" : "    ");
}

/*
 *		irq functions
 */
static int usbhsf_irq_empty(struct usbhs_priv *priv,
			    struct usbhs_irq_state *irq_state)
{
	struct usbhs_pipe *pipe;
	struct device *dev = usbhs_priv_to_dev(priv);
	int i, ret;

	if (!irq_state->bempsts) {
		dev_err(dev, "debug %s !!\n", __func__);
		return -EIO;
	}

	dev_dbg(dev, "irq empty [0x%04x]\n", irq_state->bempsts);

	/*
	 * search interrupted "pipe"
	 * not "uep".
	 */
	usbhs_for_each_pipe_with_dcp(pipe, priv, i) {
		if (!(irq_state->bempsts & (1 << i)))
			continue;

		ret = usbhsf_pkt_handler(pipe, USBHSF_PKT_TRY_RUN);
		if (ret < 0)
			dev_err(dev, "irq_empty run_error %d : %d\n", i, ret);
	}

	return 0;
}

static int usbhsf_irq_ready(struct usbhs_priv *priv,
			    struct usbhs_irq_state *irq_state)
{
	struct usbhs_pipe *pipe;
	struct device *dev = usbhs_priv_to_dev(priv);
	int i, ret;

	if (!irq_state->brdysts) {
		dev_err(dev, "debug %s !!\n", __func__);
		return -EIO;
	}

	dev_dbg(dev, "irq ready [0x%04x]\n", irq_state->brdysts);

	/*
	 * search interrupted "pipe"
	 * not "uep".
	 */
	usbhs_for_each_pipe_with_dcp(pipe, priv, i) {
		if (!(irq_state->brdysts & (1 << i)))
			continue;

		ret = usbhsf_pkt_handler(pipe, USBHSF_PKT_TRY_RUN);
		if (ret < 0)
			dev_err(dev, "irq_ready run_error %d : %d\n", i, ret);
	}

	return 0;
}

static void usbhsf_dma_complete(void *arg)
{
	struct usbhs_pipe *pipe = arg;
	struct usbhs_priv *priv = usbhs_pipe_to_priv(pipe);
	struct device *dev = usbhs_priv_to_dev(priv);
	int ret;

	ret = usbhsf_pkt_handler(pipe, USBHSF_PKT_DMA_DONE);
	if (ret < 0)
		dev_err(dev, "dma_complete run_error %d : %d\n",
			usbhs_pipe_number(pipe), ret);
}

/*
 *		fifo init
 */
void usbhs_fifo_init(struct usbhs_priv *priv)
{
	struct usbhs_mod *mod = usbhs_mod_get_current(priv);
	struct usbhs_fifo *cfifo = usbhsf_get_cfifo(priv);
	struct usbhs_fifo *d0fifo = usbhsf_get_d0fifo(priv);
	struct usbhs_fifo *d1fifo = usbhsf_get_d1fifo(priv);

	mod->irq_empty		= usbhsf_irq_empty;
	mod->irq_ready		= usbhsf_irq_ready;
	mod->irq_bempsts	= 0;
	mod->irq_brdysts	= 0;

	cfifo->pipe	= NULL;
	cfifo->tx_chan	= NULL;
	cfifo->rx_chan	= NULL;

	d0fifo->pipe	= NULL;
	d0fifo->tx_chan	= NULL;
	d0fifo->rx_chan	= NULL;

	d1fifo->pipe	= NULL;
	d1fifo->tx_chan	= NULL;
	d1fifo->rx_chan	= NULL;

	usbhsf_dma_init(priv, usbhsf_get_d0fifo(priv));
	usbhsf_dma_init(priv, usbhsf_get_d1fifo(priv));
}

void usbhs_fifo_quit(struct usbhs_priv *priv)
{
	struct usbhs_mod *mod = usbhs_mod_get_current(priv);

	mod->irq_empty		= NULL;
	mod->irq_ready		= NULL;
	mod->irq_bempsts	= 0;
	mod->irq_brdysts	= 0;

	usbhsf_dma_quit(priv, usbhsf_get_d0fifo(priv));
	usbhsf_dma_quit(priv, usbhsf_get_d1fifo(priv));
}

int usbhs_fifo_probe(struct usbhs_priv *priv)
{
	struct usbhs_fifo *fifo;

	/* CFIFO */
	fifo = usbhsf_get_cfifo(priv);
	fifo->name	= "CFIFO";
	fifo->port	= CFIFO;
	fifo->sel	= CFIFOSEL;
	fifo->ctr	= CFIFOCTR;

	/* D0FIFO */
	fifo = usbhsf_get_d0fifo(priv);
	fifo->name	= "D0FIFO";
	fifo->port	= D0FIFO;
	fifo->sel	= D0FIFOSEL;
	fifo->ctr	= D0FIFOCTR;
	fifo->tx_slave.shdma_slave.slave_id	= usbhs_get_dparam(priv, d0_tx_id);
	fifo->rx_slave.shdma_slave.slave_id	= usbhs_get_dparam(priv, d0_rx_id);

	/* D1FIFO */
	fifo = usbhsf_get_d1fifo(priv);
	fifo->name	= "D1FIFO";
	fifo->port	= D1FIFO;
	fifo->sel	= D1FIFOSEL;
	fifo->ctr	= D1FIFOCTR;
	fifo->tx_slave.shdma_slave.slave_id	= usbhs_get_dparam(priv, d1_tx_id);
	fifo->rx_slave.shdma_slave.slave_id	= usbhs_get_dparam(priv, d1_rx_id);

	return 0;
}

void usbhs_fifo_remove(struct usbhs_priv *priv)
{
}<|MERGE_RESOLUTION|>--- conflicted
+++ resolved
@@ -798,10 +798,7 @@
 	dev_dbg(dev, "  %s %d (%d/ %d)\n",
 		fifo->name, usbhs_pipe_number(pipe), pkt->length, pkt->zero);
 
-<<<<<<< HEAD
-=======
 	usbhs_pipe_set_trans_count_if_bulk(pipe, pkt->trans);
->>>>>>> 097e3635
 	usbhs_pipe_enable(pipe);
 	usbhsf_dma_start(pipe, fifo);
 	dma_async_issue_pending(chan);
