/*
 *  OLPC XO-1.5 ebook switch driver
 *  (based on generic ACPI button driver)
 *
 *  Copyright (C) 2009 Paul Fox <pgf@laptop.org>
 *  Copyright (C) 2010 One Laptop per Child
 *
 *  This program is free software; you can redistribute it and/or modify
 *  it under the terms of the GNU General Public License as published by
 *  the Free Software Foundation; either version 2 of the License, or (at
 *  your option) any later version.
 */

#define pr_fmt(fmt) KBUILD_MODNAME ": " fmt

#include <linux/kernel.h>
#include <linux/module.h>
#include <linux/init.h>
#include <linux/types.h>
#include <linux/input.h>
#include <acpi/acpi_bus.h>
#include <acpi/acpi_drivers.h>

#define MODULE_NAME "xo15-ebook"

#define XO15_EBOOK_CLASS		MODULE_NAME
#define XO15_EBOOK_TYPE_UNKNOWN	0x00
#define XO15_EBOOK_NOTIFY_STATUS	0x80

#define XO15_EBOOK_SUBCLASS		"ebook"
#define XO15_EBOOK_HID			"XO15EBK"
#define XO15_EBOOK_DEVICE_NAME		"EBook Switch"

ACPI_MODULE_NAME(MODULE_NAME);

MODULE_DESCRIPTION("OLPC XO-1.5 ebook switch driver");
MODULE_LICENSE("GPL");

static const struct acpi_device_id ebook_device_ids[] = {
	{ XO15_EBOOK_HID, 0 },
	{ "", 0 },
};
MODULE_DEVICE_TABLE(acpi, ebook_device_ids);

struct ebook_switch {
	struct input_dev *input;
	char phys[32];			/* for input device */
};

static int ebook_send_state(struct acpi_device *device)
{
	struct ebook_switch *button = acpi_driver_data(device);
	unsigned long long state;
	acpi_status status;

	status = acpi_evaluate_integer(device->handle, "EBK", NULL, &state);
	if (ACPI_FAILURE(status))
		return -EIO;

	/* input layer checks if event is redundant */
	input_report_switch(button->input, SW_TABLET_MODE, !state);
	input_sync(button->input);
	return 0;
}

static void ebook_switch_notify(struct acpi_device *device, u32 event)
{
	switch (event) {
	case ACPI_FIXED_HARDWARE_EVENT:
	case XO15_EBOOK_NOTIFY_STATUS:
		ebook_send_state(device);
		break;
	default:
		ACPI_DEBUG_PRINT((ACPI_DB_INFO,
				  "Unsupported event [0x%x]\n", event));
		break;
	}
}

<<<<<<< HEAD
=======
#ifdef CONFIG_PM_SLEEP
>>>>>>> 985b11fa
static int ebook_switch_resume(struct device *dev)
{
	return ebook_send_state(to_acpi_device(dev));
}
#endif

static SIMPLE_DEV_PM_OPS(ebook_switch_pm, NULL, ebook_switch_resume);

static SIMPLE_DEV_PM_OPS(ebook_switch_pm, NULL, ebook_switch_resume);

static int ebook_switch_add(struct acpi_device *device)
{
	struct ebook_switch *button;
	struct input_dev *input;
	const char *hid = acpi_device_hid(device);
	char *name, *class;
	int error;

	button = kzalloc(sizeof(struct ebook_switch), GFP_KERNEL);
	if (!button)
		return -ENOMEM;

	device->driver_data = button;

	button->input = input = input_allocate_device();
	if (!input) {
		error = -ENOMEM;
		goto err_free_button;
	}

	name = acpi_device_name(device);
	class = acpi_device_class(device);

	if (strcmp(hid, XO15_EBOOK_HID)) {
		pr_err("Unsupported hid [%s]\n", hid);
		error = -ENODEV;
		goto err_free_input;
	}

	strcpy(name, XO15_EBOOK_DEVICE_NAME);
	sprintf(class, "%s/%s", XO15_EBOOK_CLASS, XO15_EBOOK_SUBCLASS);

	snprintf(button->phys, sizeof(button->phys), "%s/button/input0", hid);

	input->name = name;
	input->phys = button->phys;
	input->id.bustype = BUS_HOST;
	input->dev.parent = &device->dev;

	input->evbit[0] = BIT_MASK(EV_SW);
	set_bit(SW_TABLET_MODE, input->swbit);

	error = input_register_device(input);
	if (error)
		goto err_free_input;

	ebook_send_state(device);

	if (device->wakeup.flags.valid) {
		/* Button's GPE is run-wake GPE */
		acpi_enable_gpe(device->wakeup.gpe_device,
				device->wakeup.gpe_number);
		device_set_wakeup_enable(&device->dev, true);
	}

	return 0;

 err_free_input:
	input_free_device(input);
 err_free_button:
	kfree(button);
	return error;
}

static int ebook_switch_remove(struct acpi_device *device, int type)
{
	struct ebook_switch *button = acpi_driver_data(device);

	input_unregister_device(button->input);
	kfree(button);
	return 0;
}

static struct acpi_driver xo15_ebook_driver = {
	.name = MODULE_NAME,
	.class = XO15_EBOOK_CLASS,
	.ids = ebook_device_ids,
	.ops = {
		.add = ebook_switch_add,
		.remove = ebook_switch_remove,
		.notify = ebook_switch_notify,
	},
	.drv.pm = &ebook_switch_pm,
};

static int __init xo15_ebook_init(void)
{
	return acpi_bus_register_driver(&xo15_ebook_driver);
}

static void __exit xo15_ebook_exit(void)
{
	acpi_bus_unregister_driver(&xo15_ebook_driver);
}

module_init(xo15_ebook_init);
module_exit(xo15_ebook_exit);<|MERGE_RESOLUTION|>--- conflicted
+++ resolved
@@ -77,17 +77,12 @@
 	}
 }
 
-<<<<<<< HEAD
-=======
 #ifdef CONFIG_PM_SLEEP
->>>>>>> 985b11fa
 static int ebook_switch_resume(struct device *dev)
 {
 	return ebook_send_state(to_acpi_device(dev));
 }
 #endif
-
-static SIMPLE_DEV_PM_OPS(ebook_switch_pm, NULL, ebook_switch_resume);
 
 static SIMPLE_DEV_PM_OPS(ebook_switch_pm, NULL, ebook_switch_resume);
 
