/*
 * linux/drivers/video/omap2/dss/dss.c
 *
 * Copyright (C) 2009 Nokia Corporation
 * Author: Tomi Valkeinen <tomi.valkeinen@nokia.com>
 *
 * Some code and ideas taken from drivers/video/omap/ driver
 * by Imre Deak.
 *
 * This program is free software; you can redistribute it and/or modify it
 * under the terms of the GNU General Public License version 2 as published by
 * the Free Software Foundation.
 *
 * This program is distributed in the hope that it will be useful, but WITHOUT
 * ANY WARRANTY; without even the implied warranty of MERCHANTABILITY or
 * FITNESS FOR A PARTICULAR PURPOSE.  See the GNU General Public License for
 * more details.
 *
 * You should have received a copy of the GNU General Public License along with
 * this program.  If not, see <http://www.gnu.org/licenses/>.
 */

#define DSS_SUBSYS_NAME "DSS"

#include <linux/kernel.h>
#include <linux/io.h>
#include <linux/export.h>
#include <linux/err.h>
#include <linux/delay.h>
#include <linux/seq_file.h>
#include <linux/clk.h>
#include <linux/platform_device.h>
#include <linux/pm_runtime.h>

#include <video/omapdss.h>

#include <plat/cpu.h>
#include <plat/clock.h>

#include "dss.h"
#include "dss_features.h"

#define DSS_SZ_REGS			SZ_512

struct dss_reg {
	u16 idx;
};

#define DSS_REG(idx)			((const struct dss_reg) { idx })

#define DSS_REVISION			DSS_REG(0x0000)
#define DSS_SYSCONFIG			DSS_REG(0x0010)
#define DSS_SYSSTATUS			DSS_REG(0x0014)
#define DSS_CONTROL			DSS_REG(0x0040)
#define DSS_SDI_CONTROL			DSS_REG(0x0044)
#define DSS_PLL_CONTROL			DSS_REG(0x0048)
#define DSS_SDI_STATUS			DSS_REG(0x005C)

#define REG_GET(idx, start, end) \
	FLD_GET(dss_read_reg(idx), start, end)

#define REG_FLD_MOD(idx, val, start, end) \
	dss_write_reg(idx, FLD_MOD(dss_read_reg(idx), val, start, end))

static int dss_runtime_get(void);
static void dss_runtime_put(void);

static struct {
	struct platform_device *pdev;
	void __iomem    *base;

	struct clk	*dpll4_m4_ck;
	struct clk	*dss_clk;

	unsigned long	cache_req_pck;
	unsigned long	cache_prate;
	struct dss_clock_info cache_dss_cinfo;
	struct dispc_clock_info cache_dispc_cinfo;

	enum omap_dss_clk_source dsi_clk_source[MAX_NUM_DSI];
	enum omap_dss_clk_source dispc_clk_source;
	enum omap_dss_clk_source lcd_clk_source[MAX_DSS_LCD_MANAGERS];

	bool		ctx_valid;
	u32		ctx[DSS_SZ_REGS / sizeof(u32)];
} dss;

static const char * const dss_generic_clk_source_names[] = {
	[OMAP_DSS_CLK_SRC_DSI_PLL_HSDIV_DISPC]	= "DSI_PLL_HSDIV_DISPC",
	[OMAP_DSS_CLK_SRC_DSI_PLL_HSDIV_DSI]	= "DSI_PLL_HSDIV_DSI",
	[OMAP_DSS_CLK_SRC_FCK]			= "DSS_FCK",
};

static inline void dss_write_reg(const struct dss_reg idx, u32 val)
{
	__raw_writel(val, dss.base + idx.idx);
}

static inline u32 dss_read_reg(const struct dss_reg idx)
{
	return __raw_readl(dss.base + idx.idx);
}

#define SR(reg) \
	dss.ctx[(DSS_##reg).idx / sizeof(u32)] = dss_read_reg(DSS_##reg)
#define RR(reg) \
	dss_write_reg(DSS_##reg, dss.ctx[(DSS_##reg).idx / sizeof(u32)])

static void dss_save_context(void)
{
	DSSDBG("dss_save_context\n");

	SR(CONTROL);

	if (dss_feat_get_supported_displays(OMAP_DSS_CHANNEL_LCD) &
			OMAP_DISPLAY_TYPE_SDI) {
		SR(SDI_CONTROL);
		SR(PLL_CONTROL);
	}

	dss.ctx_valid = true;

	DSSDBG("context saved\n");
}

static void dss_restore_context(void)
{
	DSSDBG("dss_restore_context\n");

	if (!dss.ctx_valid)
		return;

	RR(CONTROL);

	if (dss_feat_get_supported_displays(OMAP_DSS_CHANNEL_LCD) &
			OMAP_DISPLAY_TYPE_SDI) {
		RR(SDI_CONTROL);
		RR(PLL_CONTROL);
	}

	DSSDBG("context restored\n");
}

#undef SR
#undef RR

void dss_sdi_init(u8 datapairs)
{
	u32 l;

	BUG_ON(datapairs > 3 || datapairs < 1);

	l = dss_read_reg(DSS_SDI_CONTROL);
	l = FLD_MOD(l, 0xf, 19, 15);		/* SDI_PDIV */
	l = FLD_MOD(l, datapairs-1, 3, 2);	/* SDI_PRSEL */
	l = FLD_MOD(l, 2, 1, 0);		/* SDI_BWSEL */
	dss_write_reg(DSS_SDI_CONTROL, l);

	l = dss_read_reg(DSS_PLL_CONTROL);
	l = FLD_MOD(l, 0x7, 25, 22);	/* SDI_PLL_FREQSEL */
	l = FLD_MOD(l, 0xb, 16, 11);	/* SDI_PLL_REGN */
	l = FLD_MOD(l, 0xb4, 10, 1);	/* SDI_PLL_REGM */
	dss_write_reg(DSS_PLL_CONTROL, l);
}

int dss_sdi_enable(void)
{
	unsigned long timeout;

	dispc_pck_free_enable(1);

	/* Reset SDI PLL */
	REG_FLD_MOD(DSS_PLL_CONTROL, 1, 18, 18); /* SDI_PLL_SYSRESET */
	udelay(1);	/* wait 2x PCLK */

	/* Lock SDI PLL */
	REG_FLD_MOD(DSS_PLL_CONTROL, 1, 28, 28); /* SDI_PLL_GOBIT */

	/* Waiting for PLL lock request to complete */
	timeout = jiffies + msecs_to_jiffies(500);
	while (dss_read_reg(DSS_SDI_STATUS) & (1 << 6)) {
		if (time_after_eq(jiffies, timeout)) {
			DSSERR("PLL lock request timed out\n");
			goto err1;
		}
	}

	/* Clearing PLL_GO bit */
	REG_FLD_MOD(DSS_PLL_CONTROL, 0, 28, 28);

	/* Waiting for PLL to lock */
	timeout = jiffies + msecs_to_jiffies(500);
	while (!(dss_read_reg(DSS_SDI_STATUS) & (1 << 5))) {
		if (time_after_eq(jiffies, timeout)) {
			DSSERR("PLL lock timed out\n");
			goto err1;
		}
	}

	dispc_lcd_enable_signal(1);

	/* Waiting for SDI reset to complete */
	timeout = jiffies + msecs_to_jiffies(500);
	while (!(dss_read_reg(DSS_SDI_STATUS) & (1 << 2))) {
		if (time_after_eq(jiffies, timeout)) {
			DSSERR("SDI reset timed out\n");
			goto err2;
		}
	}

	return 0;

 err2:
	dispc_lcd_enable_signal(0);
 err1:
	/* Reset SDI PLL */
	REG_FLD_MOD(DSS_PLL_CONTROL, 0, 18, 18); /* SDI_PLL_SYSRESET */

	dispc_pck_free_enable(0);

	return -ETIMEDOUT;
}

void dss_sdi_disable(void)
{
	dispc_lcd_enable_signal(0);

	dispc_pck_free_enable(0);

	/* Reset SDI PLL */
	REG_FLD_MOD(DSS_PLL_CONTROL, 0, 18, 18); /* SDI_PLL_SYSRESET */
}

const char *dss_get_generic_clk_source_name(enum omap_dss_clk_source clk_src)
{
	return dss_generic_clk_source_names[clk_src];
}


void dss_dump_clocks(struct seq_file *s)
{
	unsigned long dpll4_ck_rate;
	unsigned long dpll4_m4_ck_rate;
	const char *fclk_name, *fclk_real_name;
	unsigned long fclk_rate;

	if (dss_runtime_get())
		return;

	seq_printf(s, "- DSS -\n");

	fclk_name = dss_get_generic_clk_source_name(OMAP_DSS_CLK_SRC_FCK);
	fclk_real_name = dss_feat_get_clk_source_name(OMAP_DSS_CLK_SRC_FCK);
	fclk_rate = clk_get_rate(dss.dss_clk);

	if (dss.dpll4_m4_ck) {
		dpll4_ck_rate = clk_get_rate(clk_get_parent(dss.dpll4_m4_ck));
		dpll4_m4_ck_rate = clk_get_rate(dss.dpll4_m4_ck);

		seq_printf(s, "dpll4_ck %lu\n", dpll4_ck_rate);

		if (cpu_is_omap3630() || cpu_is_omap44xx())
			seq_printf(s, "%s (%s) = %lu / %lu  = %lu\n",
					fclk_name, fclk_real_name,
					dpll4_ck_rate,
					dpll4_ck_rate / dpll4_m4_ck_rate,
					fclk_rate);
		else
			seq_printf(s, "%s (%s) = %lu / %lu * 2 = %lu\n",
					fclk_name, fclk_real_name,
					dpll4_ck_rate,
					dpll4_ck_rate / dpll4_m4_ck_rate,
					fclk_rate);
	} else {
		seq_printf(s, "%s (%s) = %lu\n",
				fclk_name, fclk_real_name,
				fclk_rate);
	}

	dss_runtime_put();
}

static void dss_dump_regs(struct seq_file *s)
{
#define DUMPREG(r) seq_printf(s, "%-35s %08x\n", #r, dss_read_reg(r))

	if (dss_runtime_get())
		return;

	DUMPREG(DSS_REVISION);
	DUMPREG(DSS_SYSCONFIG);
	DUMPREG(DSS_SYSSTATUS);
	DUMPREG(DSS_CONTROL);

	if (dss_feat_get_supported_displays(OMAP_DSS_CHANNEL_LCD) &
			OMAP_DISPLAY_TYPE_SDI) {
		DUMPREG(DSS_SDI_CONTROL);
		DUMPREG(DSS_PLL_CONTROL);
		DUMPREG(DSS_SDI_STATUS);
	}

	dss_runtime_put();
#undef DUMPREG
}

void dss_select_dispc_clk_source(enum omap_dss_clk_source clk_src)
{
	struct platform_device *dsidev;
	int b;
	u8 start, end;

	switch (clk_src) {
	case OMAP_DSS_CLK_SRC_FCK:
		b = 0;
		break;
	case OMAP_DSS_CLK_SRC_DSI_PLL_HSDIV_DISPC:
		b = 1;
		dsidev = dsi_get_dsidev_from_id(0);
		dsi_wait_pll_hsdiv_dispc_active(dsidev);
		break;
	case OMAP_DSS_CLK_SRC_DSI2_PLL_HSDIV_DISPC:
		b = 2;
		dsidev = dsi_get_dsidev_from_id(1);
		dsi_wait_pll_hsdiv_dispc_active(dsidev);
		break;
	default:
		BUG();
		return;
	}

	dss_feat_get_reg_field(FEAT_REG_DISPC_CLK_SWITCH, &start, &end);

	REG_FLD_MOD(DSS_CONTROL, b, start, end);	/* DISPC_CLK_SWITCH */

	dss.dispc_clk_source = clk_src;
}

void dss_select_dsi_clk_source(int dsi_module,
		enum omap_dss_clk_source clk_src)
{
	struct platform_device *dsidev;
	int b, pos;

	switch (clk_src) {
	case OMAP_DSS_CLK_SRC_FCK:
		b = 0;
		break;
	case OMAP_DSS_CLK_SRC_DSI_PLL_HSDIV_DSI:
		BUG_ON(dsi_module != 0);
		b = 1;
		dsidev = dsi_get_dsidev_from_id(0);
		dsi_wait_pll_hsdiv_dsi_active(dsidev);
		break;
	case OMAP_DSS_CLK_SRC_DSI2_PLL_HSDIV_DSI:
		BUG_ON(dsi_module != 1);
		b = 1;
		dsidev = dsi_get_dsidev_from_id(1);
		dsi_wait_pll_hsdiv_dsi_active(dsidev);
		break;
	default:
		BUG();
		return;
	}

	pos = dsi_module == 0 ? 1 : 10;
	REG_FLD_MOD(DSS_CONTROL, b, pos, pos);	/* DSIx_CLK_SWITCH */

	dss.dsi_clk_source[dsi_module] = clk_src;
}

void dss_select_lcd_clk_source(enum omap_channel channel,
		enum omap_dss_clk_source clk_src)
{
	struct platform_device *dsidev;
	int b, ix, pos;

	if (!dss_has_feature(FEAT_LCD_CLK_SRC))
		return;

	switch (clk_src) {
	case OMAP_DSS_CLK_SRC_FCK:
		b = 0;
		break;
	case OMAP_DSS_CLK_SRC_DSI_PLL_HSDIV_DISPC:
		BUG_ON(channel != OMAP_DSS_CHANNEL_LCD);
		b = 1;
		dsidev = dsi_get_dsidev_from_id(0);
		dsi_wait_pll_hsdiv_dispc_active(dsidev);
		break;
	case OMAP_DSS_CLK_SRC_DSI2_PLL_HSDIV_DISPC:
		BUG_ON(channel != OMAP_DSS_CHANNEL_LCD2);
		b = 1;
		dsidev = dsi_get_dsidev_from_id(1);
		dsi_wait_pll_hsdiv_dispc_active(dsidev);
		break;
	default:
		BUG();
		return;
	}

	pos = channel == OMAP_DSS_CHANNEL_LCD ? 0 : 12;
	REG_FLD_MOD(DSS_CONTROL, b, pos, pos);	/* LCDx_CLK_SWITCH */

	ix = channel == OMAP_DSS_CHANNEL_LCD ? 0 : 1;
	dss.lcd_clk_source[ix] = clk_src;
}

enum omap_dss_clk_source dss_get_dispc_clk_source(void)
{
	return dss.dispc_clk_source;
}

enum omap_dss_clk_source dss_get_dsi_clk_source(int dsi_module)
{
	return dss.dsi_clk_source[dsi_module];
}

enum omap_dss_clk_source dss_get_lcd_clk_source(enum omap_channel channel)
{
	if (dss_has_feature(FEAT_LCD_CLK_SRC)) {
		int ix = channel == OMAP_DSS_CHANNEL_LCD ? 0 : 1;
		return dss.lcd_clk_source[ix];
	} else {
		/* LCD_CLK source is the same as DISPC_FCLK source for
		 * OMAP2 and OMAP3 */
		return dss.dispc_clk_source;
	}
}

/* calculate clock rates using dividers in cinfo */
int dss_calc_clock_rates(struct dss_clock_info *cinfo)
{
	if (dss.dpll4_m4_ck) {
		unsigned long prate;
		u16 fck_div_max = 16;

		if (cpu_is_omap3630() || cpu_is_omap44xx())
			fck_div_max = 32;

		if (cinfo->fck_div > fck_div_max || cinfo->fck_div == 0)
			return -EINVAL;

		prate = clk_get_rate(clk_get_parent(dss.dpll4_m4_ck));

		cinfo->fck = prate / cinfo->fck_div;
	} else {
		if (cinfo->fck_div != 0)
			return -EINVAL;
		cinfo->fck = clk_get_rate(dss.dss_clk);
	}

	return 0;
}

int dss_set_clock_div(struct dss_clock_info *cinfo)
{
	if (dss.dpll4_m4_ck) {
		unsigned long prate;
		int r;

		prate = clk_get_rate(clk_get_parent(dss.dpll4_m4_ck));
		DSSDBG("dpll4_m4 = %ld\n", prate);

		r = clk_set_rate(dss.dpll4_m4_ck, prate / cinfo->fck_div);
		if (r)
			return r;
	} else {
		if (cinfo->fck_div != 0)
			return -EINVAL;
	}

	DSSDBG("fck = %ld (%d)\n", cinfo->fck, cinfo->fck_div);

	return 0;
}

int dss_get_clock_div(struct dss_clock_info *cinfo)
{
	cinfo->fck = clk_get_rate(dss.dss_clk);

	if (dss.dpll4_m4_ck) {
		unsigned long prate;

		prate = clk_get_rate(clk_get_parent(dss.dpll4_m4_ck));

		if (cpu_is_omap3630() || cpu_is_omap44xx())
			cinfo->fck_div = prate / (cinfo->fck);
		else
			cinfo->fck_div = prate / (cinfo->fck / 2);
	} else {
		cinfo->fck_div = 0;
	}

	return 0;
}

unsigned long dss_get_dpll4_rate(void)
{
	if (dss.dpll4_m4_ck)
		return clk_get_rate(clk_get_parent(dss.dpll4_m4_ck));
	else
		return 0;
}

int dss_calc_clock_div(bool is_tft, unsigned long req_pck,
		struct dss_clock_info *dss_cinfo,
		struct dispc_clock_info *dispc_cinfo)
{
	unsigned long prate;
	struct dss_clock_info best_dss;
	struct dispc_clock_info best_dispc;

	unsigned long fck, max_dss_fck;

	u16 fck_div, fck_div_max = 16;

	int match = 0;
	int min_fck_per_pck;

	prate = dss_get_dpll4_rate();

	max_dss_fck = dss_feat_get_param_max(FEAT_PARAM_DSS_FCK);

	fck = clk_get_rate(dss.dss_clk);
	if (req_pck == dss.cache_req_pck &&
			((cpu_is_omap34xx() && prate == dss.cache_prate) ||
			 dss.cache_dss_cinfo.fck == fck)) {
		DSSDBG("dispc clock info found from cache.\n");
		*dss_cinfo = dss.cache_dss_cinfo;
		*dispc_cinfo = dss.cache_dispc_cinfo;
		return 0;
	}

	min_fck_per_pck = CONFIG_OMAP2_DSS_MIN_FCK_PER_PCK;

	if (min_fck_per_pck &&
		req_pck * min_fck_per_pck > max_dss_fck) {
		DSSERR("Requested pixel clock not possible with the current "
				"OMAP2_DSS_MIN_FCK_PER_PCK setting. Turning "
				"the constraint off.\n");
		min_fck_per_pck = 0;
	}

retry:
	memset(&best_dss, 0, sizeof(best_dss));
	memset(&best_dispc, 0, sizeof(best_dispc));

	if (dss.dpll4_m4_ck == NULL) {
		struct dispc_clock_info cur_dispc;
		/* XXX can we change the clock on omap2? */
		fck = clk_get_rate(dss.dss_clk);
		fck_div = 1;

		dispc_find_clk_divs(is_tft, req_pck, fck, &cur_dispc);
		match = 1;

		best_dss.fck = fck;
		best_dss.fck_div = fck_div;

		best_dispc = cur_dispc;

		goto found;
	} else {
		if (cpu_is_omap3630() || cpu_is_omap44xx())
			fck_div_max = 32;

		for (fck_div = fck_div_max; fck_div > 0; --fck_div) {
			struct dispc_clock_info cur_dispc;

			if (fck_div_max == 32)
				fck = prate / fck_div;
			else
				fck = prate / fck_div * 2;

			if (fck > max_dss_fck)
				continue;

			if (min_fck_per_pck &&
					fck < req_pck * min_fck_per_pck)
				continue;

			match = 1;

			dispc_find_clk_divs(is_tft, req_pck, fck, &cur_dispc);

			if (abs(cur_dispc.pck - req_pck) <
					abs(best_dispc.pck - req_pck)) {

				best_dss.fck = fck;
				best_dss.fck_div = fck_div;

				best_dispc = cur_dispc;

				if (cur_dispc.pck == req_pck)
					goto found;
			}
		}
	}

found:
	if (!match) {
		if (min_fck_per_pck) {
			DSSERR("Could not find suitable clock settings.\n"
					"Turning FCK/PCK constraint off and"
					"trying again.\n");
			min_fck_per_pck = 0;
			goto retry;
		}

		DSSERR("Could not find suitable clock settings.\n");

		return -EINVAL;
	}

	if (dss_cinfo)
		*dss_cinfo = best_dss;
	if (dispc_cinfo)
		*dispc_cinfo = best_dispc;

	dss.cache_req_pck = req_pck;
	dss.cache_prate = prate;
	dss.cache_dss_cinfo = best_dss;
	dss.cache_dispc_cinfo = best_dispc;

	return 0;
}

void dss_set_venc_output(enum omap_dss_venc_type type)
{
	int l = 0;

	if (type == OMAP_DSS_VENC_TYPE_COMPOSITE)
		l = 0;
	else if (type == OMAP_DSS_VENC_TYPE_SVIDEO)
		l = 1;
	else
		BUG();

	/* venc out selection. 0 = comp, 1 = svideo */
	REG_FLD_MOD(DSS_CONTROL, l, 6, 6);
}

void dss_set_dac_pwrdn_bgz(bool enable)
{
	REG_FLD_MOD(DSS_CONTROL, enable, 5, 5);	/* DAC Power-Down Control */
}

void dss_select_hdmi_venc_clk_source(enum dss_hdmi_venc_clk_source_select hdmi)
{
	REG_FLD_MOD(DSS_CONTROL, hdmi, 15, 15);	/* VENC_HDMI_SWITCH */
}

enum dss_hdmi_venc_clk_source_select dss_get_hdmi_venc_clk_source(void)
{
	enum omap_display_type displays;

	displays = dss_feat_get_supported_displays(OMAP_DSS_CHANNEL_DIGIT);
	if ((displays & OMAP_DISPLAY_TYPE_HDMI) == 0)
		return DSS_VENC_TV_CLK;

	return REG_GET(DSS_CONTROL, 15, 15);
}

static int dss_get_clocks(void)
{
	struct clk *clk;
	int r;

	clk = clk_get(&dss.pdev->dev, "fck");
	if (IS_ERR(clk)) {
		DSSERR("can't get clock fck\n");
		r = PTR_ERR(clk);
		goto err;
	}

	dss.dss_clk = clk;

	if (cpu_is_omap34xx()) {
		clk = clk_get(NULL, "dpll4_m4_ck");
		if (IS_ERR(clk)) {
			DSSERR("Failed to get dpll4_m4_ck\n");
			r = PTR_ERR(clk);
			goto err;
		}
	} else if (cpu_is_omap44xx()) {
		clk = clk_get(NULL, "dpll_per_m5x2_ck");
		if (IS_ERR(clk)) {
			DSSERR("Failed to get dpll_per_m5x2_ck\n");
			r = PTR_ERR(clk);
			goto err;
		}
	} else { /* omap24xx */
		clk = NULL;
	}

	dss.dpll4_m4_ck = clk;

	return 0;

err:
	if (dss.dss_clk)
		clk_put(dss.dss_clk);
	if (dss.dpll4_m4_ck)
		clk_put(dss.dpll4_m4_ck);

	return r;
}

static void dss_put_clocks(void)
{
	if (dss.dpll4_m4_ck)
		clk_put(dss.dpll4_m4_ck);
	clk_put(dss.dss_clk);
}

static int dss_runtime_get(void)
{
	int r;

	DSSDBG("dss_runtime_get\n");

	r = pm_runtime_get_sync(&dss.pdev->dev);
	WARN_ON(r < 0);
	return r < 0 ? r : 0;
}

static void dss_runtime_put(void)
{
	int r;

	DSSDBG("dss_runtime_put\n");

	r = pm_runtime_put_sync(&dss.pdev->dev);
<<<<<<< HEAD
	WARN_ON(r < 0 && r != -EBUSY);
=======
	WARN_ON(r < 0 && r != -ENOSYS && r != -EBUSY);
>>>>>>> 2e360dd8
}

/* DEBUGFS */
#if defined(CONFIG_DEBUG_FS) && defined(CONFIG_OMAP2_DSS_DEBUG_SUPPORT)
void dss_debug_dump_clocks(struct seq_file *s)
{
	dss_dump_clocks(s);
	dispc_dump_clocks(s);
#ifdef CONFIG_OMAP2_DSS_DSI
	dsi_dump_clocks(s);
#endif
}
#endif

/* DSS HW IP initialisation */
static int __init omap_dsshw_probe(struct platform_device *pdev)
{
	struct resource *dss_mem;
	u32 rev;
	int r;

	dss.pdev = pdev;

	dss_mem = platform_get_resource(dss.pdev, IORESOURCE_MEM, 0);
	if (!dss_mem) {
		DSSERR("can't get IORESOURCE_MEM DSS\n");
		return -EINVAL;
	}

	dss.base = devm_ioremap(&pdev->dev, dss_mem->start,
				resource_size(dss_mem));
	if (!dss.base) {
		DSSERR("can't ioremap DSS\n");
		return -ENOMEM;
	}

	r = dss_get_clocks();
	if (r)
		return r;

	pm_runtime_enable(&pdev->dev);

	r = dss_runtime_get();
	if (r)
		goto err_runtime_get;

	/* Select DPLL */
	REG_FLD_MOD(DSS_CONTROL, 0, 0, 0);

#ifdef CONFIG_OMAP2_DSS_VENC
	REG_FLD_MOD(DSS_CONTROL, 1, 4, 4);	/* venc dac demen */
	REG_FLD_MOD(DSS_CONTROL, 1, 3, 3);	/* venc clock 4x enable */
	REG_FLD_MOD(DSS_CONTROL, 0, 2, 2);	/* venc clock mode = normal */
#endif
	dss.dsi_clk_source[0] = OMAP_DSS_CLK_SRC_FCK;
	dss.dsi_clk_source[1] = OMAP_DSS_CLK_SRC_FCK;
	dss.dispc_clk_source = OMAP_DSS_CLK_SRC_FCK;
	dss.lcd_clk_source[0] = OMAP_DSS_CLK_SRC_FCK;
	dss.lcd_clk_source[1] = OMAP_DSS_CLK_SRC_FCK;

	rev = dss_read_reg(DSS_REVISION);
	printk(KERN_INFO "OMAP DSS rev %d.%d\n",
			FLD_GET(rev, 7, 4), FLD_GET(rev, 3, 0));

	dss_runtime_put();

	dss_debugfs_create_file("dss", dss_dump_regs);

	return 0;

err_runtime_get:
	pm_runtime_disable(&pdev->dev);
	dss_put_clocks();
	return r;
}

static int __exit omap_dsshw_remove(struct platform_device *pdev)
{
	pm_runtime_disable(&pdev->dev);

	dss_put_clocks();

	return 0;
}

static int dss_runtime_suspend(struct device *dev)
{
	dss_save_context();
	dss_set_min_bus_tput(dev, 0);
	return 0;
}

static int dss_runtime_resume(struct device *dev)
{
	int r;
	/*
	 * Set an arbitrarily high tput request to ensure OPP100.
	 * What we should really do is to make a request to stay in OPP100,
	 * without any tput requirements, but that is not currently possible
	 * via the PM layer.
	 */

	r = dss_set_min_bus_tput(dev, 1000000000);
	if (r)
		return r;

	dss_restore_context();
	return 0;
}

static const struct dev_pm_ops dss_pm_ops = {
	.runtime_suspend = dss_runtime_suspend,
	.runtime_resume = dss_runtime_resume,
};

static struct platform_driver omap_dsshw_driver = {
	.remove         = __exit_p(omap_dsshw_remove),
	.driver         = {
		.name   = "omapdss_dss",
		.owner  = THIS_MODULE,
		.pm	= &dss_pm_ops,
	},
};

int __init dss_init_platform_driver(void)
{
	return platform_driver_probe(&omap_dsshw_driver, omap_dsshw_probe);
}

void dss_uninit_platform_driver(void)
{
	platform_driver_unregister(&omap_dsshw_driver);
}<|MERGE_RESOLUTION|>--- conflicted
+++ resolved
@@ -731,11 +731,7 @@
 	DSSDBG("dss_runtime_put\n");
 
 	r = pm_runtime_put_sync(&dss.pdev->dev);
-<<<<<<< HEAD
-	WARN_ON(r < 0 && r != -EBUSY);
-=======
 	WARN_ON(r < 0 && r != -ENOSYS && r != -EBUSY);
->>>>>>> 2e360dd8
 }
 
 /* DEBUGFS */
