// SPDX-License-Identifier: GPL-2.0
/*
 * Copyright (C) 2010-2011 Canonical Ltd <jeremy.kerr@canonical.com>
 * Copyright (C) 2011-2012 Linaro Ltd <mturquette@linaro.org>
 *
 * Standard functionality for the common clock API.  See Documentation/driver-api/clk.rst
 */

#include <linux/clk.h>
#include <linux/clk-provider.h>
#include <linux/clk/clk-conf.h>
#include <linux/module.h>
#include <linux/mutex.h>
#include <linux/spinlock.h>
#include <linux/err.h>
#include <linux/list.h>
#include <linux/slab.h>
#include <linux/of.h>
#include <linux/device.h>
#include <linux/init.h>
#include <linux/pm_runtime.h>
#include <linux/sched.h>
#include <linux/clkdev.h>

#include "clk.h"

static DEFINE_SPINLOCK(enable_lock);
static DEFINE_MUTEX(prepare_lock);

static struct task_struct *prepare_owner;
static struct task_struct *enable_owner;

static int prepare_refcnt;
static int enable_refcnt;

static HLIST_HEAD(clk_root_list);
static HLIST_HEAD(clk_orphan_list);
static LIST_HEAD(clk_notifier_list);

static const struct hlist_head *all_lists[] = {
	&clk_root_list,
	&clk_orphan_list,
	NULL,
};

/***    private data structures    ***/

struct clk_parent_map {
	const struct clk_hw	*hw;
	struct clk_core		*core;
	const char		*fw_name;
	const char		*name;
	int			index;
};

struct clk_core {
	const char		*name;
	const struct clk_ops	*ops;
	struct clk_hw		*hw;
	struct module		*owner;
	struct device		*dev;
	struct device_node	*of_node;
	struct clk_core		*parent;
	struct clk_parent_map	*parents;
	u8			num_parents;
	u8			new_parent_index;
	unsigned long		rate;
	unsigned long		req_rate;
	unsigned long		new_rate;
	struct clk_core		*new_parent;
	struct clk_core		*new_child;
	unsigned long		flags;
	bool			orphan;
	bool			rpm_enabled;
	unsigned int		enable_count;
	unsigned int		prepare_count;
	unsigned int		protect_count;
	unsigned long		min_rate;
	unsigned long		max_rate;
	unsigned long		accuracy;
	int			phase;
	struct clk_duty		duty;
	struct hlist_head	children;
	struct hlist_node	child_node;
	struct hlist_head	clks;
	unsigned int		notifier_count;
#ifdef CONFIG_DEBUG_FS
	struct dentry		*dentry;
	struct hlist_node	debug_node;
#endif
	struct kref		ref;
};

#define CREATE_TRACE_POINTS
#include <trace/events/clk.h>

struct clk {
	struct clk_core	*core;
	struct device *dev;
	const char *dev_id;
	const char *con_id;
	unsigned long min_rate;
	unsigned long max_rate;
	unsigned int exclusive_count;
	struct hlist_node clks_node;
};

/***           runtime pm          ***/
static int clk_pm_runtime_get(struct clk_core *core)
{
	if (!core->rpm_enabled)
		return 0;

	return pm_runtime_resume_and_get(core->dev);
}

static void clk_pm_runtime_put(struct clk_core *core)
{
	if (!core->rpm_enabled)
		return;

	pm_runtime_put_sync(core->dev);
}

/***           locking             ***/
static void clk_prepare_lock(void)
{
	if (!mutex_trylock(&prepare_lock)) {
		if (prepare_owner == current) {
			prepare_refcnt++;
			return;
		}
		mutex_lock(&prepare_lock);
	}
	WARN_ON_ONCE(prepare_owner != NULL);
	WARN_ON_ONCE(prepare_refcnt != 0);
	prepare_owner = current;
	prepare_refcnt = 1;
}

static void clk_prepare_unlock(void)
{
	WARN_ON_ONCE(prepare_owner != current);
	WARN_ON_ONCE(prepare_refcnt == 0);

	if (--prepare_refcnt)
		return;
	prepare_owner = NULL;
	mutex_unlock(&prepare_lock);
}

static unsigned long clk_enable_lock(void)
	__acquires(enable_lock)
{
	unsigned long flags;

	/*
	 * On UP systems, spin_trylock_irqsave() always returns true, even if
	 * we already hold the lock. So, in that case, we rely only on
	 * reference counting.
	 */
	if (!IS_ENABLED(CONFIG_SMP) ||
	    !spin_trylock_irqsave(&enable_lock, flags)) {
		if (enable_owner == current) {
			enable_refcnt++;
			__acquire(enable_lock);
			if (!IS_ENABLED(CONFIG_SMP))
				local_save_flags(flags);
			return flags;
		}
		spin_lock_irqsave(&enable_lock, flags);
	}
	WARN_ON_ONCE(enable_owner != NULL);
	WARN_ON_ONCE(enable_refcnt != 0);
	enable_owner = current;
	enable_refcnt = 1;
	return flags;
}

static void clk_enable_unlock(unsigned long flags)
	__releases(enable_lock)
{
	WARN_ON_ONCE(enable_owner != current);
	WARN_ON_ONCE(enable_refcnt == 0);

	if (--enable_refcnt) {
		__release(enable_lock);
		return;
	}
	enable_owner = NULL;
	spin_unlock_irqrestore(&enable_lock, flags);
}

static bool clk_core_rate_is_protected(struct clk_core *core)
{
	return core->protect_count;
}

static bool clk_core_is_prepared(struct clk_core *core)
{
	bool ret = false;

	/*
	 * .is_prepared is optional for clocks that can prepare
	 * fall back to software usage counter if it is missing
	 */
	if (!core->ops->is_prepared)
		return core->prepare_count;

	if (!clk_pm_runtime_get(core)) {
		ret = core->ops->is_prepared(core->hw);
		clk_pm_runtime_put(core);
	}

	return ret;
}

static bool clk_core_is_enabled(struct clk_core *core)
{
	bool ret = false;

	/*
	 * .is_enabled is only mandatory for clocks that gate
	 * fall back to software usage counter if .is_enabled is missing
	 */
	if (!core->ops->is_enabled)
		return core->enable_count;

	/*
	 * Check if clock controller's device is runtime active before
	 * calling .is_enabled callback. If not, assume that clock is
	 * disabled, because we might be called from atomic context, from
	 * which pm_runtime_get() is not allowed.
	 * This function is called mainly from clk_disable_unused_subtree,
	 * which ensures proper runtime pm activation of controller before
	 * taking enable spinlock, but the below check is needed if one tries
	 * to call it from other places.
	 */
	if (core->rpm_enabled) {
		pm_runtime_get_noresume(core->dev);
		if (!pm_runtime_active(core->dev)) {
			ret = false;
			goto done;
		}
	}

	ret = core->ops->is_enabled(core->hw);
done:
	if (core->rpm_enabled)
		pm_runtime_put(core->dev);

	return ret;
}

/***    helper functions   ***/

const char *__clk_get_name(const struct clk *clk)
{
	return !clk ? NULL : clk->core->name;
}
EXPORT_SYMBOL_GPL(__clk_get_name);

const char *clk_hw_get_name(const struct clk_hw *hw)
{
	return hw->core->name;
}
EXPORT_SYMBOL_GPL(clk_hw_get_name);

struct clk_hw *__clk_get_hw(struct clk *clk)
{
	return !clk ? NULL : clk->core->hw;
}
EXPORT_SYMBOL_GPL(__clk_get_hw);

unsigned int clk_hw_get_num_parents(const struct clk_hw *hw)
{
	return hw->core->num_parents;
}
EXPORT_SYMBOL_GPL(clk_hw_get_num_parents);

struct clk_hw *clk_hw_get_parent(const struct clk_hw *hw)
{
	return hw->core->parent ? hw->core->parent->hw : NULL;
}
EXPORT_SYMBOL_GPL(clk_hw_get_parent);

static struct clk_core *__clk_lookup_subtree(const char *name,
					     struct clk_core *core)
{
	struct clk_core *child;
	struct clk_core *ret;

	if (!strcmp(core->name, name))
		return core;

	hlist_for_each_entry(child, &core->children, child_node) {
		ret = __clk_lookup_subtree(name, child);
		if (ret)
			return ret;
	}

	return NULL;
}

static struct clk_core *clk_core_lookup(const char *name)
{
	struct clk_core *root_clk;
	struct clk_core *ret;

	if (!name)
		return NULL;

	/* search the 'proper' clk tree first */
	hlist_for_each_entry(root_clk, &clk_root_list, child_node) {
		ret = __clk_lookup_subtree(name, root_clk);
		if (ret)
			return ret;
	}

	/* if not found, then search the orphan tree */
	hlist_for_each_entry(root_clk, &clk_orphan_list, child_node) {
		ret = __clk_lookup_subtree(name, root_clk);
		if (ret)
			return ret;
	}

	return NULL;
}

#ifdef CONFIG_OF
static int of_parse_clkspec(const struct device_node *np, int index,
			    const char *name, struct of_phandle_args *out_args);
static struct clk_hw *
of_clk_get_hw_from_clkspec(struct of_phandle_args *clkspec);
#else
static inline int of_parse_clkspec(const struct device_node *np, int index,
				   const char *name,
				   struct of_phandle_args *out_args)
{
	return -ENOENT;
}
static inline struct clk_hw *
of_clk_get_hw_from_clkspec(struct of_phandle_args *clkspec)
{
	return ERR_PTR(-ENOENT);
}
#endif

/**
 * clk_core_get - Find the clk_core parent of a clk
 * @core: clk to find parent of
 * @p_index: parent index to search for
 *
 * This is the preferred method for clk providers to find the parent of a
 * clk when that parent is external to the clk controller. The parent_names
 * array is indexed and treated as a local name matching a string in the device
 * node's 'clock-names' property or as the 'con_id' matching the device's
 * dev_name() in a clk_lookup. This allows clk providers to use their own
 * namespace instead of looking for a globally unique parent string.
 *
 * For example the following DT snippet would allow a clock registered by the
 * clock-controller@c001 that has a clk_init_data::parent_data array
 * with 'xtal' in the 'name' member to find the clock provided by the
 * clock-controller@f00abcd without needing to get the globally unique name of
 * the xtal clk.
 *
 *      parent: clock-controller@f00abcd {
 *              reg = <0xf00abcd 0xabcd>;
 *              #clock-cells = <0>;
 *      };
 *
 *      clock-controller@c001 {
 *              reg = <0xc001 0xf00d>;
 *              clocks = <&parent>;
 *              clock-names = "xtal";
 *              #clock-cells = <1>;
 *      };
 *
 * Returns: -ENOENT when the provider can't be found or the clk doesn't
 * exist in the provider or the name can't be found in the DT node or
 * in a clkdev lookup. NULL when the provider knows about the clk but it
 * isn't provided on this system.
 * A valid clk_core pointer when the clk can be found in the provider.
 */
static struct clk_core *clk_core_get(struct clk_core *core, u8 p_index)
{
	const char *name = core->parents[p_index].fw_name;
	int index = core->parents[p_index].index;
	struct clk_hw *hw = ERR_PTR(-ENOENT);
	struct device *dev = core->dev;
	const char *dev_id = dev ? dev_name(dev) : NULL;
	struct device_node *np = core->of_node;
	struct of_phandle_args clkspec;

	if (np && (name || index >= 0) &&
	    !of_parse_clkspec(np, index, name, &clkspec)) {
		hw = of_clk_get_hw_from_clkspec(&clkspec);
		of_node_put(clkspec.np);
	} else if (name) {
		/*
		 * If the DT search above couldn't find the provider fallback to
		 * looking up via clkdev based clk_lookups.
		 */
		hw = clk_find_hw(dev_id, name);
	}

	if (IS_ERR(hw))
		return ERR_CAST(hw);

	return hw->core;
}

static void clk_core_fill_parent_index(struct clk_core *core, u8 index)
{
	struct clk_parent_map *entry = &core->parents[index];
	struct clk_core *parent;

	if (entry->hw) {
		parent = entry->hw->core;
	} else {
		parent = clk_core_get(core, index);
		if (PTR_ERR(parent) == -ENOENT && entry->name)
			parent = clk_core_lookup(entry->name);
	}

	/*
	 * We have a direct reference but it isn't registered yet?
	 * Orphan it and let clk_reparent() update the orphan status
	 * when the parent is registered.
	 */
	if (!parent)
		parent = ERR_PTR(-EPROBE_DEFER);

	/* Only cache it if it's not an error */
	if (!IS_ERR(parent))
		entry->core = parent;
}

static struct clk_core *clk_core_get_parent_by_index(struct clk_core *core,
							 u8 index)
{
	if (!core || index >= core->num_parents || !core->parents)
		return NULL;

	if (!core->parents[index].core)
		clk_core_fill_parent_index(core, index);

	return core->parents[index].core;
}

struct clk_hw *
clk_hw_get_parent_by_index(const struct clk_hw *hw, unsigned int index)
{
	struct clk_core *parent;

	parent = clk_core_get_parent_by_index(hw->core, index);

	return !parent ? NULL : parent->hw;
}
EXPORT_SYMBOL_GPL(clk_hw_get_parent_by_index);

unsigned int __clk_get_enable_count(struct clk *clk)
{
	return !clk ? 0 : clk->core->enable_count;
}

static unsigned long clk_core_get_rate_nolock(struct clk_core *core)
{
	if (!core)
		return 0;

	if (!core->num_parents || core->parent)
		return core->rate;

	/*
	 * Clk must have a parent because num_parents > 0 but the parent isn't
	 * known yet. Best to return 0 as the rate of this clk until we can
	 * properly recalc the rate based on the parent's rate.
	 */
	return 0;
}

unsigned long clk_hw_get_rate(const struct clk_hw *hw)
{
	return clk_core_get_rate_nolock(hw->core);
}
EXPORT_SYMBOL_GPL(clk_hw_get_rate);

static unsigned long clk_core_get_accuracy_no_lock(struct clk_core *core)
{
	if (!core)
		return 0;

	return core->accuracy;
}

unsigned long clk_hw_get_flags(const struct clk_hw *hw)
{
	return hw->core->flags;
}
EXPORT_SYMBOL_GPL(clk_hw_get_flags);

bool clk_hw_is_prepared(const struct clk_hw *hw)
{
	return clk_core_is_prepared(hw->core);
}
EXPORT_SYMBOL_GPL(clk_hw_is_prepared);

bool clk_hw_rate_is_protected(const struct clk_hw *hw)
{
	return clk_core_rate_is_protected(hw->core);
}
EXPORT_SYMBOL_GPL(clk_hw_rate_is_protected);

bool clk_hw_is_enabled(const struct clk_hw *hw)
{
	return clk_core_is_enabled(hw->core);
}
EXPORT_SYMBOL_GPL(clk_hw_is_enabled);

bool __clk_is_enabled(struct clk *clk)
{
	if (!clk)
		return false;

	return clk_core_is_enabled(clk->core);
}
EXPORT_SYMBOL_GPL(__clk_is_enabled);

static bool mux_is_better_rate(unsigned long rate, unsigned long now,
			   unsigned long best, unsigned long flags)
{
	if (flags & CLK_MUX_ROUND_CLOSEST)
		return abs(now - rate) < abs(best - rate);

	return now <= rate && now > best;
}

static void clk_core_init_rate_req(struct clk_core * const core,
				   struct clk_rate_request *req,
				   unsigned long rate);

static int clk_core_round_rate_nolock(struct clk_core *core,
				      struct clk_rate_request *req);

static bool clk_core_has_parent(struct clk_core *core, const struct clk_core *parent)
{
	struct clk_core *tmp;
	unsigned int i;

	/* Optimize for the case where the parent is already the parent. */
	if (core->parent == parent)
		return true;

	for (i = 0; i < core->num_parents; i++) {
		tmp = clk_core_get_parent_by_index(core, i);
		if (!tmp)
			continue;

		if (tmp == parent)
			return true;
	}

	return false;
}

static void
clk_core_forward_rate_req(struct clk_core *core,
			  const struct clk_rate_request *old_req,
			  struct clk_core *parent,
			  struct clk_rate_request *req,
			  unsigned long parent_rate)
{
	if (WARN_ON(!clk_core_has_parent(core, parent)))
		return;

	clk_core_init_rate_req(parent, req, parent_rate);

	if (req->min_rate < old_req->min_rate)
		req->min_rate = old_req->min_rate;

	if (req->max_rate > old_req->max_rate)
		req->max_rate = old_req->max_rate;
}

int clk_mux_determine_rate_flags(struct clk_hw *hw,
				 struct clk_rate_request *req,
				 unsigned long flags)
{
	struct clk_core *core = hw->core, *parent, *best_parent = NULL;
	int i, num_parents, ret;
	unsigned long best = 0;

	/* if NO_REPARENT flag set, pass through to current parent */
	if (core->flags & CLK_SET_RATE_NO_REPARENT) {
		parent = core->parent;
		if (core->flags & CLK_SET_RATE_PARENT) {
			struct clk_rate_request parent_req;

			if (!parent) {
				req->rate = 0;
				return 0;
			}

			clk_core_forward_rate_req(core, req, parent, &parent_req, req->rate);

			trace_clk_rate_request_start(&parent_req);

			ret = clk_core_round_rate_nolock(parent, &parent_req);
			if (ret)
				return ret;

			trace_clk_rate_request_done(&parent_req);

			best = parent_req.rate;
		} else if (parent) {
			best = clk_core_get_rate_nolock(parent);
		} else {
			best = clk_core_get_rate_nolock(core);
		}

		goto out;
	}

	/* find the parent that can provide the fastest rate <= rate */
	num_parents = core->num_parents;
	for (i = 0; i < num_parents; i++) {
		unsigned long parent_rate;

		parent = clk_core_get_parent_by_index(core, i);
		if (!parent)
			continue;

		if (core->flags & CLK_SET_RATE_PARENT) {
			struct clk_rate_request parent_req;

			clk_core_forward_rate_req(core, req, parent, &parent_req, req->rate);

			trace_clk_rate_request_start(&parent_req);

			ret = clk_core_round_rate_nolock(parent, &parent_req);
			if (ret)
				continue;

			trace_clk_rate_request_done(&parent_req);

			parent_rate = parent_req.rate;
		} else {
			parent_rate = clk_core_get_rate_nolock(parent);
		}

		if (mux_is_better_rate(req->rate, parent_rate,
				       best, flags)) {
			best_parent = parent;
			best = parent_rate;
		}
	}

	if (!best_parent)
		return -EINVAL;

out:
	if (best_parent)
		req->best_parent_hw = best_parent->hw;
	req->best_parent_rate = best;
	req->rate = best;

	return 0;
}
EXPORT_SYMBOL_GPL(clk_mux_determine_rate_flags);

struct clk *__clk_lookup(const char *name)
{
	struct clk_core *core = clk_core_lookup(name);

	return !core ? NULL : core->hw->clk;
}

static void clk_core_get_boundaries(struct clk_core *core,
				    unsigned long *min_rate,
				    unsigned long *max_rate)
{
	struct clk *clk_user;

	lockdep_assert_held(&prepare_lock);

	*min_rate = core->min_rate;
	*max_rate = core->max_rate;

	hlist_for_each_entry(clk_user, &core->clks, clks_node)
		*min_rate = max(*min_rate, clk_user->min_rate);

	hlist_for_each_entry(clk_user, &core->clks, clks_node)
		*max_rate = min(*max_rate, clk_user->max_rate);
}

/*
 * clk_hw_get_rate_range() - returns the clock rate range for a hw clk
 * @hw: the hw clk we want to get the range from
 * @min_rate: pointer to the variable that will hold the minimum
 * @max_rate: pointer to the variable that will hold the maximum
 *
 * Fills the @min_rate and @max_rate variables with the minimum and
 * maximum that clock can reach.
 */
void clk_hw_get_rate_range(struct clk_hw *hw, unsigned long *min_rate,
			   unsigned long *max_rate)
{
	clk_core_get_boundaries(hw->core, min_rate, max_rate);
}
EXPORT_SYMBOL_GPL(clk_hw_get_rate_range);

static bool clk_core_check_boundaries(struct clk_core *core,
				      unsigned long min_rate,
				      unsigned long max_rate)
{
	struct clk *user;

	lockdep_assert_held(&prepare_lock);

	if (min_rate > core->max_rate || max_rate < core->min_rate)
		return false;

	hlist_for_each_entry(user, &core->clks, clks_node)
		if (min_rate > user->max_rate || max_rate < user->min_rate)
			return false;

	return true;
}

void clk_hw_set_rate_range(struct clk_hw *hw, unsigned long min_rate,
			   unsigned long max_rate)
{
	hw->core->min_rate = min_rate;
	hw->core->max_rate = max_rate;
}
EXPORT_SYMBOL_GPL(clk_hw_set_rate_range);

/*
 * __clk_mux_determine_rate - clk_ops::determine_rate implementation for a mux type clk
 * @hw: mux type clk to determine rate on
 * @req: rate request, also used to return preferred parent and frequencies
 *
 * Helper for finding best parent to provide a given frequency. This can be used
 * directly as a determine_rate callback (e.g. for a mux), or from a more
 * complex clock that may combine a mux with other operations.
 *
 * Returns: 0 on success, -EERROR value on error
 */
int __clk_mux_determine_rate(struct clk_hw *hw,
			     struct clk_rate_request *req)
{
	return clk_mux_determine_rate_flags(hw, req, 0);
}
EXPORT_SYMBOL_GPL(__clk_mux_determine_rate);

int __clk_mux_determine_rate_closest(struct clk_hw *hw,
				     struct clk_rate_request *req)
{
	return clk_mux_determine_rate_flags(hw, req, CLK_MUX_ROUND_CLOSEST);
}
EXPORT_SYMBOL_GPL(__clk_mux_determine_rate_closest);

/***        clk api        ***/

static void clk_core_rate_unprotect(struct clk_core *core)
{
	lockdep_assert_held(&prepare_lock);

	if (!core)
		return;

	if (WARN(core->protect_count == 0,
	    "%s already unprotected\n", core->name))
		return;

	if (--core->protect_count > 0)
		return;

	clk_core_rate_unprotect(core->parent);
}

static int clk_core_rate_nuke_protect(struct clk_core *core)
{
	int ret;

	lockdep_assert_held(&prepare_lock);

	if (!core)
		return -EINVAL;

	if (core->protect_count == 0)
		return 0;

	ret = core->protect_count;
	core->protect_count = 1;
	clk_core_rate_unprotect(core);

	return ret;
}

/**
 * clk_rate_exclusive_put - release exclusivity over clock rate control
 * @clk: the clk over which the exclusivity is released
 *
 * clk_rate_exclusive_put() completes a critical section during which a clock
 * consumer cannot tolerate any other consumer making any operation on the
 * clock which could result in a rate change or rate glitch. Exclusive clocks
 * cannot have their rate changed, either directly or indirectly due to changes
 * further up the parent chain of clocks. As a result, clocks up parent chain
 * also get under exclusive control of the calling consumer.
 *
 * If exlusivity is claimed more than once on clock, even by the same consumer,
 * the rate effectively gets locked as exclusivity can't be preempted.
 *
 * Calls to clk_rate_exclusive_put() must be balanced with calls to
 * clk_rate_exclusive_get(). Calls to this function may sleep, and do not return
 * error status.
 */
void clk_rate_exclusive_put(struct clk *clk)
{
	if (!clk)
		return;

	clk_prepare_lock();

	/*
	 * if there is something wrong with this consumer protect count, stop
	 * here before messing with the provider
	 */
	if (WARN_ON(clk->exclusive_count <= 0))
		goto out;

	clk_core_rate_unprotect(clk->core);
	clk->exclusive_count--;
out:
	clk_prepare_unlock();
}
EXPORT_SYMBOL_GPL(clk_rate_exclusive_put);

static void clk_core_rate_protect(struct clk_core *core)
{
	lockdep_assert_held(&prepare_lock);

	if (!core)
		return;

	if (core->protect_count == 0)
		clk_core_rate_protect(core->parent);

	core->protect_count++;
}

static void clk_core_rate_restore_protect(struct clk_core *core, int count)
{
	lockdep_assert_held(&prepare_lock);

	if (!core)
		return;

	if (count == 0)
		return;

	clk_core_rate_protect(core);
	core->protect_count = count;
}

/**
 * clk_rate_exclusive_get - get exclusivity over the clk rate control
 * @clk: the clk over which the exclusity of rate control is requested
 *
 * clk_rate_exclusive_get() begins a critical section during which a clock
 * consumer cannot tolerate any other consumer making any operation on the
 * clock which could result in a rate change or rate glitch. Exclusive clocks
 * cannot have their rate changed, either directly or indirectly due to changes
 * further up the parent chain of clocks. As a result, clocks up parent chain
 * also get under exclusive control of the calling consumer.
 *
 * If exlusivity is claimed more than once on clock, even by the same consumer,
 * the rate effectively gets locked as exclusivity can't be preempted.
 *
 * Calls to clk_rate_exclusive_get() should be balanced with calls to
 * clk_rate_exclusive_put(). Calls to this function may sleep.
 * Returns 0 on success, -EERROR otherwise
 */
int clk_rate_exclusive_get(struct clk *clk)
{
	if (!clk)
		return 0;

	clk_prepare_lock();
	clk_core_rate_protect(clk->core);
	clk->exclusive_count++;
	clk_prepare_unlock();

	return 0;
}
EXPORT_SYMBOL_GPL(clk_rate_exclusive_get);

static void clk_core_unprepare(struct clk_core *core)
{
	lockdep_assert_held(&prepare_lock);

	if (!core)
		return;

	if (WARN(core->prepare_count == 0,
	    "%s already unprepared\n", core->name))
		return;

	if (WARN(core->prepare_count == 1 && core->flags & CLK_IS_CRITICAL,
	    "Unpreparing critical %s\n", core->name))
		return;

	if (core->flags & CLK_SET_RATE_GATE)
		clk_core_rate_unprotect(core);

	if (--core->prepare_count > 0)
		return;

	WARN(core->enable_count > 0, "Unpreparing enabled %s\n", core->name);

	trace_clk_unprepare(core);

	if (core->ops->unprepare)
		core->ops->unprepare(core->hw);

	trace_clk_unprepare_complete(core);
	clk_core_unprepare(core->parent);
	clk_pm_runtime_put(core);
}

static void clk_core_unprepare_lock(struct clk_core *core)
{
	clk_prepare_lock();
	clk_core_unprepare(core);
	clk_prepare_unlock();
}

/**
 * clk_unprepare - undo preparation of a clock source
 * @clk: the clk being unprepared
 *
 * clk_unprepare may sleep, which differentiates it from clk_disable.  In a
 * simple case, clk_unprepare can be used instead of clk_disable to gate a clk
 * if the operation may sleep.  One example is a clk which is accessed over
 * I2c.  In the complex case a clk gate operation may require a fast and a slow
 * part.  It is this reason that clk_unprepare and clk_disable are not mutually
 * exclusive.  In fact clk_disable must be called before clk_unprepare.
 */
void clk_unprepare(struct clk *clk)
{
	if (IS_ERR_OR_NULL(clk))
		return;

	clk_core_unprepare_lock(clk->core);
}
EXPORT_SYMBOL_GPL(clk_unprepare);

static int clk_core_prepare(struct clk_core *core)
{
	int ret = 0;

	lockdep_assert_held(&prepare_lock);

	if (!core)
		return 0;

	if (core->prepare_count == 0) {
		ret = clk_pm_runtime_get(core);
		if (ret)
			return ret;

		ret = clk_core_prepare(core->parent);
		if (ret)
			goto runtime_put;

		trace_clk_prepare(core);

		if (core->ops->prepare)
			ret = core->ops->prepare(core->hw);

		trace_clk_prepare_complete(core);

		if (ret)
			goto unprepare;
	}

	core->prepare_count++;

	/*
	 * CLK_SET_RATE_GATE is a special case of clock protection
	 * Instead of a consumer claiming exclusive rate control, it is
	 * actually the provider which prevents any consumer from making any
	 * operation which could result in a rate change or rate glitch while
	 * the clock is prepared.
	 */
	if (core->flags & CLK_SET_RATE_GATE)
		clk_core_rate_protect(core);

	return 0;
unprepare:
	clk_core_unprepare(core->parent);
runtime_put:
	clk_pm_runtime_put(core);
	return ret;
}

static int clk_core_prepare_lock(struct clk_core *core)
{
	int ret;

	clk_prepare_lock();
	ret = clk_core_prepare(core);
	clk_prepare_unlock();

	return ret;
}

/**
 * clk_prepare - prepare a clock source
 * @clk: the clk being prepared
 *
 * clk_prepare may sleep, which differentiates it from clk_enable.  In a simple
 * case, clk_prepare can be used instead of clk_enable to ungate a clk if the
 * operation may sleep.  One example is a clk which is accessed over I2c.  In
 * the complex case a clk ungate operation may require a fast and a slow part.
 * It is this reason that clk_prepare and clk_enable are not mutually
 * exclusive.  In fact clk_prepare must be called before clk_enable.
 * Returns 0 on success, -EERROR otherwise.
 */
int clk_prepare(struct clk *clk)
{
	if (!clk)
		return 0;

	return clk_core_prepare_lock(clk->core);
}
EXPORT_SYMBOL_GPL(clk_prepare);

static void clk_core_disable(struct clk_core *core)
{
	lockdep_assert_held(&enable_lock);

	if (!core)
		return;

	if (WARN(core->enable_count == 0, "%s already disabled\n", core->name))
		return;

	if (WARN(core->enable_count == 1 && core->flags & CLK_IS_CRITICAL,
	    "Disabling critical %s\n", core->name))
		return;

	if (--core->enable_count > 0)
		return;

	trace_clk_disable_rcuidle(core);

	if (core->ops->disable)
		core->ops->disable(core->hw);

	trace_clk_disable_complete_rcuidle(core);

	clk_core_disable(core->parent);
}

static void clk_core_disable_lock(struct clk_core *core)
{
	unsigned long flags;

	flags = clk_enable_lock();
	clk_core_disable(core);
	clk_enable_unlock(flags);
}

/**
 * clk_disable - gate a clock
 * @clk: the clk being gated
 *
 * clk_disable must not sleep, which differentiates it from clk_unprepare.  In
 * a simple case, clk_disable can be used instead of clk_unprepare to gate a
 * clk if the operation is fast and will never sleep.  One example is a
 * SoC-internal clk which is controlled via simple register writes.  In the
 * complex case a clk gate operation may require a fast and a slow part.  It is
 * this reason that clk_unprepare and clk_disable are not mutually exclusive.
 * In fact clk_disable must be called before clk_unprepare.
 */
void clk_disable(struct clk *clk)
{
	if (IS_ERR_OR_NULL(clk))
		return;

	clk_core_disable_lock(clk->core);
}
EXPORT_SYMBOL_GPL(clk_disable);

static int clk_core_enable(struct clk_core *core)
{
	int ret = 0;

	lockdep_assert_held(&enable_lock);

	if (!core)
		return 0;

	if (WARN(core->prepare_count == 0,
	    "Enabling unprepared %s\n", core->name))
		return -ESHUTDOWN;

	if (core->enable_count == 0) {
		ret = clk_core_enable(core->parent);

		if (ret)
			return ret;

		trace_clk_enable_rcuidle(core);

		if (core->ops->enable)
			ret = core->ops->enable(core->hw);

		trace_clk_enable_complete_rcuidle(core);

		if (ret) {
			clk_core_disable(core->parent);
			return ret;
		}
	}

	core->enable_count++;
	return 0;
}

static int clk_core_enable_lock(struct clk_core *core)
{
	unsigned long flags;
	int ret;

	flags = clk_enable_lock();
	ret = clk_core_enable(core);
	clk_enable_unlock(flags);

	return ret;
}

/**
 * clk_gate_restore_context - restore context for poweroff
 * @hw: the clk_hw pointer of clock whose state is to be restored
 *
 * The clock gate restore context function enables or disables
 * the gate clocks based on the enable_count. This is done in cases
 * where the clock context is lost and based on the enable_count
 * the clock either needs to be enabled/disabled. This
 * helps restore the state of gate clocks.
 */
void clk_gate_restore_context(struct clk_hw *hw)
{
	struct clk_core *core = hw->core;

	if (core->enable_count)
		core->ops->enable(hw);
	else
		core->ops->disable(hw);
}
EXPORT_SYMBOL_GPL(clk_gate_restore_context);

static int clk_core_save_context(struct clk_core *core)
{
	struct clk_core *child;
	int ret = 0;

	hlist_for_each_entry(child, &core->children, child_node) {
		ret = clk_core_save_context(child);
		if (ret < 0)
			return ret;
	}

	if (core->ops && core->ops->save_context)
		ret = core->ops->save_context(core->hw);

	return ret;
}

static void clk_core_restore_context(struct clk_core *core)
{
	struct clk_core *child;

	if (core->ops && core->ops->restore_context)
		core->ops->restore_context(core->hw);

	hlist_for_each_entry(child, &core->children, child_node)
		clk_core_restore_context(child);
}

/**
 * clk_save_context - save clock context for poweroff
 *
 * Saves the context of the clock register for powerstates in which the
 * contents of the registers will be lost. Occurs deep within the suspend
 * code.  Returns 0 on success.
 */
int clk_save_context(void)
{
	struct clk_core *clk;
	int ret;

	hlist_for_each_entry(clk, &clk_root_list, child_node) {
		ret = clk_core_save_context(clk);
		if (ret < 0)
			return ret;
	}

	hlist_for_each_entry(clk, &clk_orphan_list, child_node) {
		ret = clk_core_save_context(clk);
		if (ret < 0)
			return ret;
	}

	return 0;
}
EXPORT_SYMBOL_GPL(clk_save_context);

/**
 * clk_restore_context - restore clock context after poweroff
 *
 * Restore the saved clock context upon resume.
 *
 */
void clk_restore_context(void)
{
	struct clk_core *core;

	hlist_for_each_entry(core, &clk_root_list, child_node)
		clk_core_restore_context(core);

	hlist_for_each_entry(core, &clk_orphan_list, child_node)
		clk_core_restore_context(core);
}
EXPORT_SYMBOL_GPL(clk_restore_context);

/**
 * clk_enable - ungate a clock
 * @clk: the clk being ungated
 *
 * clk_enable must not sleep, which differentiates it from clk_prepare.  In a
 * simple case, clk_enable can be used instead of clk_prepare to ungate a clk
 * if the operation will never sleep.  One example is a SoC-internal clk which
 * is controlled via simple register writes.  In the complex case a clk ungate
 * operation may require a fast and a slow part.  It is this reason that
 * clk_enable and clk_prepare are not mutually exclusive.  In fact clk_prepare
 * must be called before clk_enable.  Returns 0 on success, -EERROR
 * otherwise.
 */
int clk_enable(struct clk *clk)
{
	if (!clk)
		return 0;

	return clk_core_enable_lock(clk->core);
}
EXPORT_SYMBOL_GPL(clk_enable);

/**
 * clk_is_enabled_when_prepared - indicate if preparing a clock also enables it.
 * @clk: clock source
 *
 * Returns true if clk_prepare() implicitly enables the clock, effectively
 * making clk_enable()/clk_disable() no-ops, false otherwise.
 *
 * This is of interest mainly to power management code where actually
 * disabling the clock also requires unpreparing it to have any material
 * effect.
 *
 * Regardless of the value returned here, the caller must always invoke
 * clk_enable() or clk_prepare_enable()  and counterparts for usage counts
 * to be right.
 */
bool clk_is_enabled_when_prepared(struct clk *clk)
{
	return clk && !(clk->core->ops->enable && clk->core->ops->disable);
}
EXPORT_SYMBOL_GPL(clk_is_enabled_when_prepared);

static int clk_core_prepare_enable(struct clk_core *core)
{
	int ret;

	ret = clk_core_prepare_lock(core);
	if (ret)
		return ret;

	ret = clk_core_enable_lock(core);
	if (ret)
		clk_core_unprepare_lock(core);

	return ret;
}

static void clk_core_disable_unprepare(struct clk_core *core)
{
	clk_core_disable_lock(core);
	clk_core_unprepare_lock(core);
}

static void __init clk_unprepare_unused_subtree(struct clk_core *core)
{
	struct clk_core *child;

	lockdep_assert_held(&prepare_lock);

	hlist_for_each_entry(child, &core->children, child_node)
		clk_unprepare_unused_subtree(child);

	if (core->prepare_count)
		return;

	if (core->flags & CLK_IGNORE_UNUSED)
		return;

	if (clk_pm_runtime_get(core))
		return;

	if (clk_core_is_prepared(core)) {
		trace_clk_unprepare(core);
		if (core->ops->unprepare_unused)
			core->ops->unprepare_unused(core->hw);
		else if (core->ops->unprepare)
			core->ops->unprepare(core->hw);
		trace_clk_unprepare_complete(core);
	}

	clk_pm_runtime_put(core);
}

static void __init clk_disable_unused_subtree(struct clk_core *core)
{
	struct clk_core *child;
	unsigned long flags;

	lockdep_assert_held(&prepare_lock);

	hlist_for_each_entry(child, &core->children, child_node)
		clk_disable_unused_subtree(child);

	if (core->flags & CLK_OPS_PARENT_ENABLE)
		clk_core_prepare_enable(core->parent);

	if (clk_pm_runtime_get(core))
		goto unprepare_out;

	flags = clk_enable_lock();

	if (core->enable_count)
		goto unlock_out;

	if (core->flags & CLK_IGNORE_UNUSED)
		goto unlock_out;

	/*
	 * some gate clocks have special needs during the disable-unused
	 * sequence.  call .disable_unused if available, otherwise fall
	 * back to .disable
	 */
	if (clk_core_is_enabled(core)) {
		trace_clk_disable(core);
		if (core->ops->disable_unused)
			core->ops->disable_unused(core->hw);
		else if (core->ops->disable)
			core->ops->disable(core->hw);
		trace_clk_disable_complete(core);
	}

unlock_out:
	clk_enable_unlock(flags);
	clk_pm_runtime_put(core);
unprepare_out:
	if (core->flags & CLK_OPS_PARENT_ENABLE)
		clk_core_disable_unprepare(core->parent);
}

static bool clk_ignore_unused __initdata;
static int __init clk_ignore_unused_setup(char *__unused)
{
	clk_ignore_unused = true;
	return 1;
}
__setup("clk_ignore_unused", clk_ignore_unused_setup);

static int __init clk_disable_unused(void)
{
	struct clk_core *core;

	if (clk_ignore_unused) {
		pr_warn("clk: Not disabling unused clocks\n");
		return 0;
	}

	clk_prepare_lock();

	hlist_for_each_entry(core, &clk_root_list, child_node)
		clk_disable_unused_subtree(core);

	hlist_for_each_entry(core, &clk_orphan_list, child_node)
		clk_disable_unused_subtree(core);

	hlist_for_each_entry(core, &clk_root_list, child_node)
		clk_unprepare_unused_subtree(core);

	hlist_for_each_entry(core, &clk_orphan_list, child_node)
		clk_unprepare_unused_subtree(core);

	clk_prepare_unlock();

	return 0;
}
late_initcall_sync(clk_disable_unused);

static int clk_core_determine_round_nolock(struct clk_core *core,
					   struct clk_rate_request *req)
{
	long rate;

	lockdep_assert_held(&prepare_lock);

	if (!core)
		return 0;

	/*
	 * Some clock providers hand-craft their clk_rate_requests and
	 * might not fill min_rate and max_rate.
	 *
	 * If it's the case, clamping the rate is equivalent to setting
	 * the rate to 0 which is bad. Skip the clamping but complain so
	 * that it gets fixed, hopefully.
	 */
	if (!req->min_rate && !req->max_rate)
		pr_warn("%s: %s: clk_rate_request has initialized min or max rate.\n",
			__func__, core->name);
	else
		req->rate = clamp(req->rate, req->min_rate, req->max_rate);

	/*
	 * At this point, core protection will be disabled
	 * - if the provider is not protected at all
	 * - if the calling consumer is the only one which has exclusivity
	 *   over the provider
	 */
	if (clk_core_rate_is_protected(core)) {
		req->rate = core->rate;
	} else if (core->ops->determine_rate) {
		return core->ops->determine_rate(core->hw, req);
	} else if (core->ops->round_rate) {
		rate = core->ops->round_rate(core->hw, req->rate,
					     &req->best_parent_rate);
		if (rate < 0)
			return rate;

		req->rate = rate;
	} else {
		return -EINVAL;
	}

	return 0;
}

static void clk_core_init_rate_req(struct clk_core * const core,
				   struct clk_rate_request *req,
				   unsigned long rate)
{
	struct clk_core *parent;

	if (WARN_ON(!req))
		return;

	memset(req, 0, sizeof(*req));
	req->max_rate = ULONG_MAX;
<<<<<<< HEAD

	if (!core)
		return;
=======
>>>>>>> b7bfaa76

	if (!core)
		return;

	req->core = core;
	req->rate = rate;
	clk_core_get_boundaries(core, &req->min_rate, &req->max_rate);

	parent = core->parent;
	if (parent) {
		req->best_parent_hw = parent->hw;
		req->best_parent_rate = parent->rate;
	} else {
		req->best_parent_hw = NULL;
		req->best_parent_rate = 0;
	}
}

/**
 * clk_hw_init_rate_request - Initializes a clk_rate_request
 * @hw: the clk for which we want to submit a rate request
 * @req: the clk_rate_request structure we want to initialise
 * @rate: the rate which is to be requested
 *
 * Initializes a clk_rate_request structure to submit to
 * __clk_determine_rate() or similar functions.
 */
void clk_hw_init_rate_request(const struct clk_hw *hw,
			      struct clk_rate_request *req,
			      unsigned long rate)
{
	if (WARN_ON(!hw || !req))
		return;

	clk_core_init_rate_req(hw->core, req, rate);
}
EXPORT_SYMBOL_GPL(clk_hw_init_rate_request);

/**
 * clk_hw_forward_rate_request - Forwards a clk_rate_request to a clock's parent
 * @hw: the original clock that got the rate request
 * @old_req: the original clk_rate_request structure we want to forward
 * @parent: the clk we want to forward @old_req to
 * @req: the clk_rate_request structure we want to initialise
 * @parent_rate: The rate which is to be requested to @parent
 *
 * Initializes a clk_rate_request structure to submit to a clock parent
 * in __clk_determine_rate() or similar functions.
 */
void clk_hw_forward_rate_request(const struct clk_hw *hw,
				 const struct clk_rate_request *old_req,
				 const struct clk_hw *parent,
				 struct clk_rate_request *req,
				 unsigned long parent_rate)
{
	if (WARN_ON(!hw || !old_req || !parent || !req))
		return;

	clk_core_forward_rate_req(hw->core, old_req,
				  parent->core, req,
				  parent_rate);
}

static bool clk_core_can_round(struct clk_core * const core)
{
	return core->ops->determine_rate || core->ops->round_rate;
}

static int clk_core_round_rate_nolock(struct clk_core *core,
				      struct clk_rate_request *req)
{
	int ret;

	lockdep_assert_held(&prepare_lock);

	if (!core) {
		req->rate = 0;
		return 0;
	}

	if (clk_core_can_round(core))
		return clk_core_determine_round_nolock(core, req);

	if (core->flags & CLK_SET_RATE_PARENT) {
		struct clk_rate_request parent_req;

		clk_core_forward_rate_req(core, req, core->parent, &parent_req, req->rate);

		trace_clk_rate_request_start(&parent_req);

		ret = clk_core_round_rate_nolock(core->parent, &parent_req);
		if (ret)
			return ret;

		trace_clk_rate_request_done(&parent_req);

		req->best_parent_rate = parent_req.rate;
		req->rate = parent_req.rate;

		return 0;
	}

	req->rate = core->rate;
	return 0;
}

/**
 * __clk_determine_rate - get the closest rate actually supported by a clock
 * @hw: determine the rate of this clock
 * @req: target rate request
 *
 * Useful for clk_ops such as .set_rate and .determine_rate.
 */
int __clk_determine_rate(struct clk_hw *hw, struct clk_rate_request *req)
{
	if (!hw) {
		req->rate = 0;
		return 0;
	}

	return clk_core_round_rate_nolock(hw->core, req);
}
EXPORT_SYMBOL_GPL(__clk_determine_rate);

/**
 * clk_hw_round_rate() - round the given rate for a hw clk
 * @hw: the hw clk for which we are rounding a rate
 * @rate: the rate which is to be rounded
 *
 * Takes in a rate as input and rounds it to a rate that the clk can actually
 * use.
 *
 * Context: prepare_lock must be held.
 *          For clk providers to call from within clk_ops such as .round_rate,
 *          .determine_rate.
 *
 * Return: returns rounded rate of hw clk if clk supports round_rate operation
 *         else returns the parent rate.
 */
unsigned long clk_hw_round_rate(struct clk_hw *hw, unsigned long rate)
{
	int ret;
	struct clk_rate_request req;

	clk_core_init_rate_req(hw->core, &req, rate);

	trace_clk_rate_request_start(&req);

	ret = clk_core_round_rate_nolock(hw->core, &req);
	if (ret)
		return 0;

	trace_clk_rate_request_done(&req);

	return req.rate;
}
EXPORT_SYMBOL_GPL(clk_hw_round_rate);

/**
 * clk_round_rate - round the given rate for a clk
 * @clk: the clk for which we are rounding a rate
 * @rate: the rate which is to be rounded
 *
 * Takes in a rate as input and rounds it to a rate that the clk can actually
 * use which is then returned.  If clk doesn't support round_rate operation
 * then the parent rate is returned.
 */
long clk_round_rate(struct clk *clk, unsigned long rate)
{
	struct clk_rate_request req;
	int ret;

	if (!clk)
		return 0;

	clk_prepare_lock();

	if (clk->exclusive_count)
		clk_core_rate_unprotect(clk->core);

	clk_core_init_rate_req(clk->core, &req, rate);

	trace_clk_rate_request_start(&req);

	ret = clk_core_round_rate_nolock(clk->core, &req);

	trace_clk_rate_request_done(&req);

	if (clk->exclusive_count)
		clk_core_rate_protect(clk->core);

	clk_prepare_unlock();

	if (ret)
		return ret;

	return req.rate;
}
EXPORT_SYMBOL_GPL(clk_round_rate);

/**
 * __clk_notify - call clk notifier chain
 * @core: clk that is changing rate
 * @msg: clk notifier type (see include/linux/clk.h)
 * @old_rate: old clk rate
 * @new_rate: new clk rate
 *
 * Triggers a notifier call chain on the clk rate-change notification
 * for 'clk'.  Passes a pointer to the struct clk and the previous
 * and current rates to the notifier callback.  Intended to be called by
 * internal clock code only.  Returns NOTIFY_DONE from the last driver
 * called if all went well, or NOTIFY_STOP or NOTIFY_BAD immediately if
 * a driver returns that.
 */
static int __clk_notify(struct clk_core *core, unsigned long msg,
		unsigned long old_rate, unsigned long new_rate)
{
	struct clk_notifier *cn;
	struct clk_notifier_data cnd;
	int ret = NOTIFY_DONE;

	cnd.old_rate = old_rate;
	cnd.new_rate = new_rate;

	list_for_each_entry(cn, &clk_notifier_list, node) {
		if (cn->clk->core == core) {
			cnd.clk = cn->clk;
			ret = srcu_notifier_call_chain(&cn->notifier_head, msg,
					&cnd);
			if (ret & NOTIFY_STOP_MASK)
				return ret;
		}
	}

	return ret;
}

/**
 * __clk_recalc_accuracies
 * @core: first clk in the subtree
 *
 * Walks the subtree of clks starting with clk and recalculates accuracies as
 * it goes.  Note that if a clk does not implement the .recalc_accuracy
 * callback then it is assumed that the clock will take on the accuracy of its
 * parent.
 */
static void __clk_recalc_accuracies(struct clk_core *core)
{
	unsigned long parent_accuracy = 0;
	struct clk_core *child;

	lockdep_assert_held(&prepare_lock);

	if (core->parent)
		parent_accuracy = core->parent->accuracy;

	if (core->ops->recalc_accuracy)
		core->accuracy = core->ops->recalc_accuracy(core->hw,
							  parent_accuracy);
	else
		core->accuracy = parent_accuracy;

	hlist_for_each_entry(child, &core->children, child_node)
		__clk_recalc_accuracies(child);
}

static long clk_core_get_accuracy_recalc(struct clk_core *core)
{
	if (core && (core->flags & CLK_GET_ACCURACY_NOCACHE))
		__clk_recalc_accuracies(core);

	return clk_core_get_accuracy_no_lock(core);
}

/**
 * clk_get_accuracy - return the accuracy of clk
 * @clk: the clk whose accuracy is being returned
 *
 * Simply returns the cached accuracy of the clk, unless
 * CLK_GET_ACCURACY_NOCACHE flag is set, which means a recalc_rate will be
 * issued.
 * If clk is NULL then returns 0.
 */
long clk_get_accuracy(struct clk *clk)
{
	long accuracy;

	if (!clk)
		return 0;

	clk_prepare_lock();
	accuracy = clk_core_get_accuracy_recalc(clk->core);
	clk_prepare_unlock();

	return accuracy;
}
EXPORT_SYMBOL_GPL(clk_get_accuracy);

static unsigned long clk_recalc(struct clk_core *core,
				unsigned long parent_rate)
{
	unsigned long rate = parent_rate;

	if (core->ops->recalc_rate && !clk_pm_runtime_get(core)) {
		rate = core->ops->recalc_rate(core->hw, parent_rate);
		clk_pm_runtime_put(core);
	}
	return rate;
}

/**
 * __clk_recalc_rates
 * @core: first clk in the subtree
 * @update_req: Whether req_rate should be updated with the new rate
 * @msg: notification type (see include/linux/clk.h)
 *
 * Walks the subtree of clks starting with clk and recalculates rates as it
 * goes.  Note that if a clk does not implement the .recalc_rate callback then
 * it is assumed that the clock will take on the rate of its parent.
 *
 * clk_recalc_rates also propagates the POST_RATE_CHANGE notification,
 * if necessary.
 */
static void __clk_recalc_rates(struct clk_core *core, bool update_req,
			       unsigned long msg)
{
	unsigned long old_rate;
	unsigned long parent_rate = 0;
	struct clk_core *child;

	lockdep_assert_held(&prepare_lock);

	old_rate = core->rate;

	if (core->parent)
		parent_rate = core->parent->rate;

	core->rate = clk_recalc(core, parent_rate);
	if (update_req)
		core->req_rate = core->rate;

	/*
	 * ignore NOTIFY_STOP and NOTIFY_BAD return values for POST_RATE_CHANGE
	 * & ABORT_RATE_CHANGE notifiers
	 */
	if (core->notifier_count && msg)
		__clk_notify(core, msg, old_rate, core->rate);

	hlist_for_each_entry(child, &core->children, child_node)
		__clk_recalc_rates(child, update_req, msg);
}

static unsigned long clk_core_get_rate_recalc(struct clk_core *core)
{
	if (core && (core->flags & CLK_GET_RATE_NOCACHE))
		__clk_recalc_rates(core, false, 0);

	return clk_core_get_rate_nolock(core);
}

/**
 * clk_get_rate - return the rate of clk
 * @clk: the clk whose rate is being returned
 *
 * Simply returns the cached rate of the clk, unless CLK_GET_RATE_NOCACHE flag
 * is set, which means a recalc_rate will be issued. Can be called regardless of
 * the clock enabledness. If clk is NULL, or if an error occurred, then returns
 * 0.
 */
unsigned long clk_get_rate(struct clk *clk)
{
	unsigned long rate;

	if (!clk)
		return 0;

	clk_prepare_lock();
	rate = clk_core_get_rate_recalc(clk->core);
	clk_prepare_unlock();

	return rate;
}
EXPORT_SYMBOL_GPL(clk_get_rate);

static int clk_fetch_parent_index(struct clk_core *core,
				  struct clk_core *parent)
{
	int i;

	if (!parent)
		return -EINVAL;

	for (i = 0; i < core->num_parents; i++) {
		/* Found it first try! */
		if (core->parents[i].core == parent)
			return i;

		/* Something else is here, so keep looking */
		if (core->parents[i].core)
			continue;

		/* Maybe core hasn't been cached but the hw is all we know? */
		if (core->parents[i].hw) {
			if (core->parents[i].hw == parent->hw)
				break;

			/* Didn't match, but we're expecting a clk_hw */
			continue;
		}

		/* Maybe it hasn't been cached (clk_set_parent() path) */
		if (parent == clk_core_get(core, i))
			break;

		/* Fallback to comparing globally unique names */
		if (core->parents[i].name &&
		    !strcmp(parent->name, core->parents[i].name))
			break;
	}

	if (i == core->num_parents)
		return -EINVAL;

	core->parents[i].core = parent;
	return i;
}

/**
 * clk_hw_get_parent_index - return the index of the parent clock
 * @hw: clk_hw associated with the clk being consumed
 *
 * Fetches and returns the index of parent clock. Returns -EINVAL if the given
 * clock does not have a current parent.
 */
int clk_hw_get_parent_index(struct clk_hw *hw)
{
	struct clk_hw *parent = clk_hw_get_parent(hw);

	if (WARN_ON(parent == NULL))
		return -EINVAL;

	return clk_fetch_parent_index(hw->core, parent->core);
}
EXPORT_SYMBOL_GPL(clk_hw_get_parent_index);

/*
 * Update the orphan status of @core and all its children.
 */
static void clk_core_update_orphan_status(struct clk_core *core, bool is_orphan)
{
	struct clk_core *child;

	core->orphan = is_orphan;

	hlist_for_each_entry(child, &core->children, child_node)
		clk_core_update_orphan_status(child, is_orphan);
}

static void clk_reparent(struct clk_core *core, struct clk_core *new_parent)
{
	bool was_orphan = core->orphan;

	hlist_del(&core->child_node);

	if (new_parent) {
		bool becomes_orphan = new_parent->orphan;

		/* avoid duplicate POST_RATE_CHANGE notifications */
		if (new_parent->new_child == core)
			new_parent->new_child = NULL;

		hlist_add_head(&core->child_node, &new_parent->children);

		if (was_orphan != becomes_orphan)
			clk_core_update_orphan_status(core, becomes_orphan);
	} else {
		hlist_add_head(&core->child_node, &clk_orphan_list);
		if (!was_orphan)
			clk_core_update_orphan_status(core, true);
	}

	core->parent = new_parent;
}

static struct clk_core *__clk_set_parent_before(struct clk_core *core,
					   struct clk_core *parent)
{
	unsigned long flags;
	struct clk_core *old_parent = core->parent;

	/*
	 * 1. enable parents for CLK_OPS_PARENT_ENABLE clock
	 *
	 * 2. Migrate prepare state between parents and prevent race with
	 * clk_enable().
	 *
	 * If the clock is not prepared, then a race with
	 * clk_enable/disable() is impossible since we already have the
	 * prepare lock (future calls to clk_enable() need to be preceded by
	 * a clk_prepare()).
	 *
	 * If the clock is prepared, migrate the prepared state to the new
	 * parent and also protect against a race with clk_enable() by
	 * forcing the clock and the new parent on.  This ensures that all
	 * future calls to clk_enable() are practically NOPs with respect to
	 * hardware and software states.
	 *
	 * See also: Comment for clk_set_parent() below.
	 */

	/* enable old_parent & parent if CLK_OPS_PARENT_ENABLE is set */
	if (core->flags & CLK_OPS_PARENT_ENABLE) {
		clk_core_prepare_enable(old_parent);
		clk_core_prepare_enable(parent);
	}

	/* migrate prepare count if > 0 */
	if (core->prepare_count) {
		clk_core_prepare_enable(parent);
		clk_core_enable_lock(core);
	}

	/* update the clk tree topology */
	flags = clk_enable_lock();
	clk_reparent(core, parent);
	clk_enable_unlock(flags);

	return old_parent;
}

static void __clk_set_parent_after(struct clk_core *core,
				   struct clk_core *parent,
				   struct clk_core *old_parent)
{
	/*
	 * Finish the migration of prepare state and undo the changes done
	 * for preventing a race with clk_enable().
	 */
	if (core->prepare_count) {
		clk_core_disable_lock(core);
		clk_core_disable_unprepare(old_parent);
	}

	/* re-balance ref counting if CLK_OPS_PARENT_ENABLE is set */
	if (core->flags & CLK_OPS_PARENT_ENABLE) {
		clk_core_disable_unprepare(parent);
		clk_core_disable_unprepare(old_parent);
	}
}

static int __clk_set_parent(struct clk_core *core, struct clk_core *parent,
			    u8 p_index)
{
	unsigned long flags;
	int ret = 0;
	struct clk_core *old_parent;

	old_parent = __clk_set_parent_before(core, parent);

	trace_clk_set_parent(core, parent);

	/* change clock input source */
	if (parent && core->ops->set_parent)
		ret = core->ops->set_parent(core->hw, p_index);

	trace_clk_set_parent_complete(core, parent);

	if (ret) {
		flags = clk_enable_lock();
		clk_reparent(core, old_parent);
		clk_enable_unlock(flags);

		__clk_set_parent_after(core, old_parent, parent);

		return ret;
	}

	__clk_set_parent_after(core, parent, old_parent);

	return 0;
}

/**
 * __clk_speculate_rates
 * @core: first clk in the subtree
 * @parent_rate: the "future" rate of clk's parent
 *
 * Walks the subtree of clks starting with clk, speculating rates as it
 * goes and firing off PRE_RATE_CHANGE notifications as necessary.
 *
 * Unlike clk_recalc_rates, clk_speculate_rates exists only for sending
 * pre-rate change notifications and returns early if no clks in the
 * subtree have subscribed to the notifications.  Note that if a clk does not
 * implement the .recalc_rate callback then it is assumed that the clock will
 * take on the rate of its parent.
 */
static int __clk_speculate_rates(struct clk_core *core,
				 unsigned long parent_rate)
{
	struct clk_core *child;
	unsigned long new_rate;
	int ret = NOTIFY_DONE;

	lockdep_assert_held(&prepare_lock);

	new_rate = clk_recalc(core, parent_rate);

	/* abort rate change if a driver returns NOTIFY_BAD or NOTIFY_STOP */
	if (core->notifier_count)
		ret = __clk_notify(core, PRE_RATE_CHANGE, core->rate, new_rate);

	if (ret & NOTIFY_STOP_MASK) {
		pr_debug("%s: clk notifier callback for clock %s aborted with error %d\n",
				__func__, core->name, ret);
		goto out;
	}

	hlist_for_each_entry(child, &core->children, child_node) {
		ret = __clk_speculate_rates(child, new_rate);
		if (ret & NOTIFY_STOP_MASK)
			break;
	}

out:
	return ret;
}

static void clk_calc_subtree(struct clk_core *core, unsigned long new_rate,
			     struct clk_core *new_parent, u8 p_index)
{
	struct clk_core *child;

	core->new_rate = new_rate;
	core->new_parent = new_parent;
	core->new_parent_index = p_index;
	/* include clk in new parent's PRE_RATE_CHANGE notifications */
	core->new_child = NULL;
	if (new_parent && new_parent != core->parent)
		new_parent->new_child = core;

	hlist_for_each_entry(child, &core->children, child_node) {
		child->new_rate = clk_recalc(child, new_rate);
		clk_calc_subtree(child, child->new_rate, NULL, 0);
	}
}

/*
 * calculate the new rates returning the topmost clock that has to be
 * changed.
 */
static struct clk_core *clk_calc_new_rates(struct clk_core *core,
					   unsigned long rate)
{
	struct clk_core *top = core;
	struct clk_core *old_parent, *parent;
	unsigned long best_parent_rate = 0;
	unsigned long new_rate;
	unsigned long min_rate;
	unsigned long max_rate;
	int p_index = 0;
	long ret;

	/* sanity */
	if (IS_ERR_OR_NULL(core))
		return NULL;

	/* save parent rate, if it exists */
	parent = old_parent = core->parent;
	if (parent)
		best_parent_rate = parent->rate;

	clk_core_get_boundaries(core, &min_rate, &max_rate);

	/* find the closest rate and parent clk/rate */
	if (clk_core_can_round(core)) {
		struct clk_rate_request req;

		clk_core_init_rate_req(core, &req, rate);

		trace_clk_rate_request_start(&req);

		ret = clk_core_determine_round_nolock(core, &req);
		if (ret < 0)
			return NULL;

		trace_clk_rate_request_done(&req);

		best_parent_rate = req.best_parent_rate;
		new_rate = req.rate;
		parent = req.best_parent_hw ? req.best_parent_hw->core : NULL;

		if (new_rate < min_rate || new_rate > max_rate)
			return NULL;
	} else if (!parent || !(core->flags & CLK_SET_RATE_PARENT)) {
		/* pass-through clock without adjustable parent */
		core->new_rate = core->rate;
		return NULL;
	} else {
		/* pass-through clock with adjustable parent */
		top = clk_calc_new_rates(parent, rate);
		new_rate = parent->new_rate;
		goto out;
	}

	/* some clocks must be gated to change parent */
	if (parent != old_parent &&
	    (core->flags & CLK_SET_PARENT_GATE) && core->prepare_count) {
		pr_debug("%s: %s not gated but wants to reparent\n",
			 __func__, core->name);
		return NULL;
	}

	/* try finding the new parent index */
	if (parent && core->num_parents > 1) {
		p_index = clk_fetch_parent_index(core, parent);
		if (p_index < 0) {
			pr_debug("%s: clk %s can not be parent of clk %s\n",
				 __func__, parent->name, core->name);
			return NULL;
		}
	}

	if ((core->flags & CLK_SET_RATE_PARENT) && parent &&
	    best_parent_rate != parent->rate)
		top = clk_calc_new_rates(parent, best_parent_rate);

out:
	clk_calc_subtree(core, new_rate, parent, p_index);

	return top;
}

/*
 * Notify about rate changes in a subtree. Always walk down the whole tree
 * so that in case of an error we can walk down the whole tree again and
 * abort the change.
 */
static struct clk_core *clk_propagate_rate_change(struct clk_core *core,
						  unsigned long event)
{
	struct clk_core *child, *tmp_clk, *fail_clk = NULL;
	int ret = NOTIFY_DONE;

	if (core->rate == core->new_rate)
		return NULL;

	if (core->notifier_count) {
		ret = __clk_notify(core, event, core->rate, core->new_rate);
		if (ret & NOTIFY_STOP_MASK)
			fail_clk = core;
	}

	hlist_for_each_entry(child, &core->children, child_node) {
		/* Skip children who will be reparented to another clock */
		if (child->new_parent && child->new_parent != core)
			continue;
		tmp_clk = clk_propagate_rate_change(child, event);
		if (tmp_clk)
			fail_clk = tmp_clk;
	}

	/* handle the new child who might not be in core->children yet */
	if (core->new_child) {
		tmp_clk = clk_propagate_rate_change(core->new_child, event);
		if (tmp_clk)
			fail_clk = tmp_clk;
	}

	return fail_clk;
}

/*
 * walk down a subtree and set the new rates notifying the rate
 * change on the way
 */
static void clk_change_rate(struct clk_core *core)
{
	struct clk_core *child;
	struct hlist_node *tmp;
	unsigned long old_rate;
	unsigned long best_parent_rate = 0;
	bool skip_set_rate = false;
	struct clk_core *old_parent;
	struct clk_core *parent = NULL;

	old_rate = core->rate;

	if (core->new_parent) {
		parent = core->new_parent;
		best_parent_rate = core->new_parent->rate;
	} else if (core->parent) {
		parent = core->parent;
		best_parent_rate = core->parent->rate;
	}

	if (clk_pm_runtime_get(core))
		return;

	if (core->flags & CLK_SET_RATE_UNGATE) {
		clk_core_prepare(core);
		clk_core_enable_lock(core);
	}

	if (core->new_parent && core->new_parent != core->parent) {
		old_parent = __clk_set_parent_before(core, core->new_parent);
		trace_clk_set_parent(core, core->new_parent);

		if (core->ops->set_rate_and_parent) {
			skip_set_rate = true;
			core->ops->set_rate_and_parent(core->hw, core->new_rate,
					best_parent_rate,
					core->new_parent_index);
		} else if (core->ops->set_parent) {
			core->ops->set_parent(core->hw, core->new_parent_index);
		}

		trace_clk_set_parent_complete(core, core->new_parent);
		__clk_set_parent_after(core, core->new_parent, old_parent);
	}

	if (core->flags & CLK_OPS_PARENT_ENABLE)
		clk_core_prepare_enable(parent);

	trace_clk_set_rate(core, core->new_rate);

	if (!skip_set_rate && core->ops->set_rate)
		core->ops->set_rate(core->hw, core->new_rate, best_parent_rate);

	trace_clk_set_rate_complete(core, core->new_rate);

	core->rate = clk_recalc(core, best_parent_rate);

	if (core->flags & CLK_SET_RATE_UNGATE) {
		clk_core_disable_lock(core);
		clk_core_unprepare(core);
	}

	if (core->flags & CLK_OPS_PARENT_ENABLE)
		clk_core_disable_unprepare(parent);

	if (core->notifier_count && old_rate != core->rate)
		__clk_notify(core, POST_RATE_CHANGE, old_rate, core->rate);

	if (core->flags & CLK_RECALC_NEW_RATES)
		(void)clk_calc_new_rates(core, core->new_rate);

	/*
	 * Use safe iteration, as change_rate can actually swap parents
	 * for certain clock types.
	 */
	hlist_for_each_entry_safe(child, tmp, &core->children, child_node) {
		/* Skip children who will be reparented to another clock */
		if (child->new_parent && child->new_parent != core)
			continue;
		clk_change_rate(child);
	}

	/* handle the new child who might not be in core->children yet */
	if (core->new_child)
		clk_change_rate(core->new_child);

	clk_pm_runtime_put(core);
}

static unsigned long clk_core_req_round_rate_nolock(struct clk_core *core,
						     unsigned long req_rate)
{
	int ret, cnt;
	struct clk_rate_request req;

	lockdep_assert_held(&prepare_lock);

	if (!core)
		return 0;

	/* simulate what the rate would be if it could be freely set */
	cnt = clk_core_rate_nuke_protect(core);
	if (cnt < 0)
		return cnt;

	clk_core_init_rate_req(core, &req, req_rate);

	trace_clk_rate_request_start(&req);

	ret = clk_core_round_rate_nolock(core, &req);

	trace_clk_rate_request_done(&req);

	/* restore the protection */
	clk_core_rate_restore_protect(core, cnt);

	return ret ? 0 : req.rate;
}

static int clk_core_set_rate_nolock(struct clk_core *core,
				    unsigned long req_rate)
{
	struct clk_core *top, *fail_clk;
	unsigned long rate;
	int ret;

	if (!core)
		return 0;

	rate = clk_core_req_round_rate_nolock(core, req_rate);

	/* bail early if nothing to do */
	if (rate == clk_core_get_rate_nolock(core))
		return 0;

	/* fail on a direct rate set of a protected provider */
	if (clk_core_rate_is_protected(core))
		return -EBUSY;

	/* calculate new rates and get the topmost changed clock */
	top = clk_calc_new_rates(core, req_rate);
	if (!top)
		return -EINVAL;

	ret = clk_pm_runtime_get(core);
	if (ret)
		return ret;

	/* notify that we are about to change rates */
	fail_clk = clk_propagate_rate_change(top, PRE_RATE_CHANGE);
	if (fail_clk) {
		pr_debug("%s: failed to set %s rate\n", __func__,
				fail_clk->name);
		clk_propagate_rate_change(top, ABORT_RATE_CHANGE);
		ret = -EBUSY;
		goto err;
	}

	/* change the rates */
	clk_change_rate(top);

	core->req_rate = req_rate;
err:
	clk_pm_runtime_put(core);

	return ret;
}

/**
 * clk_set_rate - specify a new rate for clk
 * @clk: the clk whose rate is being changed
 * @rate: the new rate for clk
 *
 * In the simplest case clk_set_rate will only adjust the rate of clk.
 *
 * Setting the CLK_SET_RATE_PARENT flag allows the rate change operation to
 * propagate up to clk's parent; whether or not this happens depends on the
 * outcome of clk's .round_rate implementation.  If *parent_rate is unchanged
 * after calling .round_rate then upstream parent propagation is ignored.  If
 * *parent_rate comes back with a new rate for clk's parent then we propagate
 * up to clk's parent and set its rate.  Upward propagation will continue
 * until either a clk does not support the CLK_SET_RATE_PARENT flag or
 * .round_rate stops requesting changes to clk's parent_rate.
 *
 * Rate changes are accomplished via tree traversal that also recalculates the
 * rates for the clocks and fires off POST_RATE_CHANGE notifiers.
 *
 * Returns 0 on success, -EERROR otherwise.
 */
int clk_set_rate(struct clk *clk, unsigned long rate)
{
	int ret;

	if (!clk)
		return 0;

	/* prevent racing with updates to the clock topology */
	clk_prepare_lock();

	if (clk->exclusive_count)
		clk_core_rate_unprotect(clk->core);

	ret = clk_core_set_rate_nolock(clk->core, rate);

	if (clk->exclusive_count)
		clk_core_rate_protect(clk->core);

	clk_prepare_unlock();

	return ret;
}
EXPORT_SYMBOL_GPL(clk_set_rate);

/**
 * clk_set_rate_exclusive - specify a new rate and get exclusive control
 * @clk: the clk whose rate is being changed
 * @rate: the new rate for clk
 *
 * This is a combination of clk_set_rate() and clk_rate_exclusive_get()
 * within a critical section
 *
 * This can be used initially to ensure that at least 1 consumer is
 * satisfied when several consumers are competing for exclusivity over the
 * same clock provider.
 *
 * The exclusivity is not applied if setting the rate failed.
 *
 * Calls to clk_rate_exclusive_get() should be balanced with calls to
 * clk_rate_exclusive_put().
 *
 * Returns 0 on success, -EERROR otherwise.
 */
int clk_set_rate_exclusive(struct clk *clk, unsigned long rate)
{
	int ret;

	if (!clk)
		return 0;

	/* prevent racing with updates to the clock topology */
	clk_prepare_lock();

	/*
	 * The temporary protection removal is not here, on purpose
	 * This function is meant to be used instead of clk_rate_protect,
	 * so before the consumer code path protect the clock provider
	 */

	ret = clk_core_set_rate_nolock(clk->core, rate);
	if (!ret) {
		clk_core_rate_protect(clk->core);
		clk->exclusive_count++;
	}

	clk_prepare_unlock();

	return ret;
}
EXPORT_SYMBOL_GPL(clk_set_rate_exclusive);

static int clk_set_rate_range_nolock(struct clk *clk,
				     unsigned long min,
				     unsigned long max)
{
	int ret = 0;
	unsigned long old_min, old_max, rate;

	lockdep_assert_held(&prepare_lock);

	if (!clk)
		return 0;

	trace_clk_set_rate_range(clk->core, min, max);

	if (min > max) {
		pr_err("%s: clk %s dev %s con %s: invalid range [%lu, %lu]\n",
		       __func__, clk->core->name, clk->dev_id, clk->con_id,
		       min, max);
		return -EINVAL;
	}

	if (clk->exclusive_count)
		clk_core_rate_unprotect(clk->core);

	/* Save the current values in case we need to rollback the change */
	old_min = clk->min_rate;
	old_max = clk->max_rate;
	clk->min_rate = min;
	clk->max_rate = max;

	if (!clk_core_check_boundaries(clk->core, min, max)) {
		ret = -EINVAL;
		goto out;
	}

	rate = clk->core->req_rate;
	if (clk->core->flags & CLK_GET_RATE_NOCACHE)
		rate = clk_core_get_rate_recalc(clk->core);

	/*
	 * Since the boundaries have been changed, let's give the
	 * opportunity to the provider to adjust the clock rate based on
	 * the new boundaries.
	 *
	 * We also need to handle the case where the clock is currently
	 * outside of the boundaries. Clamping the last requested rate
	 * to the current minimum and maximum will also handle this.
	 *
	 * FIXME:
	 * There is a catch. It may fail for the usual reason (clock
	 * broken, clock protected, etc) but also because:
	 * - round_rate() was not favorable and fell on the wrong
	 *   side of the boundary
	 * - the determine_rate() callback does not really check for
	 *   this corner case when determining the rate
	 */
	rate = clamp(rate, min, max);
	ret = clk_core_set_rate_nolock(clk->core, rate);
	if (ret) {
		/* rollback the changes */
		clk->min_rate = old_min;
		clk->max_rate = old_max;
	}

out:
	if (clk->exclusive_count)
		clk_core_rate_protect(clk->core);

	return ret;
}

/**
 * clk_set_rate_range - set a rate range for a clock source
 * @clk: clock source
 * @min: desired minimum clock rate in Hz, inclusive
 * @max: desired maximum clock rate in Hz, inclusive
 *
 * Return: 0 for success or negative errno on failure.
 */
int clk_set_rate_range(struct clk *clk, unsigned long min, unsigned long max)
{
	int ret;

	if (!clk)
		return 0;

	clk_prepare_lock();

	ret = clk_set_rate_range_nolock(clk, min, max);

	clk_prepare_unlock();

	return ret;
}
EXPORT_SYMBOL_GPL(clk_set_rate_range);

/**
 * clk_set_min_rate - set a minimum clock rate for a clock source
 * @clk: clock source
 * @rate: desired minimum clock rate in Hz, inclusive
 *
 * Returns success (0) or negative errno.
 */
int clk_set_min_rate(struct clk *clk, unsigned long rate)
{
	if (!clk)
		return 0;

	trace_clk_set_min_rate(clk->core, rate);

	return clk_set_rate_range(clk, rate, clk->max_rate);
}
EXPORT_SYMBOL_GPL(clk_set_min_rate);

/**
 * clk_set_max_rate - set a maximum clock rate for a clock source
 * @clk: clock source
 * @rate: desired maximum clock rate in Hz, inclusive
 *
 * Returns success (0) or negative errno.
 */
int clk_set_max_rate(struct clk *clk, unsigned long rate)
{
	if (!clk)
		return 0;

	trace_clk_set_max_rate(clk->core, rate);

	return clk_set_rate_range(clk, clk->min_rate, rate);
}
EXPORT_SYMBOL_GPL(clk_set_max_rate);

/**
 * clk_get_parent - return the parent of a clk
 * @clk: the clk whose parent gets returned
 *
 * Simply returns clk->parent.  Returns NULL if clk is NULL.
 */
struct clk *clk_get_parent(struct clk *clk)
{
	struct clk *parent;

	if (!clk)
		return NULL;

	clk_prepare_lock();
	/* TODO: Create a per-user clk and change callers to call clk_put */
	parent = !clk->core->parent ? NULL : clk->core->parent->hw->clk;
	clk_prepare_unlock();

	return parent;
}
EXPORT_SYMBOL_GPL(clk_get_parent);

static struct clk_core *__clk_init_parent(struct clk_core *core)
{
	u8 index = 0;

	if (core->num_parents > 1 && core->ops->get_parent)
		index = core->ops->get_parent(core->hw);

	return clk_core_get_parent_by_index(core, index);
}

static void clk_core_reparent(struct clk_core *core,
				  struct clk_core *new_parent)
{
	clk_reparent(core, new_parent);
	__clk_recalc_accuracies(core);
	__clk_recalc_rates(core, true, POST_RATE_CHANGE);
}

void clk_hw_reparent(struct clk_hw *hw, struct clk_hw *new_parent)
{
	if (!hw)
		return;

	clk_core_reparent(hw->core, !new_parent ? NULL : new_parent->core);
}

/**
 * clk_has_parent - check if a clock is a possible parent for another
 * @clk: clock source
 * @parent: parent clock source
 *
 * This function can be used in drivers that need to check that a clock can be
 * the parent of another without actually changing the parent.
 *
 * Returns true if @parent is a possible parent for @clk, false otherwise.
 */
bool clk_has_parent(const struct clk *clk, const struct clk *parent)
{
	/* NULL clocks should be nops, so return success if either is NULL. */
	if (!clk || !parent)
		return true;

	return clk_core_has_parent(clk->core, parent->core);
}
EXPORT_SYMBOL_GPL(clk_has_parent);

static int clk_core_set_parent_nolock(struct clk_core *core,
				      struct clk_core *parent)
{
	int ret = 0;
	int p_index = 0;
	unsigned long p_rate = 0;

	lockdep_assert_held(&prepare_lock);

	if (!core)
		return 0;

	if (core->parent == parent)
		return 0;

	/* verify ops for multi-parent clks */
	if (core->num_parents > 1 && !core->ops->set_parent)
		return -EPERM;

	/* check that we are allowed to re-parent if the clock is in use */
	if ((core->flags & CLK_SET_PARENT_GATE) && core->prepare_count)
		return -EBUSY;

	if (clk_core_rate_is_protected(core))
		return -EBUSY;

	/* try finding the new parent index */
	if (parent) {
		p_index = clk_fetch_parent_index(core, parent);
		if (p_index < 0) {
			pr_debug("%s: clk %s can not be parent of clk %s\n",
					__func__, parent->name, core->name);
			return p_index;
		}
		p_rate = parent->rate;
	}

	ret = clk_pm_runtime_get(core);
	if (ret)
		return ret;

	/* propagate PRE_RATE_CHANGE notifications */
	ret = __clk_speculate_rates(core, p_rate);

	/* abort if a driver objects */
	if (ret & NOTIFY_STOP_MASK)
		goto runtime_put;

	/* do the re-parent */
	ret = __clk_set_parent(core, parent, p_index);

	/* propagate rate an accuracy recalculation accordingly */
	if (ret) {
		__clk_recalc_rates(core, true, ABORT_RATE_CHANGE);
	} else {
		__clk_recalc_rates(core, true, POST_RATE_CHANGE);
		__clk_recalc_accuracies(core);
	}

runtime_put:
	clk_pm_runtime_put(core);

	return ret;
}

int clk_hw_set_parent(struct clk_hw *hw, struct clk_hw *parent)
{
	return clk_core_set_parent_nolock(hw->core, parent->core);
}
EXPORT_SYMBOL_GPL(clk_hw_set_parent);

/**
 * clk_set_parent - switch the parent of a mux clk
 * @clk: the mux clk whose input we are switching
 * @parent: the new input to clk
 *
 * Re-parent clk to use parent as its new input source.  If clk is in
 * prepared state, the clk will get enabled for the duration of this call. If
 * that's not acceptable for a specific clk (Eg: the consumer can't handle
 * that, the reparenting is glitchy in hardware, etc), use the
 * CLK_SET_PARENT_GATE flag to allow reparenting only when clk is unprepared.
 *
 * After successfully changing clk's parent clk_set_parent will update the
 * clk topology, sysfs topology and propagate rate recalculation via
 * __clk_recalc_rates.
 *
 * Returns 0 on success, -EERROR otherwise.
 */
int clk_set_parent(struct clk *clk, struct clk *parent)
{
	int ret;

	if (!clk)
		return 0;

	clk_prepare_lock();

	if (clk->exclusive_count)
		clk_core_rate_unprotect(clk->core);

	ret = clk_core_set_parent_nolock(clk->core,
					 parent ? parent->core : NULL);

	if (clk->exclusive_count)
		clk_core_rate_protect(clk->core);

	clk_prepare_unlock();

	return ret;
}
EXPORT_SYMBOL_GPL(clk_set_parent);

static int clk_core_set_phase_nolock(struct clk_core *core, int degrees)
{
	int ret = -EINVAL;

	lockdep_assert_held(&prepare_lock);

	if (!core)
		return 0;

	if (clk_core_rate_is_protected(core))
		return -EBUSY;

	trace_clk_set_phase(core, degrees);

	if (core->ops->set_phase) {
		ret = core->ops->set_phase(core->hw, degrees);
		if (!ret)
			core->phase = degrees;
	}

	trace_clk_set_phase_complete(core, degrees);

	return ret;
}

/**
 * clk_set_phase - adjust the phase shift of a clock signal
 * @clk: clock signal source
 * @degrees: number of degrees the signal is shifted
 *
 * Shifts the phase of a clock signal by the specified
 * degrees. Returns 0 on success, -EERROR otherwise.
 *
 * This function makes no distinction about the input or reference
 * signal that we adjust the clock signal phase against. For example
 * phase locked-loop clock signal generators we may shift phase with
 * respect to feedback clock signal input, but for other cases the
 * clock phase may be shifted with respect to some other, unspecified
 * signal.
 *
 * Additionally the concept of phase shift does not propagate through
 * the clock tree hierarchy, which sets it apart from clock rates and
 * clock accuracy. A parent clock phase attribute does not have an
 * impact on the phase attribute of a child clock.
 */
int clk_set_phase(struct clk *clk, int degrees)
{
	int ret;

	if (!clk)
		return 0;

	/* sanity check degrees */
	degrees %= 360;
	if (degrees < 0)
		degrees += 360;

	clk_prepare_lock();

	if (clk->exclusive_count)
		clk_core_rate_unprotect(clk->core);

	ret = clk_core_set_phase_nolock(clk->core, degrees);

	if (clk->exclusive_count)
		clk_core_rate_protect(clk->core);

	clk_prepare_unlock();

	return ret;
}
EXPORT_SYMBOL_GPL(clk_set_phase);

static int clk_core_get_phase(struct clk_core *core)
{
	int ret;

	lockdep_assert_held(&prepare_lock);
	if (!core->ops->get_phase)
		return 0;

	/* Always try to update cached phase if possible */
	ret = core->ops->get_phase(core->hw);
	if (ret >= 0)
		core->phase = ret;

	return ret;
}

/**
 * clk_get_phase - return the phase shift of a clock signal
 * @clk: clock signal source
 *
 * Returns the phase shift of a clock node in degrees, otherwise returns
 * -EERROR.
 */
int clk_get_phase(struct clk *clk)
{
	int ret;

	if (!clk)
		return 0;

	clk_prepare_lock();
	ret = clk_core_get_phase(clk->core);
	clk_prepare_unlock();

	return ret;
}
EXPORT_SYMBOL_GPL(clk_get_phase);

static void clk_core_reset_duty_cycle_nolock(struct clk_core *core)
{
	/* Assume a default value of 50% */
	core->duty.num = 1;
	core->duty.den = 2;
}

static int clk_core_update_duty_cycle_parent_nolock(struct clk_core *core);

static int clk_core_update_duty_cycle_nolock(struct clk_core *core)
{
	struct clk_duty *duty = &core->duty;
	int ret = 0;

	if (!core->ops->get_duty_cycle)
		return clk_core_update_duty_cycle_parent_nolock(core);

	ret = core->ops->get_duty_cycle(core->hw, duty);
	if (ret)
		goto reset;

	/* Don't trust the clock provider too much */
	if (duty->den == 0 || duty->num > duty->den) {
		ret = -EINVAL;
		goto reset;
	}

	return 0;

reset:
	clk_core_reset_duty_cycle_nolock(core);
	return ret;
}

static int clk_core_update_duty_cycle_parent_nolock(struct clk_core *core)
{
	int ret = 0;

	if (core->parent &&
	    core->flags & CLK_DUTY_CYCLE_PARENT) {
		ret = clk_core_update_duty_cycle_nolock(core->parent);
		memcpy(&core->duty, &core->parent->duty, sizeof(core->duty));
	} else {
		clk_core_reset_duty_cycle_nolock(core);
	}

	return ret;
}

static int clk_core_set_duty_cycle_parent_nolock(struct clk_core *core,
						 struct clk_duty *duty);

static int clk_core_set_duty_cycle_nolock(struct clk_core *core,
					  struct clk_duty *duty)
{
	int ret;

	lockdep_assert_held(&prepare_lock);

	if (clk_core_rate_is_protected(core))
		return -EBUSY;

	trace_clk_set_duty_cycle(core, duty);

	if (!core->ops->set_duty_cycle)
		return clk_core_set_duty_cycle_parent_nolock(core, duty);

	ret = core->ops->set_duty_cycle(core->hw, duty);
	if (!ret)
		memcpy(&core->duty, duty, sizeof(*duty));

	trace_clk_set_duty_cycle_complete(core, duty);

	return ret;
}

static int clk_core_set_duty_cycle_parent_nolock(struct clk_core *core,
						 struct clk_duty *duty)
{
	int ret = 0;

	if (core->parent &&
	    core->flags & (CLK_DUTY_CYCLE_PARENT | CLK_SET_RATE_PARENT)) {
		ret = clk_core_set_duty_cycle_nolock(core->parent, duty);
		memcpy(&core->duty, &core->parent->duty, sizeof(core->duty));
	}

	return ret;
}

/**
 * clk_set_duty_cycle - adjust the duty cycle ratio of a clock signal
 * @clk: clock signal source
 * @num: numerator of the duty cycle ratio to be applied
 * @den: denominator of the duty cycle ratio to be applied
 *
 * Apply the duty cycle ratio if the ratio is valid and the clock can
 * perform this operation
 *
 * Returns (0) on success, a negative errno otherwise.
 */
int clk_set_duty_cycle(struct clk *clk, unsigned int num, unsigned int den)
{
	int ret;
	struct clk_duty duty;

	if (!clk)
		return 0;

	/* sanity check the ratio */
	if (den == 0 || num > den)
		return -EINVAL;

	duty.num = num;
	duty.den = den;

	clk_prepare_lock();

	if (clk->exclusive_count)
		clk_core_rate_unprotect(clk->core);

	ret = clk_core_set_duty_cycle_nolock(clk->core, &duty);

	if (clk->exclusive_count)
		clk_core_rate_protect(clk->core);

	clk_prepare_unlock();

	return ret;
}
EXPORT_SYMBOL_GPL(clk_set_duty_cycle);

static int clk_core_get_scaled_duty_cycle(struct clk_core *core,
					  unsigned int scale)
{
	struct clk_duty *duty = &core->duty;
	int ret;

	clk_prepare_lock();

	ret = clk_core_update_duty_cycle_nolock(core);
	if (!ret)
		ret = mult_frac(scale, duty->num, duty->den);

	clk_prepare_unlock();

	return ret;
}

/**
 * clk_get_scaled_duty_cycle - return the duty cycle ratio of a clock signal
 * @clk: clock signal source
 * @scale: scaling factor to be applied to represent the ratio as an integer
 *
 * Returns the duty cycle ratio of a clock node multiplied by the provided
 * scaling factor, or negative errno on error.
 */
int clk_get_scaled_duty_cycle(struct clk *clk, unsigned int scale)
{
	if (!clk)
		return 0;

	return clk_core_get_scaled_duty_cycle(clk->core, scale);
}
EXPORT_SYMBOL_GPL(clk_get_scaled_duty_cycle);

/**
 * clk_is_match - check if two clk's point to the same hardware clock
 * @p: clk compared against q
 * @q: clk compared against p
 *
 * Returns true if the two struct clk pointers both point to the same hardware
 * clock node. Put differently, returns true if struct clk *p and struct clk *q
 * share the same struct clk_core object.
 *
 * Returns false otherwise. Note that two NULL clks are treated as matching.
 */
bool clk_is_match(const struct clk *p, const struct clk *q)
{
	/* trivial case: identical struct clk's or both NULL */
	if (p == q)
		return true;

	/* true if clk->core pointers match. Avoid dereferencing garbage */
	if (!IS_ERR_OR_NULL(p) && !IS_ERR_OR_NULL(q))
		if (p->core == q->core)
			return true;

	return false;
}
EXPORT_SYMBOL_GPL(clk_is_match);

/***        debugfs support        ***/

#ifdef CONFIG_DEBUG_FS
#include <linux/debugfs.h>

static struct dentry *rootdir;
static int inited = 0;
static DEFINE_MUTEX(clk_debug_lock);
static HLIST_HEAD(clk_debug_list);

static struct hlist_head *orphan_list[] = {
	&clk_orphan_list,
	NULL,
};

static void clk_summary_show_one(struct seq_file *s, struct clk_core *c,
				 int level)
{
	int phase;

	seq_printf(s, "%*s%-*s %7d %8d %8d %11lu %10lu ",
		   level * 3 + 1, "",
		   30 - level * 3, c->name,
		   c->enable_count, c->prepare_count, c->protect_count,
		   clk_core_get_rate_recalc(c),
		   clk_core_get_accuracy_recalc(c));

	phase = clk_core_get_phase(c);
	if (phase >= 0)
		seq_printf(s, "%5d", phase);
	else
		seq_puts(s, "-----");

	seq_printf(s, " %6d", clk_core_get_scaled_duty_cycle(c, 100000));

	if (c->ops->is_enabled)
		seq_printf(s, " %9c\n", clk_core_is_enabled(c) ? 'Y' : 'N');
	else if (!c->ops->enable)
		seq_printf(s, " %9c\n", 'Y');
	else
		seq_printf(s, " %9c\n", '?');
}

static void clk_summary_show_subtree(struct seq_file *s, struct clk_core *c,
				     int level)
{
	struct clk_core *child;

	clk_pm_runtime_get(c);
	clk_summary_show_one(s, c, level);
	clk_pm_runtime_put(c);

	hlist_for_each_entry(child, &c->children, child_node)
		clk_summary_show_subtree(s, child, level + 1);
}

static int clk_summary_show(struct seq_file *s, void *data)
{
	struct clk_core *c;
	struct hlist_head **lists = (struct hlist_head **)s->private;

	seq_puts(s, "                                 enable  prepare  protect                                duty  hardware\n");
	seq_puts(s, "   clock                          count    count    count        rate   accuracy phase  cycle    enable\n");
	seq_puts(s, "-------------------------------------------------------------------------------------------------------\n");

	clk_prepare_lock();

	for (; *lists; lists++)
		hlist_for_each_entry(c, *lists, child_node)
			clk_summary_show_subtree(s, c, 0);

	clk_prepare_unlock();

	return 0;
}
DEFINE_SHOW_ATTRIBUTE(clk_summary);

static void clk_dump_one(struct seq_file *s, struct clk_core *c, int level)
{
	int phase;
	unsigned long min_rate, max_rate;

	clk_core_get_boundaries(c, &min_rate, &max_rate);

	/* This should be JSON format, i.e. elements separated with a comma */
	seq_printf(s, "\"%s\": { ", c->name);
	seq_printf(s, "\"enable_count\": %d,", c->enable_count);
	seq_printf(s, "\"prepare_count\": %d,", c->prepare_count);
	seq_printf(s, "\"protect_count\": %d,", c->protect_count);
	seq_printf(s, "\"rate\": %lu,", clk_core_get_rate_recalc(c));
	seq_printf(s, "\"min_rate\": %lu,", min_rate);
	seq_printf(s, "\"max_rate\": %lu,", max_rate);
	seq_printf(s, "\"accuracy\": %lu,", clk_core_get_accuracy_recalc(c));
	phase = clk_core_get_phase(c);
	if (phase >= 0)
		seq_printf(s, "\"phase\": %d,", phase);
	seq_printf(s, "\"duty_cycle\": %u",
		   clk_core_get_scaled_duty_cycle(c, 100000));
}

static void clk_dump_subtree(struct seq_file *s, struct clk_core *c, int level)
{
	struct clk_core *child;

	clk_dump_one(s, c, level);

	hlist_for_each_entry(child, &c->children, child_node) {
		seq_putc(s, ',');
		clk_dump_subtree(s, child, level + 1);
	}

	seq_putc(s, '}');
}

static int clk_dump_show(struct seq_file *s, void *data)
{
	struct clk_core *c;
	bool first_node = true;
	struct hlist_head **lists = (struct hlist_head **)s->private;

	seq_putc(s, '{');
	clk_prepare_lock();

	for (; *lists; lists++) {
		hlist_for_each_entry(c, *lists, child_node) {
			if (!first_node)
				seq_putc(s, ',');
			first_node = false;
			clk_dump_subtree(s, c, 0);
		}
	}

	clk_prepare_unlock();

	seq_puts(s, "}\n");
	return 0;
}
DEFINE_SHOW_ATTRIBUTE(clk_dump);

#undef CLOCK_ALLOW_WRITE_DEBUGFS
#ifdef CLOCK_ALLOW_WRITE_DEBUGFS
/*
 * This can be dangerous, therefore don't provide any real compile time
 * configuration option for this feature.
 * People who want to use this will need to modify the source code directly.
 */
static int clk_rate_set(void *data, u64 val)
{
	struct clk_core *core = data;
	int ret;

	clk_prepare_lock();
	ret = clk_core_set_rate_nolock(core, val);
	clk_prepare_unlock();

	return ret;
}

#define clk_rate_mode	0644

static int clk_prepare_enable_set(void *data, u64 val)
{
	struct clk_core *core = data;
	int ret = 0;

	if (val)
		ret = clk_prepare_enable(core->hw->clk);
	else
		clk_disable_unprepare(core->hw->clk);

	return ret;
}

static int clk_prepare_enable_get(void *data, u64 *val)
{
	struct clk_core *core = data;

	*val = core->enable_count && core->prepare_count;
	return 0;
}

DEFINE_DEBUGFS_ATTRIBUTE(clk_prepare_enable_fops, clk_prepare_enable_get,
			 clk_prepare_enable_set, "%llu\n");

#else
#define clk_rate_set	NULL
#define clk_rate_mode	0444
#endif

static int clk_rate_get(void *data, u64 *val)
{
	struct clk_core *core = data;

	clk_prepare_lock();
	*val = clk_core_get_rate_recalc(core);
	clk_prepare_unlock();

	return 0;
}

DEFINE_DEBUGFS_ATTRIBUTE(clk_rate_fops, clk_rate_get, clk_rate_set, "%llu\n");

static const struct {
	unsigned long flag;
	const char *name;
} clk_flags[] = {
#define ENTRY(f) { f, #f }
	ENTRY(CLK_SET_RATE_GATE),
	ENTRY(CLK_SET_PARENT_GATE),
	ENTRY(CLK_SET_RATE_PARENT),
	ENTRY(CLK_IGNORE_UNUSED),
	ENTRY(CLK_GET_RATE_NOCACHE),
	ENTRY(CLK_SET_RATE_NO_REPARENT),
	ENTRY(CLK_GET_ACCURACY_NOCACHE),
	ENTRY(CLK_RECALC_NEW_RATES),
	ENTRY(CLK_SET_RATE_UNGATE),
	ENTRY(CLK_IS_CRITICAL),
	ENTRY(CLK_OPS_PARENT_ENABLE),
	ENTRY(CLK_DUTY_CYCLE_PARENT),
#undef ENTRY
};

static int clk_flags_show(struct seq_file *s, void *data)
{
	struct clk_core *core = s->private;
	unsigned long flags = core->flags;
	unsigned int i;

	for (i = 0; flags && i < ARRAY_SIZE(clk_flags); i++) {
		if (flags & clk_flags[i].flag) {
			seq_printf(s, "%s\n", clk_flags[i].name);
			flags &= ~clk_flags[i].flag;
		}
	}
	if (flags) {
		/* Unknown flags */
		seq_printf(s, "0x%lx\n", flags);
	}

	return 0;
}
DEFINE_SHOW_ATTRIBUTE(clk_flags);

static void possible_parent_show(struct seq_file *s, struct clk_core *core,
				 unsigned int i, char terminator)
{
	struct clk_core *parent;

	/*
	 * Go through the following options to fetch a parent's name.
	 *
	 * 1. Fetch the registered parent clock and use its name
	 * 2. Use the global (fallback) name if specified
	 * 3. Use the local fw_name if provided
	 * 4. Fetch parent clock's clock-output-name if DT index was set
	 *
	 * This may still fail in some cases, such as when the parent is
	 * specified directly via a struct clk_hw pointer, but it isn't
	 * registered (yet).
	 */
	parent = clk_core_get_parent_by_index(core, i);
	if (parent)
		seq_puts(s, parent->name);
	else if (core->parents[i].name)
		seq_puts(s, core->parents[i].name);
	else if (core->parents[i].fw_name)
		seq_printf(s, "<%s>(fw)", core->parents[i].fw_name);
	else if (core->parents[i].index >= 0)
		seq_puts(s,
			 of_clk_get_parent_name(core->of_node,
						core->parents[i].index));
	else
		seq_puts(s, "(missing)");

	seq_putc(s, terminator);
}

static int possible_parents_show(struct seq_file *s, void *data)
{
	struct clk_core *core = s->private;
	int i;

	for (i = 0; i < core->num_parents - 1; i++)
		possible_parent_show(s, core, i, ' ');

	possible_parent_show(s, core, i, '\n');

	return 0;
}
DEFINE_SHOW_ATTRIBUTE(possible_parents);

static int current_parent_show(struct seq_file *s, void *data)
{
	struct clk_core *core = s->private;

	if (core->parent)
		seq_printf(s, "%s\n", core->parent->name);

	return 0;
}
DEFINE_SHOW_ATTRIBUTE(current_parent);

#ifdef CLOCK_ALLOW_WRITE_DEBUGFS
static ssize_t current_parent_write(struct file *file, const char __user *ubuf,
				    size_t count, loff_t *ppos)
{
	struct seq_file *s = file->private_data;
	struct clk_core *core = s->private;
	struct clk_core *parent;
	u8 idx;
	int err;

	err = kstrtou8_from_user(ubuf, count, 0, &idx);
	if (err < 0)
		return err;

	parent = clk_core_get_parent_by_index(core, idx);
	if (!parent)
		return -ENOENT;

	clk_prepare_lock();
	err = clk_core_set_parent_nolock(core, parent);
	clk_prepare_unlock();
	if (err)
		return err;

	return count;
}

static const struct file_operations current_parent_rw_fops = {
	.open		= current_parent_open,
	.write		= current_parent_write,
	.read		= seq_read,
	.llseek		= seq_lseek,
	.release	= single_release,
};
#endif

static int clk_duty_cycle_show(struct seq_file *s, void *data)
{
	struct clk_core *core = s->private;
	struct clk_duty *duty = &core->duty;

	seq_printf(s, "%u/%u\n", duty->num, duty->den);

	return 0;
}
DEFINE_SHOW_ATTRIBUTE(clk_duty_cycle);

static int clk_min_rate_show(struct seq_file *s, void *data)
{
	struct clk_core *core = s->private;
	unsigned long min_rate, max_rate;

	clk_prepare_lock();
	clk_core_get_boundaries(core, &min_rate, &max_rate);
	clk_prepare_unlock();
	seq_printf(s, "%lu\n", min_rate);

	return 0;
}
DEFINE_SHOW_ATTRIBUTE(clk_min_rate);

static int clk_max_rate_show(struct seq_file *s, void *data)
{
	struct clk_core *core = s->private;
	unsigned long min_rate, max_rate;

	clk_prepare_lock();
	clk_core_get_boundaries(core, &min_rate, &max_rate);
	clk_prepare_unlock();
	seq_printf(s, "%lu\n", max_rate);

	return 0;
}
DEFINE_SHOW_ATTRIBUTE(clk_max_rate);

static void clk_debug_create_one(struct clk_core *core, struct dentry *pdentry)
{
	struct dentry *root;

	if (!core || !pdentry)
		return;

	root = debugfs_create_dir(core->name, pdentry);
	core->dentry = root;

	debugfs_create_file("clk_rate", clk_rate_mode, root, core,
			    &clk_rate_fops);
	debugfs_create_file("clk_min_rate", 0444, root, core, &clk_min_rate_fops);
	debugfs_create_file("clk_max_rate", 0444, root, core, &clk_max_rate_fops);
	debugfs_create_ulong("clk_accuracy", 0444, root, &core->accuracy);
	debugfs_create_u32("clk_phase", 0444, root, &core->phase);
	debugfs_create_file("clk_flags", 0444, root, core, &clk_flags_fops);
	debugfs_create_u32("clk_prepare_count", 0444, root, &core->prepare_count);
	debugfs_create_u32("clk_enable_count", 0444, root, &core->enable_count);
	debugfs_create_u32("clk_protect_count", 0444, root, &core->protect_count);
	debugfs_create_u32("clk_notifier_count", 0444, root, &core->notifier_count);
	debugfs_create_file("clk_duty_cycle", 0444, root, core,
			    &clk_duty_cycle_fops);
#ifdef CLOCK_ALLOW_WRITE_DEBUGFS
	debugfs_create_file("clk_prepare_enable", 0644, root, core,
			    &clk_prepare_enable_fops);

	if (core->num_parents > 1)
		debugfs_create_file("clk_parent", 0644, root, core,
				    &current_parent_rw_fops);
	else
#endif
	if (core->num_parents > 0)
		debugfs_create_file("clk_parent", 0444, root, core,
				    &current_parent_fops);

	if (core->num_parents > 1)
		debugfs_create_file("clk_possible_parents", 0444, root, core,
				    &possible_parents_fops);

	if (core->ops->debug_init)
		core->ops->debug_init(core->hw, core->dentry);
}

/**
 * clk_debug_register - add a clk node to the debugfs clk directory
 * @core: the clk being added to the debugfs clk directory
 *
 * Dynamically adds a clk to the debugfs clk directory if debugfs has been
 * initialized.  Otherwise it bails out early since the debugfs clk directory
 * will be created lazily by clk_debug_init as part of a late_initcall.
 */
static void clk_debug_register(struct clk_core *core)
{
	mutex_lock(&clk_debug_lock);
	hlist_add_head(&core->debug_node, &clk_debug_list);
	if (inited)
		clk_debug_create_one(core, rootdir);
	mutex_unlock(&clk_debug_lock);
}

 /**
 * clk_debug_unregister - remove a clk node from the debugfs clk directory
 * @core: the clk being removed from the debugfs clk directory
 *
 * Dynamically removes a clk and all its child nodes from the
 * debugfs clk directory if clk->dentry points to debugfs created by
 * clk_debug_register in __clk_core_init.
 */
static void clk_debug_unregister(struct clk_core *core)
{
	mutex_lock(&clk_debug_lock);
	hlist_del_init(&core->debug_node);
	debugfs_remove_recursive(core->dentry);
	core->dentry = NULL;
	mutex_unlock(&clk_debug_lock);
}

/**
 * clk_debug_init - lazily populate the debugfs clk directory
 *
 * clks are often initialized very early during boot before memory can be
 * dynamically allocated and well before debugfs is setup. This function
 * populates the debugfs clk directory once at boot-time when we know that
 * debugfs is setup. It should only be called once at boot-time, all other clks
 * added dynamically will be done so with clk_debug_register.
 */
static int __init clk_debug_init(void)
{
	struct clk_core *core;

#ifdef CLOCK_ALLOW_WRITE_DEBUGFS
	pr_warn("\n");
	pr_warn("********************************************************************\n");
	pr_warn("**     NOTICE NOTICE NOTICE NOTICE NOTICE NOTICE NOTICE           **\n");
	pr_warn("**                                                                **\n");
	pr_warn("**  WRITEABLE clk DebugFS SUPPORT HAS BEEN ENABLED IN THIS KERNEL **\n");
	pr_warn("**                                                                **\n");
	pr_warn("** This means that this kernel is built to expose clk operations  **\n");
	pr_warn("** such as parent or rate setting, enabling, disabling, etc.      **\n");
	pr_warn("** to userspace, which may compromise security on your system.    **\n");
	pr_warn("**                                                                **\n");
	pr_warn("** If you see this message and you are not debugging the          **\n");
	pr_warn("** kernel, report this immediately to your vendor!                **\n");
	pr_warn("**                                                                **\n");
	pr_warn("**     NOTICE NOTICE NOTICE NOTICE NOTICE NOTICE NOTICE           **\n");
	pr_warn("********************************************************************\n");
#endif

	rootdir = debugfs_create_dir("clk", NULL);

	debugfs_create_file("clk_summary", 0444, rootdir, &all_lists,
			    &clk_summary_fops);
	debugfs_create_file("clk_dump", 0444, rootdir, &all_lists,
			    &clk_dump_fops);
	debugfs_create_file("clk_orphan_summary", 0444, rootdir, &orphan_list,
			    &clk_summary_fops);
	debugfs_create_file("clk_orphan_dump", 0444, rootdir, &orphan_list,
			    &clk_dump_fops);

	mutex_lock(&clk_debug_lock);
	hlist_for_each_entry(core, &clk_debug_list, debug_node)
		clk_debug_create_one(core, rootdir);

	inited = 1;
	mutex_unlock(&clk_debug_lock);

	return 0;
}
late_initcall(clk_debug_init);
#else
static inline void clk_debug_register(struct clk_core *core) { }
static inline void clk_debug_unregister(struct clk_core *core)
{
}
#endif

static void clk_core_reparent_orphans_nolock(void)
{
	struct clk_core *orphan;
	struct hlist_node *tmp2;

	/*
	 * walk the list of orphan clocks and reparent any that newly finds a
	 * parent.
	 */
	hlist_for_each_entry_safe(orphan, tmp2, &clk_orphan_list, child_node) {
		struct clk_core *parent = __clk_init_parent(orphan);

		/*
		 * We need to use __clk_set_parent_before() and _after() to
		 * properly migrate any prepare/enable count of the orphan
		 * clock. This is important for CLK_IS_CRITICAL clocks, which
		 * are enabled during init but might not have a parent yet.
		 */
		if (parent) {
			/* update the clk tree topology */
			__clk_set_parent_before(orphan, parent);
			__clk_set_parent_after(orphan, parent, NULL);
			__clk_recalc_accuracies(orphan);
			__clk_recalc_rates(orphan, true, 0);

			/*
			 * __clk_init_parent() will set the initial req_rate to
			 * 0 if the clock doesn't have clk_ops::recalc_rate and
			 * is an orphan when it's registered.
			 *
			 * 'req_rate' is used by clk_set_rate_range() and
			 * clk_put() to trigger a clk_set_rate() call whenever
			 * the boundaries are modified. Let's make sure
			 * 'req_rate' is set to something non-zero so that
			 * clk_set_rate_range() doesn't drop the frequency.
			 */
			orphan->req_rate = orphan->rate;
		}
	}
}

/**
 * __clk_core_init - initialize the data structures in a struct clk_core
 * @core:	clk_core being initialized
 *
 * Initializes the lists in struct clk_core, queries the hardware for the
 * parent and rate and sets them both.
 */
static int __clk_core_init(struct clk_core *core)
{
	int ret;
	struct clk_core *parent;
	unsigned long rate;
	int phase;

	clk_prepare_lock();

	/*
	 * Set hw->core after grabbing the prepare_lock to synchronize with
	 * callers of clk_core_fill_parent_index() where we treat hw->core
	 * being NULL as the clk not being registered yet. This is crucial so
	 * that clks aren't parented until their parent is fully registered.
	 */
	core->hw->core = core;

	ret = clk_pm_runtime_get(core);
	if (ret)
		goto unlock;

	/* check to see if a clock with this name is already registered */
	if (clk_core_lookup(core->name)) {
		pr_debug("%s: clk %s already initialized\n",
				__func__, core->name);
		ret = -EEXIST;
		goto out;
	}

	/* check that clk_ops are sane.  See Documentation/driver-api/clk.rst */
	if (core->ops->set_rate &&
	    !((core->ops->round_rate || core->ops->determine_rate) &&
	      core->ops->recalc_rate)) {
		pr_err("%s: %s must implement .round_rate or .determine_rate in addition to .recalc_rate\n",
		       __func__, core->name);
		ret = -EINVAL;
		goto out;
	}

	if (core->ops->set_parent && !core->ops->get_parent) {
		pr_err("%s: %s must implement .get_parent & .set_parent\n",
		       __func__, core->name);
		ret = -EINVAL;
		goto out;
	}

	if (core->num_parents > 1 && !core->ops->get_parent) {
		pr_err("%s: %s must implement .get_parent as it has multi parents\n",
		       __func__, core->name);
		ret = -EINVAL;
		goto out;
	}

	if (core->ops->set_rate_and_parent &&
			!(core->ops->set_parent && core->ops->set_rate)) {
		pr_err("%s: %s must implement .set_parent & .set_rate\n",
				__func__, core->name);
		ret = -EINVAL;
		goto out;
	}

	/*
	 * optional platform-specific magic
	 *
	 * The .init callback is not used by any of the basic clock types, but
	 * exists for weird hardware that must perform initialization magic for
	 * CCF to get an accurate view of clock for any other callbacks. It may
	 * also be used needs to perform dynamic allocations. Such allocation
	 * must be freed in the terminate() callback.
	 * This callback shall not be used to initialize the parameters state,
	 * such as rate, parent, etc ...
	 *
	 * If it exist, this callback should called before any other callback of
	 * the clock
	 */
	if (core->ops->init) {
		ret = core->ops->init(core->hw);
		if (ret)
			goto out;
	}

	parent = core->parent = __clk_init_parent(core);

	/*
	 * Populate core->parent if parent has already been clk_core_init'd. If
	 * parent has not yet been clk_core_init'd then place clk in the orphan
	 * list.  If clk doesn't have any parents then place it in the root
	 * clk list.
	 *
	 * Every time a new clk is clk_init'd then we walk the list of orphan
	 * clocks and re-parent any that are children of the clock currently
	 * being clk_init'd.
	 */
	if (parent) {
		hlist_add_head(&core->child_node, &parent->children);
		core->orphan = parent->orphan;
	} else if (!core->num_parents) {
		hlist_add_head(&core->child_node, &clk_root_list);
		core->orphan = false;
	} else {
		hlist_add_head(&core->child_node, &clk_orphan_list);
		core->orphan = true;
	}

	/*
	 * Set clk's accuracy.  The preferred method is to use
	 * .recalc_accuracy. For simple clocks and lazy developers the default
	 * fallback is to use the parent's accuracy.  If a clock doesn't have a
	 * parent (or is orphaned) then accuracy is set to zero (perfect
	 * clock).
	 */
	if (core->ops->recalc_accuracy)
		core->accuracy = core->ops->recalc_accuracy(core->hw,
					clk_core_get_accuracy_no_lock(parent));
	else if (parent)
		core->accuracy = parent->accuracy;
	else
		core->accuracy = 0;

	/*
	 * Set clk's phase by clk_core_get_phase() caching the phase.
	 * Since a phase is by definition relative to its parent, just
	 * query the current clock phase, or just assume it's in phase.
	 */
	phase = clk_core_get_phase(core);
	if (phase < 0) {
		ret = phase;
		pr_warn("%s: Failed to get phase for clk '%s'\n", __func__,
			core->name);
		goto out;
	}

	/*
	 * Set clk's duty cycle.
	 */
	clk_core_update_duty_cycle_nolock(core);

	/*
	 * Set clk's rate.  The preferred method is to use .recalc_rate.  For
	 * simple clocks and lazy developers the default fallback is to use the
	 * parent's rate.  If a clock doesn't have a parent (or is orphaned)
	 * then rate is set to zero.
	 */
	if (core->ops->recalc_rate)
		rate = core->ops->recalc_rate(core->hw,
				clk_core_get_rate_nolock(parent));
	else if (parent)
		rate = parent->rate;
	else
		rate = 0;
	core->rate = core->req_rate = rate;

	/*
	 * Enable CLK_IS_CRITICAL clocks so newly added critical clocks
	 * don't get accidentally disabled when walking the orphan tree and
	 * reparenting clocks
	 */
	if (core->flags & CLK_IS_CRITICAL) {
		ret = clk_core_prepare(core);
		if (ret) {
			pr_warn("%s: critical clk '%s' failed to prepare\n",
			       __func__, core->name);
			goto out;
		}

		ret = clk_core_enable_lock(core);
		if (ret) {
			pr_warn("%s: critical clk '%s' failed to enable\n",
			       __func__, core->name);
			clk_core_unprepare(core);
			goto out;
		}
	}

	clk_core_reparent_orphans_nolock();

	kref_init(&core->ref);
out:
	clk_pm_runtime_put(core);
unlock:
	if (ret) {
		hlist_del_init(&core->child_node);
		core->hw->core = NULL;
	}

	clk_prepare_unlock();

	if (!ret)
		clk_debug_register(core);

	return ret;
}

/**
 * clk_core_link_consumer - Add a clk consumer to the list of consumers in a clk_core
 * @core: clk to add consumer to
 * @clk: consumer to link to a clk
 */
static void clk_core_link_consumer(struct clk_core *core, struct clk *clk)
{
	clk_prepare_lock();
	hlist_add_head(&clk->clks_node, &core->clks);
	clk_prepare_unlock();
}

/**
 * clk_core_unlink_consumer - Remove a clk consumer from the list of consumers in a clk_core
 * @clk: consumer to unlink
 */
static void clk_core_unlink_consumer(struct clk *clk)
{
	lockdep_assert_held(&prepare_lock);
	hlist_del(&clk->clks_node);
}

/**
 * alloc_clk - Allocate a clk consumer, but leave it unlinked to the clk_core
 * @core: clk to allocate a consumer for
 * @dev_id: string describing device name
 * @con_id: connection ID string on device
 *
 * Returns: clk consumer left unlinked from the consumer list
 */
static struct clk *alloc_clk(struct clk_core *core, const char *dev_id,
			     const char *con_id)
{
	struct clk *clk;

	clk = kzalloc(sizeof(*clk), GFP_KERNEL);
	if (!clk)
		return ERR_PTR(-ENOMEM);

	clk->core = core;
	clk->dev_id = dev_id;
	clk->con_id = kstrdup_const(con_id, GFP_KERNEL);
	clk->max_rate = ULONG_MAX;

	return clk;
}

/**
 * free_clk - Free a clk consumer
 * @clk: clk consumer to free
 *
 * Note, this assumes the clk has been unlinked from the clk_core consumer
 * list.
 */
static void free_clk(struct clk *clk)
{
	kfree_const(clk->con_id);
	kfree(clk);
}

/**
 * clk_hw_create_clk: Allocate and link a clk consumer to a clk_core given
 * a clk_hw
 * @dev: clk consumer device
 * @hw: clk_hw associated with the clk being consumed
 * @dev_id: string describing device name
 * @con_id: connection ID string on device
 *
 * This is the main function used to create a clk pointer for use by clk
 * consumers. It connects a consumer to the clk_core and clk_hw structures
 * used by the framework and clk provider respectively.
 */
struct clk *clk_hw_create_clk(struct device *dev, struct clk_hw *hw,
			      const char *dev_id, const char *con_id)
{
	struct clk *clk;
	struct clk_core *core;

	/* This is to allow this function to be chained to others */
	if (IS_ERR_OR_NULL(hw))
		return ERR_CAST(hw);

	core = hw->core;
	clk = alloc_clk(core, dev_id, con_id);
	if (IS_ERR(clk))
		return clk;
	clk->dev = dev;

	if (!try_module_get(core->owner)) {
		free_clk(clk);
		return ERR_PTR(-ENOENT);
	}

	kref_get(&core->ref);
	clk_core_link_consumer(core, clk);

	return clk;
}

/**
 * clk_hw_get_clk - get clk consumer given an clk_hw
 * @hw: clk_hw associated with the clk being consumed
 * @con_id: connection ID string on device
 *
 * Returns: new clk consumer
 * This is the function to be used by providers which need
 * to get a consumer clk and act on the clock element
 * Calls to this function must be balanced with calls clk_put()
 */
struct clk *clk_hw_get_clk(struct clk_hw *hw, const char *con_id)
{
	struct device *dev = hw->core->dev;
	const char *name = dev ? dev_name(dev) : NULL;

	return clk_hw_create_clk(dev, hw, name, con_id);
}
EXPORT_SYMBOL(clk_hw_get_clk);

static int clk_cpy_name(const char **dst_p, const char *src, bool must_exist)
{
	const char *dst;

	if (!src) {
		if (must_exist)
			return -EINVAL;
		return 0;
	}

	*dst_p = dst = kstrdup_const(src, GFP_KERNEL);
	if (!dst)
		return -ENOMEM;

	return 0;
}

static int clk_core_populate_parent_map(struct clk_core *core,
					const struct clk_init_data *init)
{
	u8 num_parents = init->num_parents;
	const char * const *parent_names = init->parent_names;
	const struct clk_hw **parent_hws = init->parent_hws;
	const struct clk_parent_data *parent_data = init->parent_data;
	int i, ret = 0;
	struct clk_parent_map *parents, *parent;

	if (!num_parents)
		return 0;

	/*
	 * Avoid unnecessary string look-ups of clk_core's possible parents by
	 * having a cache of names/clk_hw pointers to clk_core pointers.
	 */
	parents = kcalloc(num_parents, sizeof(*parents), GFP_KERNEL);
	core->parents = parents;
	if (!parents)
		return -ENOMEM;

	/* Copy everything over because it might be __initdata */
	for (i = 0, parent = parents; i < num_parents; i++, parent++) {
		parent->index = -1;
		if (parent_names) {
			/* throw a WARN if any entries are NULL */
			WARN(!parent_names[i],
				"%s: invalid NULL in %s's .parent_names\n",
				__func__, core->name);
			ret = clk_cpy_name(&parent->name, parent_names[i],
					   true);
		} else if (parent_data) {
			parent->hw = parent_data[i].hw;
			parent->index = parent_data[i].index;
			ret = clk_cpy_name(&parent->fw_name,
					   parent_data[i].fw_name, false);
			if (!ret)
				ret = clk_cpy_name(&parent->name,
						   parent_data[i].name,
						   false);
		} else if (parent_hws) {
			parent->hw = parent_hws[i];
		} else {
			ret = -EINVAL;
			WARN(1, "Must specify parents if num_parents > 0\n");
		}

		if (ret) {
			do {
				kfree_const(parents[i].name);
				kfree_const(parents[i].fw_name);
			} while (--i >= 0);
			kfree(parents);

			return ret;
		}
	}

	return 0;
}

static void clk_core_free_parent_map(struct clk_core *core)
{
	int i = core->num_parents;

	if (!core->num_parents)
		return;

	while (--i >= 0) {
		kfree_const(core->parents[i].name);
		kfree_const(core->parents[i].fw_name);
	}

	kfree(core->parents);
}

static struct clk *
__clk_register(struct device *dev, struct device_node *np, struct clk_hw *hw)
{
	int ret;
	struct clk_core *core;
	const struct clk_init_data *init = hw->init;

	/*
	 * The init data is not supposed to be used outside of registration path.
	 * Set it to NULL so that provider drivers can't use it either and so that
	 * we catch use of hw->init early on in the core.
	 */
	hw->init = NULL;

	core = kzalloc(sizeof(*core), GFP_KERNEL);
	if (!core) {
		ret = -ENOMEM;
		goto fail_out;
	}

	core->name = kstrdup_const(init->name, GFP_KERNEL);
	if (!core->name) {
		ret = -ENOMEM;
		goto fail_name;
	}

	if (WARN_ON(!init->ops)) {
		ret = -EINVAL;
		goto fail_ops;
	}
	core->ops = init->ops;

	if (dev && pm_runtime_enabled(dev))
		core->rpm_enabled = true;
	core->dev = dev;
	core->of_node = np;
	if (dev && dev->driver)
		core->owner = dev->driver->owner;
	core->hw = hw;
	core->flags = init->flags;
	core->num_parents = init->num_parents;
	core->min_rate = 0;
	core->max_rate = ULONG_MAX;

	ret = clk_core_populate_parent_map(core, init);
	if (ret)
		goto fail_parents;

	INIT_HLIST_HEAD(&core->clks);

	/*
	 * Don't call clk_hw_create_clk() here because that would pin the
	 * provider module to itself and prevent it from ever being removed.
	 */
	hw->clk = alloc_clk(core, NULL, NULL);
	if (IS_ERR(hw->clk)) {
		ret = PTR_ERR(hw->clk);
		goto fail_create_clk;
	}

	clk_core_link_consumer(core, hw->clk);

	ret = __clk_core_init(core);
	if (!ret)
		return hw->clk;

	clk_prepare_lock();
	clk_core_unlink_consumer(hw->clk);
	clk_prepare_unlock();

	free_clk(hw->clk);
	hw->clk = NULL;

fail_create_clk:
	clk_core_free_parent_map(core);
fail_parents:
fail_ops:
	kfree_const(core->name);
fail_name:
	kfree(core);
fail_out:
	return ERR_PTR(ret);
}

/**
 * dev_or_parent_of_node() - Get device node of @dev or @dev's parent
 * @dev: Device to get device node of
 *
 * Return: device node pointer of @dev, or the device node pointer of
 * @dev->parent if dev doesn't have a device node, or NULL if neither
 * @dev or @dev->parent have a device node.
 */
static struct device_node *dev_or_parent_of_node(struct device *dev)
{
	struct device_node *np;

	if (!dev)
		return NULL;

	np = dev_of_node(dev);
	if (!np)
		np = dev_of_node(dev->parent);

	return np;
}

/**
 * clk_register - allocate a new clock, register it and return an opaque cookie
 * @dev: device that is registering this clock
 * @hw: link to hardware-specific clock data
 *
 * clk_register is the *deprecated* interface for populating the clock tree with
 * new clock nodes. Use clk_hw_register() instead.
 *
 * Returns: a pointer to the newly allocated struct clk which
 * cannot be dereferenced by driver code but may be used in conjunction with the
 * rest of the clock API.  In the event of an error clk_register will return an
 * error code; drivers must test for an error code after calling clk_register.
 */
struct clk *clk_register(struct device *dev, struct clk_hw *hw)
{
	return __clk_register(dev, dev_or_parent_of_node(dev), hw);
}
EXPORT_SYMBOL_GPL(clk_register);

/**
 * clk_hw_register - register a clk_hw and return an error code
 * @dev: device that is registering this clock
 * @hw: link to hardware-specific clock data
 *
 * clk_hw_register is the primary interface for populating the clock tree with
 * new clock nodes. It returns an integer equal to zero indicating success or
 * less than zero indicating failure. Drivers must test for an error code after
 * calling clk_hw_register().
 */
int clk_hw_register(struct device *dev, struct clk_hw *hw)
{
	return PTR_ERR_OR_ZERO(__clk_register(dev, dev_or_parent_of_node(dev),
			       hw));
}
EXPORT_SYMBOL_GPL(clk_hw_register);

/*
 * of_clk_hw_register - register a clk_hw and return an error code
 * @node: device_node of device that is registering this clock
 * @hw: link to hardware-specific clock data
 *
 * of_clk_hw_register() is the primary interface for populating the clock tree
 * with new clock nodes when a struct device is not available, but a struct
 * device_node is. It returns an integer equal to zero indicating success or
 * less than zero indicating failure. Drivers must test for an error code after
 * calling of_clk_hw_register().
 */
int of_clk_hw_register(struct device_node *node, struct clk_hw *hw)
{
	return PTR_ERR_OR_ZERO(__clk_register(NULL, node, hw));
}
EXPORT_SYMBOL_GPL(of_clk_hw_register);

/* Free memory allocated for a clock. */
static void __clk_release(struct kref *ref)
{
	struct clk_core *core = container_of(ref, struct clk_core, ref);

	lockdep_assert_held(&prepare_lock);

	clk_core_free_parent_map(core);
	kfree_const(core->name);
	kfree(core);
}

/*
 * Empty clk_ops for unregistered clocks. These are used temporarily
 * after clk_unregister() was called on a clock and until last clock
 * consumer calls clk_put() and the struct clk object is freed.
 */
static int clk_nodrv_prepare_enable(struct clk_hw *hw)
{
	return -ENXIO;
}

static void clk_nodrv_disable_unprepare(struct clk_hw *hw)
{
	WARN_ON_ONCE(1);
}

static int clk_nodrv_set_rate(struct clk_hw *hw, unsigned long rate,
					unsigned long parent_rate)
{
	return -ENXIO;
}

static int clk_nodrv_set_parent(struct clk_hw *hw, u8 index)
{
	return -ENXIO;
}

static const struct clk_ops clk_nodrv_ops = {
	.enable		= clk_nodrv_prepare_enable,
	.disable	= clk_nodrv_disable_unprepare,
	.prepare	= clk_nodrv_prepare_enable,
	.unprepare	= clk_nodrv_disable_unprepare,
	.set_rate	= clk_nodrv_set_rate,
	.set_parent	= clk_nodrv_set_parent,
};

static void clk_core_evict_parent_cache_subtree(struct clk_core *root,
						const struct clk_core *target)
{
	int i;
	struct clk_core *child;

	for (i = 0; i < root->num_parents; i++)
		if (root->parents[i].core == target)
			root->parents[i].core = NULL;

	hlist_for_each_entry(child, &root->children, child_node)
		clk_core_evict_parent_cache_subtree(child, target);
}

/* Remove this clk from all parent caches */
static void clk_core_evict_parent_cache(struct clk_core *core)
{
	const struct hlist_head **lists;
	struct clk_core *root;

	lockdep_assert_held(&prepare_lock);

	for (lists = all_lists; *lists; lists++)
		hlist_for_each_entry(root, *lists, child_node)
			clk_core_evict_parent_cache_subtree(root, core);

}

/**
 * clk_unregister - unregister a currently registered clock
 * @clk: clock to unregister
 */
void clk_unregister(struct clk *clk)
{
	unsigned long flags;
	const struct clk_ops *ops;

	if (!clk || WARN_ON_ONCE(IS_ERR(clk)))
		return;

	clk_debug_unregister(clk->core);

	clk_prepare_lock();

	ops = clk->core->ops;
	if (ops == &clk_nodrv_ops) {
		pr_err("%s: unregistered clock: %s\n", __func__,
		       clk->core->name);
		goto unlock;
	}
	/*
	 * Assign empty clock ops for consumers that might still hold
	 * a reference to this clock.
	 */
	flags = clk_enable_lock();
	clk->core->ops = &clk_nodrv_ops;
	clk_enable_unlock(flags);

	if (ops->terminate)
		ops->terminate(clk->core->hw);

	if (!hlist_empty(&clk->core->children)) {
		struct clk_core *child;
		struct hlist_node *t;

		/* Reparent all children to the orphan list. */
		hlist_for_each_entry_safe(child, t, &clk->core->children,
					  child_node)
			clk_core_set_parent_nolock(child, NULL);
	}

	clk_core_evict_parent_cache(clk->core);

	hlist_del_init(&clk->core->child_node);

	if (clk->core->prepare_count)
		pr_warn("%s: unregistering prepared clock: %s\n",
					__func__, clk->core->name);

	if (clk->core->protect_count)
		pr_warn("%s: unregistering protected clock: %s\n",
					__func__, clk->core->name);

	kref_put(&clk->core->ref, __clk_release);
	free_clk(clk);
unlock:
	clk_prepare_unlock();
}
EXPORT_SYMBOL_GPL(clk_unregister);

/**
 * clk_hw_unregister - unregister a currently registered clk_hw
 * @hw: hardware-specific clock data to unregister
 */
void clk_hw_unregister(struct clk_hw *hw)
{
	clk_unregister(hw->clk);
}
EXPORT_SYMBOL_GPL(clk_hw_unregister);

static void devm_clk_unregister_cb(struct device *dev, void *res)
{
	clk_unregister(*(struct clk **)res);
}

static void devm_clk_hw_unregister_cb(struct device *dev, void *res)
{
	clk_hw_unregister(*(struct clk_hw **)res);
}

/**
 * devm_clk_register - resource managed clk_register()
 * @dev: device that is registering this clock
 * @hw: link to hardware-specific clock data
 *
 * Managed clk_register(). This function is *deprecated*, use devm_clk_hw_register() instead.
 *
 * Clocks returned from this function are automatically clk_unregister()ed on
 * driver detach. See clk_register() for more information.
 */
struct clk *devm_clk_register(struct device *dev, struct clk_hw *hw)
{
	struct clk *clk;
	struct clk **clkp;

	clkp = devres_alloc(devm_clk_unregister_cb, sizeof(*clkp), GFP_KERNEL);
	if (!clkp)
		return ERR_PTR(-ENOMEM);

	clk = clk_register(dev, hw);
	if (!IS_ERR(clk)) {
		*clkp = clk;
		devres_add(dev, clkp);
	} else {
		devres_free(clkp);
	}

	return clk;
}
EXPORT_SYMBOL_GPL(devm_clk_register);

/**
 * devm_clk_hw_register - resource managed clk_hw_register()
 * @dev: device that is registering this clock
 * @hw: link to hardware-specific clock data
 *
 * Managed clk_hw_register(). Clocks registered by this function are
 * automatically clk_hw_unregister()ed on driver detach. See clk_hw_register()
 * for more information.
 */
int devm_clk_hw_register(struct device *dev, struct clk_hw *hw)
{
	struct clk_hw **hwp;
	int ret;

	hwp = devres_alloc(devm_clk_hw_unregister_cb, sizeof(*hwp), GFP_KERNEL);
	if (!hwp)
		return -ENOMEM;

	ret = clk_hw_register(dev, hw);
	if (!ret) {
		*hwp = hw;
		devres_add(dev, hwp);
	} else {
		devres_free(hwp);
	}

	return ret;
}
EXPORT_SYMBOL_GPL(devm_clk_hw_register);

static void devm_clk_release(struct device *dev, void *res)
{
	clk_put(*(struct clk **)res);
}

/**
 * devm_clk_hw_get_clk - resource managed clk_hw_get_clk()
 * @dev: device that is registering this clock
 * @hw: clk_hw associated with the clk being consumed
 * @con_id: connection ID string on device
 *
 * Managed clk_hw_get_clk(). Clocks got with this function are
 * automatically clk_put() on driver detach. See clk_put()
 * for more information.
 */
struct clk *devm_clk_hw_get_clk(struct device *dev, struct clk_hw *hw,
				const char *con_id)
{
	struct clk *clk;
	struct clk **clkp;

	/* This should not happen because it would mean we have drivers
	 * passing around clk_hw pointers instead of having the caller use
	 * proper clk_get() style APIs
	 */
	WARN_ON_ONCE(dev != hw->core->dev);

	clkp = devres_alloc(devm_clk_release, sizeof(*clkp), GFP_KERNEL);
	if (!clkp)
		return ERR_PTR(-ENOMEM);

	clk = clk_hw_get_clk(hw, con_id);
	if (!IS_ERR(clk)) {
		*clkp = clk;
		devres_add(dev, clkp);
	} else {
		devres_free(clkp);
	}

	return clk;
}
EXPORT_SYMBOL_GPL(devm_clk_hw_get_clk);

/*
 * clkdev helpers
 */

void __clk_put(struct clk *clk)
{
	struct module *owner;

	if (!clk || WARN_ON_ONCE(IS_ERR(clk)))
		return;

	clk_prepare_lock();

	/*
	 * Before calling clk_put, all calls to clk_rate_exclusive_get() from a
	 * given user should be balanced with calls to clk_rate_exclusive_put()
	 * and by that same consumer
	 */
	if (WARN_ON(clk->exclusive_count)) {
		/* We voiced our concern, let's sanitize the situation */
		clk->core->protect_count -= (clk->exclusive_count - 1);
		clk_core_rate_unprotect(clk->core);
		clk->exclusive_count = 0;
	}

	hlist_del(&clk->clks_node);

	/* If we had any boundaries on that clock, let's drop them. */
	if (clk->min_rate > 0 || clk->max_rate < ULONG_MAX)
		clk_set_rate_range_nolock(clk, 0, ULONG_MAX);

	owner = clk->core->owner;
	kref_put(&clk->core->ref, __clk_release);

	clk_prepare_unlock();

	module_put(owner);

	free_clk(clk);
}

/***        clk rate change notifiers        ***/

/**
 * clk_notifier_register - add a clk rate change notifier
 * @clk: struct clk * to watch
 * @nb: struct notifier_block * with callback info
 *
 * Request notification when clk's rate changes.  This uses an SRCU
 * notifier because we want it to block and notifier unregistrations are
 * uncommon.  The callbacks associated with the notifier must not
 * re-enter into the clk framework by calling any top-level clk APIs;
 * this will cause a nested prepare_lock mutex.
 *
 * In all notification cases (pre, post and abort rate change) the original
 * clock rate is passed to the callback via struct clk_notifier_data.old_rate
 * and the new frequency is passed via struct clk_notifier_data.new_rate.
 *
 * clk_notifier_register() must be called from non-atomic context.
 * Returns -EINVAL if called with null arguments, -ENOMEM upon
 * allocation failure; otherwise, passes along the return value of
 * srcu_notifier_chain_register().
 */
int clk_notifier_register(struct clk *clk, struct notifier_block *nb)
{
	struct clk_notifier *cn;
	int ret = -ENOMEM;

	if (!clk || !nb)
		return -EINVAL;

	clk_prepare_lock();

	/* search the list of notifiers for this clk */
	list_for_each_entry(cn, &clk_notifier_list, node)
		if (cn->clk == clk)
			goto found;

	/* if clk wasn't in the notifier list, allocate new clk_notifier */
	cn = kzalloc(sizeof(*cn), GFP_KERNEL);
	if (!cn)
		goto out;

	cn->clk = clk;
	srcu_init_notifier_head(&cn->notifier_head);

	list_add(&cn->node, &clk_notifier_list);

found:
	ret = srcu_notifier_chain_register(&cn->notifier_head, nb);

	clk->core->notifier_count++;

out:
	clk_prepare_unlock();

	return ret;
}
EXPORT_SYMBOL_GPL(clk_notifier_register);

/**
 * clk_notifier_unregister - remove a clk rate change notifier
 * @clk: struct clk *
 * @nb: struct notifier_block * with callback info
 *
 * Request no further notification for changes to 'clk' and frees memory
 * allocated in clk_notifier_register.
 *
 * Returns -EINVAL if called with null arguments; otherwise, passes
 * along the return value of srcu_notifier_chain_unregister().
 */
int clk_notifier_unregister(struct clk *clk, struct notifier_block *nb)
{
	struct clk_notifier *cn;
	int ret = -ENOENT;

	if (!clk || !nb)
		return -EINVAL;

	clk_prepare_lock();

	list_for_each_entry(cn, &clk_notifier_list, node) {
		if (cn->clk == clk) {
			ret = srcu_notifier_chain_unregister(&cn->notifier_head, nb);

			clk->core->notifier_count--;

			/* XXX the notifier code should handle this better */
			if (!cn->notifier_head.head) {
				srcu_cleanup_notifier_head(&cn->notifier_head);
				list_del(&cn->node);
				kfree(cn);
			}
			break;
		}
	}

	clk_prepare_unlock();

	return ret;
}
EXPORT_SYMBOL_GPL(clk_notifier_unregister);

struct clk_notifier_devres {
	struct clk *clk;
	struct notifier_block *nb;
};

static void devm_clk_notifier_release(struct device *dev, void *res)
{
	struct clk_notifier_devres *devres = res;

	clk_notifier_unregister(devres->clk, devres->nb);
}

int devm_clk_notifier_register(struct device *dev, struct clk *clk,
			       struct notifier_block *nb)
{
	struct clk_notifier_devres *devres;
	int ret;

	devres = devres_alloc(devm_clk_notifier_release,
			      sizeof(*devres), GFP_KERNEL);

	if (!devres)
		return -ENOMEM;

	ret = clk_notifier_register(clk, nb);
	if (!ret) {
		devres->clk = clk;
		devres->nb = nb;
	} else {
		devres_free(devres);
	}

	return ret;
}
EXPORT_SYMBOL_GPL(devm_clk_notifier_register);

#ifdef CONFIG_OF
static void clk_core_reparent_orphans(void)
{
	clk_prepare_lock();
	clk_core_reparent_orphans_nolock();
	clk_prepare_unlock();
}

/**
 * struct of_clk_provider - Clock provider registration structure
 * @link: Entry in global list of clock providers
 * @node: Pointer to device tree node of clock provider
 * @get: Get clock callback.  Returns NULL or a struct clk for the
 *       given clock specifier
 * @get_hw: Get clk_hw callback.  Returns NULL, ERR_PTR or a
 *       struct clk_hw for the given clock specifier
 * @data: context pointer to be passed into @get callback
 */
struct of_clk_provider {
	struct list_head link;

	struct device_node *node;
	struct clk *(*get)(struct of_phandle_args *clkspec, void *data);
	struct clk_hw *(*get_hw)(struct of_phandle_args *clkspec, void *data);
	void *data;
};

extern struct of_device_id __clk_of_table;
static const struct of_device_id __clk_of_table_sentinel
	__used __section("__clk_of_table_end");

static LIST_HEAD(of_clk_providers);
static DEFINE_MUTEX(of_clk_mutex);

struct clk *of_clk_src_simple_get(struct of_phandle_args *clkspec,
				     void *data)
{
	return data;
}
EXPORT_SYMBOL_GPL(of_clk_src_simple_get);

struct clk_hw *of_clk_hw_simple_get(struct of_phandle_args *clkspec, void *data)
{
	return data;
}
EXPORT_SYMBOL_GPL(of_clk_hw_simple_get);

struct clk *of_clk_src_onecell_get(struct of_phandle_args *clkspec, void *data)
{
	struct clk_onecell_data *clk_data = data;
	unsigned int idx = clkspec->args[0];

	if (idx >= clk_data->clk_num) {
		pr_err("%s: invalid clock index %u\n", __func__, idx);
		return ERR_PTR(-EINVAL);
	}

	return clk_data->clks[idx];
}
EXPORT_SYMBOL_GPL(of_clk_src_onecell_get);

struct clk_hw *
of_clk_hw_onecell_get(struct of_phandle_args *clkspec, void *data)
{
	struct clk_hw_onecell_data *hw_data = data;
	unsigned int idx = clkspec->args[0];

	if (idx >= hw_data->num) {
		pr_err("%s: invalid index %u\n", __func__, idx);
		return ERR_PTR(-EINVAL);
	}

	return hw_data->hws[idx];
}
EXPORT_SYMBOL_GPL(of_clk_hw_onecell_get);

/**
 * of_clk_add_provider() - Register a clock provider for a node
 * @np: Device node pointer associated with clock provider
 * @clk_src_get: callback for decoding clock
 * @data: context pointer for @clk_src_get callback.
 *
 * This function is *deprecated*. Use of_clk_add_hw_provider() instead.
 */
int of_clk_add_provider(struct device_node *np,
			struct clk *(*clk_src_get)(struct of_phandle_args *clkspec,
						   void *data),
			void *data)
{
	struct of_clk_provider *cp;
	int ret;

	if (!np)
		return 0;

	cp = kzalloc(sizeof(*cp), GFP_KERNEL);
	if (!cp)
		return -ENOMEM;

	cp->node = of_node_get(np);
	cp->data = data;
	cp->get = clk_src_get;

	mutex_lock(&of_clk_mutex);
	list_add(&cp->link, &of_clk_providers);
	mutex_unlock(&of_clk_mutex);
	pr_debug("Added clock from %pOF\n", np);

	clk_core_reparent_orphans();

	ret = of_clk_set_defaults(np, true);
	if (ret < 0)
		of_clk_del_provider(np);

	fwnode_dev_initialized(&np->fwnode, true);

	return ret;
}
EXPORT_SYMBOL_GPL(of_clk_add_provider);

/**
 * of_clk_add_hw_provider() - Register a clock provider for a node
 * @np: Device node pointer associated with clock provider
 * @get: callback for decoding clk_hw
 * @data: context pointer for @get callback.
 */
int of_clk_add_hw_provider(struct device_node *np,
			   struct clk_hw *(*get)(struct of_phandle_args *clkspec,
						 void *data),
			   void *data)
{
	struct of_clk_provider *cp;
	int ret;

	if (!np)
		return 0;

	cp = kzalloc(sizeof(*cp), GFP_KERNEL);
	if (!cp)
		return -ENOMEM;

	cp->node = of_node_get(np);
	cp->data = data;
	cp->get_hw = get;

	mutex_lock(&of_clk_mutex);
	list_add(&cp->link, &of_clk_providers);
	mutex_unlock(&of_clk_mutex);
	pr_debug("Added clk_hw provider from %pOF\n", np);

	clk_core_reparent_orphans();

	ret = of_clk_set_defaults(np, true);
	if (ret < 0)
		of_clk_del_provider(np);

	fwnode_dev_initialized(&np->fwnode, true);

	return ret;
}
EXPORT_SYMBOL_GPL(of_clk_add_hw_provider);

static void devm_of_clk_release_provider(struct device *dev, void *res)
{
	of_clk_del_provider(*(struct device_node **)res);
}

/*
 * We allow a child device to use its parent device as the clock provider node
 * for cases like MFD sub-devices where the child device driver wants to use
 * devm_*() APIs but not list the device in DT as a sub-node.
 */
static struct device_node *get_clk_provider_node(struct device *dev)
{
	struct device_node *np, *parent_np;

	np = dev->of_node;
	parent_np = dev->parent ? dev->parent->of_node : NULL;

	if (!of_find_property(np, "#clock-cells", NULL))
		if (of_find_property(parent_np, "#clock-cells", NULL))
			np = parent_np;

	return np;
}

/**
 * devm_of_clk_add_hw_provider() - Managed clk provider node registration
 * @dev: Device acting as the clock provider (used for DT node and lifetime)
 * @get: callback for decoding clk_hw
 * @data: context pointer for @get callback
 *
 * Registers clock provider for given device's node. If the device has no DT
 * node or if the device node lacks of clock provider information (#clock-cells)
 * then the parent device's node is scanned for this information. If parent node
 * has the #clock-cells then it is used in registration. Provider is
 * automatically released at device exit.
 *
 * Return: 0 on success or an errno on failure.
 */
int devm_of_clk_add_hw_provider(struct device *dev,
			struct clk_hw *(*get)(struct of_phandle_args *clkspec,
					      void *data),
			void *data)
{
	struct device_node **ptr, *np;
	int ret;

	ptr = devres_alloc(devm_of_clk_release_provider, sizeof(*ptr),
			   GFP_KERNEL);
	if (!ptr)
		return -ENOMEM;

	np = get_clk_provider_node(dev);
	ret = of_clk_add_hw_provider(np, get, data);
	if (!ret) {
		*ptr = np;
		devres_add(dev, ptr);
	} else {
		devres_free(ptr);
	}

	return ret;
}
EXPORT_SYMBOL_GPL(devm_of_clk_add_hw_provider);

/**
 * of_clk_del_provider() - Remove a previously registered clock provider
 * @np: Device node pointer associated with clock provider
 */
void of_clk_del_provider(struct device_node *np)
{
	struct of_clk_provider *cp;

	if (!np)
		return;

	mutex_lock(&of_clk_mutex);
	list_for_each_entry(cp, &of_clk_providers, link) {
		if (cp->node == np) {
			list_del(&cp->link);
			fwnode_dev_initialized(&np->fwnode, false);
			of_node_put(cp->node);
			kfree(cp);
			break;
		}
	}
	mutex_unlock(&of_clk_mutex);
}
EXPORT_SYMBOL_GPL(of_clk_del_provider);

/**
 * of_parse_clkspec() - Parse a DT clock specifier for a given device node
 * @np: device node to parse clock specifier from
 * @index: index of phandle to parse clock out of. If index < 0, @name is used
 * @name: clock name to find and parse. If name is NULL, the index is used
 * @out_args: Result of parsing the clock specifier
 *
 * Parses a device node's "clocks" and "clock-names" properties to find the
 * phandle and cells for the index or name that is desired. The resulting clock
 * specifier is placed into @out_args, or an errno is returned when there's a
 * parsing error. The @index argument is ignored if @name is non-NULL.
 *
 * Example:
 *
 * phandle1: clock-controller@1 {
 *	#clock-cells = <2>;
 * }
 *
 * phandle2: clock-controller@2 {
 *	#clock-cells = <1>;
 * }
 *
 * clock-consumer@3 {
 *	clocks = <&phandle1 1 2 &phandle2 3>;
 *	clock-names = "name1", "name2";
 * }
 *
 * To get a device_node for `clock-controller@2' node you may call this
 * function a few different ways:
 *
 *   of_parse_clkspec(clock-consumer@3, -1, "name2", &args);
 *   of_parse_clkspec(clock-consumer@3, 1, NULL, &args);
 *   of_parse_clkspec(clock-consumer@3, 1, "name2", &args);
 *
 * Return: 0 upon successfully parsing the clock specifier. Otherwise, -ENOENT
 * if @name is NULL or -EINVAL if @name is non-NULL and it can't be found in
 * the "clock-names" property of @np.
 */
static int of_parse_clkspec(const struct device_node *np, int index,
			    const char *name, struct of_phandle_args *out_args)
{
	int ret = -ENOENT;

	/* Walk up the tree of devices looking for a clock property that matches */
	while (np) {
		/*
		 * For named clocks, first look up the name in the
		 * "clock-names" property.  If it cannot be found, then index
		 * will be an error code and of_parse_phandle_with_args() will
		 * return -EINVAL.
		 */
		if (name)
			index = of_property_match_string(np, "clock-names", name);
		ret = of_parse_phandle_with_args(np, "clocks", "#clock-cells",
						 index, out_args);
		if (!ret)
			break;
		if (name && index >= 0)
			break;

		/*
		 * No matching clock found on this node.  If the parent node
		 * has a "clock-ranges" property, then we can try one of its
		 * clocks.
		 */
		np = np->parent;
		if (np && !of_get_property(np, "clock-ranges", NULL))
			break;
		index = 0;
	}

	return ret;
}

static struct clk_hw *
__of_clk_get_hw_from_provider(struct of_clk_provider *provider,
			      struct of_phandle_args *clkspec)
{
	struct clk *clk;

	if (provider->get_hw)
		return provider->get_hw(clkspec, provider->data);

	clk = provider->get(clkspec, provider->data);
	if (IS_ERR(clk))
		return ERR_CAST(clk);
	return __clk_get_hw(clk);
}

static struct clk_hw *
of_clk_get_hw_from_clkspec(struct of_phandle_args *clkspec)
{
	struct of_clk_provider *provider;
	struct clk_hw *hw = ERR_PTR(-EPROBE_DEFER);

	if (!clkspec)
		return ERR_PTR(-EINVAL);

	mutex_lock(&of_clk_mutex);
	list_for_each_entry(provider, &of_clk_providers, link) {
		if (provider->node == clkspec->np) {
			hw = __of_clk_get_hw_from_provider(provider, clkspec);
			if (!IS_ERR(hw))
				break;
		}
	}
	mutex_unlock(&of_clk_mutex);

	return hw;
}

/**
 * of_clk_get_from_provider() - Lookup a clock from a clock provider
 * @clkspec: pointer to a clock specifier data structure
 *
 * This function looks up a struct clk from the registered list of clock
 * providers, an input is a clock specifier data structure as returned
 * from the of_parse_phandle_with_args() function call.
 */
struct clk *of_clk_get_from_provider(struct of_phandle_args *clkspec)
{
	struct clk_hw *hw = of_clk_get_hw_from_clkspec(clkspec);

	return clk_hw_create_clk(NULL, hw, NULL, __func__);
}
EXPORT_SYMBOL_GPL(of_clk_get_from_provider);

struct clk_hw *of_clk_get_hw(struct device_node *np, int index,
			     const char *con_id)
{
	int ret;
	struct clk_hw *hw;
	struct of_phandle_args clkspec;

	ret = of_parse_clkspec(np, index, con_id, &clkspec);
	if (ret)
		return ERR_PTR(ret);

	hw = of_clk_get_hw_from_clkspec(&clkspec);
	of_node_put(clkspec.np);

	return hw;
}

static struct clk *__of_clk_get(struct device_node *np,
				int index, const char *dev_id,
				const char *con_id)
{
	struct clk_hw *hw = of_clk_get_hw(np, index, con_id);

	return clk_hw_create_clk(NULL, hw, dev_id, con_id);
}

struct clk *of_clk_get(struct device_node *np, int index)
{
	return __of_clk_get(np, index, np->full_name, NULL);
}
EXPORT_SYMBOL(of_clk_get);

/**
 * of_clk_get_by_name() - Parse and lookup a clock referenced by a device node
 * @np: pointer to clock consumer node
 * @name: name of consumer's clock input, or NULL for the first clock reference
 *
 * This function parses the clocks and clock-names properties,
 * and uses them to look up the struct clk from the registered list of clock
 * providers.
 */
struct clk *of_clk_get_by_name(struct device_node *np, const char *name)
{
	if (!np)
		return ERR_PTR(-ENOENT);

	return __of_clk_get(np, 0, np->full_name, name);
}
EXPORT_SYMBOL(of_clk_get_by_name);

/**
 * of_clk_get_parent_count() - Count the number of clocks a device node has
 * @np: device node to count
 *
 * Returns: The number of clocks that are possible parents of this node
 */
unsigned int of_clk_get_parent_count(const struct device_node *np)
{
	int count;

	count = of_count_phandle_with_args(np, "clocks", "#clock-cells");
	if (count < 0)
		return 0;

	return count;
}
EXPORT_SYMBOL_GPL(of_clk_get_parent_count);

const char *of_clk_get_parent_name(const struct device_node *np, int index)
{
	struct of_phandle_args clkspec;
	struct property *prop;
	const char *clk_name;
	const __be32 *vp;
	u32 pv;
	int rc;
	int count;
	struct clk *clk;

	rc = of_parse_phandle_with_args(np, "clocks", "#clock-cells", index,
					&clkspec);
	if (rc)
		return NULL;

	index = clkspec.args_count ? clkspec.args[0] : 0;
	count = 0;

	/* if there is an indices property, use it to transfer the index
	 * specified into an array offset for the clock-output-names property.
	 */
	of_property_for_each_u32(clkspec.np, "clock-indices", prop, vp, pv) {
		if (index == pv) {
			index = count;
			break;
		}
		count++;
	}
	/* We went off the end of 'clock-indices' without finding it */
	if (prop && !vp)
		return NULL;

	if (of_property_read_string_index(clkspec.np, "clock-output-names",
					  index,
					  &clk_name) < 0) {
		/*
		 * Best effort to get the name if the clock has been
		 * registered with the framework. If the clock isn't
		 * registered, we return the node name as the name of
		 * the clock as long as #clock-cells = 0.
		 */
		clk = of_clk_get_from_provider(&clkspec);
		if (IS_ERR(clk)) {
			if (clkspec.args_count == 0)
				clk_name = clkspec.np->name;
			else
				clk_name = NULL;
		} else {
			clk_name = __clk_get_name(clk);
			clk_put(clk);
		}
	}


	of_node_put(clkspec.np);
	return clk_name;
}
EXPORT_SYMBOL_GPL(of_clk_get_parent_name);

/**
 * of_clk_parent_fill() - Fill @parents with names of @np's parents and return
 * number of parents
 * @np: Device node pointer associated with clock provider
 * @parents: pointer to char array that hold the parents' names
 * @size: size of the @parents array
 *
 * Return: number of parents for the clock node.
 */
int of_clk_parent_fill(struct device_node *np, const char **parents,
		       unsigned int size)
{
	unsigned int i = 0;

	while (i < size && (parents[i] = of_clk_get_parent_name(np, i)) != NULL)
		i++;

	return i;
}
EXPORT_SYMBOL_GPL(of_clk_parent_fill);

struct clock_provider {
	void (*clk_init_cb)(struct device_node *);
	struct device_node *np;
	struct list_head node;
};

/*
 * This function looks for a parent clock. If there is one, then it
 * checks that the provider for this parent clock was initialized, in
 * this case the parent clock will be ready.
 */
static int parent_ready(struct device_node *np)
{
	int i = 0;

	while (true) {
		struct clk *clk = of_clk_get(np, i);

		/* this parent is ready we can check the next one */
		if (!IS_ERR(clk)) {
			clk_put(clk);
			i++;
			continue;
		}

		/* at least one parent is not ready, we exit now */
		if (PTR_ERR(clk) == -EPROBE_DEFER)
			return 0;

		/*
		 * Here we make assumption that the device tree is
		 * written correctly. So an error means that there is
		 * no more parent. As we didn't exit yet, then the
		 * previous parent are ready. If there is no clock
		 * parent, no need to wait for them, then we can
		 * consider their absence as being ready
		 */
		return 1;
	}
}

/**
 * of_clk_detect_critical() - set CLK_IS_CRITICAL flag from Device Tree
 * @np: Device node pointer associated with clock provider
 * @index: clock index
 * @flags: pointer to top-level framework flags
 *
 * Detects if the clock-critical property exists and, if so, sets the
 * corresponding CLK_IS_CRITICAL flag.
 *
 * Do not use this function. It exists only for legacy Device Tree
 * bindings, such as the one-clock-per-node style that are outdated.
 * Those bindings typically put all clock data into .dts and the Linux
 * driver has no clock data, thus making it impossible to set this flag
 * correctly from the driver. Only those drivers may call
 * of_clk_detect_critical from their setup functions.
 *
 * Return: error code or zero on success
 */
int of_clk_detect_critical(struct device_node *np, int index,
			   unsigned long *flags)
{
	struct property *prop;
	const __be32 *cur;
	uint32_t idx;

	if (!np || !flags)
		return -EINVAL;

	of_property_for_each_u32(np, "clock-critical", prop, cur, idx)
		if (index == idx)
			*flags |= CLK_IS_CRITICAL;

	return 0;
}

/**
 * of_clk_init() - Scan and init clock providers from the DT
 * @matches: array of compatible values and init functions for providers.
 *
 * This function scans the device tree for matching clock providers
 * and calls their initialization functions. It also does it by trying
 * to follow the dependencies.
 */
void __init of_clk_init(const struct of_device_id *matches)
{
	const struct of_device_id *match;
	struct device_node *np;
	struct clock_provider *clk_provider, *next;
	bool is_init_done;
	bool force = false;
	LIST_HEAD(clk_provider_list);

	if (!matches)
		matches = &__clk_of_table;

	/* First prepare the list of the clocks providers */
	for_each_matching_node_and_match(np, matches, &match) {
		struct clock_provider *parent;

		if (!of_device_is_available(np))
			continue;

		parent = kzalloc(sizeof(*parent), GFP_KERNEL);
		if (!parent) {
			list_for_each_entry_safe(clk_provider, next,
						 &clk_provider_list, node) {
				list_del(&clk_provider->node);
				of_node_put(clk_provider->np);
				kfree(clk_provider);
			}
			of_node_put(np);
			return;
		}

		parent->clk_init_cb = match->data;
		parent->np = of_node_get(np);
		list_add_tail(&parent->node, &clk_provider_list);
	}

	while (!list_empty(&clk_provider_list)) {
		is_init_done = false;
		list_for_each_entry_safe(clk_provider, next,
					&clk_provider_list, node) {
			if (force || parent_ready(clk_provider->np)) {

				/* Don't populate platform devices */
				of_node_set_flag(clk_provider->np,
						 OF_POPULATED);

				clk_provider->clk_init_cb(clk_provider->np);
				of_clk_set_defaults(clk_provider->np, true);

				list_del(&clk_provider->node);
				of_node_put(clk_provider->np);
				kfree(clk_provider);
				is_init_done = true;
			}
		}

		/*
		 * We didn't manage to initialize any of the
		 * remaining providers during the last loop, so now we
		 * initialize all the remaining ones unconditionally
		 * in case the clock parent was not mandatory
		 */
		if (!is_init_done)
			force = true;
	}
}
#endif<|MERGE_RESOLUTION|>--- conflicted
+++ resolved
@@ -1474,12 +1474,6 @@
 
 	memset(req, 0, sizeof(*req));
 	req->max_rate = ULONG_MAX;
-<<<<<<< HEAD
-
-	if (!core)
-		return;
-=======
->>>>>>> b7bfaa76
 
 	if (!core)
 		return;
