--- conflicted
+++ resolved
@@ -352,11 +352,8 @@
 	omap8250_update_mdr1(up, priv);
 
 	__omap8250_set_mctrl(&up->port, up->port.mctrl);
-<<<<<<< HEAD
-=======
 
 	serial_out(up, UART_OMAP_MDR3, priv->mdr3);
->>>>>>> b7bfaa76
 
 	if (up->port.rs485.flags & SER_RS485_ENABLED &&
 	    up->port.rs485_config == serial8250_em485_config)
