--- conflicted
+++ resolved
@@ -472,11 +472,7 @@
 
 		obj->cable_index = extcon_find_cable_index(obj->edev, cable_name);
 		if (obj->cable_index < 0)
-<<<<<<< HEAD
-			return -ENODEV;
-=======
 			return obj->cable_index;
->>>>>>> 097e3635
 
 		obj->user_nb = nb;
 
