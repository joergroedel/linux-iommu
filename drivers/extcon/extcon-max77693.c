--- conflicted
+++ resolved
@@ -749,31 +749,6 @@
 				= muic_pdata->init_data[i].data;
 	}
 
-	/* Initialize MUIC register by using platform data */
-	for (i = 0 ; i < muic_pdata->num_init_data ; i++) {
-		enum max77693_irq_source irq_src = MAX77693_IRQ_GROUP_NR;
-
-		max77693_write_reg(info->max77693->regmap_muic,
-				muic_pdata->init_data[i].addr,
-				muic_pdata->init_data[i].data);
-
-		switch (muic_pdata->init_data[i].addr) {
-		case MAX77693_MUIC_REG_INTMASK1:
-			irq_src = MUIC_INT1;
-			break;
-		case MAX77693_MUIC_REG_INTMASK2:
-			irq_src = MUIC_INT2;
-			break;
-		case MAX77693_MUIC_REG_INTMASK3:
-			irq_src = MUIC_INT3;
-			break;
-		}
-
-		if (irq_src < MAX77693_IRQ_GROUP_NR)
-			info->max77693->irq_masks_cur[irq_src]
-				= muic_pdata->init_data[i].data;
-	}
-
 	/* Check revision number of MUIC device*/
 	ret = max77693_read_reg(info->max77693->regmap_muic,
 			MAX77693_MUIC_REG_ID, &id);
@@ -806,11 +781,6 @@
 		free_irq(muic_irqs[i].virq, info);
 	cancel_work_sync(&info->irq_work);
 	extcon_dev_unregister(info->edev);
-<<<<<<< HEAD
-	kfree(info->edev);
-	kfree(info);
-=======
->>>>>>> 097e3635
 
 	return 0;
 }
