#undef DEBUG

/*
 * ARM performance counter support.
 *
 * Copyright (C) 2009 picoChip Designs, Ltd., Jamie Iles
 * Copyright (C) 2010 ARM Ltd., Will Deacon <will.deacon@arm.com>
 *
 * This code is based on the sparc64 perf event code, which is in turn based
 * on the x86 code.
 */
#define pr_fmt(fmt) "hw perfevents: " fmt

#include <linux/bitmap.h>
#include <linux/cpumask.h>
#include <linux/cpu_pm.h>
#include <linux/export.h>
#include <linux/kernel.h>
#include <linux/perf/arm_pmu.h>
#include <linux/slab.h>
#include <linux/sched/clock.h>
#include <linux/spinlock.h>
#include <linux/irq.h>
#include <linux/irqdesc.h>

#include <asm/irq_regs.h>

static DEFINE_PER_CPU(struct arm_pmu *, cpu_armpmu);
static DEFINE_PER_CPU(int, cpu_irq);

static int
armpmu_map_cache_event(const unsigned (*cache_map)
				      [PERF_COUNT_HW_CACHE_MAX]
				      [PERF_COUNT_HW_CACHE_OP_MAX]
				      [PERF_COUNT_HW_CACHE_RESULT_MAX],
		       u64 config)
{
	unsigned int cache_type, cache_op, cache_result, ret;

	cache_type = (config >>  0) & 0xff;
	if (cache_type >= PERF_COUNT_HW_CACHE_MAX)
		return -EINVAL;

	cache_op = (config >>  8) & 0xff;
	if (cache_op >= PERF_COUNT_HW_CACHE_OP_MAX)
		return -EINVAL;

	cache_result = (config >> 16) & 0xff;
	if (cache_result >= PERF_COUNT_HW_CACHE_RESULT_MAX)
		return -EINVAL;

	if (!cache_map)
		return -ENOENT;

	ret = (int)(*cache_map)[cache_type][cache_op][cache_result];

	if (ret == CACHE_OP_UNSUPPORTED)
		return -ENOENT;

	return ret;
}

static int
armpmu_map_hw_event(const unsigned (*event_map)[PERF_COUNT_HW_MAX], u64 config)
{
	int mapping;

	if (config >= PERF_COUNT_HW_MAX)
		return -EINVAL;

	if (!event_map)
		return -ENOENT;

	mapping = (*event_map)[config];
	return mapping == HW_OP_UNSUPPORTED ? -ENOENT : mapping;
}

static int
armpmu_map_raw_event(u32 raw_event_mask, u64 config)
{
	return (int)(config & raw_event_mask);
}

int
armpmu_map_event(struct perf_event *event,
		 const unsigned (*event_map)[PERF_COUNT_HW_MAX],
		 const unsigned (*cache_map)
				[PERF_COUNT_HW_CACHE_MAX]
				[PERF_COUNT_HW_CACHE_OP_MAX]
				[PERF_COUNT_HW_CACHE_RESULT_MAX],
		 u32 raw_event_mask)
{
	u64 config = event->attr.config;
	int type = event->attr.type;

	if (type == event->pmu->type)
		return armpmu_map_raw_event(raw_event_mask, config);

	switch (type) {
	case PERF_TYPE_HARDWARE:
		return armpmu_map_hw_event(event_map, config);
	case PERF_TYPE_HW_CACHE:
		return armpmu_map_cache_event(cache_map, config);
	case PERF_TYPE_RAW:
		return armpmu_map_raw_event(raw_event_mask, config);
	}

	return -ENOENT;
}

int armpmu_event_set_period(struct perf_event *event)
{
	struct arm_pmu *armpmu = to_arm_pmu(event->pmu);
	struct hw_perf_event *hwc = &event->hw;
	s64 left = local64_read(&hwc->period_left);
	s64 period = hwc->sample_period;
	int ret = 0;

	if (unlikely(left <= -period)) {
		left = period;
		local64_set(&hwc->period_left, left);
		hwc->last_period = period;
		ret = 1;
	}

	if (unlikely(left <= 0)) {
		left += period;
		local64_set(&hwc->period_left, left);
		hwc->last_period = period;
		ret = 1;
	}

	/*
	 * Limit the maximum period to prevent the counter value
	 * from overtaking the one we are about to program. In
	 * effect we are reducing max_period to account for
	 * interrupt latency (and we are being very conservative).
	 */
	if (left > (armpmu->max_period >> 1))
		left = armpmu->max_period >> 1;

	local64_set(&hwc->prev_count, (u64)-left);

	armpmu->write_counter(event, (u64)(-left) & 0xffffffff);

	perf_event_update_userpage(event);

	return ret;
}

u64 armpmu_event_update(struct perf_event *event)
{
	struct arm_pmu *armpmu = to_arm_pmu(event->pmu);
	struct hw_perf_event *hwc = &event->hw;
	u64 delta, prev_raw_count, new_raw_count;

again:
	prev_raw_count = local64_read(&hwc->prev_count);
	new_raw_count = armpmu->read_counter(event);

	if (local64_cmpxchg(&hwc->prev_count, prev_raw_count,
			     new_raw_count) != prev_raw_count)
		goto again;

	delta = (new_raw_count - prev_raw_count) & armpmu->max_period;

	local64_add(delta, &event->count);
	local64_sub(delta, &hwc->period_left);

	return new_raw_count;
}

static void
armpmu_read(struct perf_event *event)
{
	armpmu_event_update(event);
}

static void
armpmu_stop(struct perf_event *event, int flags)
{
	struct arm_pmu *armpmu = to_arm_pmu(event->pmu);
	struct hw_perf_event *hwc = &event->hw;

	/*
	 * ARM pmu always has to update the counter, so ignore
	 * PERF_EF_UPDATE, see comments in armpmu_start().
	 */
	if (!(hwc->state & PERF_HES_STOPPED)) {
		armpmu->disable(event);
		armpmu_event_update(event);
		hwc->state |= PERF_HES_STOPPED | PERF_HES_UPTODATE;
	}
}

static void armpmu_start(struct perf_event *event, int flags)
{
	struct arm_pmu *armpmu = to_arm_pmu(event->pmu);
	struct hw_perf_event *hwc = &event->hw;

	/*
	 * ARM pmu always has to reprogram the period, so ignore
	 * PERF_EF_RELOAD, see the comment below.
	 */
	if (flags & PERF_EF_RELOAD)
		WARN_ON_ONCE(!(hwc->state & PERF_HES_UPTODATE));

	hwc->state = 0;
	/*
	 * Set the period again. Some counters can't be stopped, so when we
	 * were stopped we simply disabled the IRQ source and the counter
	 * may have been left counting. If we don't do this step then we may
	 * get an interrupt too soon or *way* too late if the overflow has
	 * happened since disabling.
	 */
	armpmu_event_set_period(event);
	armpmu->enable(event);
}

static void
armpmu_del(struct perf_event *event, int flags)
{
	struct arm_pmu *armpmu = to_arm_pmu(event->pmu);
	struct pmu_hw_events *hw_events = this_cpu_ptr(armpmu->hw_events);
	struct hw_perf_event *hwc = &event->hw;
	int idx = hwc->idx;

	armpmu_stop(event, PERF_EF_UPDATE);
	hw_events->events[idx] = NULL;
	clear_bit(idx, hw_events->used_mask);
	if (armpmu->clear_event_idx)
		armpmu->clear_event_idx(hw_events, event);

	perf_event_update_userpage(event);
}

static int
armpmu_add(struct perf_event *event, int flags)
{
	struct arm_pmu *armpmu = to_arm_pmu(event->pmu);
	struct pmu_hw_events *hw_events = this_cpu_ptr(armpmu->hw_events);
	struct hw_perf_event *hwc = &event->hw;
	int idx;

	/* An event following a process won't be stopped earlier */
	if (!cpumask_test_cpu(smp_processor_id(), &armpmu->supported_cpus))
		return -ENOENT;

	/* If we don't have a space for the counter then finish early. */
	idx = armpmu->get_event_idx(hw_events, event);
	if (idx < 0)
		return idx;

	/*
	 * If there is an event in the counter we are going to use then make
	 * sure it is disabled.
	 */
	event->hw.idx = idx;
	armpmu->disable(event);
	hw_events->events[idx] = event;

	hwc->state = PERF_HES_STOPPED | PERF_HES_UPTODATE;
	if (flags & PERF_EF_START)
		armpmu_start(event, PERF_EF_RELOAD);

	/* Propagate our changes to the userspace mapping. */
	perf_event_update_userpage(event);

	return 0;
}

static int
validate_event(struct pmu *pmu, struct pmu_hw_events *hw_events,
			       struct perf_event *event)
{
	struct arm_pmu *armpmu;

	if (is_software_event(event))
		return 1;

	/*
	 * Reject groups spanning multiple HW PMUs (e.g. CPU + CCI). The
	 * core perf code won't check that the pmu->ctx == leader->ctx
	 * until after pmu->event_init(event).
	 */
	if (event->pmu != pmu)
		return 0;

	if (event->state < PERF_EVENT_STATE_OFF)
		return 1;

	if (event->state == PERF_EVENT_STATE_OFF && !event->attr.enable_on_exec)
		return 1;

	armpmu = to_arm_pmu(event->pmu);
	return armpmu->get_event_idx(hw_events, event) >= 0;
}

static int
validate_group(struct perf_event *event)
{
	struct perf_event *sibling, *leader = event->group_leader;
	struct pmu_hw_events fake_pmu;

	/*
	 * Initialise the fake PMU. We only need to populate the
	 * used_mask for the purposes of validation.
	 */
	memset(&fake_pmu.used_mask, 0, sizeof(fake_pmu.used_mask));

	if (!validate_event(event->pmu, &fake_pmu, leader))
		return -EINVAL;

	list_for_each_entry(sibling, &leader->sibling_list, group_entry) {
		if (!validate_event(event->pmu, &fake_pmu, sibling))
			return -EINVAL;
	}

	if (!validate_event(event->pmu, &fake_pmu, event))
		return -EINVAL;

	return 0;
}

static irqreturn_t armpmu_dispatch_irq(int irq, void *dev)
{
	struct arm_pmu *armpmu;
	int ret;
	u64 start_clock, finish_clock;

	/*
	 * we request the IRQ with a (possibly percpu) struct arm_pmu**, but
	 * the handlers expect a struct arm_pmu*. The percpu_irq framework will
	 * do any necessary shifting, we just need to perform the first
	 * dereference.
	 */
	armpmu = *(void **)dev;
	if (WARN_ON_ONCE(!armpmu))
		return IRQ_NONE;

	start_clock = sched_clock();
	ret = armpmu->handle_irq(irq, armpmu);
	finish_clock = sched_clock();

	perf_sample_event_took(finish_clock - start_clock);
	return ret;
}

static int
event_requires_mode_exclusion(struct perf_event_attr *attr)
{
	return attr->exclude_idle || attr->exclude_user ||
	       attr->exclude_kernel || attr->exclude_hv;
}

static int
__hw_perf_event_init(struct perf_event *event)
{
	struct arm_pmu *armpmu = to_arm_pmu(event->pmu);
	struct hw_perf_event *hwc = &event->hw;
	int mapping;

	mapping = armpmu->map_event(event);

	if (mapping < 0) {
		pr_debug("event %x:%llx not supported\n", event->attr.type,
			 event->attr.config);
		return mapping;
	}

	/*
	 * We don't assign an index until we actually place the event onto
	 * hardware. Use -1 to signify that we haven't decided where to put it
	 * yet. For SMP systems, each core has it's own PMU so we can't do any
	 * clever allocation or constraints checking at this point.
	 */
	hwc->idx		= -1;
	hwc->config_base	= 0;
	hwc->config		= 0;
	hwc->event_base		= 0;

	/*
	 * Check whether we need to exclude the counter from certain modes.
	 */
	if ((!armpmu->set_event_filter ||
	     armpmu->set_event_filter(hwc, &event->attr)) &&
	     event_requires_mode_exclusion(&event->attr)) {
		pr_debug("ARM performance counters do not support "
			 "mode exclusion\n");
		return -EOPNOTSUPP;
	}

	/*
	 * Store the event encoding into the config_base field.
	 */
	hwc->config_base	    |= (unsigned long)mapping;

	if (!is_sampling_event(event)) {
		/*
		 * For non-sampling runs, limit the sample_period to half
		 * of the counter width. That way, the new counter value
		 * is far less likely to overtake the previous one unless
		 * you have some serious IRQ latency issues.
		 */
		hwc->sample_period  = armpmu->max_period >> 1;
		hwc->last_period    = hwc->sample_period;
		local64_set(&hwc->period_left, hwc->sample_period);
	}

	if (event->group_leader != event) {
		if (validate_group(event) != 0)
			return -EINVAL;
	}

	return 0;
}

static int armpmu_event_init(struct perf_event *event)
{
	struct arm_pmu *armpmu = to_arm_pmu(event->pmu);

	/*
	 * Reject CPU-affine events for CPUs that are of a different class to
	 * that which this PMU handles. Process-following events (where
	 * event->cpu == -1) can be migrated between CPUs, and thus we have to
	 * reject them later (in armpmu_add) if they're scheduled on a
	 * different class of CPU.
	 */
	if (event->cpu != -1 &&
		!cpumask_test_cpu(event->cpu, &armpmu->supported_cpus))
		return -ENOENT;

	/* does not support taken branch sampling */
	if (has_branch_stack(event))
		return -EOPNOTSUPP;

	if (armpmu->map_event(event) == -ENOENT)
		return -ENOENT;

	return __hw_perf_event_init(event);
}

static void armpmu_enable(struct pmu *pmu)
{
	struct arm_pmu *armpmu = to_arm_pmu(pmu);
	struct pmu_hw_events *hw_events = this_cpu_ptr(armpmu->hw_events);
	int enabled = bitmap_weight(hw_events->used_mask, armpmu->num_events);

	/* For task-bound events we may be called on other CPUs */
	if (!cpumask_test_cpu(smp_processor_id(), &armpmu->supported_cpus))
		return;

	if (enabled)
		armpmu->start(armpmu);
}

static void armpmu_disable(struct pmu *pmu)
{
	struct arm_pmu *armpmu = to_arm_pmu(pmu);

	/* For task-bound events we may be called on other CPUs */
	if (!cpumask_test_cpu(smp_processor_id(), &armpmu->supported_cpus))
		return;

	armpmu->stop(armpmu);
}

/*
 * In heterogeneous systems, events are specific to a particular
 * microarchitecture, and aren't suitable for another. Thus, only match CPUs of
 * the same microarchitecture.
 */
static int armpmu_filter_match(struct perf_event *event)
{
	struct arm_pmu *armpmu = to_arm_pmu(event->pmu);
	unsigned int cpu = smp_processor_id();
	return cpumask_test_cpu(cpu, &armpmu->supported_cpus);
}

static ssize_t armpmu_cpumask_show(struct device *dev,
				   struct device_attribute *attr, char *buf)
{
	struct arm_pmu *armpmu = to_arm_pmu(dev_get_drvdata(dev));
	return cpumap_print_to_pagebuf(true, buf, &armpmu->supported_cpus);
}

static DEVICE_ATTR(cpus, S_IRUGO, armpmu_cpumask_show, NULL);

static struct attribute *armpmu_common_attrs[] = {
	&dev_attr_cpus.attr,
	NULL,
};

static struct attribute_group armpmu_common_attr_group = {
	.attrs = armpmu_common_attrs,
};

/* Set at runtime when we know what CPU type we are. */
static struct arm_pmu *__oprofile_cpu_pmu;

/*
 * Despite the names, these two functions are CPU-specific and are used
 * by the OProfile/perf code.
 */
const char *perf_pmu_name(void)
{
	if (!__oprofile_cpu_pmu)
		return NULL;

	return __oprofile_cpu_pmu->name;
}
EXPORT_SYMBOL_GPL(perf_pmu_name);

int perf_num_counters(void)
{
	int max_events = 0;

	if (__oprofile_cpu_pmu != NULL)
		max_events = __oprofile_cpu_pmu->num_events;

	return max_events;
}
EXPORT_SYMBOL_GPL(perf_num_counters);

static int armpmu_count_irq_users(const int irq)
{
	int cpu, count = 0;

	for_each_possible_cpu(cpu) {
		if (per_cpu(cpu_irq, cpu) == irq)
			count++;
	}

	return count;
}

void armpmu_free_irq(int irq, int cpu)
{
	if (per_cpu(cpu_irq, cpu) == 0)
		return;
	if (WARN_ON(irq != per_cpu(cpu_irq, cpu)))
		return;

	if (!irq_is_percpu_devid(irq))
		free_irq(irq, per_cpu_ptr(&cpu_armpmu, cpu));
	else if (armpmu_count_irq_users(irq) == 1)
		free_percpu_irq(irq, &cpu_armpmu);

	per_cpu(cpu_irq, cpu) = 0;
}

int armpmu_request_irq(int irq, int cpu)
{
	int err = 0;
	const irq_handler_t handler = armpmu_dispatch_irq;
	if (!irq)
		return 0;

	if (!irq_is_percpu_devid(irq)) {
		unsigned long irq_flags;

		err = irq_force_affinity(irq, cpumask_of(cpu));

		if (err && num_possible_cpus() > 1) {
			pr_warn("unable to set irq affinity (irq=%d, cpu=%u)\n",
				irq, cpu);
			goto err_out;
		}

		irq_flags = IRQF_PERCPU |
			    IRQF_NOBALANCING |
			    IRQF_NO_THREAD;

		irq_set_status_flags(irq, IRQ_NOAUTOEN);
		err = request_irq(irq, handler, irq_flags, "arm-pmu",
				  per_cpu_ptr(&cpu_armpmu, cpu));
	} else if (armpmu_count_irq_users(irq) == 0) {
		err = request_percpu_irq(irq, handler, "arm-pmu",
					 &cpu_armpmu);
	}

	if (err)
		goto err_out;

	per_cpu(cpu_irq, cpu) = irq;
	return 0;

err_out:
	pr_err("unable to request IRQ%d for ARM PMU counters\n", irq);
	return err;
}

static int armpmu_get_cpu_irq(struct arm_pmu *pmu, int cpu)
{
	struct pmu_hw_events __percpu *hw_events = pmu->hw_events;
	return per_cpu(hw_events->irq, cpu);
}

/*
 * PMU hardware loses all context when a CPU goes offline.
 * When a CPU is hotplugged back in, since some hardware registers are
 * UNKNOWN at reset, the PMU must be explicitly reset to avoid reading
 * junk values out of them.
 */
static int arm_perf_starting_cpu(unsigned int cpu, struct hlist_node *node)
{
	struct arm_pmu *pmu = hlist_entry_safe(node, struct arm_pmu, node);
	int irq;

	if (!cpumask_test_cpu(cpu, &pmu->supported_cpus))
		return 0;
	if (pmu->reset)
		pmu->reset(pmu);

	per_cpu(cpu_armpmu, cpu) = pmu;

	irq = armpmu_get_cpu_irq(pmu, cpu);
	if (irq) {
		if (irq_is_percpu_devid(irq))
			enable_percpu_irq(irq, IRQ_TYPE_NONE);
		else
			enable_irq(irq);
	}

	return 0;
}

static int arm_perf_teardown_cpu(unsigned int cpu, struct hlist_node *node)
{
	struct arm_pmu *pmu = hlist_entry_safe(node, struct arm_pmu, node);
	int irq;

	if (!cpumask_test_cpu(cpu, &pmu->supported_cpus))
		return 0;

	irq = armpmu_get_cpu_irq(pmu, cpu);
	if (irq) {
		if (irq_is_percpu_devid(irq))
			disable_percpu_irq(irq);
		else
<<<<<<< HEAD
			disable_irq(irq);
=======
			disable_irq_nosync(irq);
>>>>>>> 18a95521
	}

	per_cpu(cpu_armpmu, cpu) = NULL;

	return 0;
}

#ifdef CONFIG_CPU_PM
static void cpu_pm_pmu_setup(struct arm_pmu *armpmu, unsigned long cmd)
{
	struct pmu_hw_events *hw_events = this_cpu_ptr(armpmu->hw_events);
	struct perf_event *event;
	int idx;

	for (idx = 0; idx < armpmu->num_events; idx++) {
		/*
		 * If the counter is not used skip it, there is no
		 * need of stopping/restarting it.
		 */
		if (!test_bit(idx, hw_events->used_mask))
			continue;

		event = hw_events->events[idx];

		switch (cmd) {
		case CPU_PM_ENTER:
			/*
			 * Stop and update the counter
			 */
			armpmu_stop(event, PERF_EF_UPDATE);
			break;
		case CPU_PM_EXIT:
		case CPU_PM_ENTER_FAILED:
			 /*
			  * Restore and enable the counter.
			  * armpmu_start() indirectly calls
			  *
			  * perf_event_update_userpage()
			  *
			  * that requires RCU read locking to be functional,
			  * wrap the call within RCU_NONIDLE to make the
			  * RCU subsystem aware this cpu is not idle from
			  * an RCU perspective for the armpmu_start() call
			  * duration.
			  */
			RCU_NONIDLE(armpmu_start(event, PERF_EF_RELOAD));
			break;
		default:
			break;
		}
	}
}

static int cpu_pm_pmu_notify(struct notifier_block *b, unsigned long cmd,
			     void *v)
{
	struct arm_pmu *armpmu = container_of(b, struct arm_pmu, cpu_pm_nb);
	struct pmu_hw_events *hw_events = this_cpu_ptr(armpmu->hw_events);
	int enabled = bitmap_weight(hw_events->used_mask, armpmu->num_events);

	if (!cpumask_test_cpu(smp_processor_id(), &armpmu->supported_cpus))
		return NOTIFY_DONE;

	/*
	 * Always reset the PMU registers on power-up even if
	 * there are no events running.
	 */
	if (cmd == CPU_PM_EXIT && armpmu->reset)
		armpmu->reset(armpmu);

	if (!enabled)
		return NOTIFY_OK;

	switch (cmd) {
	case CPU_PM_ENTER:
		armpmu->stop(armpmu);
		cpu_pm_pmu_setup(armpmu, cmd);
		break;
	case CPU_PM_EXIT:
		cpu_pm_pmu_setup(armpmu, cmd);
	case CPU_PM_ENTER_FAILED:
		armpmu->start(armpmu);
		break;
	default:
		return NOTIFY_DONE;
	}

	return NOTIFY_OK;
}

static int cpu_pm_pmu_register(struct arm_pmu *cpu_pmu)
{
	cpu_pmu->cpu_pm_nb.notifier_call = cpu_pm_pmu_notify;
	return cpu_pm_register_notifier(&cpu_pmu->cpu_pm_nb);
}

static void cpu_pm_pmu_unregister(struct arm_pmu *cpu_pmu)
{
	cpu_pm_unregister_notifier(&cpu_pmu->cpu_pm_nb);
}
#else
static inline int cpu_pm_pmu_register(struct arm_pmu *cpu_pmu) { return 0; }
static inline void cpu_pm_pmu_unregister(struct arm_pmu *cpu_pmu) { }
#endif

static int cpu_pmu_init(struct arm_pmu *cpu_pmu)
{
	int err;

	err = cpuhp_state_add_instance(CPUHP_AP_PERF_ARM_STARTING,
				       &cpu_pmu->node);
	if (err)
		goto out;

	err = cpu_pm_pmu_register(cpu_pmu);
	if (err)
		goto out_unregister;

	return 0;

out_unregister:
	cpuhp_state_remove_instance_nocalls(CPUHP_AP_PERF_ARM_STARTING,
					    &cpu_pmu->node);
out:
	return err;
}

static void cpu_pmu_destroy(struct arm_pmu *cpu_pmu)
{
	cpu_pm_pmu_unregister(cpu_pmu);
	cpuhp_state_remove_instance_nocalls(CPUHP_AP_PERF_ARM_STARTING,
					    &cpu_pmu->node);
}

static struct arm_pmu *__armpmu_alloc(gfp_t flags)
{
	struct arm_pmu *pmu;
	int cpu;

	pmu = kzalloc(sizeof(*pmu), flags);
	if (!pmu) {
		pr_info("failed to allocate PMU device!\n");
		goto out;
	}

	pmu->hw_events = alloc_percpu_gfp(struct pmu_hw_events, flags);
	if (!pmu->hw_events) {
		pr_info("failed to allocate per-cpu PMU data.\n");
		goto out_free_pmu;
	}

	pmu->pmu = (struct pmu) {
		.pmu_enable	= armpmu_enable,
		.pmu_disable	= armpmu_disable,
		.event_init	= armpmu_event_init,
		.add		= armpmu_add,
		.del		= armpmu_del,
		.start		= armpmu_start,
		.stop		= armpmu_stop,
		.read		= armpmu_read,
		.filter_match	= armpmu_filter_match,
		.attr_groups	= pmu->attr_groups,
		/*
		 * This is a CPU PMU potentially in a heterogeneous
		 * configuration (e.g. big.LITTLE). This is not an uncore PMU,
		 * and we have taken ctx sharing into account (e.g. with our
		 * pmu::filter_match callback and pmu::event_init group
		 * validation).
		 */
		.capabilities	= PERF_PMU_CAP_HETEROGENEOUS_CPUS,
	};

	pmu->attr_groups[ARMPMU_ATTR_GROUP_COMMON] =
		&armpmu_common_attr_group;

	for_each_possible_cpu(cpu) {
		struct pmu_hw_events *events;

		events = per_cpu_ptr(pmu->hw_events, cpu);
		raw_spin_lock_init(&events->pmu_lock);
		events->percpu_pmu = pmu;
	}

	return pmu;

out_free_pmu:
	kfree(pmu);
out:
	return NULL;
}

struct arm_pmu *armpmu_alloc(void)
{
	return __armpmu_alloc(GFP_KERNEL);
}

struct arm_pmu *armpmu_alloc_atomic(void)
{
	return __armpmu_alloc(GFP_ATOMIC);
}


void armpmu_free(struct arm_pmu *pmu)
{
	free_percpu(pmu->hw_events);
	kfree(pmu);
}

int armpmu_register(struct arm_pmu *pmu)
{
	int ret;

	ret = cpu_pmu_init(pmu);
	if (ret)
		return ret;

	ret = perf_pmu_register(&pmu->pmu, pmu->name, -1);
	if (ret)
		goto out_destroy;

	if (!__oprofile_cpu_pmu)
		__oprofile_cpu_pmu = pmu;

	pr_info("enabled with %s PMU driver, %d counters available\n",
		pmu->name, pmu->num_events);

	return 0;

out_destroy:
	cpu_pmu_destroy(pmu);
	return ret;
}

static int arm_pmu_hp_init(void)
{
	int ret;

	ret = cpuhp_setup_state_multi(CPUHP_AP_PERF_ARM_STARTING,
				      "perf/arm/pmu:starting",
				      arm_perf_starting_cpu,
				      arm_perf_teardown_cpu);
	if (ret)
		pr_err("CPU hotplug notifier for ARM PMU could not be registered: %d\n",
		       ret);
	return ret;
}
subsys_initcall(arm_pmu_hp_init);<|MERGE_RESOLUTION|>--- conflicted
+++ resolved
@@ -638,11 +638,7 @@
 		if (irq_is_percpu_devid(irq))
 			disable_percpu_irq(irq);
 		else
-<<<<<<< HEAD
-			disable_irq(irq);
-=======
 			disable_irq_nosync(irq);
->>>>>>> 18a95521
 	}
 
 	per_cpu(cpu_armpmu, cpu) = NULL;
