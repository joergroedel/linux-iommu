--- conflicted
+++ resolved
@@ -797,17 +797,10 @@
 			struct ublk_rq_data, work);
 	struct request *req = blk_mq_rq_from_pdu(data);
 	struct ublk_queue *ubq = req->mq_hctx->driver_data;
-<<<<<<< HEAD
 
 	ublk_forward_io_cmds(ubq);
 }
 
-=======
-
-	ublk_forward_io_cmds(ubq);
-}
-
->>>>>>> b7bfaa76
 static void ublk_queue_cmd(struct ublk_queue *ubq, struct request *rq)
 {
 	struct ublk_rq_data *data = blk_mq_rq_to_pdu(rq);
