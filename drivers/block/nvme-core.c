--- conflicted
+++ resolved
@@ -623,17 +623,11 @@
 
 		if (req->cmd_type == REQ_TYPE_DRV_PRIV) {
 			if (cmd_rq->ctx == CMD_CTX_CANCELLED)
-<<<<<<< HEAD
-				status = -EINTR;
-		} else {
-			status = nvme_error_status(status);
-=======
 				error = -EINTR;
 			else
 				error = status;
 		} else {
 			error = nvme_error_status(status);
->>>>>>> b67ad2f7
 		}
 	}
 
@@ -660,12 +654,8 @@
 	}
 	nvme_free_iod(nvmeq->dev, iod);
 
-<<<<<<< HEAD
-	blk_mq_complete_request(req, status);
-=======
 	if (likely(!requeue))
 		blk_mq_complete_request(req, error);
->>>>>>> b67ad2f7
 }
 
 /* length is in bytes.  gfp flags indicates whether we may sleep. */
