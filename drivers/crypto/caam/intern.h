--- conflicted
+++ resolved
@@ -66,12 +66,9 @@
 struct caam_drv_private {
 
 	struct device *dev;
-<<<<<<< HEAD
-=======
 #ifdef CONFIG_CAAM_QI
 	struct device *qidev;
 #endif
->>>>>>> 2ea659a9
 	struct platform_device *pdev;
 
 	/* Physical-presence section */
