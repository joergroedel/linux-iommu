/*
 * Copyright (C) 2013 Shaohua Li <shli@kernel.org>
 * Copyright (C) 2014 Red Hat, Inc.
 * Copyright (C) 2015 Arrikto, Inc.
 * Copyright (C) 2017 Chinamobile, Inc.
 *
 * This program is free software; you can redistribute it and/or modify it
 * under the terms and conditions of the GNU General Public License,
 * version 2, as published by the Free Software Foundation.
 *
 * This program is distributed in the hope it will be useful, but WITHOUT
 * ANY WARRANTY; without even the implied warranty of MERCHANTABILITY or
 * FITNESS FOR A PARTICULAR PURPOSE.  See the GNU General Public License for
 * more details.
 *
 * You should have received a copy of the GNU General Public License along with
 * this program; if not, write to the Free Software Foundation, Inc.,
 * 51 Franklin St - Fifth Floor, Boston, MA 02110-1301 USA.
 */

#include <linux/spinlock.h>
#include <linux/module.h>
#include <linux/idr.h>
#include <linux/kernel.h>
#include <linux/timer.h>
#include <linux/parser.h>
#include <linux/vmalloc.h>
#include <linux/uio_driver.h>
#include <linux/radix-tree.h>
#include <linux/stringify.h>
#include <linux/bitops.h>
#include <linux/highmem.h>
#include <linux/configfs.h>
#include <linux/mutex.h>
#include <linux/kthread.h>
#include <net/genetlink.h>
#include <scsi/scsi_common.h>
#include <scsi/scsi_proto.h>
#include <target/target_core_base.h>
#include <target/target_core_fabric.h>
#include <target/target_core_backend.h>

#include <linux/target_core_user.h>

/*
 * Define a shared-memory interface for LIO to pass SCSI commands and
 * data to userspace for processing. This is to allow backends that
 * are too complex for in-kernel support to be possible.
 *
 * It uses the UIO framework to do a lot of the device-creation and
 * introspection work for us.
 *
 * See the .h file for how the ring is laid out. Note that while the
 * command ring is defined, the particulars of the data area are
 * not. Offset values in the command entry point to other locations
 * internal to the mmap()ed area. There is separate space outside the
 * command ring for data buffers. This leaves maximum flexibility for
 * moving buffer allocations, or even page flipping or other
 * allocation techniques, without altering the command ring layout.
 *
 * SECURITY:
 * The user process must be assumed to be malicious. There's no way to
 * prevent it breaking the command ring protocol if it wants, but in
 * order to prevent other issues we must only ever read *data* from
 * the shared memory area, not offsets or sizes. This applies to
 * command ring entries as well as the mailbox. Extra code needed for
 * this may have a 'UAM' comment.
 */

#define TCMU_TIME_OUT (30 * MSEC_PER_SEC)

/* For cmd area, the size is fixed 8MB */
#define CMDR_SIZE (8 * 1024 * 1024)

/*
 * For data area, the block size is PAGE_SIZE and
 * the total size is 256K * PAGE_SIZE.
 */
#define DATA_BLOCK_SIZE PAGE_SIZE
#define DATA_BLOCK_BITS (256 * 1024)
#define DATA_SIZE (DATA_BLOCK_BITS * DATA_BLOCK_SIZE)
#define DATA_BLOCK_INIT_BITS 128

/* The total size of the ring is 8M + 256K * PAGE_SIZE */
#define TCMU_RING_SIZE (CMDR_SIZE + DATA_SIZE)

/* Default maximum of the global data blocks(512K * PAGE_SIZE) */
#define TCMU_GLOBAL_MAX_BLOCKS (512 * 1024)

static struct device *tcmu_root_device;

struct tcmu_hba {
	u32 host_id;
};

#define TCMU_CONFIG_LEN 256

struct tcmu_dev {
	struct list_head node;

	struct se_device se_dev;

	char *name;
	struct se_hba *hba;

#define TCMU_DEV_BIT_OPEN 0
#define TCMU_DEV_BIT_BROKEN 1
	unsigned long flags;

	struct uio_info uio_info;

	struct inode *inode;

	struct tcmu_mailbox *mb_addr;
	size_t dev_size;
	u32 cmdr_size;
	u32 cmdr_last_cleaned;
	/* Offset of data area from start of mb */
	/* Must add data_off and mb_addr to get the address */
	size_t data_off;
	size_t data_size;

	wait_queue_head_t wait_cmdr;
	struct mutex cmdr_lock;

	bool waiting_global;
	uint32_t dbi_max;
	uint32_t dbi_thresh;
	DECLARE_BITMAP(data_bitmap, DATA_BLOCK_BITS);
	struct radix_tree_root data_blocks;

	struct idr commands;
	spinlock_t commands_lock;

	struct timer_list timeout;
	unsigned int cmd_time_out;

	char dev_config[TCMU_CONFIG_LEN];
};

#define TCMU_DEV(_se_dev) container_of(_se_dev, struct tcmu_dev, se_dev)

#define CMDR_OFF sizeof(struct tcmu_mailbox)

struct tcmu_cmd {
	struct se_cmd *se_cmd;
	struct tcmu_dev *tcmu_dev;

	uint16_t cmd_id;

	/* Can't use se_cmd when cleaning up expired cmds, because if
	   cmd has been completed then accessing se_cmd is off limits */
	uint32_t dbi_cnt;
	uint32_t dbi_cur;
	uint32_t *dbi;

	unsigned long deadline;

#define TCMU_CMD_BIT_EXPIRED 0
	unsigned long flags;
};

static struct task_struct *unmap_thread;
static wait_queue_head_t unmap_wait;
static DEFINE_MUTEX(root_udev_mutex);
static LIST_HEAD(root_udev);

static atomic_t global_db_count = ATOMIC_INIT(0);

static struct kmem_cache *tcmu_cmd_cache;

/* multicast group */
enum tcmu_multicast_groups {
	TCMU_MCGRP_CONFIG,
};

static const struct genl_multicast_group tcmu_mcgrps[] = {
	[TCMU_MCGRP_CONFIG] = { .name = "config", },
};

/* Our generic netlink family */
static struct genl_family tcmu_genl_family __ro_after_init = {
	.module = THIS_MODULE,
	.hdrsize = 0,
	.name = "TCM-USER",
	.version = 1,
	.maxattr = TCMU_ATTR_MAX,
	.mcgrps = tcmu_mcgrps,
	.n_mcgrps = ARRAY_SIZE(tcmu_mcgrps),
	.netnsok = true,
};

#define tcmu_cmd_set_dbi_cur(cmd, index) ((cmd)->dbi_cur = (index))
#define tcmu_cmd_reset_dbi_cur(cmd) tcmu_cmd_set_dbi_cur(cmd, 0)
#define tcmu_cmd_set_dbi(cmd, index) ((cmd)->dbi[(cmd)->dbi_cur++] = (index))
#define tcmu_cmd_get_dbi(cmd) ((cmd)->dbi[(cmd)->dbi_cur++])

static void tcmu_cmd_free_data(struct tcmu_cmd *tcmu_cmd, uint32_t len)
{
	struct tcmu_dev *udev = tcmu_cmd->tcmu_dev;
	uint32_t i;

	for (i = 0; i < len; i++)
		clear_bit(tcmu_cmd->dbi[i], udev->data_bitmap);
}

static inline bool tcmu_get_empty_block(struct tcmu_dev *udev,
					struct tcmu_cmd *tcmu_cmd)
{
	struct page *page;
	int ret, dbi;

	dbi = find_first_zero_bit(udev->data_bitmap, udev->dbi_thresh);
	if (dbi == udev->dbi_thresh)
		return false;

	page = radix_tree_lookup(&udev->data_blocks, dbi);
	if (!page) {

		if (atomic_add_return(1, &global_db_count) >
					TCMU_GLOBAL_MAX_BLOCKS) {
			atomic_dec(&global_db_count);
			return false;
		}

		/* try to get new page from the mm */
		page = alloc_page(GFP_KERNEL);
		if (!page)
			return false;

		ret = radix_tree_insert(&udev->data_blocks, dbi, page);
		if (ret) {
			__free_page(page);
			return false;
		}

	}

	if (dbi > udev->dbi_max)
		udev->dbi_max = dbi;

	set_bit(dbi, udev->data_bitmap);
	tcmu_cmd_set_dbi(tcmu_cmd, dbi);

	return true;
}

static bool tcmu_get_empty_blocks(struct tcmu_dev *udev,
				  struct tcmu_cmd *tcmu_cmd)
{
	int i;

	udev->waiting_global = false;

	for (i = tcmu_cmd->dbi_cur; i < tcmu_cmd->dbi_cnt; i++) {
		if (!tcmu_get_empty_block(udev, tcmu_cmd))
			goto err;
	}
	return true;

err:
	udev->waiting_global = true;
	/* Try to wake up the unmap thread */
	wake_up(&unmap_wait);
	return false;
}

static inline struct page *
tcmu_get_block_page(struct tcmu_dev *udev, uint32_t dbi)
{
	return radix_tree_lookup(&udev->data_blocks, dbi);
}

static inline void tcmu_free_cmd(struct tcmu_cmd *tcmu_cmd)
{
	kfree(tcmu_cmd->dbi);
	kmem_cache_free(tcmu_cmd_cache, tcmu_cmd);
}

static inline size_t tcmu_cmd_get_data_length(struct tcmu_cmd *tcmu_cmd)
{
	struct se_cmd *se_cmd = tcmu_cmd->se_cmd;
	size_t data_length = round_up(se_cmd->data_length, DATA_BLOCK_SIZE);

	if (se_cmd->se_cmd_flags & SCF_BIDI) {
		BUG_ON(!(se_cmd->t_bidi_data_sg && se_cmd->t_bidi_data_nents));
		data_length += round_up(se_cmd->t_bidi_data_sg->length,
				DATA_BLOCK_SIZE);
	}

	return data_length;
}

static inline uint32_t tcmu_cmd_get_block_cnt(struct tcmu_cmd *tcmu_cmd)
{
	size_t data_length = tcmu_cmd_get_data_length(tcmu_cmd);

	return data_length / DATA_BLOCK_SIZE;
}

static struct tcmu_cmd *tcmu_alloc_cmd(struct se_cmd *se_cmd)
{
	struct se_device *se_dev = se_cmd->se_dev;
	struct tcmu_dev *udev = TCMU_DEV(se_dev);
	struct tcmu_cmd *tcmu_cmd;
	int cmd_id;

	tcmu_cmd = kmem_cache_zalloc(tcmu_cmd_cache, GFP_KERNEL);
	if (!tcmu_cmd)
		return NULL;

	tcmu_cmd->se_cmd = se_cmd;
	tcmu_cmd->tcmu_dev = udev;
	if (udev->cmd_time_out)
		tcmu_cmd->deadline = jiffies +
					msecs_to_jiffies(udev->cmd_time_out);

	tcmu_cmd_reset_dbi_cur(tcmu_cmd);
	tcmu_cmd->dbi_cnt = tcmu_cmd_get_block_cnt(tcmu_cmd);
	tcmu_cmd->dbi = kcalloc(tcmu_cmd->dbi_cnt, sizeof(uint32_t),
				GFP_KERNEL);
	if (!tcmu_cmd->dbi) {
		kmem_cache_free(tcmu_cmd_cache, tcmu_cmd);
		return NULL;
	}

	idr_preload(GFP_KERNEL);
	spin_lock_irq(&udev->commands_lock);
	cmd_id = idr_alloc(&udev->commands, tcmu_cmd, 0,
		USHRT_MAX, GFP_NOWAIT);
	spin_unlock_irq(&udev->commands_lock);
	idr_preload_end();

	if (cmd_id < 0) {
		tcmu_free_cmd(tcmu_cmd);
		return NULL;
	}
	tcmu_cmd->cmd_id = cmd_id;

	return tcmu_cmd;
}

static inline void tcmu_flush_dcache_range(void *vaddr, size_t size)
{
	unsigned long offset = offset_in_page(vaddr);

	size = round_up(size+offset, PAGE_SIZE);
	vaddr -= offset;

	while (size) {
		flush_dcache_page(virt_to_page(vaddr));
		size -= PAGE_SIZE;
	}
}

/*
 * Some ring helper functions. We don't assume size is a power of 2 so
 * we can't use circ_buf.h.
 */
static inline size_t spc_used(size_t head, size_t tail, size_t size)
{
	int diff = head - tail;

	if (diff >= 0)
		return diff;
	else
		return size + diff;
}

static inline size_t spc_free(size_t head, size_t tail, size_t size)
{
	/* Keep 1 byte unused or we can't tell full from empty */
	return (size - spc_used(head, tail, size) - 1);
}

static inline size_t head_to_end(size_t head, size_t size)
{
	return size - head;
}

static inline void new_iov(struct iovec **iov, int *iov_cnt,
			   struct tcmu_dev *udev)
{
	struct iovec *iovec;

	if (*iov_cnt != 0)
		(*iov)++;
	(*iov_cnt)++;

	iovec = *iov;
	memset(iovec, 0, sizeof(struct iovec));
}

#define UPDATE_HEAD(head, used, size) smp_store_release(&head, ((head % size) + used) % size)

/* offset is relative to mb_addr */
static inline size_t get_block_offset_user(struct tcmu_dev *dev,
		int dbi, int remaining)
{
	return dev->data_off + dbi * DATA_BLOCK_SIZE +
		DATA_BLOCK_SIZE - remaining;
}

static inline size_t iov_tail(struct tcmu_dev *udev, struct iovec *iov)
{
	return (size_t)iov->iov_base + iov->iov_len;
}

static int scatter_data_area(struct tcmu_dev *udev,
	struct tcmu_cmd *tcmu_cmd, struct scatterlist *data_sg,
	unsigned int data_nents, struct iovec **iov,
	int *iov_cnt, bool copy_data)
{
	int i, dbi;
	int block_remaining = 0;
	void *from, *to = NULL;
	size_t copy_bytes, to_offset, offset;
	struct scatterlist *sg;
	struct page *page;

	for_each_sg(data_sg, sg, data_nents, i) {
		int sg_remaining = sg->length;
		from = kmap_atomic(sg_page(sg)) + sg->offset;
		while (sg_remaining > 0) {
			if (block_remaining == 0) {
				if (to)
					kunmap_atomic(to);

				block_remaining = DATA_BLOCK_SIZE;
				dbi = tcmu_cmd_get_dbi(tcmu_cmd);
				page = tcmu_get_block_page(udev, dbi);
				to = kmap_atomic(page);
			}

			copy_bytes = min_t(size_t, sg_remaining,
					block_remaining);
			to_offset = get_block_offset_user(udev, dbi,
					block_remaining);
			offset = DATA_BLOCK_SIZE - block_remaining;
			to = (void *)(unsigned long)to + offset;

			if (*iov_cnt != 0 &&
			    to_offset == iov_tail(udev, *iov)) {
				(*iov)->iov_len += copy_bytes;
			} else {
				new_iov(iov, iov_cnt, udev);
				(*iov)->iov_base = (void __user *)to_offset;
				(*iov)->iov_len = copy_bytes;
			}
			if (copy_data) {
				memcpy(to, from + sg->length - sg_remaining,
					copy_bytes);
				tcmu_flush_dcache_range(to, copy_bytes);
			}
			sg_remaining -= copy_bytes;
			block_remaining -= copy_bytes;
		}
		kunmap_atomic(from - sg->offset);
	}
	if (to)
		kunmap_atomic(to);

	return 0;
}

static void gather_data_area(struct tcmu_dev *udev, struct tcmu_cmd *cmd,
			     bool bidi)
{
	struct se_cmd *se_cmd = cmd->se_cmd;
<<<<<<< HEAD
	int i, block;
	int block_remaining = 0;
	void *from, *to;
	size_t copy_bytes, from_offset;
	struct scatterlist *sg, *data_sg;
	unsigned int data_nents;
	DECLARE_BITMAP(bitmap, DATA_BLOCK_BITS);

	bitmap_copy(bitmap, cmd->data_bitmap, DATA_BLOCK_BITS);
=======
	int i, dbi;
	int block_remaining = 0;
	void *from = NULL, *to;
	size_t copy_bytes, offset;
	struct scatterlist *sg, *data_sg;
	struct page *page;
	unsigned int data_nents;
	uint32_t count = 0;
>>>>>>> 2ea659a9

	if (!bidi) {
		data_sg = se_cmd->t_data_sg;
		data_nents = se_cmd->t_data_nents;
	} else {
<<<<<<< HEAD
		uint32_t count;
=======
>>>>>>> 2ea659a9

		/*
		 * For bidi case, the first count blocks are for Data-Out
		 * buffer blocks, and before gathering the Data-In buffer
		 * the Data-Out buffer blocks should be discarded.
		 */
		count = DIV_ROUND_UP(se_cmd->data_length, DATA_BLOCK_SIZE);
<<<<<<< HEAD
		while (count--) {
			block = find_first_bit(bitmap, DATA_BLOCK_BITS);
			clear_bit(block, bitmap);
		}
=======
>>>>>>> 2ea659a9

		data_sg = se_cmd->t_bidi_data_sg;
		data_nents = se_cmd->t_bidi_data_nents;
	}
<<<<<<< HEAD
=======

	tcmu_cmd_set_dbi_cur(cmd, count);
>>>>>>> 2ea659a9

	for_each_sg(data_sg, sg, data_nents, i) {
		int sg_remaining = sg->length;
		to = kmap_atomic(sg_page(sg)) + sg->offset;
		while (sg_remaining > 0) {
			if (block_remaining == 0) {
<<<<<<< HEAD
				block = find_first_bit(bitmap,
						DATA_BLOCK_BITS);
				block_remaining = DATA_BLOCK_SIZE;
				clear_bit(block, bitmap);
=======
				if (from)
					kunmap_atomic(from);

				block_remaining = DATA_BLOCK_SIZE;
				dbi = tcmu_cmd_get_dbi(cmd);
				page = tcmu_get_block_page(udev, dbi);
				from = kmap_atomic(page);
>>>>>>> 2ea659a9
			}
			copy_bytes = min_t(size_t, sg_remaining,
					block_remaining);
			offset = DATA_BLOCK_SIZE - block_remaining;
			from = (void *)(unsigned long)from + offset;
			tcmu_flush_dcache_range(from, copy_bytes);
			memcpy(to + sg->length - sg_remaining, from,
					copy_bytes);

			sg_remaining -= copy_bytes;
			block_remaining -= copy_bytes;
		}
		kunmap_atomic(to - sg->offset);
	}
	if (from)
		kunmap_atomic(from);
}

static inline size_t spc_bitmap_free(unsigned long *bitmap, uint32_t thresh)
{
	return DATA_BLOCK_SIZE * (thresh - bitmap_weight(bitmap, thresh));
}

/*
 * We can't queue a command until we have space available on the cmd ring *and*
 * space available on the data area.
 *
 * Called with ring lock held.
 */
static bool is_ring_space_avail(struct tcmu_dev *udev, struct tcmu_cmd *cmd,
		size_t cmd_size, size_t data_needed)
{
	struct tcmu_mailbox *mb = udev->mb_addr;
	uint32_t blocks_needed = (data_needed + DATA_BLOCK_SIZE - 1)
				/ DATA_BLOCK_SIZE;
	size_t space, cmd_needed;
	u32 cmd_head;

	tcmu_flush_dcache_range(mb, sizeof(*mb));

	cmd_head = mb->cmd_head % udev->cmdr_size; /* UAM */

	/*
	 * If cmd end-of-ring space is too small then we need space for a NOP plus
	 * original cmd - cmds are internally contiguous.
	 */
	if (head_to_end(cmd_head, udev->cmdr_size) >= cmd_size)
		cmd_needed = cmd_size;
	else
		cmd_needed = cmd_size + head_to_end(cmd_head, udev->cmdr_size);

	space = spc_free(cmd_head, udev->cmdr_last_cleaned, udev->cmdr_size);
	if (space < cmd_needed) {
		pr_debug("no cmd space: %u %u %u\n", cmd_head,
		       udev->cmdr_last_cleaned, udev->cmdr_size);
		return false;
	}

	/* try to check and get the data blocks as needed */
	space = spc_bitmap_free(udev->data_bitmap, udev->dbi_thresh);
	if (space < data_needed) {
		unsigned long blocks_left = DATA_BLOCK_BITS - udev->dbi_thresh;
		unsigned long grow;

		if (blocks_left < blocks_needed) {
			pr_debug("no data space: only %lu available, but ask for %zu\n",
					blocks_left * DATA_BLOCK_SIZE,
					data_needed);
			return false;
		}

		/* Try to expand the thresh */
		if (!udev->dbi_thresh) {
			/* From idle state */
			uint32_t init_thresh = DATA_BLOCK_INIT_BITS;

			udev->dbi_thresh = max(blocks_needed, init_thresh);
		} else {
			/*
			 * Grow the data area by max(blocks needed,
			 * dbi_thresh / 2), but limited to the max
			 * DATA_BLOCK_BITS size.
			 */
			grow = max(blocks_needed, udev->dbi_thresh / 2);
			udev->dbi_thresh += grow;
			if (udev->dbi_thresh > DATA_BLOCK_BITS)
				udev->dbi_thresh = DATA_BLOCK_BITS;
		}
	}

	if (!tcmu_get_empty_blocks(udev, cmd))
		return false;

	return true;
}

<<<<<<< HEAD
static inline size_t tcmu_cmd_get_data_length(struct tcmu_cmd *tcmu_cmd)
{
	struct se_cmd *se_cmd = tcmu_cmd->se_cmd;
	size_t data_length = round_up(se_cmd->data_length, DATA_BLOCK_SIZE);

	if (se_cmd->se_cmd_flags & SCF_BIDI) {
		BUG_ON(!(se_cmd->t_bidi_data_sg && se_cmd->t_bidi_data_nents));
		data_length += round_up(se_cmd->t_bidi_data_sg->length,
				DATA_BLOCK_SIZE);
	}

	return data_length;
}

static inline uint32_t tcmu_cmd_get_block_cnt(struct tcmu_cmd *tcmu_cmd)
{
	size_t data_length = tcmu_cmd_get_data_length(tcmu_cmd);

	return data_length / DATA_BLOCK_SIZE;
=======
static inline size_t tcmu_cmd_get_base_cmd_size(size_t iov_cnt)
{
	return max(offsetof(struct tcmu_cmd_entry, req.iov[iov_cnt]),
			sizeof(struct tcmu_cmd_entry));
}

static inline size_t tcmu_cmd_get_cmd_size(struct tcmu_cmd *tcmu_cmd,
					   size_t base_command_size)
{
	struct se_cmd *se_cmd = tcmu_cmd->se_cmd;
	size_t command_size;

	command_size = base_command_size +
		round_up(scsi_command_size(se_cmd->t_task_cdb),
				TCMU_OP_ALIGN_SIZE);

	WARN_ON(command_size & (TCMU_OP_ALIGN_SIZE-1));

	return command_size;
>>>>>>> 2ea659a9
}

static sense_reason_t
tcmu_queue_cmd_ring(struct tcmu_cmd *tcmu_cmd)
{
	struct tcmu_dev *udev = tcmu_cmd->tcmu_dev;
	struct se_cmd *se_cmd = tcmu_cmd->se_cmd;
	size_t base_command_size, command_size;
	struct tcmu_mailbox *mb;
	struct tcmu_cmd_entry *entry;
	struct iovec *iov;
	int iov_cnt, ret;
	uint32_t cmd_head;
	uint64_t cdb_off;
	bool copy_to_data_area;
	size_t data_length = tcmu_cmd_get_data_length(tcmu_cmd);
<<<<<<< HEAD
	DECLARE_BITMAP(old_bitmap, DATA_BLOCK_BITS);
=======
>>>>>>> 2ea659a9

	if (test_bit(TCMU_DEV_BIT_BROKEN, &udev->flags))
		return TCM_LOGICAL_UNIT_COMMUNICATION_FAILURE;

	/*
	 * Must be a certain minimum size for response sense info, but
	 * also may be larger if the iov array is large.
	 *
<<<<<<< HEAD
	 * We prepare way too many iovs for potential uses here, because it's
	 * expensive to tell how many regions are freed in the bitmap
	*/
	base_command_size = max(offsetof(struct tcmu_cmd_entry,
				req.iov[tcmu_cmd_get_block_cnt(tcmu_cmd)]),
				sizeof(struct tcmu_cmd_entry));
	command_size = base_command_size
		+ round_up(scsi_command_size(se_cmd->t_task_cdb), TCMU_OP_ALIGN_SIZE);

	WARN_ON(command_size & (TCMU_OP_ALIGN_SIZE-1));
=======
	 * We prepare as many iovs as possbile for potential uses here,
	 * because it's expensive to tell how many regions are freed in
	 * the bitmap & global data pool, as the size calculated here
	 * will only be used to do the checks.
	 *
	 * The size will be recalculated later as actually needed to save
	 * cmd area memories.
	 */
	base_command_size = tcmu_cmd_get_base_cmd_size(tcmu_cmd->dbi_cnt);
	command_size = tcmu_cmd_get_cmd_size(tcmu_cmd, base_command_size);
>>>>>>> 2ea659a9

	mutex_lock(&udev->cmdr_lock);

	mb = udev->mb_addr;
	cmd_head = mb->cmd_head % udev->cmdr_size; /* UAM */
	if ((command_size > (udev->cmdr_size / 2)) ||
	    data_length > udev->data_size) {
		pr_warn("TCMU: Request of size %zu/%zu is too big for %u/%zu "
			"cmd ring/data area\n", command_size, data_length,
			udev->cmdr_size, udev->data_size);
		mutex_unlock(&udev->cmdr_lock);
		return TCM_INVALID_CDB_FIELD;
	}

	while (!is_ring_space_avail(udev, tcmu_cmd, command_size, data_length)) {
		int ret;
		DEFINE_WAIT(__wait);

		prepare_to_wait(&udev->wait_cmdr, &__wait, TASK_INTERRUPTIBLE);

		pr_debug("sleeping for ring space\n");
		mutex_unlock(&udev->cmdr_lock);
		if (udev->cmd_time_out)
			ret = schedule_timeout(
					msecs_to_jiffies(udev->cmd_time_out));
		else
			ret = schedule_timeout(msecs_to_jiffies(TCMU_TIME_OUT));
		finish_wait(&udev->wait_cmdr, &__wait);
		if (!ret) {
			pr_warn("tcmu: command timed out\n");
			return TCM_LOGICAL_UNIT_COMMUNICATION_FAILURE;
		}

		mutex_lock(&udev->cmdr_lock);

		/* We dropped cmdr_lock, cmd_head is stale */
		cmd_head = mb->cmd_head % udev->cmdr_size; /* UAM */
	}

	/* Insert a PAD if end-of-ring space is too small */
	if (head_to_end(cmd_head, udev->cmdr_size) < command_size) {
		size_t pad_size = head_to_end(cmd_head, udev->cmdr_size);

		entry = (void *) mb + CMDR_OFF + cmd_head;
		tcmu_flush_dcache_range(entry, sizeof(*entry));
		tcmu_hdr_set_op(&entry->hdr.len_op, TCMU_OP_PAD);
		tcmu_hdr_set_len(&entry->hdr.len_op, pad_size);
		entry->hdr.cmd_id = 0; /* not used for PAD */
		entry->hdr.kflags = 0;
		entry->hdr.uflags = 0;

		UPDATE_HEAD(mb->cmd_head, pad_size, udev->cmdr_size);

		cmd_head = mb->cmd_head % udev->cmdr_size; /* UAM */
		WARN_ON(cmd_head != 0);
	}

	entry = (void *) mb + CMDR_OFF + cmd_head;
	tcmu_flush_dcache_range(entry, sizeof(*entry));
	tcmu_hdr_set_op(&entry->hdr.len_op, TCMU_OP_CMD);
	entry->hdr.cmd_id = tcmu_cmd->cmd_id;
	entry->hdr.kflags = 0;
	entry->hdr.uflags = 0;

	/* Handle allocating space from the data area */
	tcmu_cmd_reset_dbi_cur(tcmu_cmd);
	iov = &entry->req.iov[0];
	iov_cnt = 0;
	copy_to_data_area = (se_cmd->data_direction == DMA_TO_DEVICE
		|| se_cmd->se_cmd_flags & SCF_BIDI);
	ret = scatter_data_area(udev, tcmu_cmd, se_cmd->t_data_sg,
				se_cmd->t_data_nents, &iov, &iov_cnt,
				copy_to_data_area);
	if (ret) {
		tcmu_cmd_free_data(tcmu_cmd, tcmu_cmd->dbi_cnt);
		mutex_unlock(&udev->cmdr_lock);

		pr_err("tcmu: alloc and scatter data failed\n");
		return TCM_LOGICAL_UNIT_COMMUNICATION_FAILURE;
	}
	entry->req.iov_cnt = iov_cnt;
	entry->req.iov_dif_cnt = 0;

	/* Handle BIDI commands */
	if (se_cmd->se_cmd_flags & SCF_BIDI) {
		iov_cnt = 0;
		iov++;
<<<<<<< HEAD
		alloc_and_scatter_data_area(udev, se_cmd->t_bidi_data_sg,
				se_cmd->t_bidi_data_nents, &iov, &iov_cnt,
				false);
		entry->req.iov_bidi_cnt = iov_cnt;
	}
	/* cmd's data_bitmap is what changed in process */
	bitmap_xor(tcmu_cmd->data_bitmap, old_bitmap, udev->data_bitmap,
			DATA_BLOCK_BITS);
=======
		ret = scatter_data_area(udev, tcmu_cmd,
					se_cmd->t_bidi_data_sg,
					se_cmd->t_bidi_data_nents,
					&iov, &iov_cnt, false);
		if (ret) {
			tcmu_cmd_free_data(tcmu_cmd, tcmu_cmd->dbi_cnt);
			mutex_unlock(&udev->cmdr_lock);

			pr_err("tcmu: alloc and scatter bidi data failed\n");
			return TCM_LOGICAL_UNIT_COMMUNICATION_FAILURE;
		}
		entry->req.iov_bidi_cnt = iov_cnt;
	}

	/*
	 * Recalaulate the command's base size and size according
	 * to the actual needs
	 */
	base_command_size = tcmu_cmd_get_base_cmd_size(entry->req.iov_cnt +
						       entry->req.iov_bidi_cnt);
	command_size = tcmu_cmd_get_cmd_size(tcmu_cmd, base_command_size);

	tcmu_hdr_set_len(&entry->hdr.len_op, command_size);
>>>>>>> 2ea659a9

	/* All offsets relative to mb_addr, not start of entry! */
	cdb_off = CMDR_OFF + cmd_head + base_command_size;
	memcpy((void *) mb + cdb_off, se_cmd->t_task_cdb, scsi_command_size(se_cmd->t_task_cdb));
	entry->req.cdb_off = cdb_off;
	tcmu_flush_dcache_range(entry, sizeof(*entry));

	UPDATE_HEAD(mb->cmd_head, command_size, udev->cmdr_size);
	tcmu_flush_dcache_range(mb, sizeof(*mb));
	mutex_unlock(&udev->cmdr_lock);

	/* TODO: only if FLUSH and FUA? */
	uio_event_notify(&udev->uio_info);

	if (udev->cmd_time_out)
		mod_timer(&udev->timeout, round_jiffies_up(jiffies +
			  msecs_to_jiffies(udev->cmd_time_out)));

	return TCM_NO_SENSE;
}

static sense_reason_t
tcmu_queue_cmd(struct se_cmd *se_cmd)
{
	struct se_device *se_dev = se_cmd->se_dev;
	struct tcmu_dev *udev = TCMU_DEV(se_dev);
	struct tcmu_cmd *tcmu_cmd;
	sense_reason_t ret;

	tcmu_cmd = tcmu_alloc_cmd(se_cmd);
	if (!tcmu_cmd)
		return TCM_LOGICAL_UNIT_COMMUNICATION_FAILURE;

	ret = tcmu_queue_cmd_ring(tcmu_cmd);
	if (ret != TCM_NO_SENSE) {
		pr_err("TCMU: Could not queue command\n");
		spin_lock_irq(&udev->commands_lock);
		idr_remove(&udev->commands, tcmu_cmd->cmd_id);
		spin_unlock_irq(&udev->commands_lock);

		tcmu_free_cmd(tcmu_cmd);
	}

	return ret;
}

static void tcmu_handle_completion(struct tcmu_cmd *cmd, struct tcmu_cmd_entry *entry)
{
	struct se_cmd *se_cmd = cmd->se_cmd;
	struct tcmu_dev *udev = cmd->tcmu_dev;

	/*
	 * cmd has been completed already from timeout, just reclaim
	 * data area space and free cmd
	 */
	if (test_bit(TCMU_CMD_BIT_EXPIRED, &cmd->flags))
		goto out;

	tcmu_cmd_reset_dbi_cur(cmd);

	if (entry->hdr.uflags & TCMU_UFLAG_UNKNOWN_OP) {
		pr_warn("TCMU: Userspace set UNKNOWN_OP flag on se_cmd %p\n",
			cmd->se_cmd);
		entry->rsp.scsi_status = SAM_STAT_CHECK_CONDITION;
	} else if (entry->rsp.scsi_status == SAM_STAT_CHECK_CONDITION) {
		memcpy(se_cmd->sense_buffer, entry->rsp.sense_buffer,
			       se_cmd->scsi_sense_length);
	} else if (se_cmd->se_cmd_flags & SCF_BIDI) {
		/* Get Data-In buffer before clean up */
		gather_data_area(udev, cmd, true);
<<<<<<< HEAD
		free_data_area(udev, cmd);
	} else if (se_cmd->data_direction == DMA_FROM_DEVICE) {
		gather_data_area(udev, cmd, false);
		free_data_area(udev, cmd);
=======
	} else if (se_cmd->data_direction == DMA_FROM_DEVICE) {
		gather_data_area(udev, cmd, false);
>>>>>>> 2ea659a9
	} else if (se_cmd->data_direction == DMA_TO_DEVICE) {
		/* TODO: */
	} else if (se_cmd->data_direction != DMA_NONE) {
		pr_warn("TCMU: data direction was %d!\n",
			se_cmd->data_direction);
	}

	target_complete_cmd(cmd->se_cmd, entry->rsp.scsi_status);

out:
	cmd->se_cmd = NULL;
	tcmu_cmd_free_data(cmd, cmd->dbi_cnt);
	tcmu_free_cmd(cmd);
}

static unsigned int tcmu_handle_completions(struct tcmu_dev *udev)
{
	struct tcmu_mailbox *mb;
	int handled = 0;

	if (test_bit(TCMU_DEV_BIT_BROKEN, &udev->flags)) {
		pr_err("ring broken, not handling completions\n");
		return 0;
	}

	mb = udev->mb_addr;
	tcmu_flush_dcache_range(mb, sizeof(*mb));

	while (udev->cmdr_last_cleaned != ACCESS_ONCE(mb->cmd_tail)) {

		struct tcmu_cmd_entry *entry = (void *) mb + CMDR_OFF + udev->cmdr_last_cleaned;
		struct tcmu_cmd *cmd;

		tcmu_flush_dcache_range(entry, sizeof(*entry));

		if (tcmu_hdr_get_op(entry->hdr.len_op) == TCMU_OP_PAD) {
			UPDATE_HEAD(udev->cmdr_last_cleaned,
				    tcmu_hdr_get_len(entry->hdr.len_op),
				    udev->cmdr_size);
			continue;
		}
		WARN_ON(tcmu_hdr_get_op(entry->hdr.len_op) != TCMU_OP_CMD);

		spin_lock(&udev->commands_lock);
		cmd = idr_remove(&udev->commands, entry->hdr.cmd_id);
		spin_unlock(&udev->commands_lock);

		if (!cmd) {
			pr_err("cmd_id not found, ring is broken\n");
			set_bit(TCMU_DEV_BIT_BROKEN, &udev->flags);
			break;
		}

		tcmu_handle_completion(cmd, entry);

		UPDATE_HEAD(udev->cmdr_last_cleaned,
			    tcmu_hdr_get_len(entry->hdr.len_op),
			    udev->cmdr_size);

		handled++;
	}

	if (mb->cmd_tail == mb->cmd_head)
		del_timer(&udev->timeout); /* no more pending cmds */

	wake_up(&udev->wait_cmdr);

	return handled;
}

static int tcmu_check_expired_cmd(int id, void *p, void *data)
{
	struct tcmu_cmd *cmd = p;

	if (test_bit(TCMU_CMD_BIT_EXPIRED, &cmd->flags))
		return 0;

	if (!time_after(jiffies, cmd->deadline))
		return 0;

	set_bit(TCMU_CMD_BIT_EXPIRED, &cmd->flags);
	target_complete_cmd(cmd->se_cmd, SAM_STAT_CHECK_CONDITION);
	cmd->se_cmd = NULL;

	return 0;
}

static void tcmu_device_timedout(unsigned long data)
{
	struct tcmu_dev *udev = (struct tcmu_dev *)data;
	unsigned long flags;

	spin_lock_irqsave(&udev->commands_lock, flags);
	idr_for_each(&udev->commands, tcmu_check_expired_cmd, NULL);
	spin_unlock_irqrestore(&udev->commands_lock, flags);

	/* Try to wake up the ummap thread */
	wake_up(&unmap_wait);

	/*
	 * We don't need to wakeup threads on wait_cmdr since they have their
	 * own timeout.
	 */
}

static int tcmu_attach_hba(struct se_hba *hba, u32 host_id)
{
	struct tcmu_hba *tcmu_hba;

	tcmu_hba = kzalloc(sizeof(struct tcmu_hba), GFP_KERNEL);
	if (!tcmu_hba)
		return -ENOMEM;

	tcmu_hba->host_id = host_id;
	hba->hba_ptr = tcmu_hba;

	return 0;
}

static void tcmu_detach_hba(struct se_hba *hba)
{
	kfree(hba->hba_ptr);
	hba->hba_ptr = NULL;
}

static struct se_device *tcmu_alloc_device(struct se_hba *hba, const char *name)
{
	struct tcmu_dev *udev;

	udev = kzalloc(sizeof(struct tcmu_dev), GFP_KERNEL);
	if (!udev)
		return NULL;

	udev->name = kstrdup(name, GFP_KERNEL);
	if (!udev->name) {
		kfree(udev);
		return NULL;
	}

	udev->hba = hba;
	udev->cmd_time_out = TCMU_TIME_OUT;

	init_waitqueue_head(&udev->wait_cmdr);
	mutex_init(&udev->cmdr_lock);

	idr_init(&udev->commands);
	spin_lock_init(&udev->commands_lock);

	setup_timer(&udev->timeout, tcmu_device_timedout,
		(unsigned long)udev);

	return &udev->se_dev;
}

static int tcmu_irqcontrol(struct uio_info *info, s32 irq_on)
{
	struct tcmu_dev *tcmu_dev = container_of(info, struct tcmu_dev, uio_info);

	mutex_lock(&tcmu_dev->cmdr_lock);
	tcmu_handle_completions(tcmu_dev);
	mutex_unlock(&tcmu_dev->cmdr_lock);

	return 0;
}

/*
 * mmap code from uio.c. Copied here because we want to hook mmap()
 * and this stuff must come along.
 */
static int tcmu_find_mem_index(struct vm_area_struct *vma)
{
	struct tcmu_dev *udev = vma->vm_private_data;
	struct uio_info *info = &udev->uio_info;

	if (vma->vm_pgoff < MAX_UIO_MAPS) {
		if (info->mem[vma->vm_pgoff].size == 0)
			return -1;
		return (int)vma->vm_pgoff;
	}
	return -1;
}

static struct page *tcmu_try_get_block_page(struct tcmu_dev *udev, uint32_t dbi)
{
	struct page *page;
	int ret;

	mutex_lock(&udev->cmdr_lock);
	page = tcmu_get_block_page(udev, dbi);
	if (likely(page)) {
		mutex_unlock(&udev->cmdr_lock);
		return page;
	}

	/*
	 * Normally it shouldn't be here:
	 * Only when the userspace has touched the blocks which
	 * are out of the tcmu_cmd's data iov[], and will return
	 * one zeroed page.
	 */
	pr_warn("Block(%u) out of cmd's iov[] has been touched!\n", dbi);
	pr_warn("Mostly it will be a bug of userspace, please have a check!\n");

	if (dbi >= udev->dbi_thresh) {
		/* Extern the udev->dbi_thresh to dbi + 1 */
		udev->dbi_thresh = dbi + 1;
		udev->dbi_max = dbi;
	}

	page = radix_tree_lookup(&udev->data_blocks, dbi);
	if (!page) {
		page = alloc_page(GFP_KERNEL | __GFP_ZERO);
		if (!page) {
			mutex_unlock(&udev->cmdr_lock);
			return NULL;
		}

		ret = radix_tree_insert(&udev->data_blocks, dbi, page);
		if (ret) {
			mutex_unlock(&udev->cmdr_lock);
			__free_page(page);
			return NULL;
		}

		/*
		 * Since this case is rare in page fault routine, here we
		 * will allow the global_db_count >= TCMU_GLOBAL_MAX_BLOCKS
		 * to reduce possible page fault call trace.
		 */
		atomic_inc(&global_db_count);
	}
	mutex_unlock(&udev->cmdr_lock);

	return page;
}

static int tcmu_vma_fault(struct vm_fault *vmf)
{
	struct tcmu_dev *udev = vmf->vma->vm_private_data;
	struct uio_info *info = &udev->uio_info;
	struct page *page;
	unsigned long offset;
	void *addr;

	int mi = tcmu_find_mem_index(vmf->vma);
	if (mi < 0)
		return VM_FAULT_SIGBUS;

	/*
	 * We need to subtract mi because userspace uses offset = N*PAGE_SIZE
	 * to use mem[N].
	 */
	offset = (vmf->pgoff - mi) << PAGE_SHIFT;

	if (offset < udev->data_off) {
		/* For the vmalloc()ed cmd area pages */
		addr = (void *)(unsigned long)info->mem[mi].addr + offset;
		page = vmalloc_to_page(addr);
	} else {
		uint32_t dbi;

		/* For the dynamically growing data area pages */
		dbi = (offset - udev->data_off) / DATA_BLOCK_SIZE;
		page = tcmu_try_get_block_page(udev, dbi);
		if (!page)
			return VM_FAULT_NOPAGE;
	}

	get_page(page);
	vmf->page = page;
	return 0;
}

static const struct vm_operations_struct tcmu_vm_ops = {
	.fault = tcmu_vma_fault,
};

static int tcmu_mmap(struct uio_info *info, struct vm_area_struct *vma)
{
	struct tcmu_dev *udev = container_of(info, struct tcmu_dev, uio_info);

	vma->vm_flags |= VM_DONTEXPAND | VM_DONTDUMP;
	vma->vm_ops = &tcmu_vm_ops;

	vma->vm_private_data = udev;

	/* Ensure the mmap is exactly the right size */
	if (vma_pages(vma) != (TCMU_RING_SIZE >> PAGE_SHIFT))
		return -EINVAL;

	return 0;
}

static int tcmu_open(struct uio_info *info, struct inode *inode)
{
	struct tcmu_dev *udev = container_of(info, struct tcmu_dev, uio_info);

	/* O_EXCL not supported for char devs, so fake it? */
	if (test_and_set_bit(TCMU_DEV_BIT_OPEN, &udev->flags))
		return -EBUSY;

	udev->inode = inode;

	pr_debug("open\n");

	return 0;
}

static int tcmu_release(struct uio_info *info, struct inode *inode)
{
	struct tcmu_dev *udev = container_of(info, struct tcmu_dev, uio_info);

	clear_bit(TCMU_DEV_BIT_OPEN, &udev->flags);

	pr_debug("close\n");

	return 0;
}

static int tcmu_netlink_event(enum tcmu_genl_cmd cmd, const char *name, int minor)
{
	struct sk_buff *skb;
	void *msg_header;
	int ret = -ENOMEM;

	skb = genlmsg_new(NLMSG_GOODSIZE, GFP_KERNEL);
	if (!skb)
		return ret;

	msg_header = genlmsg_put(skb, 0, 0, &tcmu_genl_family, 0, cmd);
	if (!msg_header)
		goto free_skb;

	ret = nla_put_string(skb, TCMU_ATTR_DEVICE, name);
	if (ret < 0)
		goto free_skb;

	ret = nla_put_u32(skb, TCMU_ATTR_MINOR, minor);
	if (ret < 0)
		goto free_skb;

	genlmsg_end(skb, msg_header);

	ret = genlmsg_multicast_allns(&tcmu_genl_family, skb, 0,
				TCMU_MCGRP_CONFIG, GFP_KERNEL);

	/* We don't care if no one is listening */
	if (ret == -ESRCH)
		ret = 0;

	return ret;
free_skb:
	nlmsg_free(skb);
	return ret;
}

static int tcmu_configure_device(struct se_device *dev)
{
	struct tcmu_dev *udev = TCMU_DEV(dev);
	struct tcmu_hba *hba = udev->hba->hba_ptr;
	struct uio_info *info;
	struct tcmu_mailbox *mb;
	size_t size;
	size_t used;
	int ret = 0;
	char *str;

	info = &udev->uio_info;

	size = snprintf(NULL, 0, "tcm-user/%u/%s/%s", hba->host_id, udev->name,
			udev->dev_config);
	size += 1; /* for \0 */
	str = kmalloc(size, GFP_KERNEL);
	if (!str)
		return -ENOMEM;

	used = snprintf(str, size, "tcm-user/%u/%s", hba->host_id, udev->name);

	if (udev->dev_config[0])
		snprintf(str + used, size - used, "/%s", udev->dev_config);

	info->name = str;

	udev->mb_addr = vzalloc(CMDR_SIZE);
	if (!udev->mb_addr) {
		ret = -ENOMEM;
		goto err_vzalloc;
	}

	/* mailbox fits in first part of CMDR space */
	udev->cmdr_size = CMDR_SIZE - CMDR_OFF;
	udev->data_off = CMDR_SIZE;
	udev->data_size = DATA_SIZE;
	udev->dbi_thresh = 0; /* Default in Idle state */
	udev->waiting_global = false;

	/* Initialise the mailbox of the ring buffer */
	mb = udev->mb_addr;
	mb->version = TCMU_MAILBOX_VERSION;
	mb->flags = TCMU_MAILBOX_FLAG_CAP_OOOC;
	mb->cmdr_off = CMDR_OFF;
	mb->cmdr_size = udev->cmdr_size;

	WARN_ON(!PAGE_ALIGNED(udev->data_off));
	WARN_ON(udev->data_size % PAGE_SIZE);
	WARN_ON(udev->data_size % DATA_BLOCK_SIZE);

	INIT_RADIX_TREE(&udev->data_blocks, GFP_KERNEL);

	info->version = __stringify(TCMU_MAILBOX_VERSION);

	info->mem[0].name = "tcm-user command & data buffer";
	info->mem[0].addr = (phys_addr_t)(uintptr_t)udev->mb_addr;
	info->mem[0].size = TCMU_RING_SIZE;
	info->mem[0].memtype = UIO_MEM_NONE;

	info->irqcontrol = tcmu_irqcontrol;
	info->irq = UIO_IRQ_CUSTOM;

	info->mmap = tcmu_mmap;
	info->open = tcmu_open;
	info->release = tcmu_release;

	ret = uio_register_device(tcmu_root_device, info);
	if (ret)
		goto err_register;

	/* User can set hw_block_size before enable the device */
	if (dev->dev_attrib.hw_block_size == 0)
		dev->dev_attrib.hw_block_size = 512;
	/* Other attributes can be configured in userspace */
	if (!dev->dev_attrib.hw_max_sectors)
		dev->dev_attrib.hw_max_sectors = 128;
	dev->dev_attrib.hw_queue_depth = 128;

	ret = tcmu_netlink_event(TCMU_CMD_ADDED_DEVICE, udev->uio_info.name,
				 udev->uio_info.uio_dev->minor);
	if (ret)
		goto err_netlink;

	mutex_lock(&root_udev_mutex);
	list_add(&udev->node, &root_udev);
	mutex_unlock(&root_udev_mutex);

	return 0;

err_netlink:
	uio_unregister_device(&udev->uio_info);
err_register:
	vfree(udev->mb_addr);
err_vzalloc:
	kfree(info->name);

	return ret;
}

static int tcmu_check_and_free_pending_cmd(struct tcmu_cmd *cmd)
{
	if (test_bit(TCMU_CMD_BIT_EXPIRED, &cmd->flags)) {
		kmem_cache_free(tcmu_cmd_cache, cmd);
		return 0;
	}
	return -EINVAL;
}

static void tcmu_dev_call_rcu(struct rcu_head *p)
{
	struct se_device *dev = container_of(p, struct se_device, rcu_head);
	struct tcmu_dev *udev = TCMU_DEV(dev);

	kfree(udev);
}

static bool tcmu_dev_configured(struct tcmu_dev *udev)
{
	return udev->uio_info.uio_dev ? true : false;
}

static void tcmu_blocks_release(struct tcmu_dev *udev)
{
	int i;
	struct page *page;

	/* Try to release all block pages */
	mutex_lock(&udev->cmdr_lock);
	for (i = 0; i <= udev->dbi_max; i++) {
		page = radix_tree_delete(&udev->data_blocks, i);
		if (page) {
			__free_page(page);
			atomic_dec(&global_db_count);
		}
	}
	mutex_unlock(&udev->cmdr_lock);
}

static void tcmu_free_device(struct se_device *dev)
{
	struct tcmu_dev *udev = TCMU_DEV(dev);
	struct tcmu_cmd *cmd;
	bool all_expired = true;
	int i;

	del_timer_sync(&udev->timeout);

	mutex_lock(&root_udev_mutex);
	list_del(&udev->node);
	mutex_unlock(&root_udev_mutex);

	vfree(udev->mb_addr);

	/* Upper layer should drain all requests before calling this */
	spin_lock_irq(&udev->commands_lock);
	idr_for_each_entry(&udev->commands, cmd, i) {
		if (tcmu_check_and_free_pending_cmd(cmd) != 0)
			all_expired = false;
	}
	idr_destroy(&udev->commands);
	spin_unlock_irq(&udev->commands_lock);
	WARN_ON(!all_expired);

	tcmu_blocks_release(udev);

	if (tcmu_dev_configured(udev)) {
		tcmu_netlink_event(TCMU_CMD_REMOVED_DEVICE, udev->uio_info.name,
				   udev->uio_info.uio_dev->minor);

		uio_unregister_device(&udev->uio_info);
		kfree(udev->uio_info.name);
		kfree(udev->name);
	}
	call_rcu(&dev->rcu_head, tcmu_dev_call_rcu);
}

enum {
	Opt_dev_config, Opt_dev_size, Opt_hw_block_size, Opt_hw_max_sectors,
	Opt_err,
};

static match_table_t tokens = {
	{Opt_dev_config, "dev_config=%s"},
	{Opt_dev_size, "dev_size=%u"},
	{Opt_hw_block_size, "hw_block_size=%u"},
	{Opt_hw_max_sectors, "hw_max_sectors=%u"},
	{Opt_err, NULL}
};

static int tcmu_set_dev_attrib(substring_t *arg, u32 *dev_attrib)
{
	unsigned long tmp_ul;
	char *arg_p;
	int ret;

	arg_p = match_strdup(arg);
	if (!arg_p)
		return -ENOMEM;

	ret = kstrtoul(arg_p, 0, &tmp_ul);
	kfree(arg_p);
	if (ret < 0) {
		pr_err("kstrtoul() failed for dev attrib\n");
		return ret;
	}
	if (!tmp_ul) {
		pr_err("dev attrib must be nonzero\n");
		return -EINVAL;
	}
	*dev_attrib = tmp_ul;
	return 0;
}

static ssize_t tcmu_set_configfs_dev_params(struct se_device *dev,
		const char *page, ssize_t count)
{
	struct tcmu_dev *udev = TCMU_DEV(dev);
	char *orig, *ptr, *opts, *arg_p;
	substring_t args[MAX_OPT_ARGS];
	int ret = 0, token;

	opts = kstrdup(page, GFP_KERNEL);
	if (!opts)
		return -ENOMEM;

	orig = opts;

	while ((ptr = strsep(&opts, ",\n")) != NULL) {
		if (!*ptr)
			continue;

		token = match_token(ptr, tokens, args);
		switch (token) {
		case Opt_dev_config:
			if (match_strlcpy(udev->dev_config, &args[0],
					  TCMU_CONFIG_LEN) == 0) {
				ret = -EINVAL;
				break;
			}
			pr_debug("TCMU: Referencing Path: %s\n", udev->dev_config);
			break;
		case Opt_dev_size:
			arg_p = match_strdup(&args[0]);
			if (!arg_p) {
				ret = -ENOMEM;
				break;
			}
			ret = kstrtoul(arg_p, 0, (unsigned long *) &udev->dev_size);
			kfree(arg_p);
			if (ret < 0)
				pr_err("kstrtoul() failed for dev_size=\n");
			break;
		case Opt_hw_block_size:
			ret = tcmu_set_dev_attrib(&args[0],
					&(dev->dev_attrib.hw_block_size));
			break;
		case Opt_hw_max_sectors:
			ret = tcmu_set_dev_attrib(&args[0],
					&(dev->dev_attrib.hw_max_sectors));
			break;
		default:
			break;
		}

		if (ret)
			break;
	}

	kfree(orig);
	return (!ret) ? count : ret;
}

static ssize_t tcmu_show_configfs_dev_params(struct se_device *dev, char *b)
{
	struct tcmu_dev *udev = TCMU_DEV(dev);
	ssize_t bl = 0;

	bl = sprintf(b + bl, "Config: %s ",
		     udev->dev_config[0] ? udev->dev_config : "NULL");
	bl += sprintf(b + bl, "Size: %zu\n", udev->dev_size);

	return bl;
}

static sector_t tcmu_get_blocks(struct se_device *dev)
{
	struct tcmu_dev *udev = TCMU_DEV(dev);

	return div_u64(udev->dev_size - dev->dev_attrib.block_size,
		       dev->dev_attrib.block_size);
}

static sense_reason_t
tcmu_parse_cdb(struct se_cmd *cmd)
{
	return passthrough_parse_cdb(cmd, tcmu_queue_cmd);
}

static ssize_t tcmu_cmd_time_out_show(struct config_item *item, char *page)
{
	struct se_dev_attrib *da = container_of(to_config_group(item),
					struct se_dev_attrib, da_group);
	struct tcmu_dev *udev = container_of(da->da_dev,
					struct tcmu_dev, se_dev);

	return snprintf(page, PAGE_SIZE, "%lu\n", udev->cmd_time_out / MSEC_PER_SEC);
}

static ssize_t tcmu_cmd_time_out_store(struct config_item *item, const char *page,
				       size_t count)
{
	struct se_dev_attrib *da = container_of(to_config_group(item),
					struct se_dev_attrib, da_group);
	struct tcmu_dev *udev = container_of(da->da_dev,
					struct tcmu_dev, se_dev);
	u32 val;
	int ret;

	if (da->da_dev->export_count) {
		pr_err("Unable to set tcmu cmd_time_out while exports exist\n");
		return -EINVAL;
	}

	ret = kstrtou32(page, 0, &val);
	if (ret < 0)
		return ret;

	udev->cmd_time_out = val * MSEC_PER_SEC;
	return count;
}
CONFIGFS_ATTR(tcmu_, cmd_time_out);

static struct configfs_attribute **tcmu_attrs;

static struct target_backend_ops tcmu_ops = {
	.name			= "user",
	.owner			= THIS_MODULE,
	.transport_flags	= TRANSPORT_FLAG_PASSTHROUGH,
	.attach_hba		= tcmu_attach_hba,
	.detach_hba		= tcmu_detach_hba,
	.alloc_device		= tcmu_alloc_device,
	.configure_device	= tcmu_configure_device,
	.free_device		= tcmu_free_device,
	.parse_cdb		= tcmu_parse_cdb,
	.set_configfs_dev_params = tcmu_set_configfs_dev_params,
	.show_configfs_dev_params = tcmu_show_configfs_dev_params,
	.get_device_type	= sbc_get_device_type,
	.get_blocks		= tcmu_get_blocks,
	.tb_dev_attrib_attrs	= NULL,
};

static int unmap_thread_fn(void *data)
{
	struct tcmu_dev *udev;
	loff_t off;
	uint32_t start, end, block;
	struct page *page;
	int i;

	while (1) {
		DEFINE_WAIT(__wait);

		prepare_to_wait(&unmap_wait, &__wait, TASK_INTERRUPTIBLE);
		schedule();
		finish_wait(&unmap_wait, &__wait);

		if (kthread_should_stop())
			break;

		mutex_lock(&root_udev_mutex);
		list_for_each_entry(udev, &root_udev, node) {
			mutex_lock(&udev->cmdr_lock);

			/* Try to complete the finished commands first */
			tcmu_handle_completions(udev);

			/* Skip the udevs waiting the global pool or in idle */
			if (udev->waiting_global || !udev->dbi_thresh) {
				mutex_unlock(&udev->cmdr_lock);
				continue;
			}

			end = udev->dbi_max + 1;
			block = find_last_bit(udev->data_bitmap, end);
			if (block == udev->dbi_max) {
				/*
				 * The last bit is dbi_max, so there is
				 * no need to shrink any blocks.
				 */
				mutex_unlock(&udev->cmdr_lock);
				continue;
			} else if (block == end) {
				/* The current udev will goto idle state */
				udev->dbi_thresh = start = 0;
				udev->dbi_max = 0;
			} else {
				udev->dbi_thresh = start = block + 1;
				udev->dbi_max = block;
			}

			/* Here will truncate the data area from off */
			off = udev->data_off + start * DATA_BLOCK_SIZE;
			unmap_mapping_range(udev->inode->i_mapping, off, 0, 1);

			/* Release the block pages */
			for (i = start; i < end; i++) {
				page = radix_tree_delete(&udev->data_blocks, i);
				if (page) {
					__free_page(page);
					atomic_dec(&global_db_count);
				}
			}
			mutex_unlock(&udev->cmdr_lock);
		}

		/*
		 * Try to wake up the udevs who are waiting
		 * for the global data pool.
		 */
		list_for_each_entry(udev, &root_udev, node) {
			if (udev->waiting_global)
				wake_up(&udev->wait_cmdr);
		}
		mutex_unlock(&root_udev_mutex);
	}

	return 0;
}

static int __init tcmu_module_init(void)
{
	int ret, i, len = 0;

	BUILD_BUG_ON((sizeof(struct tcmu_cmd_entry) % TCMU_OP_ALIGN_SIZE) != 0);

	tcmu_cmd_cache = kmem_cache_create("tcmu_cmd_cache",
				sizeof(struct tcmu_cmd),
				__alignof__(struct tcmu_cmd),
				0, NULL);
	if (!tcmu_cmd_cache)
		return -ENOMEM;

	tcmu_root_device = root_device_register("tcm_user");
	if (IS_ERR(tcmu_root_device)) {
		ret = PTR_ERR(tcmu_root_device);
		goto out_free_cache;
	}

	ret = genl_register_family(&tcmu_genl_family);
	if (ret < 0) {
		goto out_unreg_device;
	}

	for (i = 0; passthrough_attrib_attrs[i] != NULL; i++) {
		len += sizeof(struct configfs_attribute *);
	}
	len += sizeof(struct configfs_attribute *) * 2;

	tcmu_attrs = kzalloc(len, GFP_KERNEL);
	if (!tcmu_attrs) {
		ret = -ENOMEM;
		goto out_unreg_genl;
	}

	for (i = 0; passthrough_attrib_attrs[i] != NULL; i++) {
		tcmu_attrs[i] = passthrough_attrib_attrs[i];
	}
	tcmu_attrs[i] = &tcmu_attr_cmd_time_out;
	tcmu_ops.tb_dev_attrib_attrs = tcmu_attrs;

	ret = transport_backend_register(&tcmu_ops);
	if (ret)
		goto out_attrs;

	init_waitqueue_head(&unmap_wait);
	unmap_thread = kthread_run(unmap_thread_fn, NULL, "tcmu_unmap");
	if (IS_ERR(unmap_thread)) {
		ret = PTR_ERR(unmap_thread);
		goto out_unreg_transport;
	}

	return 0;

out_unreg_transport:
	target_backend_unregister(&tcmu_ops);
out_attrs:
	kfree(tcmu_attrs);
out_unreg_genl:
	genl_unregister_family(&tcmu_genl_family);
out_unreg_device:
	root_device_unregister(tcmu_root_device);
out_free_cache:
	kmem_cache_destroy(tcmu_cmd_cache);

	return ret;
}

static void __exit tcmu_module_exit(void)
{
	kthread_stop(unmap_thread);
	target_backend_unregister(&tcmu_ops);
	kfree(tcmu_attrs);
	genl_unregister_family(&tcmu_genl_family);
	root_device_unregister(tcmu_root_device);
	kmem_cache_destroy(tcmu_cmd_cache);
}

MODULE_DESCRIPTION("TCM USER subsystem plugin");
MODULE_AUTHOR("Shaohua Li <shli@kernel.org>");
MODULE_AUTHOR("Andy Grover <agrover@redhat.com>");
MODULE_LICENSE("GPL");

module_init(tcmu_module_init);
module_exit(tcmu_module_exit);<|MERGE_RESOLUTION|>--- conflicted
+++ resolved
@@ -467,17 +467,6 @@
 			     bool bidi)
 {
 	struct se_cmd *se_cmd = cmd->se_cmd;
-<<<<<<< HEAD
-	int i, block;
-	int block_remaining = 0;
-	void *from, *to;
-	size_t copy_bytes, from_offset;
-	struct scatterlist *sg, *data_sg;
-	unsigned int data_nents;
-	DECLARE_BITMAP(bitmap, DATA_BLOCK_BITS);
-
-	bitmap_copy(bitmap, cmd->data_bitmap, DATA_BLOCK_BITS);
-=======
 	int i, dbi;
 	int block_remaining = 0;
 	void *from = NULL, *to;
@@ -486,16 +475,11 @@
 	struct page *page;
 	unsigned int data_nents;
 	uint32_t count = 0;
->>>>>>> 2ea659a9
 
 	if (!bidi) {
 		data_sg = se_cmd->t_data_sg;
 		data_nents = se_cmd->t_data_nents;
 	} else {
-<<<<<<< HEAD
-		uint32_t count;
-=======
->>>>>>> 2ea659a9
 
 		/*
 		 * For bidi case, the first count blocks are for Data-Out
@@ -503,34 +487,18 @@
 		 * the Data-Out buffer blocks should be discarded.
 		 */
 		count = DIV_ROUND_UP(se_cmd->data_length, DATA_BLOCK_SIZE);
-<<<<<<< HEAD
-		while (count--) {
-			block = find_first_bit(bitmap, DATA_BLOCK_BITS);
-			clear_bit(block, bitmap);
-		}
-=======
->>>>>>> 2ea659a9
 
 		data_sg = se_cmd->t_bidi_data_sg;
 		data_nents = se_cmd->t_bidi_data_nents;
 	}
-<<<<<<< HEAD
-=======
 
 	tcmu_cmd_set_dbi_cur(cmd, count);
->>>>>>> 2ea659a9
 
 	for_each_sg(data_sg, sg, data_nents, i) {
 		int sg_remaining = sg->length;
 		to = kmap_atomic(sg_page(sg)) + sg->offset;
 		while (sg_remaining > 0) {
 			if (block_remaining == 0) {
-<<<<<<< HEAD
-				block = find_first_bit(bitmap,
-						DATA_BLOCK_BITS);
-				block_remaining = DATA_BLOCK_SIZE;
-				clear_bit(block, bitmap);
-=======
 				if (from)
 					kunmap_atomic(from);
 
@@ -538,7 +506,6 @@
 				dbi = tcmu_cmd_get_dbi(cmd);
 				page = tcmu_get_block_page(udev, dbi);
 				from = kmap_atomic(page);
->>>>>>> 2ea659a9
 			}
 			copy_bytes = min_t(size_t, sg_remaining,
 					block_remaining);
@@ -635,27 +602,6 @@
 	return true;
 }
 
-<<<<<<< HEAD
-static inline size_t tcmu_cmd_get_data_length(struct tcmu_cmd *tcmu_cmd)
-{
-	struct se_cmd *se_cmd = tcmu_cmd->se_cmd;
-	size_t data_length = round_up(se_cmd->data_length, DATA_BLOCK_SIZE);
-
-	if (se_cmd->se_cmd_flags & SCF_BIDI) {
-		BUG_ON(!(se_cmd->t_bidi_data_sg && se_cmd->t_bidi_data_nents));
-		data_length += round_up(se_cmd->t_bidi_data_sg->length,
-				DATA_BLOCK_SIZE);
-	}
-
-	return data_length;
-}
-
-static inline uint32_t tcmu_cmd_get_block_cnt(struct tcmu_cmd *tcmu_cmd)
-{
-	size_t data_length = tcmu_cmd_get_data_length(tcmu_cmd);
-
-	return data_length / DATA_BLOCK_SIZE;
-=======
 static inline size_t tcmu_cmd_get_base_cmd_size(size_t iov_cnt)
 {
 	return max(offsetof(struct tcmu_cmd_entry, req.iov[iov_cnt]),
@@ -675,7 +621,6 @@
 	WARN_ON(command_size & (TCMU_OP_ALIGN_SIZE-1));
 
 	return command_size;
->>>>>>> 2ea659a9
 }
 
 static sense_reason_t
@@ -692,10 +637,6 @@
 	uint64_t cdb_off;
 	bool copy_to_data_area;
 	size_t data_length = tcmu_cmd_get_data_length(tcmu_cmd);
-<<<<<<< HEAD
-	DECLARE_BITMAP(old_bitmap, DATA_BLOCK_BITS);
-=======
->>>>>>> 2ea659a9
 
 	if (test_bit(TCMU_DEV_BIT_BROKEN, &udev->flags))
 		return TCM_LOGICAL_UNIT_COMMUNICATION_FAILURE;
@@ -704,18 +645,6 @@
 	 * Must be a certain minimum size for response sense info, but
 	 * also may be larger if the iov array is large.
 	 *
-<<<<<<< HEAD
-	 * We prepare way too many iovs for potential uses here, because it's
-	 * expensive to tell how many regions are freed in the bitmap
-	*/
-	base_command_size = max(offsetof(struct tcmu_cmd_entry,
-				req.iov[tcmu_cmd_get_block_cnt(tcmu_cmd)]),
-				sizeof(struct tcmu_cmd_entry));
-	command_size = base_command_size
-		+ round_up(scsi_command_size(se_cmd->t_task_cdb), TCMU_OP_ALIGN_SIZE);
-
-	WARN_ON(command_size & (TCMU_OP_ALIGN_SIZE-1));
-=======
 	 * We prepare as many iovs as possbile for potential uses here,
 	 * because it's expensive to tell how many regions are freed in
 	 * the bitmap & global data pool, as the size calculated here
@@ -726,7 +655,6 @@
 	 */
 	base_command_size = tcmu_cmd_get_base_cmd_size(tcmu_cmd->dbi_cnt);
 	command_size = tcmu_cmd_get_cmd_size(tcmu_cmd, base_command_size);
->>>>>>> 2ea659a9
 
 	mutex_lock(&udev->cmdr_lock);
 
@@ -814,16 +742,6 @@
 	if (se_cmd->se_cmd_flags & SCF_BIDI) {
 		iov_cnt = 0;
 		iov++;
-<<<<<<< HEAD
-		alloc_and_scatter_data_area(udev, se_cmd->t_bidi_data_sg,
-				se_cmd->t_bidi_data_nents, &iov, &iov_cnt,
-				false);
-		entry->req.iov_bidi_cnt = iov_cnt;
-	}
-	/* cmd's data_bitmap is what changed in process */
-	bitmap_xor(tcmu_cmd->data_bitmap, old_bitmap, udev->data_bitmap,
-			DATA_BLOCK_BITS);
-=======
 		ret = scatter_data_area(udev, tcmu_cmd,
 					se_cmd->t_bidi_data_sg,
 					se_cmd->t_bidi_data_nents,
@@ -847,7 +765,6 @@
 	command_size = tcmu_cmd_get_cmd_size(tcmu_cmd, base_command_size);
 
 	tcmu_hdr_set_len(&entry->hdr.len_op, command_size);
->>>>>>> 2ea659a9
 
 	/* All offsets relative to mb_addr, not start of entry! */
 	cdb_off = CMDR_OFF + cmd_head + base_command_size;
@@ -918,15 +835,8 @@
 	} else if (se_cmd->se_cmd_flags & SCF_BIDI) {
 		/* Get Data-In buffer before clean up */
 		gather_data_area(udev, cmd, true);
-<<<<<<< HEAD
-		free_data_area(udev, cmd);
 	} else if (se_cmd->data_direction == DMA_FROM_DEVICE) {
 		gather_data_area(udev, cmd, false);
-		free_data_area(udev, cmd);
-=======
-	} else if (se_cmd->data_direction == DMA_FROM_DEVICE) {
-		gather_data_area(udev, cmd, false);
->>>>>>> 2ea659a9
 	} else if (se_cmd->data_direction == DMA_TO_DEVICE) {
 		/* TODO: */
 	} else if (se_cmd->data_direction != DMA_NONE) {
