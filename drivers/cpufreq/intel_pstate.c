/*
 * intel_pstate.c: Native P state management for Intel processors
 *
 * (C) Copyright 2012 Intel Corporation
 * Author: Dirk Brandewie <dirk.j.brandewie@intel.com>
 *
 * This program is free software; you can redistribute it and/or
 * modify it under the terms of the GNU General Public License
 * as published by the Free Software Foundation; version 2
 * of the License.
 */

#include <linux/kernel.h>
#include <linux/kernel_stat.h>
#include <linux/module.h>
#include <linux/ktime.h>
#include <linux/hrtimer.h>
#include <linux/tick.h>
#include <linux/slab.h>
#include <linux/sched.h>
#include <linux/list.h>
#include <linux/cpu.h>
#include <linux/cpufreq.h>
#include <linux/sysfs.h>
#include <linux/types.h>
#include <linux/fs.h>
#include <linux/debugfs.h>
#include <linux/acpi.h>
#include <linux/vmalloc.h>
#include <trace/events/power.h>

#include <asm/div64.h>
#include <asm/msr.h>
#include <asm/cpu_device_id.h>
#include <asm/cpufeature.h>

#define ATOM_RATIOS		0x66a
#define ATOM_VIDS		0x66b
#define ATOM_TURBO_RATIOS	0x66c
#define ATOM_TURBO_VIDS		0x66d

#define FRAC_BITS 8
#define int_tofp(X) ((int64_t)(X) << FRAC_BITS)
#define fp_toint(X) ((X) >> FRAC_BITS)

static inline int32_t mul_fp(int32_t x, int32_t y)
{
	return ((int64_t)x * (int64_t)y) >> FRAC_BITS;
}

static inline int32_t div_fp(s64 x, s64 y)
{
	return div64_s64((int64_t)x << FRAC_BITS, y);
}

static inline int ceiling_fp(int32_t x)
{
	int mask, ret;

	ret = fp_toint(x);
	mask = (1 << FRAC_BITS) - 1;
	if (x & mask)
		ret += 1;
	return ret;
}

/**
 * struct sample -	Store performance sample
 * @core_pct_busy:	Ratio of APERF/MPERF in percent, which is actual
 *			performance during last sample period
 * @busy_scaled:	Scaled busy value which is used to calculate next
 *			P state. This can be different than core_pct_busy
 *			to account for cpu idle period
 * @aperf:		Difference of actual performance frequency clock count
 *			read from APERF MSR between last and current sample
 * @mperf:		Difference of maximum performance frequency clock count
 *			read from MPERF MSR between last and current sample
 * @tsc:		Difference of time stamp counter between last and
 *			current sample
 * @freq:		Effective frequency calculated from APERF/MPERF
 * @time:		Current time from scheduler
 *
 * This structure is used in the cpudata structure to store performance sample
 * data for choosing next P State.
 */
struct sample {
	int32_t core_pct_busy;
	int32_t busy_scaled;
	u64 aperf;
	u64 mperf;
	u64 tsc;
	int freq;
	u64 time;
};

/**
 * struct pstate_data - Store P state data
 * @current_pstate:	Current requested P state
 * @min_pstate:		Min P state possible for this platform
 * @max_pstate:		Max P state possible for this platform
 * @max_pstate_physical:This is physical Max P state for a processor
 *			This can be higher than the max_pstate which can
 *			be limited by platform thermal design power limits
 * @scaling:		Scaling factor to  convert frequency to cpufreq
 *			frequency units
 * @turbo_pstate:	Max Turbo P state possible for this platform
 *
 * Stores the per cpu model P state limits and current P state.
 */
struct pstate_data {
	int	current_pstate;
	int	min_pstate;
	int	max_pstate;
	int	max_pstate_physical;
	int	scaling;
	int	turbo_pstate;
};

/**
 * struct vid_data -	Stores voltage information data
 * @min:		VID data for this platform corresponding to
 *			the lowest P state
 * @max:		VID data corresponding to the highest P State.
 * @turbo:		VID data for turbo P state
 * @ratio:		Ratio of (vid max - vid min) /
 *			(max P state - Min P State)
 *
 * Stores the voltage data for DVFS (Dynamic Voltage and Frequency Scaling)
 * This data is used in Atom platforms, where in addition to target P state,
 * the voltage data needs to be specified to select next P State.
 */
struct vid_data {
	int min;
	int max;
	int turbo;
	int32_t ratio;
};

/**
 * struct _pid -	Stores PID data
 * @setpoint:		Target set point for busyness or performance
 * @integral:		Storage for accumulated error values
 * @p_gain:		PID proportional gain
 * @i_gain:		PID integral gain
 * @d_gain:		PID derivative gain
 * @deadband:		PID deadband
 * @last_err:		Last error storage for integral part of PID calculation
 *
 * Stores PID coefficients and last error for PID controller.
 */
struct _pid {
	int setpoint;
	int32_t integral;
	int32_t p_gain;
	int32_t i_gain;
	int32_t d_gain;
	int deadband;
	int32_t last_err;
};

/**
 * struct cpudata -	Per CPU instance data storage
 * @cpu:		CPU number for this instance data
 * @update_util:	CPUFreq utility callback information
 * @pstate:		Stores P state limits for this CPU
 * @vid:		Stores VID limits for this CPU
 * @pid:		Stores PID parameters for this CPU
 * @last_sample_time:	Last Sample time
 * @prev_aperf:		Last APERF value read from APERF MSR
 * @prev_mperf:		Last MPERF value read from MPERF MSR
 * @prev_tsc:		Last timestamp counter (TSC) value
 * @prev_cummulative_iowait: IO Wait time difference from last and
 *			current sample
 * @sample:		Storage for storing last Sample data
 *
 * This structure stores per CPU instance data for all CPUs.
 */
struct cpudata {
	int cpu;

	struct update_util_data update_util;

	struct pstate_data pstate;
	struct vid_data vid;
	struct _pid pid;

	u64	last_sample_time;
	u64	prev_aperf;
	u64	prev_mperf;
	u64	prev_tsc;
	u64	prev_cummulative_iowait;
	struct sample sample;
};

static struct cpudata **all_cpu_data;

/**
 * struct pid_adjust_policy - Stores static PID configuration data
 * @sample_rate_ms:	PID calculation sample rate in ms
 * @sample_rate_ns:	Sample rate calculation in ns
 * @deadband:		PID deadband
 * @setpoint:		PID Setpoint
 * @p_gain_pct:		PID proportional gain
 * @i_gain_pct:		PID integral gain
 * @d_gain_pct:		PID derivative gain
 *
 * Stores per CPU model static PID configuration data.
 */
struct pstate_adjust_policy {
	int sample_rate_ms;
	s64 sample_rate_ns;
	int deadband;
	int setpoint;
	int p_gain_pct;
	int d_gain_pct;
	int i_gain_pct;
};

/**
 * struct pstate_funcs - Per CPU model specific callbacks
 * @get_max:		Callback to get maximum non turbo effective P state
 * @get_max_physical:	Callback to get maximum non turbo physical P state
 * @get_min:		Callback to get minimum P state
 * @get_turbo:		Callback to get turbo P state
 * @get_scaling:	Callback to get frequency scaling factor
 * @get_val:		Callback to convert P state to actual MSR write value
 * @get_vid:		Callback to get VID data for Atom platforms
 * @get_target_pstate:	Callback to a function to calculate next P state to use
 *
 * Core and Atom CPU models have different way to get P State limits. This
 * structure is used to store those callbacks.
 */
struct pstate_funcs {
	int (*get_max)(void);
	int (*get_max_physical)(void);
	int (*get_min)(void);
	int (*get_turbo)(void);
	int (*get_scaling)(void);
	u64 (*get_val)(struct cpudata*, int pstate);
	void (*get_vid)(struct cpudata *);
	int32_t (*get_target_pstate)(struct cpudata *);
};

/**
 * struct cpu_defaults- Per CPU model default config data
 * @pid_policy:	PID config data
 * @funcs:		Callback function data
 */
struct cpu_defaults {
	struct pstate_adjust_policy pid_policy;
	struct pstate_funcs funcs;
};

static inline int32_t get_target_pstate_use_performance(struct cpudata *cpu);
static inline int32_t get_target_pstate_use_cpu_load(struct cpudata *cpu);

static struct pstate_adjust_policy pid_params;
static struct pstate_funcs pstate_funcs;
static int hwp_active;


/**
 * struct perf_limits - Store user and policy limits
 * @no_turbo:		User requested turbo state from intel_pstate sysfs
 * @turbo_disabled:	Platform turbo status either from msr
 *			MSR_IA32_MISC_ENABLE or when maximum available pstate
 *			matches the maximum turbo pstate
 * @max_perf_pct:	Effective maximum performance limit in percentage, this
 *			is minimum of either limits enforced by cpufreq policy
 *			or limits from user set limits via intel_pstate sysfs
 * @min_perf_pct:	Effective minimum performance limit in percentage, this
 *			is maximum of either limits enforced by cpufreq policy
 *			or limits from user set limits via intel_pstate sysfs
 * @max_perf:		This is a scaled value between 0 to 255 for max_perf_pct
 *			This value is used to limit max pstate
 * @min_perf:		This is a scaled value between 0 to 255 for min_perf_pct
 *			This value is used to limit min pstate
 * @max_policy_pct:	The maximum performance in percentage enforced by
 *			cpufreq setpolicy interface
 * @max_sysfs_pct:	The maximum performance in percentage enforced by
 *			intel pstate sysfs interface
 * @min_policy_pct:	The minimum performance in percentage enforced by
 *			cpufreq setpolicy interface
 * @min_sysfs_pct:	The minimum performance in percentage enforced by
 *			intel pstate sysfs interface
 *
 * Storage for user and policy defined limits.
 */
struct perf_limits {
	int no_turbo;
	int turbo_disabled;
	int max_perf_pct;
	int min_perf_pct;
	int32_t max_perf;
	int32_t min_perf;
	int max_policy_pct;
	int max_sysfs_pct;
	int min_policy_pct;
	int min_sysfs_pct;
};

static struct perf_limits performance_limits = {
	.no_turbo = 0,
	.turbo_disabled = 0,
	.max_perf_pct = 100,
	.max_perf = int_tofp(1),
	.min_perf_pct = 100,
	.min_perf = int_tofp(1),
	.max_policy_pct = 100,
	.max_sysfs_pct = 100,
	.min_policy_pct = 0,
	.min_sysfs_pct = 0,
};

static struct perf_limits powersave_limits = {
	.no_turbo = 0,
	.turbo_disabled = 0,
	.max_perf_pct = 100,
	.max_perf = int_tofp(1),
	.min_perf_pct = 0,
	.min_perf = 0,
	.max_policy_pct = 100,
	.max_sysfs_pct = 100,
	.min_policy_pct = 0,
	.min_sysfs_pct = 0,
};

#ifdef CONFIG_CPU_FREQ_DEFAULT_GOV_PERFORMANCE
static struct perf_limits *limits = &performance_limits;
#else
static struct perf_limits *limits = &powersave_limits;
#endif

static inline void pid_reset(struct _pid *pid, int setpoint, int busy,
			     int deadband, int integral) {
	pid->setpoint = int_tofp(setpoint);
	pid->deadband  = int_tofp(deadband);
	pid->integral  = int_tofp(integral);
	pid->last_err  = int_tofp(setpoint) - int_tofp(busy);
}

static inline void pid_p_gain_set(struct _pid *pid, int percent)
{
	pid->p_gain = div_fp(int_tofp(percent), int_tofp(100));
}

static inline void pid_i_gain_set(struct _pid *pid, int percent)
{
	pid->i_gain = div_fp(int_tofp(percent), int_tofp(100));
}

static inline void pid_d_gain_set(struct _pid *pid, int percent)
{
	pid->d_gain = div_fp(int_tofp(percent), int_tofp(100));
}

static signed int pid_calc(struct _pid *pid, int32_t busy)
{
	signed int result;
	int32_t pterm, dterm, fp_error;
	int32_t integral_limit;

	fp_error = pid->setpoint - busy;

	if (abs(fp_error) <= pid->deadband)
		return 0;

	pterm = mul_fp(pid->p_gain, fp_error);

	pid->integral += fp_error;

	/*
	 * We limit the integral here so that it will never
	 * get higher than 30.  This prevents it from becoming
	 * too large an input over long periods of time and allows
	 * it to get factored out sooner.
	 *
	 * The value of 30 was chosen through experimentation.
	 */
	integral_limit = int_tofp(30);
	if (pid->integral > integral_limit)
		pid->integral = integral_limit;
	if (pid->integral < -integral_limit)
		pid->integral = -integral_limit;

	dterm = mul_fp(pid->d_gain, fp_error - pid->last_err);
	pid->last_err = fp_error;

	result = pterm + mul_fp(pid->integral, pid->i_gain) + dterm;
	result = result + (1 << (FRAC_BITS-1));
	return (signed int)fp_toint(result);
}

static inline void intel_pstate_busy_pid_reset(struct cpudata *cpu)
{
	pid_p_gain_set(&cpu->pid, pid_params.p_gain_pct);
	pid_d_gain_set(&cpu->pid, pid_params.d_gain_pct);
	pid_i_gain_set(&cpu->pid, pid_params.i_gain_pct);

	pid_reset(&cpu->pid, pid_params.setpoint, 100, pid_params.deadband, 0);
}

static inline void intel_pstate_reset_all_pid(void)
{
	unsigned int cpu;

	for_each_online_cpu(cpu) {
		if (all_cpu_data[cpu])
			intel_pstate_busy_pid_reset(all_cpu_data[cpu]);
	}
}

static inline void update_turbo_state(void)
{
	u64 misc_en;
	struct cpudata *cpu;

	cpu = all_cpu_data[0];
	rdmsrl(MSR_IA32_MISC_ENABLE, misc_en);
	limits->turbo_disabled =
		(misc_en & MSR_IA32_MISC_ENABLE_TURBO_DISABLE ||
		 cpu->pstate.max_pstate == cpu->pstate.turbo_pstate);
}

static void intel_pstate_hwp_set(const struct cpumask *cpumask)
{
	int min, hw_min, max, hw_max, cpu, range, adj_range;
	u64 value, cap;

	rdmsrl(MSR_HWP_CAPABILITIES, cap);
	hw_min = HWP_LOWEST_PERF(cap);
	hw_max = HWP_HIGHEST_PERF(cap);
	range = hw_max - hw_min;

	for_each_cpu(cpu, cpumask) {
		rdmsrl_on_cpu(cpu, MSR_HWP_REQUEST, &value);
		adj_range = limits->min_perf_pct * range / 100;
		min = hw_min + adj_range;
		value &= ~HWP_MIN_PERF(~0L);
		value |= HWP_MIN_PERF(min);

		adj_range = limits->max_perf_pct * range / 100;
		max = hw_min + adj_range;
		if (limits->no_turbo) {
			hw_max = HWP_GUARANTEED_PERF(cap);
			if (hw_max < max)
				max = hw_max;
		}

		value &= ~HWP_MAX_PERF(~0L);
		value |= HWP_MAX_PERF(max);
		wrmsrl_on_cpu(cpu, MSR_HWP_REQUEST, value);
	}
}

static int intel_pstate_hwp_set_policy(struct cpufreq_policy *policy)
{
	if (hwp_active)
		intel_pstate_hwp_set(policy->cpus);

	return 0;
}

static void intel_pstate_hwp_set_online_cpus(void)
{
	get_online_cpus();
	intel_pstate_hwp_set(cpu_online_mask);
	put_online_cpus();
}

/************************** debugfs begin ************************/
static int pid_param_set(void *data, u64 val)
{
	*(u32 *)data = val;
	intel_pstate_reset_all_pid();
	return 0;
}

static int pid_param_get(void *data, u64 *val)
{
	*val = *(u32 *)data;
	return 0;
}
DEFINE_SIMPLE_ATTRIBUTE(fops_pid_param, pid_param_get, pid_param_set, "%llu\n");

struct pid_param {
	char *name;
	void *value;
};

static struct pid_param pid_files[] = {
	{"sample_rate_ms", &pid_params.sample_rate_ms},
	{"d_gain_pct", &pid_params.d_gain_pct},
	{"i_gain_pct", &pid_params.i_gain_pct},
	{"deadband", &pid_params.deadband},
	{"setpoint", &pid_params.setpoint},
	{"p_gain_pct", &pid_params.p_gain_pct},
	{NULL, NULL}
};

static void __init intel_pstate_debug_expose_params(void)
{
	struct dentry *debugfs_parent;
	int i = 0;

	if (hwp_active)
		return;
	debugfs_parent = debugfs_create_dir("pstate_snb", NULL);
	if (IS_ERR_OR_NULL(debugfs_parent))
		return;
	while (pid_files[i].name) {
		debugfs_create_file(pid_files[i].name, 0660,
				    debugfs_parent, pid_files[i].value,
				    &fops_pid_param);
		i++;
	}
}

/************************** debugfs end ************************/

/************************** sysfs begin ************************/
#define show_one(file_name, object)					\
	static ssize_t show_##file_name					\
	(struct kobject *kobj, struct attribute *attr, char *buf)	\
	{								\
		return sprintf(buf, "%u\n", limits->object);		\
	}

static ssize_t show_turbo_pct(struct kobject *kobj,
				struct attribute *attr, char *buf)
{
	struct cpudata *cpu;
	int total, no_turbo, turbo_pct;
	uint32_t turbo_fp;

	cpu = all_cpu_data[0];

	total = cpu->pstate.turbo_pstate - cpu->pstate.min_pstate + 1;
	no_turbo = cpu->pstate.max_pstate - cpu->pstate.min_pstate + 1;
	turbo_fp = div_fp(int_tofp(no_turbo), int_tofp(total));
	turbo_pct = 100 - fp_toint(mul_fp(turbo_fp, int_tofp(100)));
	return sprintf(buf, "%u\n", turbo_pct);
}

static ssize_t show_num_pstates(struct kobject *kobj,
				struct attribute *attr, char *buf)
{
	struct cpudata *cpu;
	int total;

	cpu = all_cpu_data[0];
	total = cpu->pstate.turbo_pstate - cpu->pstate.min_pstate + 1;
	return sprintf(buf, "%u\n", total);
}

static ssize_t show_no_turbo(struct kobject *kobj,
			     struct attribute *attr, char *buf)
{
	ssize_t ret;

	update_turbo_state();
	if (limits->turbo_disabled)
		ret = sprintf(buf, "%u\n", limits->turbo_disabled);
	else
		ret = sprintf(buf, "%u\n", limits->no_turbo);

	return ret;
}

static ssize_t store_no_turbo(struct kobject *a, struct attribute *b,
			      const char *buf, size_t count)
{
	unsigned int input;
	int ret;

	ret = sscanf(buf, "%u", &input);
	if (ret != 1)
		return -EINVAL;

	update_turbo_state();
	if (limits->turbo_disabled) {
		pr_warn("intel_pstate: Turbo disabled by BIOS or unavailable on processor\n");
		return -EPERM;
	}

	limits->no_turbo = clamp_t(int, input, 0, 1);

	if (hwp_active)
		intel_pstate_hwp_set_online_cpus();

	return count;
}

static ssize_t store_max_perf_pct(struct kobject *a, struct attribute *b,
				  const char *buf, size_t count)
{
	unsigned int input;
	int ret;

	ret = sscanf(buf, "%u", &input);
	if (ret != 1)
		return -EINVAL;

	limits->max_sysfs_pct = clamp_t(int, input, 0 , 100);
	limits->max_perf_pct = min(limits->max_policy_pct,
				   limits->max_sysfs_pct);
	limits->max_perf_pct = max(limits->min_policy_pct,
				   limits->max_perf_pct);
	limits->max_perf_pct = max(limits->min_perf_pct,
				   limits->max_perf_pct);
	limits->max_perf = div_fp(int_tofp(limits->max_perf_pct),
				  int_tofp(100));

	if (hwp_active)
		intel_pstate_hwp_set_online_cpus();
	return count;
}

static ssize_t store_min_perf_pct(struct kobject *a, struct attribute *b,
				  const char *buf, size_t count)
{
	unsigned int input;
	int ret;

	ret = sscanf(buf, "%u", &input);
	if (ret != 1)
		return -EINVAL;

	limits->min_sysfs_pct = clamp_t(int, input, 0 , 100);
	limits->min_perf_pct = max(limits->min_policy_pct,
				   limits->min_sysfs_pct);
	limits->min_perf_pct = min(limits->max_policy_pct,
				   limits->min_perf_pct);
	limits->min_perf_pct = min(limits->max_perf_pct,
				   limits->min_perf_pct);
	limits->min_perf = div_fp(int_tofp(limits->min_perf_pct),
				  int_tofp(100));

	if (hwp_active)
		intel_pstate_hwp_set_online_cpus();
	return count;
}

show_one(max_perf_pct, max_perf_pct);
show_one(min_perf_pct, min_perf_pct);

define_one_global_rw(no_turbo);
define_one_global_rw(max_perf_pct);
define_one_global_rw(min_perf_pct);
define_one_global_ro(turbo_pct);
define_one_global_ro(num_pstates);

static struct attribute *intel_pstate_attributes[] = {
	&no_turbo.attr,
	&max_perf_pct.attr,
	&min_perf_pct.attr,
	&turbo_pct.attr,
	&num_pstates.attr,
	NULL
};

static struct attribute_group intel_pstate_attr_group = {
	.attrs = intel_pstate_attributes,
};

static void __init intel_pstate_sysfs_expose_params(void)
{
	struct kobject *intel_pstate_kobject;
	int rc;

	intel_pstate_kobject = kobject_create_and_add("intel_pstate",
						&cpu_subsys.dev_root->kobj);
	BUG_ON(!intel_pstate_kobject);
	rc = sysfs_create_group(intel_pstate_kobject, &intel_pstate_attr_group);
	BUG_ON(rc);
}
/************************** sysfs end ************************/

static void intel_pstate_hwp_enable(struct cpudata *cpudata)
{
	/* First disable HWP notification interrupt as we don't process them */
	wrmsrl_on_cpu(cpudata->cpu, MSR_HWP_INTERRUPT, 0x00);

	wrmsrl_on_cpu(cpudata->cpu, MSR_PM_ENABLE, 0x1);
}

static int atom_get_min_pstate(void)
{
	u64 value;

	rdmsrl(ATOM_RATIOS, value);
	return (value >> 8) & 0x7F;
}

static int atom_get_max_pstate(void)
{
	u64 value;

	rdmsrl(ATOM_RATIOS, value);
	return (value >> 16) & 0x7F;
}

static int atom_get_turbo_pstate(void)
{
	u64 value;

	rdmsrl(ATOM_TURBO_RATIOS, value);
	return value & 0x7F;
}

static u64 atom_get_val(struct cpudata *cpudata, int pstate)
{
	u64 val;
	int32_t vid_fp;
	u32 vid;

	val = (u64)pstate << 8;
	if (limits->no_turbo && !limits->turbo_disabled)
		val |= (u64)1 << 32;

	vid_fp = cpudata->vid.min + mul_fp(
		int_tofp(pstate - cpudata->pstate.min_pstate),
		cpudata->vid.ratio);

	vid_fp = clamp_t(int32_t, vid_fp, cpudata->vid.min, cpudata->vid.max);
	vid = ceiling_fp(vid_fp);

	if (pstate > cpudata->pstate.max_pstate)
		vid = cpudata->vid.turbo;

	return val | vid;
}

static int silvermont_get_scaling(void)
{
	u64 value;
	int i;
	/* Defined in Table 35-6 from SDM (Sept 2015) */
	static int silvermont_freq_table[] = {
		83300, 100000, 133300, 116700, 80000};

	rdmsrl(MSR_FSB_FREQ, value);
	i = value & 0x7;
	WARN_ON(i > 4);

	return silvermont_freq_table[i];
}

static int airmont_get_scaling(void)
{
	u64 value;
	int i;
	/* Defined in Table 35-10 from SDM (Sept 2015) */
	static int airmont_freq_table[] = {
		83300, 100000, 133300, 116700, 80000,
		93300, 90000, 88900, 87500};

	rdmsrl(MSR_FSB_FREQ, value);
	i = value & 0xF;
	WARN_ON(i > 8);

	return airmont_freq_table[i];
}

static void atom_get_vid(struct cpudata *cpudata)
{
	u64 value;

	rdmsrl(ATOM_VIDS, value);
	cpudata->vid.min = int_tofp((value >> 8) & 0x7f);
	cpudata->vid.max = int_tofp((value >> 16) & 0x7f);
	cpudata->vid.ratio = div_fp(
		cpudata->vid.max - cpudata->vid.min,
		int_tofp(cpudata->pstate.max_pstate -
			cpudata->pstate.min_pstate));

	rdmsrl(ATOM_TURBO_VIDS, value);
	cpudata->vid.turbo = value & 0x7f;
}

static int core_get_min_pstate(void)
{
	u64 value;

	rdmsrl(MSR_PLATFORM_INFO, value);
	return (value >> 40) & 0xFF;
}

static int core_get_max_pstate_physical(void)
{
	u64 value;

	rdmsrl(MSR_PLATFORM_INFO, value);
	return (value >> 8) & 0xFF;
}

static int core_get_max_pstate(void)
{
	u64 tar;
	u64 plat_info;
	int max_pstate;
	int err;

	rdmsrl(MSR_PLATFORM_INFO, plat_info);
	max_pstate = (plat_info >> 8) & 0xFF;

	err = rdmsrl_safe(MSR_TURBO_ACTIVATION_RATIO, &tar);
	if (!err) {
		/* Do some sanity checking for safety */
		if (plat_info & 0x600000000) {
			u64 tdp_ctrl;
			u64 tdp_ratio;
			int tdp_msr;

			err = rdmsrl_safe(MSR_CONFIG_TDP_CONTROL, &tdp_ctrl);
			if (err)
				goto skip_tar;

			tdp_msr = MSR_CONFIG_TDP_NOMINAL + tdp_ctrl;
			err = rdmsrl_safe(tdp_msr, &tdp_ratio);
			if (err)
				goto skip_tar;

			/* For level 1 and 2, bits[23:16] contain the ratio */
			if (tdp_ctrl)
				tdp_ratio >>= 16;

			tdp_ratio &= 0xff; /* ratios are only 8 bits long */
			if (tdp_ratio - 1 == tar) {
				max_pstate = tar;
				pr_debug("max_pstate=TAC %x\n", max_pstate);
			} else {
				goto skip_tar;
			}
		}
	}

skip_tar:
	return max_pstate;
}

static int core_get_turbo_pstate(void)
{
	u64 value;
	int nont, ret;

	rdmsrl(MSR_NHM_TURBO_RATIO_LIMIT, value);
	nont = core_get_max_pstate();
	ret = (value) & 255;
	if (ret <= nont)
		ret = nont;
	return ret;
}

static inline int core_get_scaling(void)
{
	return 100000;
}

static u64 core_get_val(struct cpudata *cpudata, int pstate)
{
	u64 val;

	val = (u64)pstate << 8;
	if (limits->no_turbo && !limits->turbo_disabled)
		val |= (u64)1 << 32;

	return val;
}

static int knl_get_turbo_pstate(void)
{
	u64 value;
	int nont, ret;

	rdmsrl(MSR_NHM_TURBO_RATIO_LIMIT, value);
	nont = core_get_max_pstate();
	ret = (((value) >> 8) & 0xFF);
	if (ret <= nont)
		ret = nont;
	return ret;
}

static struct cpu_defaults core_params = {
	.pid_policy = {
		.sample_rate_ms = 10,
		.deadband = 0,
		.setpoint = 97,
		.p_gain_pct = 20,
		.d_gain_pct = 0,
		.i_gain_pct = 0,
	},
	.funcs = {
		.get_max = core_get_max_pstate,
		.get_max_physical = core_get_max_pstate_physical,
		.get_min = core_get_min_pstate,
		.get_turbo = core_get_turbo_pstate,
		.get_scaling = core_get_scaling,
		.get_val = core_get_val,
		.get_target_pstate = get_target_pstate_use_performance,
	},
};

static struct cpu_defaults silvermont_params = {
	.pid_policy = {
		.sample_rate_ms = 10,
		.deadband = 0,
		.setpoint = 60,
		.p_gain_pct = 14,
		.d_gain_pct = 0,
		.i_gain_pct = 4,
	},
	.funcs = {
		.get_max = atom_get_max_pstate,
		.get_max_physical = atom_get_max_pstate,
		.get_min = atom_get_min_pstate,
		.get_turbo = atom_get_turbo_pstate,
		.get_val = atom_get_val,
		.get_scaling = silvermont_get_scaling,
		.get_vid = atom_get_vid,
		.get_target_pstate = get_target_pstate_use_cpu_load,
	},
};

static struct cpu_defaults airmont_params = {
	.pid_policy = {
		.sample_rate_ms = 10,
		.deadband = 0,
		.setpoint = 60,
		.p_gain_pct = 14,
		.d_gain_pct = 0,
		.i_gain_pct = 4,
	},
	.funcs = {
		.get_max = atom_get_max_pstate,
		.get_max_physical = atom_get_max_pstate,
		.get_min = atom_get_min_pstate,
		.get_turbo = atom_get_turbo_pstate,
		.get_val = atom_get_val,
		.get_scaling = airmont_get_scaling,
		.get_vid = atom_get_vid,
		.get_target_pstate = get_target_pstate_use_cpu_load,
	},
};

static struct cpu_defaults knl_params = {
	.pid_policy = {
		.sample_rate_ms = 10,
		.deadband = 0,
		.setpoint = 97,
		.p_gain_pct = 20,
		.d_gain_pct = 0,
		.i_gain_pct = 0,
	},
	.funcs = {
		.get_max = core_get_max_pstate,
		.get_max_physical = core_get_max_pstate_physical,
		.get_min = core_get_min_pstate,
		.get_turbo = knl_get_turbo_pstate,
		.get_scaling = core_get_scaling,
		.get_val = core_get_val,
		.get_target_pstate = get_target_pstate_use_performance,
	},
};

static void intel_pstate_get_min_max(struct cpudata *cpu, int *min, int *max)
{
	int max_perf = cpu->pstate.turbo_pstate;
	int max_perf_adj;
	int min_perf;

	if (limits->no_turbo || limits->turbo_disabled)
		max_perf = cpu->pstate.max_pstate;

	/*
	 * performance can be limited by user through sysfs, by cpufreq
	 * policy, or by cpu specific default values determined through
	 * experimentation.
	 */
	max_perf_adj = fp_toint(max_perf * limits->max_perf);
	*max = clamp_t(int, max_perf_adj,
			cpu->pstate.min_pstate, cpu->pstate.turbo_pstate);

	min_perf = fp_toint(max_perf * limits->min_perf);
	*min = clamp_t(int, min_perf, cpu->pstate.min_pstate, max_perf);
}

static inline void intel_pstate_record_pstate(struct cpudata *cpu, int pstate)
{
	trace_cpu_frequency(pstate * cpu->pstate.scaling, cpu->cpu);
	cpu->pstate.current_pstate = pstate;
}

static void intel_pstate_set_min_pstate(struct cpudata *cpu)
{
	int pstate = cpu->pstate.min_pstate;

	intel_pstate_record_pstate(cpu, pstate);
	/*
	 * Generally, there is no guarantee that this code will always run on
	 * the CPU being updated, so force the register update to run on the
	 * right CPU.
	 */
	wrmsrl_on_cpu(cpu->cpu, MSR_IA32_PERF_CTL,
		      pstate_funcs.get_val(cpu, pstate));
}

static void intel_pstate_get_cpu_pstates(struct cpudata *cpu)
{
	cpu->pstate.min_pstate = pstate_funcs.get_min();
	cpu->pstate.max_pstate = pstate_funcs.get_max();
	cpu->pstate.max_pstate_physical = pstate_funcs.get_max_physical();
	cpu->pstate.turbo_pstate = pstate_funcs.get_turbo();
	cpu->pstate.scaling = pstate_funcs.get_scaling();

	if (pstate_funcs.get_vid)
		pstate_funcs.get_vid(cpu);

	intel_pstate_set_min_pstate(cpu);
}

static inline void intel_pstate_calc_busy(struct cpudata *cpu)
{
	struct sample *sample = &cpu->sample;
	int64_t core_pct;

	core_pct = int_tofp(sample->aperf) * int_tofp(100);
	core_pct = div64_u64(core_pct, int_tofp(sample->mperf));

	sample->core_pct_busy = (int32_t)core_pct;
}

static inline bool intel_pstate_sample(struct cpudata *cpu, u64 time)
{
	u64 aperf, mperf;
	unsigned long flags;
	u64 tsc;

	local_irq_save(flags);
	rdmsrl(MSR_IA32_APERF, aperf);
	rdmsrl(MSR_IA32_MPERF, mperf);
	tsc = rdtsc();
	if (cpu->prev_mperf == mperf || cpu->prev_tsc == tsc) {
		local_irq_restore(flags);
		return false;
	}
	local_irq_restore(flags);

	cpu->last_sample_time = cpu->sample.time;
	cpu->sample.time = time;
	cpu->sample.aperf = aperf;
	cpu->sample.mperf = mperf;
	cpu->sample.tsc =  tsc;
	cpu->sample.aperf -= cpu->prev_aperf;
	cpu->sample.mperf -= cpu->prev_mperf;
	cpu->sample.tsc -= cpu->prev_tsc;

	cpu->prev_aperf = aperf;
	cpu->prev_mperf = mperf;
	cpu->prev_tsc = tsc;
	/*
	 * First time this function is invoked in a given cycle, all of the
	 * previous sample data fields are equal to zero or stale and they must
	 * be populated with meaningful numbers for things to work, so assume
	 * that sample.time will always be reset before setting the utilization
	 * update hook and make the caller skip the sample then.
	 */
	return !!cpu->last_sample_time;
}

static inline int32_t get_avg_frequency(struct cpudata *cpu)
{
	return fp_toint(mul_fp(cpu->sample.core_pct_busy,
			       int_tofp(cpu->pstate.max_pstate_physical *
						cpu->pstate.scaling / 100)));
}

static inline int32_t get_target_pstate_use_cpu_load(struct cpudata *cpu)
{
	struct sample *sample = &cpu->sample;
	u64 cummulative_iowait, delta_iowait_us;
	u64 delta_iowait_mperf;
	u64 mperf, now;
	int32_t cpu_load;

	cummulative_iowait = get_cpu_iowait_time_us(cpu->cpu, &now);

	/*
	 * Convert iowait time into number of IO cycles spent at max_freq.
	 * IO is considered as busy only for the cpu_load algorithm. For
	 * performance this is not needed since we always try to reach the
	 * maximum P-State, so we are already boosting the IOs.
	 */
	delta_iowait_us = cummulative_iowait - cpu->prev_cummulative_iowait;
	delta_iowait_mperf = div64_u64(delta_iowait_us * cpu->pstate.scaling *
		cpu->pstate.max_pstate, MSEC_PER_SEC);

	mperf = cpu->sample.mperf + delta_iowait_mperf;
	cpu->prev_cummulative_iowait = cummulative_iowait;

	/*
	 * The load can be estimated as the ratio of the mperf counter
	 * running at a constant frequency during active periods
	 * (C0) and the time stamp counter running at the same frequency
	 * also during C-states.
	 */
	cpu_load = div64_u64(int_tofp(100) * mperf, sample->tsc);
	cpu->sample.busy_scaled = cpu_load;

	return cpu->pstate.current_pstate - pid_calc(&cpu->pid, cpu_load);
}

static inline int32_t get_target_pstate_use_performance(struct cpudata *cpu)
{
	int32_t core_busy, max_pstate, current_pstate, sample_ratio;
	u64 duration_ns;

	/*
	 * core_busy is the ratio of actual performance to max
	 * max_pstate is the max non turbo pstate available
	 * current_pstate was the pstate that was requested during
	 * 	the last sample period.
	 *
	 * We normalize core_busy, which was our actual percent
	 * performance to what we requested during the last sample
	 * period. The result will be a percentage of busy at a
	 * specified pstate.
	 */
	core_busy = cpu->sample.core_pct_busy;
	max_pstate = int_tofp(cpu->pstate.max_pstate_physical);
	current_pstate = int_tofp(cpu->pstate.current_pstate);
	core_busy = mul_fp(core_busy, div_fp(max_pstate, current_pstate));

	/*
	 * Since our utilization update callback will not run unless we are
	 * in C0, check if the actual elapsed time is significantly greater (3x)
	 * than our sample interval.  If it is, then we were idle for a long
	 * enough period of time to adjust our busyness.
	 */
	duration_ns = cpu->sample.time - cpu->last_sample_time;
	if ((s64)duration_ns > pid_params.sample_rate_ns * 3) {
		sample_ratio = div_fp(int_tofp(pid_params.sample_rate_ns),
				      int_tofp(duration_ns));
		core_busy = mul_fp(core_busy, sample_ratio);
	} else {
		sample_ratio = div_fp(100 * cpu->sample.mperf, cpu->sample.tsc);
		if (sample_ratio < int_tofp(1))
			core_busy = 0;
	}

	cpu->sample.busy_scaled = core_busy;
	return cpu->pstate.current_pstate - pid_calc(&cpu->pid, core_busy);
}

static inline void intel_pstate_update_pstate(struct cpudata *cpu, int pstate)
{
	int max_perf, min_perf;

	update_turbo_state();

	intel_pstate_get_min_max(cpu, &min_perf, &max_perf);
	pstate = clamp_t(int, pstate, min_perf, max_perf);
	if (pstate == cpu->pstate.current_pstate)
		return;

	intel_pstate_record_pstate(cpu, pstate);
	wrmsrl(MSR_IA32_PERF_CTL, pstate_funcs.get_val(cpu, pstate));
}

static inline void intel_pstate_adjust_busy_pstate(struct cpudata *cpu)
{
	int from, target_pstate;
	struct sample *sample;

	from = cpu->pstate.current_pstate;

	target_pstate = pstate_funcs.get_target_pstate(cpu);

	intel_pstate_update_pstate(cpu, target_pstate);

	sample = &cpu->sample;
	trace_pstate_sample(fp_toint(sample->core_pct_busy),
		fp_toint(sample->busy_scaled),
		from,
		cpu->pstate.current_pstate,
		sample->mperf,
		sample->aperf,
		sample->tsc,
		get_avg_frequency(cpu));
}

static void intel_pstate_update_util(struct update_util_data *data, u64 time,
				     unsigned long util, unsigned long max)
{
	struct cpudata *cpu = container_of(data, struct cpudata, update_util);
	u64 delta_ns = time - cpu->sample.time;

	if ((s64)delta_ns >= pid_params.sample_rate_ns) {
		bool sample_taken = intel_pstate_sample(cpu, time);

		if (sample_taken) {
			intel_pstate_calc_busy(cpu);
			if (!hwp_active)
				intel_pstate_adjust_busy_pstate(cpu);
		}
	}
}

#define ICPU(model, policy) \
	{ X86_VENDOR_INTEL, 6, model, X86_FEATURE_APERFMPERF,\
			(unsigned long)&policy }

static const struct x86_cpu_id intel_pstate_cpu_ids[] = {
	ICPU(0x2a, core_params),
	ICPU(0x2d, core_params),
	ICPU(0x37, silvermont_params),
	ICPU(0x3a, core_params),
	ICPU(0x3c, core_params),
	ICPU(0x3d, core_params),
	ICPU(0x3e, core_params),
	ICPU(0x3f, core_params),
	ICPU(0x45, core_params),
	ICPU(0x46, core_params),
	ICPU(0x47, core_params),
	ICPU(0x4c, airmont_params),
	ICPU(0x4e, core_params),
	ICPU(0x4f, core_params),
	ICPU(0x5e, core_params),
	ICPU(0x56, core_params),
	ICPU(0x57, knl_params),
	{}
};
MODULE_DEVICE_TABLE(x86cpu, intel_pstate_cpu_ids);

static const struct x86_cpu_id intel_pstate_cpu_oob_ids[] = {
	ICPU(0x56, core_params),
	{}
};

static int intel_pstate_init_cpu(unsigned int cpunum)
{
	struct cpudata *cpu;

	if (!all_cpu_data[cpunum])
		all_cpu_data[cpunum] = kzalloc(sizeof(struct cpudata),
					       GFP_KERNEL);
	if (!all_cpu_data[cpunum])
		return -ENOMEM;

	cpu = all_cpu_data[cpunum];

	cpu->cpu = cpunum;

	if (hwp_active) {
		intel_pstate_hwp_enable(cpu);
		pid_params.sample_rate_ms = 50;
		pid_params.sample_rate_ns = 50 * NSEC_PER_MSEC;
	}

	intel_pstate_get_cpu_pstates(cpu);

	intel_pstate_busy_pid_reset(cpu);

	cpu->update_util.func = intel_pstate_update_util;

	pr_debug("intel_pstate: controlling: cpu %d\n", cpunum);

	return 0;
}

static unsigned int intel_pstate_get(unsigned int cpu_num)
{
	struct sample *sample;
	struct cpudata *cpu;

	cpu = all_cpu_data[cpu_num];
	if (!cpu)
		return 0;
	sample = &cpu->sample;
	return get_avg_frequency(cpu);
}

static void intel_pstate_set_update_util_hook(unsigned int cpu_num)
{
	struct cpudata *cpu = all_cpu_data[cpu_num];

	/* Prevent intel_pstate_update_util() from using stale data. */
	cpu->sample.time = 0;
	cpufreq_set_update_util_data(cpu_num, &cpu->update_util);
}

static void intel_pstate_clear_update_util_hook(unsigned int cpu)
{
	cpufreq_set_update_util_data(cpu, NULL);
	synchronize_sched();
}

static void intel_pstate_set_performance_limits(struct perf_limits *limits)
{
	limits->no_turbo = 0;
	limits->turbo_disabled = 0;
	limits->max_perf_pct = 100;
	limits->max_perf = int_tofp(1);
	limits->min_perf_pct = 100;
	limits->min_perf = int_tofp(1);
	limits->max_policy_pct = 100;
	limits->max_sysfs_pct = 100;
	limits->min_policy_pct = 0;
	limits->min_sysfs_pct = 0;
}

static int intel_pstate_set_policy(struct cpufreq_policy *policy)
{
	if (!policy->cpuinfo.max_freq)
		return -ENODEV;

	intel_pstate_clear_update_util_hook(policy->cpu);

	if (policy->policy == CPUFREQ_POLICY_PERFORMANCE) {
		limits = &performance_limits;
		if (policy->max >= policy->cpuinfo.max_freq) {
			pr_debug("intel_pstate: set performance\n");
			intel_pstate_set_performance_limits(limits);
			goto out;
		}
	} else {
		pr_debug("intel_pstate: set powersave\n");
		limits = &powersave_limits;
	}

	limits->min_policy_pct = (policy->min * 100) / policy->cpuinfo.max_freq;
	limits->min_policy_pct = clamp_t(int, limits->min_policy_pct, 0 , 100);
	limits->max_policy_pct = DIV_ROUND_UP(policy->max * 100,
					      policy->cpuinfo.max_freq);
	limits->max_policy_pct = clamp_t(int, limits->max_policy_pct, 0 , 100);

	/* Normalize user input to [min_policy_pct, max_policy_pct] */
	limits->min_perf_pct = max(limits->min_policy_pct,
				   limits->min_sysfs_pct);
	limits->min_perf_pct = min(limits->max_policy_pct,
				   limits->min_perf_pct);
	limits->max_perf_pct = min(limits->max_policy_pct,
				   limits->max_sysfs_pct);
	limits->max_perf_pct = max(limits->min_policy_pct,
				   limits->max_perf_pct);
	limits->max_perf = round_up(limits->max_perf, FRAC_BITS);

	/* Make sure min_perf_pct <= max_perf_pct */
	limits->min_perf_pct = min(limits->max_perf_pct, limits->min_perf_pct);

	limits->min_perf = div_fp(int_tofp(limits->min_perf_pct),
				  int_tofp(100));
	limits->max_perf = div_fp(int_tofp(limits->max_perf_pct),
				  int_tofp(100));

 out:
	intel_pstate_set_update_util_hook(policy->cpu);

<<<<<<< HEAD
	if (hwp_active)
		intel_pstate_hwp_set(policy->cpus);
=======
	intel_pstate_hwp_set_policy(policy);
>>>>>>> 6c0b43df

	return 0;
}

static int intel_pstate_verify_policy(struct cpufreq_policy *policy)
{
	cpufreq_verify_within_cpu_limits(policy);

	if (policy->policy != CPUFREQ_POLICY_POWERSAVE &&
	    policy->policy != CPUFREQ_POLICY_PERFORMANCE)
		return -EINVAL;

	return 0;
}

static void intel_pstate_stop_cpu(struct cpufreq_policy *policy)
{
	int cpu_num = policy->cpu;
	struct cpudata *cpu = all_cpu_data[cpu_num];

	pr_debug("intel_pstate: CPU %d exiting\n", cpu_num);

	intel_pstate_clear_update_util_hook(cpu_num);

	if (hwp_active)
		return;

	intel_pstate_set_min_pstate(cpu);
}

static int intel_pstate_cpu_init(struct cpufreq_policy *policy)
{
	struct cpudata *cpu;
	int rc;

	rc = intel_pstate_init_cpu(policy->cpu);
	if (rc)
		return rc;

	cpu = all_cpu_data[policy->cpu];

	if (limits->min_perf_pct == 100 && limits->max_perf_pct == 100)
		policy->policy = CPUFREQ_POLICY_PERFORMANCE;
	else
		policy->policy = CPUFREQ_POLICY_POWERSAVE;

	policy->min = cpu->pstate.min_pstate * cpu->pstate.scaling;
	policy->max = cpu->pstate.turbo_pstate * cpu->pstate.scaling;

	/* cpuinfo and default policy values */
	policy->cpuinfo.min_freq = cpu->pstate.min_pstate * cpu->pstate.scaling;
	policy->cpuinfo.max_freq =
		cpu->pstate.turbo_pstate * cpu->pstate.scaling;
	policy->cpuinfo.transition_latency = CPUFREQ_ETERNAL;
	cpumask_set_cpu(policy->cpu, policy->cpus);

	return 0;
}

static struct cpufreq_driver intel_pstate_driver = {
	.flags		= CPUFREQ_CONST_LOOPS,
	.verify		= intel_pstate_verify_policy,
	.setpolicy	= intel_pstate_set_policy,
	.resume		= intel_pstate_hwp_set_policy,
	.get		= intel_pstate_get,
	.init		= intel_pstate_cpu_init,
	.stop_cpu	= intel_pstate_stop_cpu,
	.name		= "intel_pstate",
};

static int __initdata no_load;
static int __initdata no_hwp;
static int __initdata hwp_only;
static unsigned int force_load;

static int intel_pstate_msrs_not_valid(void)
{
	if (!pstate_funcs.get_max() ||
	    !pstate_funcs.get_min() ||
	    !pstate_funcs.get_turbo())
		return -ENODEV;

	return 0;
}

static void copy_pid_params(struct pstate_adjust_policy *policy)
{
	pid_params.sample_rate_ms = policy->sample_rate_ms;
	pid_params.sample_rate_ns = pid_params.sample_rate_ms * NSEC_PER_MSEC;
	pid_params.p_gain_pct = policy->p_gain_pct;
	pid_params.i_gain_pct = policy->i_gain_pct;
	pid_params.d_gain_pct = policy->d_gain_pct;
	pid_params.deadband = policy->deadband;
	pid_params.setpoint = policy->setpoint;
}

static void copy_cpu_funcs(struct pstate_funcs *funcs)
{
	pstate_funcs.get_max   = funcs->get_max;
	pstate_funcs.get_max_physical = funcs->get_max_physical;
	pstate_funcs.get_min   = funcs->get_min;
	pstate_funcs.get_turbo = funcs->get_turbo;
	pstate_funcs.get_scaling = funcs->get_scaling;
	pstate_funcs.get_val   = funcs->get_val;
	pstate_funcs.get_vid   = funcs->get_vid;
	pstate_funcs.get_target_pstate = funcs->get_target_pstate;

}

#if IS_ENABLED(CONFIG_ACPI)
#include <acpi/processor.h>

static bool intel_pstate_no_acpi_pss(void)
{
	int i;

	for_each_possible_cpu(i) {
		acpi_status status;
		union acpi_object *pss;
		struct acpi_buffer buffer = { ACPI_ALLOCATE_BUFFER, NULL };
		struct acpi_processor *pr = per_cpu(processors, i);

		if (!pr)
			continue;

		status = acpi_evaluate_object(pr->handle, "_PSS", NULL, &buffer);
		if (ACPI_FAILURE(status))
			continue;

		pss = buffer.pointer;
		if (pss && pss->type == ACPI_TYPE_PACKAGE) {
			kfree(pss);
			return false;
		}

		kfree(pss);
	}

	return true;
}

static bool intel_pstate_has_acpi_ppc(void)
{
	int i;

	for_each_possible_cpu(i) {
		struct acpi_processor *pr = per_cpu(processors, i);

		if (!pr)
			continue;
		if (acpi_has_method(pr->handle, "_PPC"))
			return true;
	}
	return false;
}

enum {
	PSS,
	PPC,
};

struct hw_vendor_info {
	u16  valid;
	char oem_id[ACPI_OEM_ID_SIZE];
	char oem_table_id[ACPI_OEM_TABLE_ID_SIZE];
	int  oem_pwr_table;
};

/* Hardware vendor-specific info that has its own power management modes */
static struct hw_vendor_info vendor_info[] = {
	{1, "HP    ", "ProLiant", PSS},
	{1, "ORACLE", "X4-2    ", PPC},
	{1, "ORACLE", "X4-2L   ", PPC},
	{1, "ORACLE", "X4-2B   ", PPC},
	{1, "ORACLE", "X3-2    ", PPC},
	{1, "ORACLE", "X3-2L   ", PPC},
	{1, "ORACLE", "X3-2B   ", PPC},
	{1, "ORACLE", "X4470M2 ", PPC},
	{1, "ORACLE", "X4270M3 ", PPC},
	{1, "ORACLE", "X4270M2 ", PPC},
	{1, "ORACLE", "X4170M2 ", PPC},
	{1, "ORACLE", "X4170 M3", PPC},
	{1, "ORACLE", "X4275 M3", PPC},
	{1, "ORACLE", "X6-2    ", PPC},
	{1, "ORACLE", "Sudbury ", PPC},
	{0, "", ""},
};

static bool intel_pstate_platform_pwr_mgmt_exists(void)
{
	struct acpi_table_header hdr;
	struct hw_vendor_info *v_info;
	const struct x86_cpu_id *id;
	u64 misc_pwr;

	id = x86_match_cpu(intel_pstate_cpu_oob_ids);
	if (id) {
		rdmsrl(MSR_MISC_PWR_MGMT, misc_pwr);
		if ( misc_pwr & (1 << 8))
			return true;
	}

	if (acpi_disabled ||
	    ACPI_FAILURE(acpi_get_table_header(ACPI_SIG_FADT, 0, &hdr)))
		return false;

	for (v_info = vendor_info; v_info->valid; v_info++) {
		if (!strncmp(hdr.oem_id, v_info->oem_id, ACPI_OEM_ID_SIZE) &&
			!strncmp(hdr.oem_table_id, v_info->oem_table_id,
						ACPI_OEM_TABLE_ID_SIZE))
			switch (v_info->oem_pwr_table) {
			case PSS:
				return intel_pstate_no_acpi_pss();
			case PPC:
				return intel_pstate_has_acpi_ppc() &&
					(!force_load);
			}
	}

	return false;
}
#else /* CONFIG_ACPI not enabled */
static inline bool intel_pstate_platform_pwr_mgmt_exists(void) { return false; }
static inline bool intel_pstate_has_acpi_ppc(void) { return false; }
#endif /* CONFIG_ACPI */

static const struct x86_cpu_id hwp_support_ids[] __initconst = {
	{ X86_VENDOR_INTEL, 6, X86_MODEL_ANY, X86_FEATURE_HWP },
	{}
};

static int __init intel_pstate_init(void)
{
	int cpu, rc = 0;
	const struct x86_cpu_id *id;
	struct cpu_defaults *cpu_def;

	if (no_load)
		return -ENODEV;

	if (x86_match_cpu(hwp_support_ids) && !no_hwp) {
		copy_cpu_funcs(&core_params.funcs);
		hwp_active++;
		goto hwp_cpu_matched;
	}

	id = x86_match_cpu(intel_pstate_cpu_ids);
	if (!id)
		return -ENODEV;

	cpu_def = (struct cpu_defaults *)id->driver_data;

	copy_pid_params(&cpu_def->pid_policy);
	copy_cpu_funcs(&cpu_def->funcs);

	if (intel_pstate_msrs_not_valid())
		return -ENODEV;

hwp_cpu_matched:
	/*
	 * The Intel pstate driver will be ignored if the platform
	 * firmware has its own power management modes.
	 */
	if (intel_pstate_platform_pwr_mgmt_exists())
		return -ENODEV;

	pr_info("Intel P-state driver initializing.\n");

	all_cpu_data = vzalloc(sizeof(void *) * num_possible_cpus());
	if (!all_cpu_data)
		return -ENOMEM;

	if (!hwp_active && hwp_only)
		goto out;

	rc = cpufreq_register_driver(&intel_pstate_driver);
	if (rc)
		goto out;

	intel_pstate_debug_expose_params();
	intel_pstate_sysfs_expose_params();

	if (hwp_active)
		pr_info("intel_pstate: HWP enabled\n");

	return rc;
out:
	get_online_cpus();
	for_each_online_cpu(cpu) {
		if (all_cpu_data[cpu]) {
			intel_pstate_clear_update_util_hook(cpu);
			kfree(all_cpu_data[cpu]);
		}
	}

	put_online_cpus();
	vfree(all_cpu_data);
	return -ENODEV;
}
device_initcall(intel_pstate_init);

static int __init intel_pstate_setup(char *str)
{
	if (!str)
		return -EINVAL;

	if (!strcmp(str, "disable"))
		no_load = 1;
	if (!strcmp(str, "no_hwp")) {
		pr_info("intel_pstate: HWP disabled\n");
		no_hwp = 1;
	}
	if (!strcmp(str, "force"))
		force_load = 1;
	if (!strcmp(str, "hwp_only"))
		hwp_only = 1;
	return 0;
}
early_param("intel_pstate", intel_pstate_setup);

MODULE_AUTHOR("Dirk Brandewie <dirk.j.brandewie@intel.com>");
MODULE_DESCRIPTION("'intel_pstate' - P state driver Intel Core processors");
MODULE_LICENSE("GPL");<|MERGE_RESOLUTION|>--- conflicted
+++ resolved
@@ -1356,12 +1356,7 @@
  out:
 	intel_pstate_set_update_util_hook(policy->cpu);
 
-<<<<<<< HEAD
-	if (hwp_active)
-		intel_pstate_hwp_set(policy->cpus);
-=======
 	intel_pstate_hwp_set_policy(policy);
->>>>>>> 6c0b43df
 
 	return 0;
 }
