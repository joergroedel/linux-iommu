// SPDX-License-Identifier: GPL-2.0
/*
 * PCI support in ACPI
 *
 * Copyright (C) 2005 David Shaohua Li <shaohua.li@intel.com>
 * Copyright (C) 2004 Tom Long Nguyen <tom.l.nguyen@intel.com>
 * Copyright (C) 2004 Intel Corp.
 */

#include <linux/delay.h>
#include <linux/init.h>
#include <linux/irqdomain.h>
#include <linux/pci.h>
#include <linux/msi.h>
#include <linux/pci_hotplug.h>
#include <linux/module.h>
#include <linux/pci-aspm.h>
#include <linux/pci-acpi.h>
#include <linux/pm_runtime.h>
#include <linux/pm_qos.h>
#include "pci.h"

/*
 * The GUID is defined in the PCI Firmware Specification available here:
 * https://www.pcisig.com/members/downloads/pcifw_r3_1_13Dec10.pdf
 */
const guid_t pci_acpi_dsm_guid =
	GUID_INIT(0xe5c937d0, 0x3553, 0x4d7a,
		  0x91, 0x17, 0xea, 0x4d, 0x19, 0xc3, 0x43, 0x4d);

#if defined(CONFIG_PCI_QUIRKS) && defined(CONFIG_ARM64)
static int acpi_get_rc_addr(struct acpi_device *adev, struct resource *res)
{
	struct device *dev = &adev->dev;
	struct resource_entry *entry;
	struct list_head list;
	unsigned long flags;
	int ret;

	INIT_LIST_HEAD(&list);
	flags = IORESOURCE_MEM;
	ret = acpi_dev_get_resources(adev, &list,
				     acpi_dev_filter_resource_type_cb,
				     (void *) flags);
	if (ret < 0) {
		dev_err(dev, "failed to parse _CRS method, error code %d\n",
			ret);
		return ret;
	}

	if (ret == 0) {
		dev_err(dev, "no IO and memory resources present in _CRS\n");
		return -EINVAL;
	}

	entry = list_first_entry(&list, struct resource_entry, node);
	*res = *entry->res;
	acpi_dev_free_resource_list(&list);
	return 0;
}

static acpi_status acpi_match_rc(acpi_handle handle, u32 lvl, void *context,
				 void **retval)
{
	u16 *segment = context;
	unsigned long long uid;
	acpi_status status;

	status = acpi_evaluate_integer(handle, "_UID", NULL, &uid);
	if (ACPI_FAILURE(status) || uid != *segment)
		return AE_CTRL_DEPTH;

	*(acpi_handle *)retval = handle;
	return AE_CTRL_TERMINATE;
}

int acpi_get_rc_resources(struct device *dev, const char *hid, u16 segment,
			  struct resource *res)
{
	struct acpi_device *adev;
	acpi_status status;
	acpi_handle handle;
	int ret;

	status = acpi_get_devices(hid, acpi_match_rc, &segment, &handle);
	if (ACPI_FAILURE(status)) {
		dev_err(dev, "can't find _HID %s device to locate resources\n",
			hid);
		return -ENODEV;
	}

	ret = acpi_bus_get_device(handle, &adev);
	if (ret)
		return ret;

	ret = acpi_get_rc_addr(adev, res);
	if (ret) {
		dev_err(dev, "can't get resource from %s\n",
			dev_name(&adev->dev));
		return ret;
	}

	return 0;
}
#endif

phys_addr_t acpi_pci_root_get_mcfg_addr(acpi_handle handle)
{
	acpi_status status = AE_NOT_EXIST;
	unsigned long long mcfg_addr;

	if (handle)
		status = acpi_evaluate_integer(handle, METHOD_NAME__CBA,
					       NULL, &mcfg_addr);
	if (ACPI_FAILURE(status))
		return 0;

	return (phys_addr_t)mcfg_addr;
}

static acpi_status decode_type0_hpx_record(union acpi_object *record,
					   struct hotplug_params *hpx)
{
	int i;
	union acpi_object *fields = record->package.elements;
	u32 revision = fields[1].integer.value;

	switch (revision) {
	case 1:
		if (record->package.count != 6)
			return AE_ERROR;
		for (i = 2; i < 6; i++)
			if (fields[i].type != ACPI_TYPE_INTEGER)
				return AE_ERROR;
		hpx->t0 = &hpx->type0_data;
		hpx->t0->revision        = revision;
		hpx->t0->cache_line_size = fields[2].integer.value;
		hpx->t0->latency_timer   = fields[3].integer.value;
		hpx->t0->enable_serr     = fields[4].integer.value;
		hpx->t0->enable_perr     = fields[5].integer.value;
		break;
	default:
		printk(KERN_WARNING
		       "%s: Type 0 Revision %d record not supported\n",
		       __func__, revision);
		return AE_ERROR;
	}
	return AE_OK;
}

static acpi_status decode_type1_hpx_record(union acpi_object *record,
					   struct hotplug_params *hpx)
{
	int i;
	union acpi_object *fields = record->package.elements;
	u32 revision = fields[1].integer.value;

	switch (revision) {
	case 1:
		if (record->package.count != 5)
			return AE_ERROR;
		for (i = 2; i < 5; i++)
			if (fields[i].type != ACPI_TYPE_INTEGER)
				return AE_ERROR;
		hpx->t1 = &hpx->type1_data;
		hpx->t1->revision      = revision;
		hpx->t1->max_mem_read  = fields[2].integer.value;
		hpx->t1->avg_max_split = fields[3].integer.value;
		hpx->t1->tot_max_split = fields[4].integer.value;
		break;
	default:
		printk(KERN_WARNING
		       "%s: Type 1 Revision %d record not supported\n",
		       __func__, revision);
		return AE_ERROR;
	}
	return AE_OK;
}

static acpi_status decode_type2_hpx_record(union acpi_object *record,
					   struct hotplug_params *hpx)
{
	int i;
	union acpi_object *fields = record->package.elements;
	u32 revision = fields[1].integer.value;

	switch (revision) {
	case 1:
		if (record->package.count != 18)
			return AE_ERROR;
		for (i = 2; i < 18; i++)
			if (fields[i].type != ACPI_TYPE_INTEGER)
				return AE_ERROR;
		hpx->t2 = &hpx->type2_data;
		hpx->t2->revision      = revision;
		hpx->t2->unc_err_mask_and      = fields[2].integer.value;
		hpx->t2->unc_err_mask_or       = fields[3].integer.value;
		hpx->t2->unc_err_sever_and     = fields[4].integer.value;
		hpx->t2->unc_err_sever_or      = fields[5].integer.value;
		hpx->t2->cor_err_mask_and      = fields[6].integer.value;
		hpx->t2->cor_err_mask_or       = fields[7].integer.value;
		hpx->t2->adv_err_cap_and       = fields[8].integer.value;
		hpx->t2->adv_err_cap_or        = fields[9].integer.value;
		hpx->t2->pci_exp_devctl_and    = fields[10].integer.value;
		hpx->t2->pci_exp_devctl_or     = fields[11].integer.value;
		hpx->t2->pci_exp_lnkctl_and    = fields[12].integer.value;
		hpx->t2->pci_exp_lnkctl_or     = fields[13].integer.value;
		hpx->t2->sec_unc_err_sever_and = fields[14].integer.value;
		hpx->t2->sec_unc_err_sever_or  = fields[15].integer.value;
		hpx->t2->sec_unc_err_mask_and  = fields[16].integer.value;
		hpx->t2->sec_unc_err_mask_or   = fields[17].integer.value;
		break;
	default:
		printk(KERN_WARNING
		       "%s: Type 2 Revision %d record not supported\n",
		       __func__, revision);
		return AE_ERROR;
	}
	return AE_OK;
}

static acpi_status acpi_run_hpx(acpi_handle handle, struct hotplug_params *hpx)
{
	acpi_status status;
	struct acpi_buffer buffer = {ACPI_ALLOCATE_BUFFER, NULL};
	union acpi_object *package, *record, *fields;
	u32 type;
	int i;

	/* Clear the return buffer with zeros */
	memset(hpx, 0, sizeof(struct hotplug_params));

	status = acpi_evaluate_object(handle, "_HPX", NULL, &buffer);
	if (ACPI_FAILURE(status))
		return status;

	package = (union acpi_object *)buffer.pointer;
	if (package->type != ACPI_TYPE_PACKAGE) {
		status = AE_ERROR;
		goto exit;
	}

	for (i = 0; i < package->package.count; i++) {
		record = &package->package.elements[i];
		if (record->type != ACPI_TYPE_PACKAGE) {
			status = AE_ERROR;
			goto exit;
		}

		fields = record->package.elements;
		if (fields[0].type != ACPI_TYPE_INTEGER ||
		    fields[1].type != ACPI_TYPE_INTEGER) {
			status = AE_ERROR;
			goto exit;
		}

		type = fields[0].integer.value;
		switch (type) {
		case 0:
			status = decode_type0_hpx_record(record, hpx);
			if (ACPI_FAILURE(status))
				goto exit;
			break;
		case 1:
			status = decode_type1_hpx_record(record, hpx);
			if (ACPI_FAILURE(status))
				goto exit;
			break;
		case 2:
			status = decode_type2_hpx_record(record, hpx);
			if (ACPI_FAILURE(status))
				goto exit;
			break;
		default:
			printk(KERN_ERR "%s: Type %d record not supported\n",
			       __func__, type);
			status = AE_ERROR;
			goto exit;
		}
	}
 exit:
	kfree(buffer.pointer);
	return status;
}

static acpi_status acpi_run_hpp(acpi_handle handle, struct hotplug_params *hpp)
{
	acpi_status status;
	struct acpi_buffer buffer = { ACPI_ALLOCATE_BUFFER, NULL };
	union acpi_object *package, *fields;
	int i;

	memset(hpp, 0, sizeof(struct hotplug_params));

	status = acpi_evaluate_object(handle, "_HPP", NULL, &buffer);
	if (ACPI_FAILURE(status))
		return status;

	package = (union acpi_object *) buffer.pointer;
	if (package->type != ACPI_TYPE_PACKAGE ||
	    package->package.count != 4) {
		status = AE_ERROR;
		goto exit;
	}

	fields = package->package.elements;
	for (i = 0; i < 4; i++) {
		if (fields[i].type != ACPI_TYPE_INTEGER) {
			status = AE_ERROR;
			goto exit;
		}
	}

	hpp->t0 = &hpp->type0_data;
	hpp->t0->revision        = 1;
	hpp->t0->cache_line_size = fields[0].integer.value;
	hpp->t0->latency_timer   = fields[1].integer.value;
	hpp->t0->enable_serr     = fields[2].integer.value;
	hpp->t0->enable_perr     = fields[3].integer.value;

exit:
	kfree(buffer.pointer);
	return status;
}

/* pci_get_hp_params
 *
 * @dev - the pci_dev for which we want parameters
 * @hpp - allocated by the caller
 */
int pci_get_hp_params(struct pci_dev *dev, struct hotplug_params *hpp)
{
	acpi_status status;
	acpi_handle handle, phandle;
	struct pci_bus *pbus;

	if (acpi_pci_disabled)
		return -ENODEV;

	handle = NULL;
	for (pbus = dev->bus; pbus; pbus = pbus->parent) {
		handle = acpi_pci_get_bridge_handle(pbus);
		if (handle)
			break;
	}

	/*
	 * _HPP settings apply to all child buses, until another _HPP is
	 * encountered. If we don't find an _HPP for the input pci dev,
	 * look for it in the parent device scope since that would apply to
	 * this pci dev.
	 */
	while (handle) {
		status = acpi_run_hpx(handle, hpp);
		if (ACPI_SUCCESS(status))
			return 0;
		status = acpi_run_hpp(handle, hpp);
		if (ACPI_SUCCESS(status))
			return 0;
		if (acpi_is_root_bridge(handle))
			break;
		status = acpi_get_parent(handle, &phandle);
		if (ACPI_FAILURE(status))
			break;
		handle = phandle;
	}
	return -ENODEV;
}
EXPORT_SYMBOL_GPL(pci_get_hp_params);

/**
 * pciehp_is_native - Check whether a hotplug port is handled by the OS
 * @bridge: Hotplug port to check
 *
 * Returns true if the given @bridge is handled by the native PCIe hotplug
 * driver.
 */
bool pciehp_is_native(struct pci_dev *bridge)
{
	const struct pci_host_bridge *host;
	u32 slot_cap;

	if (!IS_ENABLED(CONFIG_HOTPLUG_PCI_PCIE))
		return false;

	pcie_capability_read_dword(bridge, PCI_EXP_SLTCAP, &slot_cap);
	if (!(slot_cap & PCI_EXP_SLTCAP_HPC))
		return false;

	if (pcie_ports_native)
		return true;

	host = pci_find_host_bridge(bridge->bus);
	return host->native_pcie_hotplug;
}

/**
 * shpchp_is_native - Check whether a hotplug port is handled by the OS
 * @bridge: Hotplug port to check
 *
 * Returns true if the given @bridge is handled by the native SHPC hotplug
 * driver.
 */
bool shpchp_is_native(struct pci_dev *bridge)
{
	return bridge->shpc_managed;
}

/**
 * pci_acpi_wake_bus - Root bus wakeup notification fork function.
 * @context: Device wakeup context.
 */
static void pci_acpi_wake_bus(struct acpi_device_wakeup_context *context)
{
	struct acpi_device *adev;
	struct acpi_pci_root *root;

	adev = container_of(context, struct acpi_device, wakeup.context);
	root = acpi_driver_data(adev);
	pci_pme_wakeup_bus(root->bus);
}

/**
 * pci_acpi_wake_dev - PCI device wakeup notification work function.
 * @context: Device wakeup context.
 */
static void pci_acpi_wake_dev(struct acpi_device_wakeup_context *context)
{
	struct pci_dev *pci_dev;

	pci_dev = to_pci_dev(context->dev);

	if (pci_dev->pme_poll)
		pci_dev->pme_poll = false;

	if (pci_dev->current_state == PCI_D3cold) {
		pci_wakeup_event(pci_dev);
		pm_request_resume(&pci_dev->dev);
		return;
	}

	/* Clear PME Status if set. */
	if (pci_dev->pme_support)
		pci_check_pme_status(pci_dev);

	pci_wakeup_event(pci_dev);
	pm_request_resume(&pci_dev->dev);

	pci_pme_wakeup_bus(pci_dev->subordinate);
}

/**
 * pci_acpi_add_bus_pm_notifier - Register PM notifier for root PCI bus.
 * @dev: PCI root bridge ACPI device.
 */
acpi_status pci_acpi_add_bus_pm_notifier(struct acpi_device *dev)
{
	return acpi_add_pm_notifier(dev, NULL, pci_acpi_wake_bus);
}

/**
 * pci_acpi_add_pm_notifier - Register PM notifier for given PCI device.
 * @dev: ACPI device to add the notifier for.
 * @pci_dev: PCI device to check for the PME status if an event is signaled.
 */
acpi_status pci_acpi_add_pm_notifier(struct acpi_device *dev,
				     struct pci_dev *pci_dev)
{
	return acpi_add_pm_notifier(dev, &pci_dev->dev, pci_acpi_wake_dev);
}

/*
 * _SxD returns the D-state with the highest power
 * (lowest D-state number) supported in the S-state "x".
 *
 * If the devices does not have a _PRW
 * (Power Resources for Wake) supporting system wakeup from "x"
 * then the OS is free to choose a lower power (higher number
 * D-state) than the return value from _SxD.
 *
 * But if _PRW is enabled at S-state "x", the OS
 * must not choose a power lower than _SxD --
 * unless the device has an _SxW method specifying
 * the lowest power (highest D-state number) the device
 * may enter while still able to wake the system.
 *
 * ie. depending on global OS policy:
 *
 * if (_PRW at S-state x)
 *	choose from highest power _SxD to lowest power _SxW
 * else // no _PRW at S-state x
 *	choose highest power _SxD or any lower power
 */

static pci_power_t acpi_pci_choose_state(struct pci_dev *pdev)
{
	int acpi_state, d_max;

	if (pdev->no_d3cold)
		d_max = ACPI_STATE_D3_HOT;
	else
		d_max = ACPI_STATE_D3_COLD;
	acpi_state = acpi_pm_device_sleep_state(&pdev->dev, NULL, d_max);
	if (acpi_state < 0)
		return PCI_POWER_ERROR;

	switch (acpi_state) {
	case ACPI_STATE_D0:
		return PCI_D0;
	case ACPI_STATE_D1:
		return PCI_D1;
	case ACPI_STATE_D2:
		return PCI_D2;
	case ACPI_STATE_D3_HOT:
		return PCI_D3hot;
	case ACPI_STATE_D3_COLD:
		return PCI_D3cold;
	}
	return PCI_POWER_ERROR;
}

static bool acpi_pci_power_manageable(struct pci_dev *dev)
{
	struct acpi_device *adev = ACPI_COMPANION(&dev->dev);
	return adev ? acpi_device_power_manageable(adev) : false;
}

static int acpi_pci_set_power_state(struct pci_dev *dev, pci_power_t state)
{
	struct acpi_device *adev = ACPI_COMPANION(&dev->dev);
	static const u8 state_conv[] = {
		[PCI_D0] = ACPI_STATE_D0,
		[PCI_D1] = ACPI_STATE_D1,
		[PCI_D2] = ACPI_STATE_D2,
		[PCI_D3hot] = ACPI_STATE_D3_HOT,
		[PCI_D3cold] = ACPI_STATE_D3_COLD,
	};
	int error = -EINVAL;

	/* If the ACPI device has _EJ0, ignore the device */
	if (!adev || acpi_has_method(adev->handle, "_EJ0"))
		return -ENODEV;

	switch (state) {
	case PCI_D3cold:
		if (dev_pm_qos_flags(&dev->dev, PM_QOS_FLAG_NO_POWER_OFF) ==
				PM_QOS_FLAGS_ALL) {
			error = -EBUSY;
			break;
		}
	case PCI_D0:
	case PCI_D1:
	case PCI_D2:
	case PCI_D3hot:
		error = acpi_device_set_power(adev, state_conv[state]);
	}

	if (!error)
		pci_dbg(dev, "power state changed by ACPI to %s\n",
			 acpi_power_state_string(state_conv[state]));

	return error;
}

static pci_power_t acpi_pci_get_power_state(struct pci_dev *dev)
{
	struct acpi_device *adev = ACPI_COMPANION(&dev->dev);
	static const pci_power_t state_conv[] = {
		[ACPI_STATE_D0]      = PCI_D0,
		[ACPI_STATE_D1]      = PCI_D1,
		[ACPI_STATE_D2]      = PCI_D2,
		[ACPI_STATE_D3_HOT]  = PCI_D3hot,
		[ACPI_STATE_D3_COLD] = PCI_D3cold,
	};
	int state;

	if (!adev || !acpi_device_power_manageable(adev))
		return PCI_UNKNOWN;

	if (acpi_device_get_power(adev, &state) || state == ACPI_STATE_UNKNOWN)
		return PCI_UNKNOWN;

	return state_conv[state];
}

static int acpi_pci_propagate_wakeup(struct pci_bus *bus, bool enable)
{
	while (bus->parent) {
		if (acpi_pm_device_can_wakeup(&bus->self->dev))
			return acpi_pm_set_bridge_wakeup(&bus->self->dev, enable);

		bus = bus->parent;
	}

	/* We have reached the root bus. */
	if (bus->bridge) {
		if (acpi_pm_device_can_wakeup(bus->bridge))
			return acpi_pm_set_bridge_wakeup(bus->bridge, enable);
	}
	return 0;
}

static int acpi_pci_wakeup(struct pci_dev *dev, bool enable)
{
	if (acpi_pm_device_can_wakeup(&dev->dev))
		return acpi_pm_set_device_wakeup(&dev->dev, enable);

	return acpi_pci_propagate_wakeup(dev->bus, enable);
}

static bool acpi_pci_need_resume(struct pci_dev *dev)
{
	struct acpi_device *adev = ACPI_COMPANION(&dev->dev);

	/*
	 * In some cases (eg. Samsung 305V4A) leaving a bridge in suspend over
	 * system-wide suspend/resume confuses the platform firmware, so avoid
<<<<<<< HEAD
	 * doing that, unless the bridge has a driver that should take care of
	 * the PM handling.  According to Section 16.1.6 of ACPI 6.2, endpoint
	 * devices are expected to be in D3 before invoking the S3 entry path
	 * from the firmware, so they should not be affected by this issue.
	 */
	if (pci_is_bridge(dev) && !dev->driver &&
	    acpi_target_system_state() != ACPI_STATE_S0)
=======
	 * doing that.  According to Section 16.1.6 of ACPI 6.2, endpoint
	 * devices are expected to be in D3 before invoking the S3 entry path
	 * from the firmware, so they should not be affected by this issue.
	 */
	if (pci_is_bridge(dev) && acpi_target_system_state() != ACPI_STATE_S0)
>>>>>>> 6bf4ca7f
		return true;

	if (!adev || !acpi_device_power_manageable(adev))
		return false;

	if (device_may_wakeup(&dev->dev) != !!adev->wakeup.prepare_count)
		return true;

	if (acpi_target_system_state() == ACPI_STATE_S0)
		return false;

	return !!adev->power.flags.dsw_present;
}

static const struct pci_platform_pm_ops acpi_pci_platform_pm = {
	.is_manageable = acpi_pci_power_manageable,
	.set_state = acpi_pci_set_power_state,
	.get_state = acpi_pci_get_power_state,
	.choose_state = acpi_pci_choose_state,
	.set_wakeup = acpi_pci_wakeup,
	.need_resume = acpi_pci_need_resume,
};

void acpi_pci_add_bus(struct pci_bus *bus)
{
	union acpi_object *obj;
	struct pci_host_bridge *bridge;

	if (acpi_pci_disabled || !bus->bridge || !ACPI_HANDLE(bus->bridge))
		return;

	acpi_pci_slot_enumerate(bus);
	acpiphp_enumerate_slots(bus);

	/*
	 * For a host bridge, check its _DSM for function 8 and if
	 * that is available, mark it in pci_host_bridge.
	 */
	if (!pci_is_root_bus(bus))
		return;

	obj = acpi_evaluate_dsm(ACPI_HANDLE(bus->bridge), &pci_acpi_dsm_guid, 3,
				RESET_DELAY_DSM, NULL);
	if (!obj)
		return;

	if (obj->type == ACPI_TYPE_INTEGER && obj->integer.value == 1) {
		bridge = pci_find_host_bridge(bus);
		bridge->ignore_reset_delay = 1;
	}
	ACPI_FREE(obj);
}

void acpi_pci_remove_bus(struct pci_bus *bus)
{
	if (acpi_pci_disabled || !bus->bridge)
		return;

	acpiphp_remove_slots(bus);
	acpi_pci_slot_remove(bus);
}

/* ACPI bus type */
static struct acpi_device *acpi_pci_find_companion(struct device *dev)
{
	struct pci_dev *pci_dev = to_pci_dev(dev);
	bool check_children;
	u64 addr;

	check_children = pci_is_bridge(pci_dev);
	/* Please ref to ACPI spec for the syntax of _ADR */
	addr = (PCI_SLOT(pci_dev->devfn) << 16) | PCI_FUNC(pci_dev->devfn);
	return acpi_find_child_device(ACPI_COMPANION(dev->parent), addr,
				      check_children);
}

/**
 * pci_acpi_optimize_delay - optimize PCI D3 and D3cold delay from ACPI
 * @pdev: the PCI device whose delay is to be updated
 * @handle: ACPI handle of this device
 *
 * Update the d3_delay and d3cold_delay of a PCI device from the ACPI _DSM
 * control method of either the device itself or the PCI host bridge.
 *
 * Function 8, "Reset Delay," applies to the entire hierarchy below a PCI
 * host bridge.  If it returns one, the OS may assume that all devices in
 * the hierarchy have already completed power-on reset delays.
 *
 * Function 9, "Device Readiness Durations," applies only to the object
 * where it is located.  It returns delay durations required after various
 * events if the device requires less time than the spec requires.  Delays
 * from this function take precedence over the Reset Delay function.
 *
 * These _DSM functions are defined by the draft ECN of January 28, 2014,
 * titled "ACPI additions for FW latency optimizations."
 */
static void pci_acpi_optimize_delay(struct pci_dev *pdev,
				    acpi_handle handle)
{
	struct pci_host_bridge *bridge = pci_find_host_bridge(pdev->bus);
	int value;
	union acpi_object *obj, *elements;

	if (bridge->ignore_reset_delay)
		pdev->d3cold_delay = 0;

	obj = acpi_evaluate_dsm(handle, &pci_acpi_dsm_guid, 3,
				FUNCTION_DELAY_DSM, NULL);
	if (!obj)
		return;

	if (obj->type == ACPI_TYPE_PACKAGE && obj->package.count == 5) {
		elements = obj->package.elements;
		if (elements[0].type == ACPI_TYPE_INTEGER) {
			value = (int)elements[0].integer.value / 1000;
			if (value < PCI_PM_D3COLD_WAIT)
				pdev->d3cold_delay = value;
		}
		if (elements[3].type == ACPI_TYPE_INTEGER) {
			value = (int)elements[3].integer.value / 1000;
			if (value < PCI_PM_D3_WAIT)
				pdev->d3_delay = value;
		}
	}
	ACPI_FREE(obj);
}

static void pci_acpi_setup(struct device *dev)
{
	struct pci_dev *pci_dev = to_pci_dev(dev);
	struct acpi_device *adev = ACPI_COMPANION(dev);

	if (!adev)
		return;

	pci_acpi_optimize_delay(pci_dev, adev->handle);

	pci_acpi_add_pm_notifier(adev, pci_dev);
	if (!adev->wakeup.flags.valid)
		return;

	device_set_wakeup_capable(dev, true);
	acpi_pci_wakeup(pci_dev, false);
}

static void pci_acpi_cleanup(struct device *dev)
{
	struct acpi_device *adev = ACPI_COMPANION(dev);

	if (!adev)
		return;

	pci_acpi_remove_pm_notifier(adev);
	if (adev->wakeup.flags.valid)
		device_set_wakeup_capable(dev, false);
}

static bool pci_acpi_bus_match(struct device *dev)
{
	return dev_is_pci(dev);
}

static struct acpi_bus_type acpi_pci_bus = {
	.name = "PCI",
	.match = pci_acpi_bus_match,
	.find_companion = acpi_pci_find_companion,
	.setup = pci_acpi_setup,
	.cleanup = pci_acpi_cleanup,
};


static struct fwnode_handle *(*pci_msi_get_fwnode_cb)(struct device *dev);

/**
 * pci_msi_register_fwnode_provider - Register callback to retrieve fwnode
 * @fn:       Callback matching a device to a fwnode that identifies a PCI
 *            MSI domain.
 *
 * This should be called by irqchip driver, which is the parent of
 * the MSI domain to provide callback interface to query fwnode.
 */
void
pci_msi_register_fwnode_provider(struct fwnode_handle *(*fn)(struct device *))
{
	pci_msi_get_fwnode_cb = fn;
}

/**
 * pci_host_bridge_acpi_msi_domain - Retrieve MSI domain of a PCI host bridge
 * @bus:      The PCI host bridge bus.
 *
 * This function uses the callback function registered by
 * pci_msi_register_fwnode_provider() to retrieve the irq_domain with
 * type DOMAIN_BUS_PCI_MSI of the specified host bridge bus.
 * This returns NULL on error or when the domain is not found.
 */
struct irq_domain *pci_host_bridge_acpi_msi_domain(struct pci_bus *bus)
{
	struct fwnode_handle *fwnode;

	if (!pci_msi_get_fwnode_cb)
		return NULL;

	fwnode = pci_msi_get_fwnode_cb(&bus->dev);
	if (!fwnode)
		return NULL;

	return irq_find_matching_fwnode(fwnode, DOMAIN_BUS_PCI_MSI);
}

static int __init acpi_pci_init(void)
{
	int ret;

	if (acpi_gbl_FADT.boot_flags & ACPI_FADT_NO_MSI) {
		pr_info("ACPI FADT declares the system doesn't support MSI, so disable it\n");
		pci_no_msi();
	}

	if (acpi_gbl_FADT.boot_flags & ACPI_FADT_NO_ASPM) {
		pr_info("ACPI FADT declares the system doesn't support PCIe ASPM, so disable it\n");
		pcie_no_aspm();
	}

	ret = register_acpi_bus_type(&acpi_pci_bus);
	if (ret)
		return 0;

	pci_set_platform_pm(&acpi_pci_platform_pm);
	acpi_pci_slot_init();
	acpiphp_init();

	return 0;
}
arch_initcall(acpi_pci_init);<|MERGE_RESOLUTION|>--- conflicted
+++ resolved
@@ -615,21 +615,11 @@
 	/*
 	 * In some cases (eg. Samsung 305V4A) leaving a bridge in suspend over
 	 * system-wide suspend/resume confuses the platform firmware, so avoid
-<<<<<<< HEAD
-	 * doing that, unless the bridge has a driver that should take care of
-	 * the PM handling.  According to Section 16.1.6 of ACPI 6.2, endpoint
-	 * devices are expected to be in D3 before invoking the S3 entry path
-	 * from the firmware, so they should not be affected by this issue.
-	 */
-	if (pci_is_bridge(dev) && !dev->driver &&
-	    acpi_target_system_state() != ACPI_STATE_S0)
-=======
 	 * doing that.  According to Section 16.1.6 of ACPI 6.2, endpoint
 	 * devices are expected to be in D3 before invoking the S3 entry path
 	 * from the firmware, so they should not be affected by this issue.
 	 */
 	if (pci_is_bridge(dev) && acpi_target_system_state() != ACPI_STATE_S0)
->>>>>>> 6bf4ca7f
 		return true;
 
 	if (!adev || !acpi_device_power_manageable(adev))
