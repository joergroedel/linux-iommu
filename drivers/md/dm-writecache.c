// SPDX-License-Identifier: GPL-2.0
/*
 * Copyright (C) 2018 Red Hat. All rights reserved.
 *
 * This file is released under the GPL.
 */

#include <linux/device-mapper.h>
#include <linux/module.h>
#include <linux/init.h>
#include <linux/vmalloc.h>
#include <linux/kthread.h>
#include <linux/dm-io.h>
#include <linux/dm-kcopyd.h>
#include <linux/dax.h>
#include <linux/pfn_t.h>
#include <linux/libnvdimm.h>

#define DM_MSG_PREFIX "writecache"

#define HIGH_WATERMARK			50
#define LOW_WATERMARK			45
#define MAX_WRITEBACK_JOBS		0
#define ENDIO_LATENCY			16
#define WRITEBACK_LATENCY		64
#define AUTOCOMMIT_BLOCKS_SSD		65536
#define AUTOCOMMIT_BLOCKS_PMEM		64
#define AUTOCOMMIT_MSEC			1000

#define BITMAP_GRANULARITY	65536
#if BITMAP_GRANULARITY < PAGE_SIZE
#undef BITMAP_GRANULARITY
#define BITMAP_GRANULARITY	PAGE_SIZE
#endif

#if IS_ENABLED(CONFIG_ARCH_HAS_PMEM_API) && IS_ENABLED(CONFIG_DAX_DRIVER)
#define DM_WRITECACHE_HAS_PMEM
#endif

#ifdef DM_WRITECACHE_HAS_PMEM
#define pmem_assign(dest, src)					\
do {								\
	typeof(dest) uniq = (src);				\
	memcpy_flushcache(&(dest), &uniq, sizeof(dest));	\
} while (0)
#else
#define pmem_assign(dest, src)	((dest) = (src))
#endif

#if defined(__HAVE_ARCH_MEMCPY_MCSAFE) && defined(DM_WRITECACHE_HAS_PMEM)
#define DM_WRITECACHE_HANDLE_HARDWARE_ERRORS
#endif

#define MEMORY_SUPERBLOCK_MAGIC		0x23489321
#define MEMORY_SUPERBLOCK_VERSION	1

struct wc_memory_entry {
	__le64 original_sector;
	__le64 seq_count;
};

struct wc_memory_superblock {
	union {
		struct {
			__le32 magic;
			__le32 version;
			__le32 block_size;
			__le32 pad;
			__le64 n_blocks;
			__le64 seq_count;
		};
		__le64 padding[8];
	};
	struct wc_memory_entry entries[0];
};

struct wc_entry {
	struct rb_node rb_node;
	struct list_head lru;
	unsigned short wc_list_contiguous;
	bool write_in_progress
#if BITS_PER_LONG == 64
		:1
#endif
	;
	unsigned long index
#if BITS_PER_LONG == 64
		:47
#endif
	;
#ifdef DM_WRITECACHE_HANDLE_HARDWARE_ERRORS
	uint64_t original_sector;
	uint64_t seq_count;
#endif
};

#ifdef DM_WRITECACHE_HAS_PMEM
#define WC_MODE_PMEM(wc)			((wc)->pmem_mode)
#define WC_MODE_FUA(wc)				((wc)->writeback_fua)
#else
#define WC_MODE_PMEM(wc)			false
#define WC_MODE_FUA(wc)				false
#endif
#define WC_MODE_SORT_FREELIST(wc)		(!WC_MODE_PMEM(wc))

struct dm_writecache {
	struct mutex lock;
	struct list_head lru;
	union {
		struct list_head freelist;
		struct {
			struct rb_root freetree;
			struct wc_entry *current_free;
		};
	};
	struct rb_root tree;

	size_t freelist_size;
	size_t writeback_size;
	size_t freelist_high_watermark;
	size_t freelist_low_watermark;

	unsigned uncommitted_blocks;
	unsigned autocommit_blocks;
	unsigned max_writeback_jobs;

	int error;

	unsigned long autocommit_jiffies;
	struct timer_list autocommit_timer;
	struct wait_queue_head freelist_wait;

	atomic_t bio_in_progress[2];
	struct wait_queue_head bio_in_progress_wait[2];

	struct dm_target *ti;
	struct dm_dev *dev;
	struct dm_dev *ssd_dev;
	sector_t start_sector;
	void *memory_map;
	uint64_t memory_map_size;
	size_t metadata_sectors;
	size_t n_blocks;
	uint64_t seq_count;
	void *block_start;
	struct wc_entry *entries;
	unsigned block_size;
	unsigned char block_size_bits;

	bool pmem_mode:1;
	bool writeback_fua:1;

	bool overwrote_committed:1;
	bool memory_vmapped:1;

	bool high_wm_percent_set:1;
	bool low_wm_percent_set:1;
	bool max_writeback_jobs_set:1;
	bool autocommit_blocks_set:1;
	bool autocommit_time_set:1;
	bool writeback_fua_set:1;
	bool flush_on_suspend:1;

	unsigned writeback_all;
	struct workqueue_struct *writeback_wq;
	struct work_struct writeback_work;
	struct work_struct flush_work;

	struct dm_io_client *dm_io;

	raw_spinlock_t endio_list_lock;
	struct list_head endio_list;
	struct task_struct *endio_thread;

	struct task_struct *flush_thread;
	struct bio_list flush_list;

	struct dm_kcopyd_client *dm_kcopyd;
	unsigned long *dirty_bitmap;
	unsigned dirty_bitmap_size;

	struct bio_set bio_set;
	mempool_t copy_pool;
};

#define WB_LIST_INLINE		16

struct writeback_struct {
	struct list_head endio_entry;
	struct dm_writecache *wc;
	struct wc_entry **wc_list;
	unsigned wc_list_n;
	unsigned page_offset;
	struct page *page;
	struct wc_entry *wc_list_inline[WB_LIST_INLINE];
	struct bio bio;
};

struct copy_struct {
	struct list_head endio_entry;
	struct dm_writecache *wc;
	struct wc_entry *e;
	unsigned n_entries;
	int error;
};

DECLARE_DM_KCOPYD_THROTTLE_WITH_MODULE_PARM(dm_writecache_throttle,
					    "A percentage of time allocated for data copying");

static void wc_lock(struct dm_writecache *wc)
{
	mutex_lock(&wc->lock);
}

static void wc_unlock(struct dm_writecache *wc)
{
	mutex_unlock(&wc->lock);
}

#ifdef DM_WRITECACHE_HAS_PMEM
static int persistent_memory_claim(struct dm_writecache *wc)
{
	int r;
	loff_t s;
	long p, da;
	pfn_t pfn;
	int id;
	struct page **pages;

	wc->memory_vmapped = false;

	if (!wc->ssd_dev->dax_dev) {
		r = -EOPNOTSUPP;
		goto err1;
	}
	s = wc->memory_map_size;
	p = s >> PAGE_SHIFT;
	if (!p) {
		r = -EINVAL;
		goto err1;
	}
	if (p != s >> PAGE_SHIFT) {
		r = -EOVERFLOW;
		goto err1;
	}

	id = dax_read_lock();

	da = dax_direct_access(wc->ssd_dev->dax_dev, 0, p, &wc->memory_map, &pfn);
	if (da < 0) {
		wc->memory_map = NULL;
		r = da;
		goto err2;
	}
	if (!pfn_t_has_page(pfn)) {
		wc->memory_map = NULL;
		r = -EOPNOTSUPP;
		goto err2;
	}
	if (da != p) {
		long i;
		wc->memory_map = NULL;
		pages = kvmalloc_array(p, sizeof(struct page *), GFP_KERNEL);
		if (!pages) {
			r = -ENOMEM;
			goto err2;
		}
		i = 0;
		do {
			long daa;
			daa = dax_direct_access(wc->ssd_dev->dax_dev, i, p - i,
						NULL, &pfn);
			if (daa <= 0) {
				r = daa ? daa : -EINVAL;
				goto err3;
			}
			if (!pfn_t_has_page(pfn)) {
				r = -EOPNOTSUPP;
				goto err3;
			}
			while (daa-- && i < p) {
				pages[i++] = pfn_t_to_page(pfn);
				pfn.val++;
			}
		} while (i < p);
		wc->memory_map = vmap(pages, p, VM_MAP, PAGE_KERNEL);
		if (!wc->memory_map) {
			r = -ENOMEM;
			goto err3;
		}
		kvfree(pages);
		wc->memory_vmapped = true;
	}

	dax_read_unlock(id);

	wc->memory_map += (size_t)wc->start_sector << SECTOR_SHIFT;
	wc->memory_map_size -= (size_t)wc->start_sector << SECTOR_SHIFT;

	return 0;
err3:
	kvfree(pages);
err2:
	dax_read_unlock(id);
err1:
	return r;
}
#else
static int persistent_memory_claim(struct dm_writecache *wc)
{
	BUG();
}
#endif

static void persistent_memory_release(struct dm_writecache *wc)
{
	if (wc->memory_vmapped)
		vunmap(wc->memory_map - ((size_t)wc->start_sector << SECTOR_SHIFT));
}

static struct page *persistent_memory_page(void *addr)
{
	if (is_vmalloc_addr(addr))
		return vmalloc_to_page(addr);
	else
		return virt_to_page(addr);
}

static unsigned persistent_memory_page_offset(void *addr)
{
	return (unsigned long)addr & (PAGE_SIZE - 1);
}

static void persistent_memory_flush_cache(void *ptr, size_t size)
{
	if (is_vmalloc_addr(ptr))
		flush_kernel_vmap_range(ptr, size);
}

static void persistent_memory_invalidate_cache(void *ptr, size_t size)
{
	if (is_vmalloc_addr(ptr))
		invalidate_kernel_vmap_range(ptr, size);
}

static struct wc_memory_superblock *sb(struct dm_writecache *wc)
{
	return wc->memory_map;
}

static struct wc_memory_entry *memory_entry(struct dm_writecache *wc, struct wc_entry *e)
{
	if (is_power_of_2(sizeof(struct wc_entry)) && 0)
		return &sb(wc)->entries[e - wc->entries];
	else
		return &sb(wc)->entries[e->index];
}

static void *memory_data(struct dm_writecache *wc, struct wc_entry *e)
{
	return (char *)wc->block_start + (e->index << wc->block_size_bits);
}

static sector_t cache_sector(struct dm_writecache *wc, struct wc_entry *e)
{
	return wc->start_sector + wc->metadata_sectors +
		((sector_t)e->index << (wc->block_size_bits - SECTOR_SHIFT));
}

static uint64_t read_original_sector(struct dm_writecache *wc, struct wc_entry *e)
{
#ifdef DM_WRITECACHE_HANDLE_HARDWARE_ERRORS
	return e->original_sector;
#else
	return le64_to_cpu(memory_entry(wc, e)->original_sector);
#endif
}

static uint64_t read_seq_count(struct dm_writecache *wc, struct wc_entry *e)
{
#ifdef DM_WRITECACHE_HANDLE_HARDWARE_ERRORS
	return e->seq_count;
#else
	return le64_to_cpu(memory_entry(wc, e)->seq_count);
#endif
}

static void clear_seq_count(struct dm_writecache *wc, struct wc_entry *e)
{
#ifdef DM_WRITECACHE_HANDLE_HARDWARE_ERRORS
	e->seq_count = -1;
#endif
	pmem_assign(memory_entry(wc, e)->seq_count, cpu_to_le64(-1));
}

static void write_original_sector_seq_count(struct dm_writecache *wc, struct wc_entry *e,
					    uint64_t original_sector, uint64_t seq_count)
{
	struct wc_memory_entry me;
#ifdef DM_WRITECACHE_HANDLE_HARDWARE_ERRORS
	e->original_sector = original_sector;
	e->seq_count = seq_count;
#endif
	me.original_sector = cpu_to_le64(original_sector);
	me.seq_count = cpu_to_le64(seq_count);
	pmem_assign(*memory_entry(wc, e), me);
}

#define writecache_error(wc, err, msg, arg...)				\
do {									\
	if (!cmpxchg(&(wc)->error, 0, err))				\
		DMERR(msg, ##arg);					\
	wake_up(&(wc)->freelist_wait);					\
} while (0)

#define writecache_has_error(wc)	(unlikely(READ_ONCE((wc)->error)))

static void writecache_flush_all_metadata(struct dm_writecache *wc)
{
	if (!WC_MODE_PMEM(wc))
		memset(wc->dirty_bitmap, -1, wc->dirty_bitmap_size);
}

static void writecache_flush_region(struct dm_writecache *wc, void *ptr, size_t size)
{
	if (!WC_MODE_PMEM(wc))
		__set_bit(((char *)ptr - (char *)wc->memory_map) / BITMAP_GRANULARITY,
			  wc->dirty_bitmap);
}

static void writecache_disk_flush(struct dm_writecache *wc, struct dm_dev *dev);

struct io_notify {
	struct dm_writecache *wc;
	struct completion c;
	atomic_t count;
};

static void writecache_notify_io(unsigned long error, void *context)
{
	struct io_notify *endio = context;

	if (unlikely(error != 0))
		writecache_error(endio->wc, -EIO, "error writing metadata");
	BUG_ON(atomic_read(&endio->count) <= 0);
	if (atomic_dec_and_test(&endio->count))
		complete(&endio->c);
}

static void ssd_commit_flushed(struct dm_writecache *wc)
{
	struct dm_io_region region;
	struct dm_io_request req;
	struct io_notify endio = {
		wc,
		COMPLETION_INITIALIZER_ONSTACK(endio.c),
		ATOMIC_INIT(1),
	};
	unsigned bitmap_bits = wc->dirty_bitmap_size * 8;
	unsigned i = 0;

	while (1) {
		unsigned j;
		i = find_next_bit(wc->dirty_bitmap, bitmap_bits, i);
		if (unlikely(i == bitmap_bits))
			break;
		j = find_next_zero_bit(wc->dirty_bitmap, bitmap_bits, i);

		region.bdev = wc->ssd_dev->bdev;
		region.sector = (sector_t)i * (BITMAP_GRANULARITY >> SECTOR_SHIFT);
		region.count = (sector_t)(j - i) * (BITMAP_GRANULARITY >> SECTOR_SHIFT);

		if (unlikely(region.sector >= wc->metadata_sectors))
			break;
		if (unlikely(region.sector + region.count > wc->metadata_sectors))
			region.count = wc->metadata_sectors - region.sector;

		region.sector += wc->start_sector;
		atomic_inc(&endio.count);
		req.bi_op = REQ_OP_WRITE;
		req.bi_op_flags = REQ_SYNC;
		req.mem.type = DM_IO_VMA;
		req.mem.ptr.vma = (char *)wc->memory_map + (size_t)i * BITMAP_GRANULARITY;
		req.client = wc->dm_io;
		req.notify.fn = writecache_notify_io;
		req.notify.context = &endio;

		/* writing via async dm-io (implied by notify.fn above) won't return an error */
	        (void) dm_io(&req, 1, &region, NULL);
		i = j;
	}

	writecache_notify_io(0, &endio);
	wait_for_completion_io(&endio.c);

	writecache_disk_flush(wc, wc->ssd_dev);

	memset(wc->dirty_bitmap, 0, wc->dirty_bitmap_size);
}

static void writecache_commit_flushed(struct dm_writecache *wc)
{
	if (WC_MODE_PMEM(wc))
		wmb();
	else
		ssd_commit_flushed(wc);
}

static void writecache_disk_flush(struct dm_writecache *wc, struct dm_dev *dev)
{
	int r;
	struct dm_io_region region;
	struct dm_io_request req;

	region.bdev = dev->bdev;
	region.sector = 0;
	region.count = 0;
	req.bi_op = REQ_OP_WRITE;
	req.bi_op_flags = REQ_PREFLUSH;
	req.mem.type = DM_IO_KMEM;
	req.mem.ptr.addr = NULL;
	req.client = wc->dm_io;
	req.notify.fn = NULL;

	r = dm_io(&req, 1, &region, NULL);
	if (unlikely(r))
		writecache_error(wc, r, "error flushing metadata: %d", r);
}

static void writecache_wait_for_ios(struct dm_writecache *wc, int direction)
{
	wait_event(wc->bio_in_progress_wait[direction],
		   !atomic_read(&wc->bio_in_progress[direction]));
}

#define WFE_RETURN_FOLLOWING	1
#define WFE_LOWEST_SEQ		2

static struct wc_entry *writecache_find_entry(struct dm_writecache *wc,
					      uint64_t block, int flags)
{
	struct wc_entry *e;
	struct rb_node *node = wc->tree.rb_node;

	if (unlikely(!node))
		return NULL;

	while (1) {
		e = container_of(node, struct wc_entry, rb_node);
		if (read_original_sector(wc, e) == block)
			break;
		node = (read_original_sector(wc, e) >= block ?
			e->rb_node.rb_left : e->rb_node.rb_right);
		if (unlikely(!node)) {
			if (!(flags & WFE_RETURN_FOLLOWING)) {
				return NULL;
			}
			if (read_original_sector(wc, e) >= block) {
				break;
			} else {
				node = rb_next(&e->rb_node);
				if (unlikely(!node)) {
					return NULL;
				}
				e = container_of(node, struct wc_entry, rb_node);
				break;
			}
		}
	}

	while (1) {
		struct wc_entry *e2;
		if (flags & WFE_LOWEST_SEQ)
			node = rb_prev(&e->rb_node);
		else
			node = rb_next(&e->rb_node);
		if (!node)
			return e;
		e2 = container_of(node, struct wc_entry, rb_node);
		if (read_original_sector(wc, e2) != block)
			return e;
		e = e2;
	}
}

static void writecache_insert_entry(struct dm_writecache *wc, struct wc_entry *ins)
{
	struct wc_entry *e;
	struct rb_node **node = &wc->tree.rb_node, *parent = NULL;

	while (*node) {
		e = container_of(*node, struct wc_entry, rb_node);
		parent = &e->rb_node;
		if (read_original_sector(wc, e) > read_original_sector(wc, ins))
			node = &parent->rb_left;
		else
			node = &parent->rb_right;
	}
	rb_link_node(&ins->rb_node, parent, node);
	rb_insert_color(&ins->rb_node, &wc->tree);
	list_add(&ins->lru, &wc->lru);
}

static void writecache_unlink(struct dm_writecache *wc, struct wc_entry *e)
{
	list_del(&e->lru);
	rb_erase(&e->rb_node, &wc->tree);
}

static void writecache_add_to_freelist(struct dm_writecache *wc, struct wc_entry *e)
{
	if (WC_MODE_SORT_FREELIST(wc)) {
		struct rb_node **node = &wc->freetree.rb_node, *parent = NULL;
		if (unlikely(!*node))
			wc->current_free = e;
		while (*node) {
			parent = *node;
			if (&e->rb_node < *node)
				node = &parent->rb_left;
			else
				node = &parent->rb_right;
		}
		rb_link_node(&e->rb_node, parent, node);
		rb_insert_color(&e->rb_node, &wc->freetree);
	} else {
		list_add_tail(&e->lru, &wc->freelist);
	}
	wc->freelist_size++;
}

static struct wc_entry *writecache_pop_from_freelist(struct dm_writecache *wc)
{
	struct wc_entry *e;

	if (WC_MODE_SORT_FREELIST(wc)) {
		struct rb_node *next;
		if (unlikely(!wc->current_free))
			return NULL;
		e = wc->current_free;
		next = rb_next(&e->rb_node);
		rb_erase(&e->rb_node, &wc->freetree);
		if (unlikely(!next))
			next = rb_first(&wc->freetree);
		wc->current_free = next ? container_of(next, struct wc_entry, rb_node) : NULL;
	} else {
		if (unlikely(list_empty(&wc->freelist)))
			return NULL;
		e = container_of(wc->freelist.next, struct wc_entry, lru);
		list_del(&e->lru);
	}
	wc->freelist_size--;
	if (unlikely(wc->freelist_size + wc->writeback_size <= wc->freelist_high_watermark))
		queue_work(wc->writeback_wq, &wc->writeback_work);

	return e;
}

static void writecache_free_entry(struct dm_writecache *wc, struct wc_entry *e)
{
	writecache_unlink(wc, e);
	writecache_add_to_freelist(wc, e);
	clear_seq_count(wc, e);
	writecache_flush_region(wc, memory_entry(wc, e), sizeof(struct wc_memory_entry));
	if (unlikely(waitqueue_active(&wc->freelist_wait)))
		wake_up(&wc->freelist_wait);
}

static void writecache_wait_on_freelist(struct dm_writecache *wc)
{
	DEFINE_WAIT(wait);

	prepare_to_wait(&wc->freelist_wait, &wait, TASK_UNINTERRUPTIBLE);
	wc_unlock(wc);
	io_schedule();
	finish_wait(&wc->freelist_wait, &wait);
	wc_lock(wc);
}

static void writecache_poison_lists(struct dm_writecache *wc)
{
	/*
	 * Catch incorrect access to these values while the device is suspended.
	 */
	memset(&wc->tree, -1, sizeof wc->tree);
	wc->lru.next = LIST_POISON1;
	wc->lru.prev = LIST_POISON2;
	wc->freelist.next = LIST_POISON1;
	wc->freelist.prev = LIST_POISON2;
}

static void writecache_flush_entry(struct dm_writecache *wc, struct wc_entry *e)
{
	writecache_flush_region(wc, memory_entry(wc, e), sizeof(struct wc_memory_entry));
	if (WC_MODE_PMEM(wc))
		writecache_flush_region(wc, memory_data(wc, e), wc->block_size);
}

static bool writecache_entry_is_committed(struct dm_writecache *wc, struct wc_entry *e)
{
	return read_seq_count(wc, e) < wc->seq_count;
}

static void writecache_flush(struct dm_writecache *wc)
{
	struct wc_entry *e, *e2;
	bool need_flush_after_free;

	wc->uncommitted_blocks = 0;
	del_timer(&wc->autocommit_timer);

	if (list_empty(&wc->lru))
		return;

	e = container_of(wc->lru.next, struct wc_entry, lru);
	if (writecache_entry_is_committed(wc, e)) {
		if (wc->overwrote_committed) {
			writecache_wait_for_ios(wc, WRITE);
			writecache_disk_flush(wc, wc->ssd_dev);
			wc->overwrote_committed = false;
		}
		return;
	}
	while (1) {
		writecache_flush_entry(wc, e);
		if (unlikely(e->lru.next == &wc->lru))
			break;
		e2 = container_of(e->lru.next, struct wc_entry, lru);
		if (writecache_entry_is_committed(wc, e2))
			break;
		e = e2;
		cond_resched();
	}
	writecache_commit_flushed(wc);

	writecache_wait_for_ios(wc, WRITE);

	wc->seq_count++;
	pmem_assign(sb(wc)->seq_count, cpu_to_le64(wc->seq_count));
	writecache_flush_region(wc, &sb(wc)->seq_count, sizeof sb(wc)->seq_count);
	writecache_commit_flushed(wc);

	wc->overwrote_committed = false;

	need_flush_after_free = false;
	while (1) {
		/* Free another committed entry with lower seq-count */
		struct rb_node *rb_node = rb_prev(&e->rb_node);

		if (rb_node) {
			e2 = container_of(rb_node, struct wc_entry, rb_node);
			if (read_original_sector(wc, e2) == read_original_sector(wc, e) &&
			    likely(!e2->write_in_progress)) {
				writecache_free_entry(wc, e2);
				need_flush_after_free = true;
			}
		}
		if (unlikely(e->lru.prev == &wc->lru))
			break;
		e = container_of(e->lru.prev, struct wc_entry, lru);
		cond_resched();
	}

	if (need_flush_after_free)
		writecache_commit_flushed(wc);
}

static void writecache_flush_work(struct work_struct *work)
{
	struct dm_writecache *wc = container_of(work, struct dm_writecache, flush_work);

	wc_lock(wc);
	writecache_flush(wc);
	wc_unlock(wc);
}

static void writecache_autocommit_timer(struct timer_list *t)
{
	struct dm_writecache *wc = from_timer(wc, t, autocommit_timer);
	if (!writecache_has_error(wc))
		queue_work(wc->writeback_wq, &wc->flush_work);
}

static void writecache_schedule_autocommit(struct dm_writecache *wc)
{
	if (!timer_pending(&wc->autocommit_timer))
		mod_timer(&wc->autocommit_timer, jiffies + wc->autocommit_jiffies);
}

static void writecache_discard(struct dm_writecache *wc, sector_t start, sector_t end)
{
	struct wc_entry *e;
	bool discarded_something = false;

	e = writecache_find_entry(wc, start, WFE_RETURN_FOLLOWING | WFE_LOWEST_SEQ);
	if (unlikely(!e))
		return;

	while (read_original_sector(wc, e) < end) {
		struct rb_node *node = rb_next(&e->rb_node);

		if (likely(!e->write_in_progress)) {
			if (!discarded_something) {
				writecache_wait_for_ios(wc, READ);
				writecache_wait_for_ios(wc, WRITE);
				discarded_something = true;
			}
			writecache_free_entry(wc, e);
		}

		if (!node)
			break;

		e = container_of(node, struct wc_entry, rb_node);
	}

	if (discarded_something)
		writecache_commit_flushed(wc);
}

static bool writecache_wait_for_writeback(struct dm_writecache *wc)
{
	if (wc->writeback_size) {
		writecache_wait_on_freelist(wc);
		return true;
	}
	return false;
}

static void writecache_suspend(struct dm_target *ti)
{
	struct dm_writecache *wc = ti->private;
	bool flush_on_suspend;

	del_timer_sync(&wc->autocommit_timer);

	wc_lock(wc);
	writecache_flush(wc);
	flush_on_suspend = wc->flush_on_suspend;
	if (flush_on_suspend) {
		wc->flush_on_suspend = false;
		wc->writeback_all++;
		queue_work(wc->writeback_wq, &wc->writeback_work);
	}
	wc_unlock(wc);

	flush_workqueue(wc->writeback_wq);

	wc_lock(wc);
	if (flush_on_suspend)
		wc->writeback_all--;
	while (writecache_wait_for_writeback(wc));

	if (WC_MODE_PMEM(wc))
		persistent_memory_flush_cache(wc->memory_map, wc->memory_map_size);

	writecache_poison_lists(wc);

	wc_unlock(wc);
}

static int writecache_alloc_entries(struct dm_writecache *wc)
{
	size_t b;

	if (wc->entries)
		return 0;
	wc->entries = vmalloc(array_size(sizeof(struct wc_entry), wc->n_blocks));
	if (!wc->entries)
		return -ENOMEM;
	for (b = 0; b < wc->n_blocks; b++) {
		struct wc_entry *e = &wc->entries[b];
		e->index = b;
		e->write_in_progress = false;
	}

	return 0;
}

static void writecache_resume(struct dm_target *ti)
{
	struct dm_writecache *wc = ti->private;
	size_t b;
	bool need_flush = false;
	__le64 sb_seq_count;
	int r;

	wc_lock(wc);

	if (WC_MODE_PMEM(wc))
		persistent_memory_invalidate_cache(wc->memory_map, wc->memory_map_size);

	wc->tree = RB_ROOT;
	INIT_LIST_HEAD(&wc->lru);
	if (WC_MODE_SORT_FREELIST(wc)) {
		wc->freetree = RB_ROOT;
		wc->current_free = NULL;
	} else {
		INIT_LIST_HEAD(&wc->freelist);
	}
	wc->freelist_size = 0;

	r = memcpy_mcsafe(&sb_seq_count, &sb(wc)->seq_count, sizeof(uint64_t));
	if (r) {
		writecache_error(wc, r, "hardware memory error when reading superblock: %d", r);
		sb_seq_count = cpu_to_le64(0);
	}
	wc->seq_count = le64_to_cpu(sb_seq_count);

#ifdef DM_WRITECACHE_HANDLE_HARDWARE_ERRORS
	for (b = 0; b < wc->n_blocks; b++) {
		struct wc_entry *e = &wc->entries[b];
		struct wc_memory_entry wme;
		if (writecache_has_error(wc)) {
			e->original_sector = -1;
			e->seq_count = -1;
			continue;
		}
		r = memcpy_mcsafe(&wme, memory_entry(wc, e), sizeof(struct wc_memory_entry));
		if (r) {
			writecache_error(wc, r, "hardware memory error when reading metadata entry %lu: %d",
					 (unsigned long)b, r);
			e->original_sector = -1;
			e->seq_count = -1;
		} else {
			e->original_sector = le64_to_cpu(wme.original_sector);
			e->seq_count = le64_to_cpu(wme.seq_count);
		}
	}
#endif
	for (b = 0; b < wc->n_blocks; b++) {
		struct wc_entry *e = &wc->entries[b];
		if (!writecache_entry_is_committed(wc, e)) {
			if (read_seq_count(wc, e) != -1) {
erase_this:
				clear_seq_count(wc, e);
				need_flush = true;
			}
			writecache_add_to_freelist(wc, e);
		} else {
			struct wc_entry *old;

			old = writecache_find_entry(wc, read_original_sector(wc, e), 0);
			if (!old) {
				writecache_insert_entry(wc, e);
			} else {
				if (read_seq_count(wc, old) == read_seq_count(wc, e)) {
					writecache_error(wc, -EINVAL,
						 "two identical entries, position %llu, sector %llu, sequence %llu",
						 (unsigned long long)b, (unsigned long long)read_original_sector(wc, e),
						 (unsigned long long)read_seq_count(wc, e));
				}
				if (read_seq_count(wc, old) > read_seq_count(wc, e)) {
					goto erase_this;
				} else {
					writecache_free_entry(wc, old);
					writecache_insert_entry(wc, e);
					need_flush = true;
				}
			}
		}
		cond_resched();
	}

	if (need_flush) {
		writecache_flush_all_metadata(wc);
		writecache_commit_flushed(wc);
	}

	wc_unlock(wc);
}

static int process_flush_mesg(unsigned argc, char **argv, struct dm_writecache *wc)
{
	if (argc != 1)
		return -EINVAL;

	wc_lock(wc);
	if (dm_suspended(wc->ti)) {
		wc_unlock(wc);
		return -EBUSY;
	}
	if (writecache_has_error(wc)) {
		wc_unlock(wc);
		return -EIO;
	}

	writecache_flush(wc);
	wc->writeback_all++;
	queue_work(wc->writeback_wq, &wc->writeback_work);
	wc_unlock(wc);

	flush_workqueue(wc->writeback_wq);

	wc_lock(wc);
	wc->writeback_all--;
	if (writecache_has_error(wc)) {
		wc_unlock(wc);
		return -EIO;
	}
	wc_unlock(wc);

	return 0;
}

static int process_flush_on_suspend_mesg(unsigned argc, char **argv, struct dm_writecache *wc)
{
	if (argc != 1)
		return -EINVAL;

	wc_lock(wc);
	wc->flush_on_suspend = true;
	wc_unlock(wc);

	return 0;
}

static int writecache_message(struct dm_target *ti, unsigned argc, char **argv,
			      char *result, unsigned maxlen)
{
	int r = -EINVAL;
	struct dm_writecache *wc = ti->private;

	if (!strcasecmp(argv[0], "flush"))
		r = process_flush_mesg(argc, argv, wc);
	else if (!strcasecmp(argv[0], "flush_on_suspend"))
		r = process_flush_on_suspend_mesg(argc, argv, wc);
	else
		DMERR("unrecognised message received: %s", argv[0]);

	return r;
}

static void bio_copy_block(struct dm_writecache *wc, struct bio *bio, void *data)
{
	void *buf;
	unsigned long flags;
	unsigned size;
	int rw = bio_data_dir(bio);
	unsigned remaining_size = wc->block_size;

	do {
		struct bio_vec bv = bio_iter_iovec(bio, bio->bi_iter);
		buf = bvec_kmap_irq(&bv, &flags);
		size = bv.bv_len;
		if (unlikely(size > remaining_size))
			size = remaining_size;

		if (rw == READ) {
			int r;
			r = memcpy_mcsafe(buf, data, size);
			flush_dcache_page(bio_page(bio));
			if (unlikely(r)) {
				writecache_error(wc, r, "hardware memory error when reading data: %d", r);
				bio->bi_status = BLK_STS_IOERR;
			}
		} else {
			flush_dcache_page(bio_page(bio));
			memcpy_flushcache(data, buf, size);
		}

		bvec_kunmap_irq(buf, &flags);

		data = (char *)data + size;
		remaining_size -= size;
		bio_advance(bio, size);
	} while (unlikely(remaining_size));
}

static int writecache_flush_thread(void *data)
{
	struct dm_writecache *wc = data;

	while (1) {
		struct bio *bio;

		wc_lock(wc);
		bio = bio_list_pop(&wc->flush_list);
		if (!bio) {
			set_current_state(TASK_INTERRUPTIBLE);
			wc_unlock(wc);

			if (unlikely(kthread_should_stop())) {
				set_current_state(TASK_RUNNING);
				break;
			}

			schedule();
			continue;
		}

		if (bio_op(bio) == REQ_OP_DISCARD) {
			writecache_discard(wc, bio->bi_iter.bi_sector,
					   bio_end_sector(bio));
			wc_unlock(wc);
			bio_set_dev(bio, wc->dev->bdev);
			generic_make_request(bio);
		} else {
			writecache_flush(wc);
			wc_unlock(wc);
			if (writecache_has_error(wc))
				bio->bi_status = BLK_STS_IOERR;
			bio_endio(bio);
		}
	}

	return 0;
}

static void writecache_offload_bio(struct dm_writecache *wc, struct bio *bio)
{
	if (bio_list_empty(&wc->flush_list))
		wake_up_process(wc->flush_thread);
	bio_list_add(&wc->flush_list, bio);
}

static int writecache_map(struct dm_target *ti, struct bio *bio)
{
	struct wc_entry *e;
	struct dm_writecache *wc = ti->private;

	bio->bi_private = NULL;

	wc_lock(wc);

	if (unlikely(bio->bi_opf & REQ_PREFLUSH)) {
		if (writecache_has_error(wc))
			goto unlock_error;
		if (WC_MODE_PMEM(wc)) {
			writecache_flush(wc);
			if (writecache_has_error(wc))
				goto unlock_error;
			goto unlock_submit;
		} else {
			writecache_offload_bio(wc, bio);
			goto unlock_return;
		}
	}

	bio->bi_iter.bi_sector = dm_target_offset(ti, bio->bi_iter.bi_sector);

	if (unlikely((((unsigned)bio->bi_iter.bi_sector | bio_sectors(bio)) &
				(wc->block_size / 512 - 1)) != 0)) {
		DMERR("I/O is not aligned, sector %llu, size %u, block size %u",
		      (unsigned long long)bio->bi_iter.bi_sector,
		      bio->bi_iter.bi_size, wc->block_size);
		goto unlock_error;
	}

	if (unlikely(bio_op(bio) == REQ_OP_DISCARD)) {
		if (writecache_has_error(wc))
			goto unlock_error;
		if (WC_MODE_PMEM(wc)) {
			writecache_discard(wc, bio->bi_iter.bi_sector, bio_end_sector(bio));
			goto unlock_remap_origin;
		} else {
			writecache_offload_bio(wc, bio);
			goto unlock_return;
		}
	}

	if (bio_data_dir(bio) == READ) {
read_next_block:
		e = writecache_find_entry(wc, bio->bi_iter.bi_sector, WFE_RETURN_FOLLOWING);
		if (e && read_original_sector(wc, e) == bio->bi_iter.bi_sector) {
			if (WC_MODE_PMEM(wc)) {
				bio_copy_block(wc, bio, memory_data(wc, e));
				if (bio->bi_iter.bi_size)
					goto read_next_block;
				goto unlock_submit;
			} else {
				dm_accept_partial_bio(bio, wc->block_size >> SECTOR_SHIFT);
				bio_set_dev(bio, wc->ssd_dev->bdev);
				bio->bi_iter.bi_sector = cache_sector(wc, e);
				if (!writecache_entry_is_committed(wc, e))
					writecache_wait_for_ios(wc, WRITE);
				goto unlock_remap;
			}
		} else {
			if (e) {
				sector_t next_boundary =
					read_original_sector(wc, e) - bio->bi_iter.bi_sector;
				if (next_boundary < bio->bi_iter.bi_size >> SECTOR_SHIFT) {
					dm_accept_partial_bio(bio, next_boundary);
				}
			}
			goto unlock_remap_origin;
		}
	} else {
		do {
			if (writecache_has_error(wc))
				goto unlock_error;
			e = writecache_find_entry(wc, bio->bi_iter.bi_sector, 0);
			if (e) {
				if (!writecache_entry_is_committed(wc, e))
					goto bio_copy;
				if (!WC_MODE_PMEM(wc) && !e->write_in_progress) {
					wc->overwrote_committed = true;
					goto bio_copy;
				}
			}
			e = writecache_pop_from_freelist(wc);
			if (unlikely(!e)) {
				writecache_wait_on_freelist(wc);
				continue;
			}
			write_original_sector_seq_count(wc, e, bio->bi_iter.bi_sector, wc->seq_count);
			writecache_insert_entry(wc, e);
			wc->uncommitted_blocks++;
bio_copy:
			if (WC_MODE_PMEM(wc)) {
				bio_copy_block(wc, bio, memory_data(wc, e));
			} else {
				dm_accept_partial_bio(bio, wc->block_size >> SECTOR_SHIFT);
				bio_set_dev(bio, wc->ssd_dev->bdev);
				bio->bi_iter.bi_sector = cache_sector(wc, e);
				if (unlikely(wc->uncommitted_blocks >= wc->autocommit_blocks)) {
					wc->uncommitted_blocks = 0;
					queue_work(wc->writeback_wq, &wc->flush_work);
				} else {
					writecache_schedule_autocommit(wc);
				}
				goto unlock_remap;
			}
		} while (bio->bi_iter.bi_size);

		if (unlikely(wc->uncommitted_blocks >= wc->autocommit_blocks))
			writecache_flush(wc);
		else
			writecache_schedule_autocommit(wc);
		goto unlock_submit;
	}

unlock_remap_origin:
	bio_set_dev(bio, wc->dev->bdev);
	wc_unlock(wc);
	return DM_MAPIO_REMAPPED;

unlock_remap:
	/* make sure that writecache_end_io decrements bio_in_progress: */
	bio->bi_private = (void *)1;
	atomic_inc(&wc->bio_in_progress[bio_data_dir(bio)]);
	wc_unlock(wc);
	return DM_MAPIO_REMAPPED;

unlock_submit:
	wc_unlock(wc);
	bio_endio(bio);
	return DM_MAPIO_SUBMITTED;

unlock_return:
	wc_unlock(wc);
	return DM_MAPIO_SUBMITTED;

unlock_error:
	wc_unlock(wc);
	bio_io_error(bio);
	return DM_MAPIO_SUBMITTED;
}

static int writecache_end_io(struct dm_target *ti, struct bio *bio, blk_status_t *status)
{
	struct dm_writecache *wc = ti->private;

	if (bio->bi_private != NULL) {
		int dir = bio_data_dir(bio);
		if (atomic_dec_and_test(&wc->bio_in_progress[dir]))
			if (unlikely(waitqueue_active(&wc->bio_in_progress_wait[dir])))
				wake_up(&wc->bio_in_progress_wait[dir]);
	}
	return 0;
}

static int writecache_iterate_devices(struct dm_target *ti,
				      iterate_devices_callout_fn fn, void *data)
{
	struct dm_writecache *wc = ti->private;

	return fn(ti, wc->dev, 0, ti->len, data);
}

static void writecache_io_hints(struct dm_target *ti, struct queue_limits *limits)
{
	struct dm_writecache *wc = ti->private;

	if (limits->logical_block_size < wc->block_size)
		limits->logical_block_size = wc->block_size;

	if (limits->physical_block_size < wc->block_size)
		limits->physical_block_size = wc->block_size;

	if (limits->io_min < wc->block_size)
		limits->io_min = wc->block_size;
}


static void writecache_writeback_endio(struct bio *bio)
{
	struct writeback_struct *wb = container_of(bio, struct writeback_struct, bio);
	struct dm_writecache *wc = wb->wc;
	unsigned long flags;

	raw_spin_lock_irqsave(&wc->endio_list_lock, flags);
	if (unlikely(list_empty(&wc->endio_list)))
		wake_up_process(wc->endio_thread);
	list_add_tail(&wb->endio_entry, &wc->endio_list);
	raw_spin_unlock_irqrestore(&wc->endio_list_lock, flags);
}

static void writecache_copy_endio(int read_err, unsigned long write_err, void *ptr)
{
	struct copy_struct *c = ptr;
	struct dm_writecache *wc = c->wc;

	c->error = likely(!(read_err | write_err)) ? 0 : -EIO;

	raw_spin_lock_irq(&wc->endio_list_lock);
	if (unlikely(list_empty(&wc->endio_list)))
		wake_up_process(wc->endio_thread);
	list_add_tail(&c->endio_entry, &wc->endio_list);
	raw_spin_unlock_irq(&wc->endio_list_lock);
}

static void __writecache_endio_pmem(struct dm_writecache *wc, struct list_head *list)
{
	unsigned i;
	struct writeback_struct *wb;
	struct wc_entry *e;
	unsigned long n_walked = 0;

	do {
		wb = list_entry(list->next, struct writeback_struct, endio_entry);
		list_del(&wb->endio_entry);

		if (unlikely(wb->bio.bi_status != BLK_STS_OK))
			writecache_error(wc, blk_status_to_errno(wb->bio.bi_status),
					"write error %d", wb->bio.bi_status);
		i = 0;
		do {
			e = wb->wc_list[i];
			BUG_ON(!e->write_in_progress);
			e->write_in_progress = false;
			INIT_LIST_HEAD(&e->lru);
			if (!writecache_has_error(wc))
				writecache_free_entry(wc, e);
			BUG_ON(!wc->writeback_size);
			wc->writeback_size--;
			n_walked++;
			if (unlikely(n_walked >= ENDIO_LATENCY)) {
				writecache_commit_flushed(wc);
				wc_unlock(wc);
				wc_lock(wc);
				n_walked = 0;
			}
		} while (++i < wb->wc_list_n);

		if (wb->wc_list != wb->wc_list_inline)
			kfree(wb->wc_list);
		bio_put(&wb->bio);
	} while (!list_empty(list));
}

static void __writecache_endio_ssd(struct dm_writecache *wc, struct list_head *list)
{
	struct copy_struct *c;
	struct wc_entry *e;

	do {
		c = list_entry(list->next, struct copy_struct, endio_entry);
		list_del(&c->endio_entry);

		if (unlikely(c->error))
			writecache_error(wc, c->error, "copy error");

		e = c->e;
		do {
			BUG_ON(!e->write_in_progress);
			e->write_in_progress = false;
			INIT_LIST_HEAD(&e->lru);
			if (!writecache_has_error(wc))
				writecache_free_entry(wc, e);

			BUG_ON(!wc->writeback_size);
			wc->writeback_size--;
			e++;
		} while (--c->n_entries);
		mempool_free(c, &wc->copy_pool);
	} while (!list_empty(list));
}

static int writecache_endio_thread(void *data)
{
	struct dm_writecache *wc = data;

	while (1) {
		struct list_head list;

		raw_spin_lock_irq(&wc->endio_list_lock);
		if (!list_empty(&wc->endio_list))
			goto pop_from_list;
		set_current_state(TASK_INTERRUPTIBLE);
		raw_spin_unlock_irq(&wc->endio_list_lock);

		if (unlikely(kthread_should_stop())) {
			set_current_state(TASK_RUNNING);
			break;
		}

		schedule();

		continue;

pop_from_list:
		list = wc->endio_list;
		list.next->prev = list.prev->next = &list;
		INIT_LIST_HEAD(&wc->endio_list);
		raw_spin_unlock_irq(&wc->endio_list_lock);

		if (!WC_MODE_FUA(wc))
			writecache_disk_flush(wc, wc->dev);

		wc_lock(wc);

		if (WC_MODE_PMEM(wc)) {
			__writecache_endio_pmem(wc, &list);
		} else {
			__writecache_endio_ssd(wc, &list);
			writecache_wait_for_ios(wc, READ);
		}

		writecache_commit_flushed(wc);

		wc_unlock(wc);
	}

	return 0;
}

static bool wc_add_block(struct writeback_struct *wb, struct wc_entry *e, gfp_t gfp)
{
	struct dm_writecache *wc = wb->wc;
	unsigned block_size = wc->block_size;
	void *address = memory_data(wc, e);

	persistent_memory_flush_cache(address, block_size);
	return bio_add_page(&wb->bio, persistent_memory_page(address),
			    block_size, persistent_memory_page_offset(address)) != 0;
}

struct writeback_list {
	struct list_head list;
	size_t size;
};

static void __writeback_throttle(struct dm_writecache *wc, struct writeback_list *wbl)
{
	if (unlikely(wc->max_writeback_jobs)) {
		if (READ_ONCE(wc->writeback_size) - wbl->size >= wc->max_writeback_jobs) {
			wc_lock(wc);
			while (wc->writeback_size - wbl->size >= wc->max_writeback_jobs)
				writecache_wait_on_freelist(wc);
			wc_unlock(wc);
		}
	}
	cond_resched();
}

static void __writecache_writeback_pmem(struct dm_writecache *wc, struct writeback_list *wbl)
{
	struct wc_entry *e, *f;
	struct bio *bio;
	struct writeback_struct *wb;
	unsigned max_pages;

	while (wbl->size) {
		wbl->size--;
		e = container_of(wbl->list.prev, struct wc_entry, lru);
		list_del(&e->lru);

		max_pages = e->wc_list_contiguous;

		bio = bio_alloc_bioset(GFP_NOIO, max_pages, &wc->bio_set);
		wb = container_of(bio, struct writeback_struct, bio);
		wb->wc = wc;
		wb->bio.bi_end_io = writecache_writeback_endio;
		bio_set_dev(&wb->bio, wc->dev->bdev);
		wb->bio.bi_iter.bi_sector = read_original_sector(wc, e);
		wb->page_offset = PAGE_SIZE;
		if (max_pages <= WB_LIST_INLINE ||
		    unlikely(!(wb->wc_list = kmalloc_array(max_pages, sizeof(struct wc_entry *),
							   GFP_NOIO | __GFP_NORETRY |
							   __GFP_NOMEMALLOC | __GFP_NOWARN)))) {
			wb->wc_list = wb->wc_list_inline;
			max_pages = WB_LIST_INLINE;
		}

		BUG_ON(!wc_add_block(wb, e, GFP_NOIO));

		wb->wc_list[0] = e;
		wb->wc_list_n = 1;

		while (wbl->size && wb->wc_list_n < max_pages) {
			f = container_of(wbl->list.prev, struct wc_entry, lru);
			if (read_original_sector(wc, f) !=
			    read_original_sector(wc, e) + (wc->block_size >> SECTOR_SHIFT))
				break;
			if (!wc_add_block(wb, f, GFP_NOWAIT | __GFP_NOWARN))
				break;
			wbl->size--;
			list_del(&f->lru);
			wb->wc_list[wb->wc_list_n++] = f;
			e = f;
		}
		bio_set_op_attrs(&wb->bio, REQ_OP_WRITE, WC_MODE_FUA(wc) * REQ_FUA);
		if (writecache_has_error(wc)) {
			bio->bi_status = BLK_STS_IOERR;
			bio_endio(&wb->bio);
		} else {
			submit_bio(&wb->bio);
		}

		__writeback_throttle(wc, wbl);
	}
}

static void __writecache_writeback_ssd(struct dm_writecache *wc, struct writeback_list *wbl)
{
	struct wc_entry *e, *f;
	struct dm_io_region from, to;
	struct copy_struct *c;

	while (wbl->size) {
		unsigned n_sectors;

		wbl->size--;
		e = container_of(wbl->list.prev, struct wc_entry, lru);
		list_del(&e->lru);

		n_sectors = e->wc_list_contiguous << (wc->block_size_bits - SECTOR_SHIFT);

		from.bdev = wc->ssd_dev->bdev;
		from.sector = cache_sector(wc, e);
		from.count = n_sectors;
		to.bdev = wc->dev->bdev;
		to.sector = read_original_sector(wc, e);
		to.count = n_sectors;

		c = mempool_alloc(&wc->copy_pool, GFP_NOIO);
		c->wc = wc;
		c->e = e;
		c->n_entries = e->wc_list_contiguous;

		while ((n_sectors -= wc->block_size >> SECTOR_SHIFT)) {
			wbl->size--;
			f = container_of(wbl->list.prev, struct wc_entry, lru);
			BUG_ON(f != e + 1);
			list_del(&f->lru);
			e = f;
		}

		dm_kcopyd_copy(wc->dm_kcopyd, &from, 1, &to, 0, writecache_copy_endio, c);

		__writeback_throttle(wc, wbl);
	}
}

static void writecache_writeback(struct work_struct *work)
{
	struct dm_writecache *wc = container_of(work, struct dm_writecache, writeback_work);
	struct blk_plug plug;
	struct wc_entry *e, *f, *g;
	struct rb_node *node, *next_node;
	struct list_head skipped;
	struct writeback_list wbl;
	unsigned long n_walked;

	wc_lock(wc);
restart:
	if (writecache_has_error(wc)) {
		wc_unlock(wc);
		return;
	}

	if (unlikely(wc->writeback_all)) {
		if (writecache_wait_for_writeback(wc))
			goto restart;
	}

	if (wc->overwrote_committed) {
		writecache_wait_for_ios(wc, WRITE);
	}

	n_walked = 0;
	INIT_LIST_HEAD(&skipped);
	INIT_LIST_HEAD(&wbl.list);
	wbl.size = 0;
	while (!list_empty(&wc->lru) &&
	       (wc->writeback_all ||
		wc->freelist_size + wc->writeback_size <= wc->freelist_low_watermark)) {

		n_walked++;
		if (unlikely(n_walked > WRITEBACK_LATENCY) &&
		    likely(!wc->writeback_all) && likely(!dm_suspended(wc->ti))) {
			queue_work(wc->writeback_wq, &wc->writeback_work);
			break;
		}

		e = container_of(wc->lru.prev, struct wc_entry, lru);
		BUG_ON(e->write_in_progress);
		if (unlikely(!writecache_entry_is_committed(wc, e))) {
			writecache_flush(wc);
		}
		node = rb_prev(&e->rb_node);
		if (node) {
			f = container_of(node, struct wc_entry, rb_node);
			if (unlikely(read_original_sector(wc, f) ==
				     read_original_sector(wc, e))) {
				BUG_ON(!f->write_in_progress);
				list_del(&e->lru);
				list_add(&e->lru, &skipped);
				cond_resched();
				continue;
			}
		}
		wc->writeback_size++;
		list_del(&e->lru);
		list_add(&e->lru, &wbl.list);
		wbl.size++;
		e->write_in_progress = true;
		e->wc_list_contiguous = 1;

		f = e;

		while (1) {
			next_node = rb_next(&f->rb_node);
			if (unlikely(!next_node))
				break;
			g = container_of(next_node, struct wc_entry, rb_node);
			if (read_original_sector(wc, g) ==
			    read_original_sector(wc, f)) {
				f = g;
				continue;
			}
			if (read_original_sector(wc, g) !=
			    read_original_sector(wc, f) + (wc->block_size >> SECTOR_SHIFT))
				break;
			if (unlikely(g->write_in_progress))
				break;
			if (unlikely(!writecache_entry_is_committed(wc, g)))
				break;

			if (!WC_MODE_PMEM(wc)) {
				if (g != f + 1)
					break;
			}

			n_walked++;
			//if (unlikely(n_walked > WRITEBACK_LATENCY) && likely(!wc->writeback_all))
			//	break;

			wc->writeback_size++;
			list_del(&g->lru);
			list_add(&g->lru, &wbl.list);
			wbl.size++;
			g->write_in_progress = true;
			g->wc_list_contiguous = BIO_MAX_PAGES;
			f = g;
			e->wc_list_contiguous++;
			if (unlikely(e->wc_list_contiguous == BIO_MAX_PAGES))
				break;
		}
		cond_resched();
	}

	if (!list_empty(&skipped)) {
		list_splice_tail(&skipped, &wc->lru);
		/*
		 * If we didn't do any progress, we must wait until some
		 * writeback finishes to avoid burning CPU in a loop
		 */
		if (unlikely(!wbl.size))
			writecache_wait_for_writeback(wc);
	}

	wc_unlock(wc);

	blk_start_plug(&plug);

	if (WC_MODE_PMEM(wc))
		__writecache_writeback_pmem(wc, &wbl);
	else
		__writecache_writeback_ssd(wc, &wbl);

	blk_finish_plug(&plug);

	if (unlikely(wc->writeback_all)) {
		wc_lock(wc);
		while (writecache_wait_for_writeback(wc));
		wc_unlock(wc);
	}
}

static int calculate_memory_size(uint64_t device_size, unsigned block_size,
				 size_t *n_blocks_p, size_t *n_metadata_blocks_p)
{
	uint64_t n_blocks, offset;
	struct wc_entry e;

	n_blocks = device_size;
	do_div(n_blocks, block_size + sizeof(struct wc_memory_entry));

	while (1) {
		if (!n_blocks)
			return -ENOSPC;
		/* Verify the following entries[n_blocks] won't overflow */
		if (n_blocks >= ((size_t)-sizeof(struct wc_memory_superblock) /
				 sizeof(struct wc_memory_entry)))
			return -EFBIG;
		offset = offsetof(struct wc_memory_superblock, entries[n_blocks]);
		offset = (offset + block_size - 1) & ~(uint64_t)(block_size - 1);
		if (offset + n_blocks * block_size <= device_size)
			break;
		n_blocks--;
	}

	/* check if the bit field overflows */
	e.index = n_blocks;
	if (e.index != n_blocks)
		return -EFBIG;

	if (n_blocks_p)
		*n_blocks_p = n_blocks;
	if (n_metadata_blocks_p)
		*n_metadata_blocks_p = offset >> __ffs(block_size);
	return 0;
}

static int init_memory(struct dm_writecache *wc)
{
	size_t b;
	int r;

	r = calculate_memory_size(wc->memory_map_size, wc->block_size, &wc->n_blocks, NULL);
	if (r)
		return r;

	r = writecache_alloc_entries(wc);
	if (r)
		return r;

	for (b = 0; b < ARRAY_SIZE(sb(wc)->padding); b++)
		pmem_assign(sb(wc)->padding[b], cpu_to_le64(0));
	pmem_assign(sb(wc)->version, cpu_to_le32(MEMORY_SUPERBLOCK_VERSION));
	pmem_assign(sb(wc)->block_size, cpu_to_le32(wc->block_size));
	pmem_assign(sb(wc)->n_blocks, cpu_to_le64(wc->n_blocks));
	pmem_assign(sb(wc)->seq_count, cpu_to_le64(0));

	for (b = 0; b < wc->n_blocks; b++)
		write_original_sector_seq_count(wc, &wc->entries[b], -1, -1);

	writecache_flush_all_metadata(wc);
	writecache_commit_flushed(wc);
	pmem_assign(sb(wc)->magic, cpu_to_le32(MEMORY_SUPERBLOCK_MAGIC));
	writecache_flush_region(wc, &sb(wc)->magic, sizeof sb(wc)->magic);
	writecache_commit_flushed(wc);

	return 0;
}

static void writecache_dtr(struct dm_target *ti)
{
	struct dm_writecache *wc = ti->private;

	if (!wc)
		return;

	if (wc->endio_thread)
		kthread_stop(wc->endio_thread);

	if (wc->flush_thread)
		kthread_stop(wc->flush_thread);

	bioset_exit(&wc->bio_set);

	mempool_exit(&wc->copy_pool);

	if (wc->writeback_wq)
		destroy_workqueue(wc->writeback_wq);

	if (wc->dev)
		dm_put_device(ti, wc->dev);

	if (wc->ssd_dev)
		dm_put_device(ti, wc->ssd_dev);

	if (wc->entries)
		vfree(wc->entries);

	if (wc->memory_map) {
		if (WC_MODE_PMEM(wc))
			persistent_memory_release(wc);
		else
			vfree(wc->memory_map);
	}

	if (wc->dm_kcopyd)
		dm_kcopyd_client_destroy(wc->dm_kcopyd);

	if (wc->dm_io)
		dm_io_client_destroy(wc->dm_io);

	if (wc->dirty_bitmap)
		vfree(wc->dirty_bitmap);

	kfree(wc);
}

static int writecache_ctr(struct dm_target *ti, unsigned argc, char **argv)
{
	struct dm_writecache *wc;
	struct dm_arg_set as;
	const char *string;
	unsigned opt_params;
	size_t offset, data_size;
	int i, r;
	char dummy;
	int high_wm_percent = HIGH_WATERMARK;
	int low_wm_percent = LOW_WATERMARK;
	uint64_t x;
	struct wc_memory_superblock s;

	static struct dm_arg _args[] = {
		{0, 10, "Invalid number of feature args"},
	};

	as.argc = argc;
	as.argv = argv;

	wc = kzalloc(sizeof(struct dm_writecache), GFP_KERNEL);
	if (!wc) {
		ti->error = "Cannot allocate writecache structure";
		r = -ENOMEM;
		goto bad;
	}
	ti->private = wc;
	wc->ti = ti;

	mutex_init(&wc->lock);
	writecache_poison_lists(wc);
	init_waitqueue_head(&wc->freelist_wait);
	timer_setup(&wc->autocommit_timer, writecache_autocommit_timer, 0);

	for (i = 0; i < 2; i++) {
		atomic_set(&wc->bio_in_progress[i], 0);
		init_waitqueue_head(&wc->bio_in_progress_wait[i]);
	}

	wc->dm_io = dm_io_client_create();
	if (IS_ERR(wc->dm_io)) {
		r = PTR_ERR(wc->dm_io);
		ti->error = "Unable to allocate dm-io client";
		wc->dm_io = NULL;
		goto bad;
	}

	wc->writeback_wq = alloc_workqueue("writecache-writeabck", WQ_MEM_RECLAIM, 1);
	if (!wc->writeback_wq) {
		r = -ENOMEM;
		ti->error = "Could not allocate writeback workqueue";
		goto bad;
	}
	INIT_WORK(&wc->writeback_work, writecache_writeback);
	INIT_WORK(&wc->flush_work, writecache_flush_work);

	raw_spin_lock_init(&wc->endio_list_lock);
	INIT_LIST_HEAD(&wc->endio_list);
	wc->endio_thread = kthread_create(writecache_endio_thread, wc, "writecache_endio");
	if (IS_ERR(wc->endio_thread)) {
		r = PTR_ERR(wc->endio_thread);
		wc->endio_thread = NULL;
		ti->error = "Couldn't spawn endio thread";
		goto bad;
	}
	wake_up_process(wc->endio_thread);

	/*
	 * Parse the mode (pmem or ssd)
	 */
	string = dm_shift_arg(&as);
	if (!string)
		goto bad_arguments;

	if (!strcasecmp(string, "s")) {
		wc->pmem_mode = false;
	} else if (!strcasecmp(string, "p")) {
#ifdef DM_WRITECACHE_HAS_PMEM
		wc->pmem_mode = true;
		wc->writeback_fua = true;
#else
		/*
		 * If the architecture doesn't support persistent memory or
		 * the kernel doesn't support any DAX drivers, this driver can
		 * only be used in SSD-only mode.
		 */
		r = -EOPNOTSUPP;
		ti->error = "Persistent memory or DAX not supported on this system";
		goto bad;
#endif
	} else {
		goto bad_arguments;
	}

	if (WC_MODE_PMEM(wc)) {
		r = bioset_init(&wc->bio_set, BIO_POOL_SIZE,
				offsetof(struct writeback_struct, bio),
				BIOSET_NEED_BVECS);
		if (r) {
			ti->error = "Could not allocate bio set";
			goto bad;
		}
	} else {
		r = mempool_init_kmalloc_pool(&wc->copy_pool, 1, sizeof(struct copy_struct));
		if (r) {
			ti->error = "Could not allocate mempool";
			goto bad;
		}
	}

	/*
	 * Parse the origin data device
	 */
	string = dm_shift_arg(&as);
	if (!string)
		goto bad_arguments;
	r = dm_get_device(ti, string, dm_table_get_mode(ti->table), &wc->dev);
	if (r) {
		ti->error = "Origin data device lookup failed";
		goto bad;
	}

	/*
	 * Parse cache data device (be it pmem or ssd)
	 */
	string = dm_shift_arg(&as);
	if (!string)
		goto bad_arguments;

	r = dm_get_device(ti, string, dm_table_get_mode(ti->table), &wc->ssd_dev);
	if (r) {
		ti->error = "Cache data device lookup failed";
		goto bad;
	}
	wc->memory_map_size = i_size_read(wc->ssd_dev->bdev->bd_inode);

	/*
	 * Parse the cache block size
	 */
	string = dm_shift_arg(&as);
	if (!string)
		goto bad_arguments;
	if (sscanf(string, "%u%c", &wc->block_size, &dummy) != 1 ||
	    wc->block_size < 512 || wc->block_size > PAGE_SIZE ||
	    (wc->block_size & (wc->block_size - 1))) {
		r = -EINVAL;
		ti->error = "Invalid block size";
		goto bad;
	}
	wc->block_size_bits = __ffs(wc->block_size);

	wc->max_writeback_jobs = MAX_WRITEBACK_JOBS;
	wc->autocommit_blocks = !WC_MODE_PMEM(wc) ? AUTOCOMMIT_BLOCKS_SSD : AUTOCOMMIT_BLOCKS_PMEM;
	wc->autocommit_jiffies = msecs_to_jiffies(AUTOCOMMIT_MSEC);

	/*
	 * Parse optional arguments
	 */
	r = dm_read_arg_group(_args, &as, &opt_params, &ti->error);
	if (r)
		goto bad;

	while (opt_params) {
		string = dm_shift_arg(&as), opt_params--;
		if (!strcasecmp(string, "start_sector") && opt_params >= 1) {
			unsigned long long start_sector;
			string = dm_shift_arg(&as), opt_params--;
			if (sscanf(string, "%llu%c", &start_sector, &dummy) != 1)
				goto invalid_optional;
			wc->start_sector = start_sector;
			if (wc->start_sector != start_sector ||
			    wc->start_sector >= wc->memory_map_size >> SECTOR_SHIFT)
				goto invalid_optional;
		} else if (!strcasecmp(string, "high_watermark") && opt_params >= 1) {
			string = dm_shift_arg(&as), opt_params--;
			if (sscanf(string, "%d%c", &high_wm_percent, &dummy) != 1)
				goto invalid_optional;
			if (high_wm_percent < 0 || high_wm_percent > 100)
				goto invalid_optional;
			wc->high_wm_percent_set = true;
		} else if (!strcasecmp(string, "low_watermark") && opt_params >= 1) {
			string = dm_shift_arg(&as), opt_params--;
			if (sscanf(string, "%d%c", &low_wm_percent, &dummy) != 1)
				goto invalid_optional;
			if (low_wm_percent < 0 || low_wm_percent > 100)
				goto invalid_optional;
			wc->low_wm_percent_set = true;
		} else if (!strcasecmp(string, "writeback_jobs") && opt_params >= 1) {
			string = dm_shift_arg(&as), opt_params--;
			if (sscanf(string, "%u%c", &wc->max_writeback_jobs, &dummy) != 1)
				goto invalid_optional;
			wc->max_writeback_jobs_set = true;
		} else if (!strcasecmp(string, "autocommit_blocks") && opt_params >= 1) {
			string = dm_shift_arg(&as), opt_params--;
			if (sscanf(string, "%u%c", &wc->autocommit_blocks, &dummy) != 1)
				goto invalid_optional;
			wc->autocommit_blocks_set = true;
		} else if (!strcasecmp(string, "autocommit_time") && opt_params >= 1) {
			unsigned autocommit_msecs;
			string = dm_shift_arg(&as), opt_params--;
			if (sscanf(string, "%u%c", &autocommit_msecs, &dummy) != 1)
				goto invalid_optional;
			if (autocommit_msecs > 3600000)
				goto invalid_optional;
			wc->autocommit_jiffies = msecs_to_jiffies(autocommit_msecs);
			wc->autocommit_time_set = true;
		} else if (!strcasecmp(string, "fua")) {
			if (WC_MODE_PMEM(wc)) {
				wc->writeback_fua = true;
				wc->writeback_fua_set = true;
			} else goto invalid_optional;
		} else if (!strcasecmp(string, "nofua")) {
			if (WC_MODE_PMEM(wc)) {
				wc->writeback_fua = false;
				wc->writeback_fua_set = true;
			} else goto invalid_optional;
		} else {
invalid_optional:
			r = -EINVAL;
			ti->error = "Invalid optional argument";
			goto bad;
		}
	}

	if (high_wm_percent < low_wm_percent) {
		r = -EINVAL;
		ti->error = "High watermark must be greater than or equal to low watermark";
		goto bad;
	}

	if (WC_MODE_PMEM(wc)) {
		r = persistent_memory_claim(wc);
		if (r) {
			ti->error = "Unable to map persistent memory for cache";
			goto bad;
		}
	} else {
		struct dm_io_region region;
		struct dm_io_request req;
		size_t n_blocks, n_metadata_blocks;
		uint64_t n_bitmap_bits;

		wc->memory_map_size -= (uint64_t)wc->start_sector << SECTOR_SHIFT;

		bio_list_init(&wc->flush_list);
		wc->flush_thread = kthread_create(writecache_flush_thread, wc, "dm_writecache_flush");
		if (IS_ERR(wc->flush_thread)) {
			r = PTR_ERR(wc->flush_thread);
			wc->flush_thread = NULL;
			ti->error = "Couldn't spawn endio thread";
			goto bad;
		}
		wake_up_process(wc->flush_thread);

		r = calculate_memory_size(wc->memory_map_size, wc->block_size,
					  &n_blocks, &n_metadata_blocks);
		if (r) {
			ti->error = "Invalid device size";
			goto bad;
		}

		n_bitmap_bits = (((uint64_t)n_metadata_blocks << wc->block_size_bits) +
				 BITMAP_GRANULARITY - 1) / BITMAP_GRANULARITY;
		/* this is limitation of test_bit functions */
		if (n_bitmap_bits > 1U << 31) {
			r = -EFBIG;
			ti->error = "Invalid device size";
			goto bad;
		}

		wc->memory_map = vmalloc(n_metadata_blocks << wc->block_size_bits);
		if (!wc->memory_map) {
			r = -ENOMEM;
			ti->error = "Unable to allocate memory for metadata";
			goto bad;
		}

		wc->dm_kcopyd = dm_kcopyd_client_create(&dm_kcopyd_throttle);
		if (IS_ERR(wc->dm_kcopyd)) {
			r = PTR_ERR(wc->dm_kcopyd);
			ti->error = "Unable to allocate dm-kcopyd client";
			wc->dm_kcopyd = NULL;
			goto bad;
		}

		wc->metadata_sectors = n_metadata_blocks << (wc->block_size_bits - SECTOR_SHIFT);
		wc->dirty_bitmap_size = (n_bitmap_bits + BITS_PER_LONG - 1) /
			BITS_PER_LONG * sizeof(unsigned long);
		wc->dirty_bitmap = vzalloc(wc->dirty_bitmap_size);
		if (!wc->dirty_bitmap) {
			r = -ENOMEM;
			ti->error = "Unable to allocate dirty bitmap";
			goto bad;
		}

		region.bdev = wc->ssd_dev->bdev;
		region.sector = wc->start_sector;
		region.count = wc->metadata_sectors;
		req.bi_op = REQ_OP_READ;
		req.bi_op_flags = REQ_SYNC;
		req.mem.type = DM_IO_VMA;
		req.mem.ptr.vma = (char *)wc->memory_map;
		req.client = wc->dm_io;
		req.notify.fn = NULL;

		r = dm_io(&req, 1, &region, NULL);
		if (r) {
			ti->error = "Unable to read metadata";
			goto bad;
		}
	}

	r = memcpy_mcsafe(&s, sb(wc), sizeof(struct wc_memory_superblock));
	if (r) {
		ti->error = "Hardware memory error when reading superblock";
		goto bad;
	}
	if (!le32_to_cpu(s.magic) && !le32_to_cpu(s.version)) {
		r = init_memory(wc);
		if (r) {
			ti->error = "Unable to initialize device";
			goto bad;
		}
		r = memcpy_mcsafe(&s, sb(wc), sizeof(struct wc_memory_superblock));
		if (r) {
			ti->error = "Hardware memory error when reading superblock";
			goto bad;
		}
	}

	if (le32_to_cpu(s.magic) != MEMORY_SUPERBLOCK_MAGIC) {
		ti->error = "Invalid magic in the superblock";
		r = -EINVAL;
		goto bad;
	}

	if (le32_to_cpu(s.version) != MEMORY_SUPERBLOCK_VERSION) {
		ti->error = "Invalid version in the superblock";
		r = -EINVAL;
		goto bad;
	}

	if (le32_to_cpu(s.block_size) != wc->block_size) {
		ti->error = "Block size does not match superblock";
		r = -EINVAL;
		goto bad;
	}

	wc->n_blocks = le64_to_cpu(s.n_blocks);

	offset = wc->n_blocks * sizeof(struct wc_memory_entry);
	if (offset / sizeof(struct wc_memory_entry) != le64_to_cpu(sb(wc)->n_blocks)) {
overflow:
		ti->error = "Overflow in size calculation";
		r = -EINVAL;
		goto bad;
	}
	offset += sizeof(struct wc_memory_superblock);
	if (offset < sizeof(struct wc_memory_superblock))
		goto overflow;
	offset = (offset + wc->block_size - 1) & ~(size_t)(wc->block_size - 1);
	data_size = wc->n_blocks * (size_t)wc->block_size;
	if (!offset || (data_size / wc->block_size != wc->n_blocks) ||
	    (offset + data_size < offset))
		goto overflow;
	if (offset + data_size > wc->memory_map_size) {
		ti->error = "Memory area is too small";
		r = -EINVAL;
		goto bad;
	}

	wc->metadata_sectors = offset >> SECTOR_SHIFT;
	wc->block_start = (char *)sb(wc) + offset;

	x = (uint64_t)wc->n_blocks * (100 - high_wm_percent);
	x += 50;
	do_div(x, 100);
	wc->freelist_high_watermark = x;
	x = (uint64_t)wc->n_blocks * (100 - low_wm_percent);
	x += 50;
	do_div(x, 100);
	wc->freelist_low_watermark = x;

	r = writecache_alloc_entries(wc);
	if (r) {
		ti->error = "Cannot allocate memory";
		goto bad;
	}

	ti->num_flush_bios = 1;
	ti->flush_supported = true;
	ti->num_discard_bios = 1;

	if (WC_MODE_PMEM(wc))
		persistent_memory_flush_cache(wc->memory_map, wc->memory_map_size);

	return 0;

bad_arguments:
	r = -EINVAL;
	ti->error = "Bad arguments";
bad:
	writecache_dtr(ti);
	return r;
}

static void writecache_status(struct dm_target *ti, status_type_t type,
			      unsigned status_flags, char *result, unsigned maxlen)
{
	struct dm_writecache *wc = ti->private;
	unsigned extra_args;
	unsigned sz = 0;
	uint64_t x;

	switch (type) {
	case STATUSTYPE_INFO:
		DMEMIT("%ld %llu %llu %llu", writecache_has_error(wc),
		       (unsigned long long)wc->n_blocks, (unsigned long long)wc->freelist_size,
		       (unsigned long long)wc->writeback_size);
		break;
	case STATUSTYPE_TABLE:
		DMEMIT("%c %s %s %u ", WC_MODE_PMEM(wc) ? 'p' : 's',
				wc->dev->name, wc->ssd_dev->name, wc->block_size);
		extra_args = 0;
		if (wc->start_sector)
			extra_args += 2;
		if (wc->high_wm_percent_set)
			extra_args += 2;
		if (wc->low_wm_percent_set)
			extra_args += 2;
		if (wc->max_writeback_jobs_set)
			extra_args += 2;
		if (wc->autocommit_blocks_set)
			extra_args += 2;
		if (wc->autocommit_time_set)
			extra_args += 2;
		if (wc->writeback_fua_set)
			extra_args++;

		DMEMIT("%u", extra_args);
		if (wc->start_sector)
			DMEMIT(" start_sector %llu", (unsigned long long)wc->start_sector);
		if (wc->high_wm_percent_set) {
			x = (uint64_t)wc->freelist_high_watermark * 100;
			x += wc->n_blocks / 2;
			do_div(x, (size_t)wc->n_blocks);
			DMEMIT(" high_watermark %u", 100 - (unsigned)x);
		}
		if (wc->low_wm_percent_set) {
			x = (uint64_t)wc->freelist_low_watermark * 100;
			x += wc->n_blocks / 2;
			do_div(x, (size_t)wc->n_blocks);
			DMEMIT(" low_watermark %u", 100 - (unsigned)x);
		}
		if (wc->max_writeback_jobs_set)
			DMEMIT(" writeback_jobs %u", wc->max_writeback_jobs);
		if (wc->autocommit_blocks_set)
			DMEMIT(" autocommit_blocks %u", wc->autocommit_blocks);
		if (wc->autocommit_time_set)
			DMEMIT(" autocommit_time %u", jiffies_to_msecs(wc->autocommit_jiffies));
		if (wc->writeback_fua_set)
			DMEMIT(" %sfua", wc->writeback_fua ? "" : "no");
		break;
	}
}

static struct target_type writecache_target = {
	.name			= "writecache",
<<<<<<< HEAD
	.version		= {1, 1, 0},
=======
	.version		= {1, 1, 1},
>>>>>>> 6bf4ca7f
	.module			= THIS_MODULE,
	.ctr			= writecache_ctr,
	.dtr			= writecache_dtr,
	.status			= writecache_status,
	.postsuspend		= writecache_suspend,
	.resume			= writecache_resume,
	.message		= writecache_message,
	.map			= writecache_map,
	.end_io			= writecache_end_io,
	.iterate_devices	= writecache_iterate_devices,
	.io_hints		= writecache_io_hints,
};

static int __init dm_writecache_init(void)
{
	int r;

	r = dm_register_target(&writecache_target);
	if (r < 0) {
		DMERR("register failed %d", r);
		return r;
	}

	return 0;
}

static void __exit dm_writecache_exit(void)
{
	dm_unregister_target(&writecache_target);
}

module_init(dm_writecache_init);
module_exit(dm_writecache_exit);

MODULE_DESCRIPTION(DM_NAME " writecache target");
MODULE_AUTHOR("Mikulas Patocka <dm-devel@redhat.com>");
MODULE_LICENSE("GPL");<|MERGE_RESOLUTION|>--- conflicted
+++ resolved
@@ -2283,11 +2283,7 @@
 
 static struct target_type writecache_target = {
 	.name			= "writecache",
-<<<<<<< HEAD
-	.version		= {1, 1, 0},
-=======
 	.version		= {1, 1, 1},
->>>>>>> 6bf4ca7f
 	.module			= THIS_MODULE,
 	.ctr			= writecache_ctr,
 	.dtr			= writecache_dtr,
