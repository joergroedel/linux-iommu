--- conflicted
+++ resolved
@@ -5627,11 +5627,7 @@
 			pers->free(mddev, mddev->private);
 		mddev->private = NULL;
 		module_put(pers->owner);
-<<<<<<< HEAD
-		bitmap_destroy(mddev);
-=======
 		md_bitmap_destroy(mddev);
->>>>>>> 6bf4ca7f
 		goto abort;
 	}
 	if (mddev->queue) {
