--- conflicted
+++ resolved
@@ -2043,8 +2043,6 @@
 		.matches = {
 			DMI_MATCH(DMI_SYS_VENDOR, "LENOVO"),
 			DMI_MATCH(DMI_PRODUCT_FAMILY, "Thinkpad X1 Carbon 6th"),
-<<<<<<< HEAD
-=======
 		},
 	},
 	{
@@ -2059,7 +2057,6 @@
 		.matches = {
 			DMI_MATCH(DMI_SYS_VENDOR, "LENOVO"),
 			DMI_MATCH(DMI_PRODUCT_FAMILY, "ThinkPad X1 Yoga 3rd"),
->>>>>>> 6bf4ca7f
 		},
 	},
 	{ },
