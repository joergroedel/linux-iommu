/*
 * scan.c - support for transforming the ACPI namespace into individual objects
 */

#include <linux/module.h>
#include <linux/init.h>
#include <linux/slab.h>
#include <linux/kernel.h>
#include <linux/acpi.h>
#include <linux/acpi_iort.h>
#include <linux/signal.h>
#include <linux/kthread.h>
#include <linux/dmi.h>
#include <linux/nls.h>
#include <linux/dma-mapping.h>

#include <asm/pgtable.h>

#include "internal.h"

#define _COMPONENT		ACPI_BUS_COMPONENT
ACPI_MODULE_NAME("scan");
extern struct acpi_device *acpi_root;

#define ACPI_BUS_CLASS			"system_bus"
#define ACPI_BUS_HID			"LNXSYBUS"
#define ACPI_BUS_DEVICE_NAME		"System Bus"

#define ACPI_IS_ROOT_DEVICE(device)    (!(device)->parent)

#define INVALID_ACPI_HANDLE	((acpi_handle)empty_zero_page)

static const char *dummy_hid = "device";

static LIST_HEAD(acpi_dep_list);
static DEFINE_MUTEX(acpi_dep_list_lock);
LIST_HEAD(acpi_bus_id_list);
static DEFINE_MUTEX(acpi_scan_lock);
static LIST_HEAD(acpi_scan_handlers_list);
DEFINE_MUTEX(acpi_device_lock);
LIST_HEAD(acpi_wakeup_device_list);
static DEFINE_MUTEX(acpi_hp_context_lock);

/*
 * The UART device described by the SPCR table is the only object which needs
 * special-casing. Everything else is covered by ACPI namespace paths in STAO
 * table.
 */
static u64 spcr_uart_addr;

struct acpi_dep_data {
	struct list_head node;
	acpi_handle master;
	acpi_handle slave;
};

void acpi_scan_lock_acquire(void)
{
	mutex_lock(&acpi_scan_lock);
}
EXPORT_SYMBOL_GPL(acpi_scan_lock_acquire);

void acpi_scan_lock_release(void)
{
	mutex_unlock(&acpi_scan_lock);
}
EXPORT_SYMBOL_GPL(acpi_scan_lock_release);

void acpi_lock_hp_context(void)
{
	mutex_lock(&acpi_hp_context_lock);
}

void acpi_unlock_hp_context(void)
{
	mutex_unlock(&acpi_hp_context_lock);
}

void acpi_initialize_hp_context(struct acpi_device *adev,
				struct acpi_hotplug_context *hp,
				int (*notify)(struct acpi_device *, u32),
				void (*uevent)(struct acpi_device *, u32))
{
	acpi_lock_hp_context();
	hp->notify = notify;
	hp->uevent = uevent;
	acpi_set_hp_context(adev, hp);
	acpi_unlock_hp_context();
}
EXPORT_SYMBOL_GPL(acpi_initialize_hp_context);

int acpi_scan_add_handler(struct acpi_scan_handler *handler)
{
	if (!handler)
		return -EINVAL;

	list_add_tail(&handler->list_node, &acpi_scan_handlers_list);
	return 0;
}

int acpi_scan_add_handler_with_hotplug(struct acpi_scan_handler *handler,
				       const char *hotplug_profile_name)
{
	int error;

	error = acpi_scan_add_handler(handler);
	if (error)
		return error;

	acpi_sysfs_add_hotplug_profile(&handler->hotplug, hotplug_profile_name);
	return 0;
}

bool acpi_scan_is_offline(struct acpi_device *adev, bool uevent)
{
	struct acpi_device_physical_node *pn;
	bool offline = true;

	/*
	 * acpi_container_offline() calls this for all of the container's
	 * children under the container's physical_node_lock lock.
	 */
	mutex_lock_nested(&adev->physical_node_lock, SINGLE_DEPTH_NESTING);

	list_for_each_entry(pn, &adev->physical_node_list, node)
		if (device_supports_offline(pn->dev) && !pn->dev->offline) {
			if (uevent)
				kobject_uevent(&pn->dev->kobj, KOBJ_CHANGE);

			offline = false;
			break;
		}

	mutex_unlock(&adev->physical_node_lock);
	return offline;
}

static acpi_status acpi_bus_offline(acpi_handle handle, u32 lvl, void *data,
				    void **ret_p)
{
	struct acpi_device *device = NULL;
	struct acpi_device_physical_node *pn;
	bool second_pass = (bool)data;
	acpi_status status = AE_OK;

	if (acpi_bus_get_device(handle, &device))
		return AE_OK;

	if (device->handler && !device->handler->hotplug.enabled) {
		*ret_p = &device->dev;
		return AE_SUPPORT;
	}

	mutex_lock(&device->physical_node_lock);

	list_for_each_entry(pn, &device->physical_node_list, node) {
		int ret;

		if (second_pass) {
			/* Skip devices offlined by the first pass. */
			if (pn->put_online)
				continue;
		} else {
			pn->put_online = false;
		}
		ret = device_offline(pn->dev);
		if (ret >= 0) {
			pn->put_online = !ret;
		} else {
			*ret_p = pn->dev;
			if (second_pass) {
				status = AE_ERROR;
				break;
			}
		}
	}

	mutex_unlock(&device->physical_node_lock);

	return status;
}

static acpi_status acpi_bus_online(acpi_handle handle, u32 lvl, void *data,
				   void **ret_p)
{
	struct acpi_device *device = NULL;
	struct acpi_device_physical_node *pn;

	if (acpi_bus_get_device(handle, &device))
		return AE_OK;

	mutex_lock(&device->physical_node_lock);

	list_for_each_entry(pn, &device->physical_node_list, node)
		if (pn->put_online) {
			device_online(pn->dev);
			pn->put_online = false;
		}

	mutex_unlock(&device->physical_node_lock);

	return AE_OK;
}

static int acpi_scan_try_to_offline(struct acpi_device *device)
{
	acpi_handle handle = device->handle;
	struct device *errdev = NULL;
	acpi_status status;

	/*
	 * Carry out two passes here and ignore errors in the first pass,
	 * because if the devices in question are memory blocks and
	 * CONFIG_MEMCG is set, one of the blocks may hold data structures
	 * that the other blocks depend on, but it is not known in advance which
	 * block holds them.
	 *
	 * If the first pass is successful, the second one isn't needed, though.
	 */
	status = acpi_walk_namespace(ACPI_TYPE_ANY, handle, ACPI_UINT32_MAX,
				     NULL, acpi_bus_offline, (void *)false,
				     (void **)&errdev);
	if (status == AE_SUPPORT) {
		dev_warn(errdev, "Offline disabled.\n");
		acpi_walk_namespace(ACPI_TYPE_ANY, handle, ACPI_UINT32_MAX,
				    acpi_bus_online, NULL, NULL, NULL);
		return -EPERM;
	}
	acpi_bus_offline(handle, 0, (void *)false, (void **)&errdev);
	if (errdev) {
		errdev = NULL;
		acpi_walk_namespace(ACPI_TYPE_ANY, handle, ACPI_UINT32_MAX,
				    NULL, acpi_bus_offline, (void *)true,
				    (void **)&errdev);
		if (!errdev)
			acpi_bus_offline(handle, 0, (void *)true,
					 (void **)&errdev);

		if (errdev) {
			dev_warn(errdev, "Offline failed.\n");
			acpi_bus_online(handle, 0, NULL, NULL);
			acpi_walk_namespace(ACPI_TYPE_ANY, handle,
					    ACPI_UINT32_MAX, acpi_bus_online,
					    NULL, NULL, NULL);
			return -EBUSY;
		}
	}
	return 0;
}

static int acpi_scan_hot_remove(struct acpi_device *device)
{
	acpi_handle handle = device->handle;
	unsigned long long sta;
	acpi_status status;

	if (device->handler && device->handler->hotplug.demand_offline) {
		if (!acpi_scan_is_offline(device, true))
			return -EBUSY;
	} else {
		int error = acpi_scan_try_to_offline(device);
		if (error)
			return error;
	}

	ACPI_DEBUG_PRINT((ACPI_DB_INFO,
		"Hot-removing device %s...\n", dev_name(&device->dev)));

	acpi_bus_trim(device);

	acpi_evaluate_lck(handle, 0);
	/*
	 * TBD: _EJD support.
	 */
	status = acpi_evaluate_ej0(handle);
	if (status == AE_NOT_FOUND)
		return -ENODEV;
	else if (ACPI_FAILURE(status))
		return -EIO;

	/*
	 * Verify if eject was indeed successful.  If not, log an error
	 * message.  No need to call _OST since _EJ0 call was made OK.
	 */
	status = acpi_evaluate_integer(handle, "_STA", NULL, &sta);
	if (ACPI_FAILURE(status)) {
		acpi_handle_warn(handle,
			"Status check after eject failed (0x%x)\n", status);
	} else if (sta & ACPI_STA_DEVICE_ENABLED) {
		acpi_handle_warn(handle,
			"Eject incomplete - status 0x%llx\n", sta);
	}

	return 0;
}

static int acpi_scan_device_not_present(struct acpi_device *adev)
{
	if (!acpi_device_enumerated(adev)) {
		dev_warn(&adev->dev, "Still not present\n");
		return -EALREADY;
	}
	acpi_bus_trim(adev);
	return 0;
}

static int acpi_scan_device_check(struct acpi_device *adev)
{
	int error;

	acpi_bus_get_status(adev);
	if (adev->status.present || adev->status.functional) {
		/*
		 * This function is only called for device objects for which
		 * matching scan handlers exist.  The only situation in which
		 * the scan handler is not attached to this device object yet
		 * is when the device has just appeared (either it wasn't
		 * present at all before or it was removed and then added
		 * again).
		 */
		if (adev->handler) {
			dev_warn(&adev->dev, "Already enumerated\n");
			return -EALREADY;
		}
		error = acpi_bus_scan(adev->handle);
		if (error) {
			dev_warn(&adev->dev, "Namespace scan failure\n");
			return error;
		}
		if (!adev->handler) {
			dev_warn(&adev->dev, "Enumeration failure\n");
			error = -ENODEV;
		}
	} else {
		error = acpi_scan_device_not_present(adev);
	}
	return error;
}

static int acpi_scan_bus_check(struct acpi_device *adev)
{
	struct acpi_scan_handler *handler = adev->handler;
	struct acpi_device *child;
	int error;

	acpi_bus_get_status(adev);
	if (!(adev->status.present || adev->status.functional)) {
		acpi_scan_device_not_present(adev);
		return 0;
	}
	if (handler && handler->hotplug.scan_dependent)
		return handler->hotplug.scan_dependent(adev);

	error = acpi_bus_scan(adev->handle);
	if (error) {
		dev_warn(&adev->dev, "Namespace scan failure\n");
		return error;
	}
	list_for_each_entry(child, &adev->children, node) {
		error = acpi_scan_bus_check(child);
		if (error)
			return error;
	}
	return 0;
}

static int acpi_generic_hotplug_event(struct acpi_device *adev, u32 type)
{
	switch (type) {
	case ACPI_NOTIFY_BUS_CHECK:
		return acpi_scan_bus_check(adev);
	case ACPI_NOTIFY_DEVICE_CHECK:
		return acpi_scan_device_check(adev);
	case ACPI_NOTIFY_EJECT_REQUEST:
	case ACPI_OST_EC_OSPM_EJECT:
		if (adev->handler && !adev->handler->hotplug.enabled) {
			dev_info(&adev->dev, "Eject disabled\n");
			return -EPERM;
		}
		acpi_evaluate_ost(adev->handle, ACPI_NOTIFY_EJECT_REQUEST,
				  ACPI_OST_SC_EJECT_IN_PROGRESS, NULL);
		return acpi_scan_hot_remove(adev);
	}
	return -EINVAL;
}

void acpi_device_hotplug(struct acpi_device *adev, u32 src)
{
	u32 ost_code = ACPI_OST_SC_NON_SPECIFIC_FAILURE;
	int error = -ENODEV;

	lock_device_hotplug();
	mutex_lock(&acpi_scan_lock);

	/*
	 * The device object's ACPI handle cannot become invalid as long as we
	 * are holding acpi_scan_lock, but it might have become invalid before
	 * that lock was acquired.
	 */
	if (adev->handle == INVALID_ACPI_HANDLE)
		goto err_out;

	if (adev->flags.is_dock_station) {
		error = dock_notify(adev, src);
	} else if (adev->flags.hotplug_notify) {
		error = acpi_generic_hotplug_event(adev, src);
		if (error == -EPERM) {
			ost_code = ACPI_OST_SC_EJECT_NOT_SUPPORTED;
			goto err_out;
		}
	} else {
		int (*notify)(struct acpi_device *, u32);

		acpi_lock_hp_context();
		notify = adev->hp ? adev->hp->notify : NULL;
		acpi_unlock_hp_context();
		/*
		 * There may be additional notify handlers for device objects
		 * without the .event() callback, so ignore them here.
		 */
		if (notify)
			error = notify(adev, src);
		else
			goto out;
	}
	if (!error)
		ost_code = ACPI_OST_SC_SUCCESS;

 err_out:
	acpi_evaluate_ost(adev->handle, src, ost_code, NULL);

 out:
	acpi_bus_put_acpi_device(adev);
	mutex_unlock(&acpi_scan_lock);
	unlock_device_hotplug();
}

static void acpi_free_power_resources_lists(struct acpi_device *device)
{
	int i;

	if (device->wakeup.flags.valid)
		acpi_power_resources_list_free(&device->wakeup.resources);

	if (!device->power.flags.power_resources)
		return;

	for (i = ACPI_STATE_D0; i <= ACPI_STATE_D3_HOT; i++) {
		struct acpi_device_power_state *ps = &device->power.states[i];
		acpi_power_resources_list_free(&ps->resources);
	}
}

static void acpi_device_release(struct device *dev)
{
	struct acpi_device *acpi_dev = to_acpi_device(dev);

	acpi_free_properties(acpi_dev);
	acpi_free_pnp_ids(&acpi_dev->pnp);
	acpi_free_power_resources_lists(acpi_dev);
	kfree(acpi_dev);
}

static void acpi_device_del(struct acpi_device *device)
{
	struct acpi_device_bus_id *acpi_device_bus_id;

	mutex_lock(&acpi_device_lock);
	if (device->parent)
		list_del(&device->node);

	list_for_each_entry(acpi_device_bus_id, &acpi_bus_id_list, node)
		if (!strcmp(acpi_device_bus_id->bus_id,
			    acpi_device_hid(device))) {
			if (acpi_device_bus_id->instance_no > 0)
				acpi_device_bus_id->instance_no--;
			else {
				list_del(&acpi_device_bus_id->node);
				kfree(acpi_device_bus_id);
			}
			break;
		}

	list_del(&device->wakeup_list);
	mutex_unlock(&acpi_device_lock);

	acpi_power_add_remove_device(device, false);
	acpi_device_remove_files(device);
	if (device->remove)
		device->remove(device);

	device_del(&device->dev);
}

static BLOCKING_NOTIFIER_HEAD(acpi_reconfig_chain);

static LIST_HEAD(acpi_device_del_list);
static DEFINE_MUTEX(acpi_device_del_lock);

static void acpi_device_del_work_fn(struct work_struct *work_not_used)
{
	for (;;) {
		struct acpi_device *adev;

		mutex_lock(&acpi_device_del_lock);

		if (list_empty(&acpi_device_del_list)) {
			mutex_unlock(&acpi_device_del_lock);
			break;
		}
		adev = list_first_entry(&acpi_device_del_list,
					struct acpi_device, del_list);
		list_del(&adev->del_list);

		mutex_unlock(&acpi_device_del_lock);

		blocking_notifier_call_chain(&acpi_reconfig_chain,
					     ACPI_RECONFIG_DEVICE_REMOVE, adev);

		acpi_device_del(adev);
		/*
		 * Drop references to all power resources that might have been
		 * used by the device.
		 */
		acpi_power_transition(adev, ACPI_STATE_D3_COLD);
		put_device(&adev->dev);
	}
}

/**
 * acpi_scan_drop_device - Drop an ACPI device object.
 * @handle: Handle of an ACPI namespace node, not used.
 * @context: Address of the ACPI device object to drop.
 *
 * This is invoked by acpi_ns_delete_node() during the removal of the ACPI
 * namespace node the device object pointed to by @context is attached to.
 *
 * The unregistration is carried out asynchronously to avoid running
 * acpi_device_del() under the ACPICA's namespace mutex and the list is used to
 * ensure the correct ordering (the device objects must be unregistered in the
 * same order in which the corresponding namespace nodes are deleted).
 */
static void acpi_scan_drop_device(acpi_handle handle, void *context)
{
	static DECLARE_WORK(work, acpi_device_del_work_fn);
	struct acpi_device *adev = context;

	mutex_lock(&acpi_device_del_lock);

	/*
	 * Use the ACPI hotplug workqueue which is ordered, so this work item
	 * won't run after any hotplug work items submitted subsequently.  That
	 * prevents attempts to register device objects identical to those being
	 * deleted from happening concurrently (such attempts result from
	 * hotplug events handled via the ACPI hotplug workqueue).  It also will
	 * run after all of the work items submitted previosuly, which helps
	 * those work items to ensure that they are not accessing stale device
	 * objects.
	 */
	if (list_empty(&acpi_device_del_list))
		acpi_queue_hotplug_work(&work);

	list_add_tail(&adev->del_list, &acpi_device_del_list);
	/* Make acpi_ns_validate_handle() return NULL for this handle. */
	adev->handle = INVALID_ACPI_HANDLE;

	mutex_unlock(&acpi_device_del_lock);
}

static int acpi_get_device_data(acpi_handle handle, struct acpi_device **device,
				void (*callback)(void *))
{
	acpi_status status;

	if (!device)
		return -EINVAL;

	status = acpi_get_data_full(handle, acpi_scan_drop_device,
				    (void **)device, callback);
	if (ACPI_FAILURE(status) || !*device) {
		ACPI_DEBUG_PRINT((ACPI_DB_INFO, "No context for object [%p]\n",
				  handle));
		return -ENODEV;
	}
	return 0;
}

int acpi_bus_get_device(acpi_handle handle, struct acpi_device **device)
{
	return acpi_get_device_data(handle, device, NULL);
}
EXPORT_SYMBOL(acpi_bus_get_device);

static void get_acpi_device(void *dev)
{
	if (dev)
		get_device(&((struct acpi_device *)dev)->dev);
}

struct acpi_device *acpi_bus_get_acpi_device(acpi_handle handle)
{
	struct acpi_device *adev = NULL;

	acpi_get_device_data(handle, &adev, get_acpi_device);
	return adev;
}

void acpi_bus_put_acpi_device(struct acpi_device *adev)
{
	put_device(&adev->dev);
}

int acpi_device_add(struct acpi_device *device,
		    void (*release)(struct device *))
{
	int result;
	struct acpi_device_bus_id *acpi_device_bus_id, *new_bus_id;
	int found = 0;

	if (device->handle) {
		acpi_status status;

		status = acpi_attach_data(device->handle, acpi_scan_drop_device,
					  device);
		if (ACPI_FAILURE(status)) {
			acpi_handle_err(device->handle,
					"Unable to attach device data\n");
			return -ENODEV;
		}
	}

	/*
	 * Linkage
	 * -------
	 * Link this device to its parent and siblings.
	 */
	INIT_LIST_HEAD(&device->children);
	INIT_LIST_HEAD(&device->node);
	INIT_LIST_HEAD(&device->wakeup_list);
	INIT_LIST_HEAD(&device->physical_node_list);
	INIT_LIST_HEAD(&device->del_list);
	mutex_init(&device->physical_node_lock);

	new_bus_id = kzalloc(sizeof(struct acpi_device_bus_id), GFP_KERNEL);
	if (!new_bus_id) {
		pr_err(PREFIX "Memory allocation error\n");
		result = -ENOMEM;
		goto err_detach;
	}

	mutex_lock(&acpi_device_lock);
	/*
	 * Find suitable bus_id and instance number in acpi_bus_id_list
	 * If failed, create one and link it into acpi_bus_id_list
	 */
	list_for_each_entry(acpi_device_bus_id, &acpi_bus_id_list, node) {
		if (!strcmp(acpi_device_bus_id->bus_id,
			    acpi_device_hid(device))) {
			acpi_device_bus_id->instance_no++;
			found = 1;
			kfree(new_bus_id);
			break;
		}
	}
	if (!found) {
		acpi_device_bus_id = new_bus_id;
		strcpy(acpi_device_bus_id->bus_id, acpi_device_hid(device));
		acpi_device_bus_id->instance_no = 0;
		list_add_tail(&acpi_device_bus_id->node, &acpi_bus_id_list);
	}
	dev_set_name(&device->dev, "%s:%02x", acpi_device_bus_id->bus_id, acpi_device_bus_id->instance_no);

	if (device->parent)
		list_add_tail(&device->node, &device->parent->children);

	if (device->wakeup.flags.valid)
		list_add_tail(&device->wakeup_list, &acpi_wakeup_device_list);
	mutex_unlock(&acpi_device_lock);

	if (device->parent)
		device->dev.parent = &device->parent->dev;
	device->dev.bus = &acpi_bus_type;
	device->dev.release = release;
	result = device_add(&device->dev);
	if (result) {
		dev_err(&device->dev, "Error registering device\n");
		goto err;
	}

	result = acpi_device_setup_files(device);
	if (result)
		printk(KERN_ERR PREFIX "Error creating sysfs interface for device %s\n",
		       dev_name(&device->dev));

	return 0;

 err:
	mutex_lock(&acpi_device_lock);
	if (device->parent)
		list_del(&device->node);
	list_del(&device->wakeup_list);
	mutex_unlock(&acpi_device_lock);

 err_detach:
	acpi_detach_data(device->handle, acpi_scan_drop_device);
	return result;
}

/* --------------------------------------------------------------------------
                                 Device Enumeration
   -------------------------------------------------------------------------- */
static struct acpi_device *acpi_bus_get_parent(acpi_handle handle)
{
	struct acpi_device *device = NULL;
	acpi_status status;

	/*
	 * Fixed hardware devices do not appear in the namespace and do not
	 * have handles, but we fabricate acpi_devices for them, so we have
	 * to deal with them specially.
	 */
	if (!handle)
		return acpi_root;

	do {
		status = acpi_get_parent(handle, &handle);
		if (ACPI_FAILURE(status))
			return status == AE_NULL_ENTRY ? NULL : acpi_root;
	} while (acpi_bus_get_device(handle, &device));
	return device;
}

acpi_status
acpi_bus_get_ejd(acpi_handle handle, acpi_handle *ejd)
{
	acpi_status status;
	acpi_handle tmp;
	struct acpi_buffer buffer = {ACPI_ALLOCATE_BUFFER, NULL};
	union acpi_object *obj;

	status = acpi_get_handle(handle, "_EJD", &tmp);
	if (ACPI_FAILURE(status))
		return status;

	status = acpi_evaluate_object(handle, "_EJD", NULL, &buffer);
	if (ACPI_SUCCESS(status)) {
		obj = buffer.pointer;
		status = acpi_get_handle(ACPI_ROOT_OBJECT, obj->string.pointer,
					 ejd);
		kfree(buffer.pointer);
	}
	return status;
}
EXPORT_SYMBOL_GPL(acpi_bus_get_ejd);

static int acpi_bus_extract_wakeup_device_power_package(acpi_handle handle,
					struct acpi_device_wakeup *wakeup)
{
	struct acpi_buffer buffer = { ACPI_ALLOCATE_BUFFER, NULL };
	union acpi_object *package = NULL;
	union acpi_object *element = NULL;
	acpi_status status;
	int err = -ENODATA;

	if (!wakeup)
		return -EINVAL;

	INIT_LIST_HEAD(&wakeup->resources);

	/* _PRW */
	status = acpi_evaluate_object(handle, "_PRW", NULL, &buffer);
	if (ACPI_FAILURE(status)) {
		ACPI_EXCEPTION((AE_INFO, status, "Evaluating _PRW"));
		return err;
	}

	package = (union acpi_object *)buffer.pointer;

	if (!package || package->package.count < 2)
		goto out;

	element = &(package->package.elements[0]);
	if (!element)
		goto out;

	if (element->type == ACPI_TYPE_PACKAGE) {
		if ((element->package.count < 2) ||
		    (element->package.elements[0].type !=
		     ACPI_TYPE_LOCAL_REFERENCE)
		    || (element->package.elements[1].type != ACPI_TYPE_INTEGER))
			goto out;

		wakeup->gpe_device =
		    element->package.elements[0].reference.handle;
		wakeup->gpe_number =
		    (u32) element->package.elements[1].integer.value;
	} else if (element->type == ACPI_TYPE_INTEGER) {
		wakeup->gpe_device = NULL;
		wakeup->gpe_number = element->integer.value;
	} else {
		goto out;
	}

	element = &(package->package.elements[1]);
	if (element->type != ACPI_TYPE_INTEGER)
		goto out;

	wakeup->sleep_state = element->integer.value;

	err = acpi_extract_power_resources(package, 2, &wakeup->resources);
	if (err)
		goto out;

	if (!list_empty(&wakeup->resources)) {
		int sleep_state;

		err = acpi_power_wakeup_list_init(&wakeup->resources,
						  &sleep_state);
		if (err) {
			acpi_handle_warn(handle, "Retrieving current states "
					 "of wakeup power resources failed\n");
			acpi_power_resources_list_free(&wakeup->resources);
			goto out;
		}
		if (sleep_state < wakeup->sleep_state) {
			acpi_handle_warn(handle, "Overriding _PRW sleep state "
					 "(S%d) by S%d from power resources\n",
					 (int)wakeup->sleep_state, sleep_state);
			wakeup->sleep_state = sleep_state;
		}
	}

 out:
	kfree(buffer.pointer);
	return err;
}

static void acpi_wakeup_gpe_init(struct acpi_device *device)
{
	static const struct acpi_device_id button_device_ids[] = {
		{"PNP0C0C", 0},
		{"PNP0C0D", 0},
		{"PNP0C0E", 0},
		{"", 0},
	};
	struct acpi_device_wakeup *wakeup = &device->wakeup;
	acpi_status status;
	acpi_event_status event_status;

	wakeup->flags.notifier_present = 0;

	/* Power button, Lid switch always enable wakeup */
	if (!acpi_match_device_ids(device, button_device_ids)) {
		wakeup->flags.run_wake = 1;
		if (!acpi_match_device_ids(device, &button_device_ids[1])) {
			/* Do not use Lid/sleep button for S5 wakeup */
			if (wakeup->sleep_state == ACPI_STATE_S5)
				wakeup->sleep_state = ACPI_STATE_S4;
		}
		acpi_mark_gpe_for_wake(wakeup->gpe_device, wakeup->gpe_number);
		device_set_wakeup_capable(&device->dev, true);
		return;
	}

	acpi_setup_gpe_for_wake(device->handle, wakeup->gpe_device,
				wakeup->gpe_number);
	status = acpi_get_gpe_status(wakeup->gpe_device, wakeup->gpe_number,
				     &event_status);
	if (ACPI_FAILURE(status))
		return;

	wakeup->flags.run_wake = !!(event_status & ACPI_EVENT_FLAG_HAS_HANDLER);
}

static void acpi_bus_get_wakeup_device_flags(struct acpi_device *device)
{
	int err;

	/* Presence of _PRW indicates wake capable */
	if (!acpi_has_method(device->handle, "_PRW"))
		return;

	err = acpi_bus_extract_wakeup_device_power_package(device->handle,
							   &device->wakeup);
	if (err) {
		dev_err(&device->dev, "_PRW evaluation error: %d\n", err);
		return;
	}

	device->wakeup.flags.valid = 1;
	device->wakeup.prepare_count = 0;
	acpi_wakeup_gpe_init(device);
	/* Call _PSW/_DSW object to disable its ability to wake the sleeping
	 * system for the ACPI device with the _PRW object.
	 * The _PSW object is depreciated in ACPI 3.0 and is replaced by _DSW.
	 * So it is necessary to call _DSW object first. Only when it is not
	 * present will the _PSW object used.
	 */
	err = acpi_device_sleep_wake(device, 0, 0, 0);
	if (err)
		ACPI_DEBUG_PRINT((ACPI_DB_INFO,
				"error in _DSW or _PSW evaluation\n"));
}

static void acpi_bus_init_power_state(struct acpi_device *device, int state)
{
	struct acpi_device_power_state *ps = &device->power.states[state];
	char pathname[5] = { '_', 'P', 'R', '0' + state, '\0' };
	struct acpi_buffer buffer = { ACPI_ALLOCATE_BUFFER, NULL };
	acpi_status status;

	INIT_LIST_HEAD(&ps->resources);

	/* Evaluate "_PRx" to get referenced power resources */
	status = acpi_evaluate_object(device->handle, pathname, NULL, &buffer);
	if (ACPI_SUCCESS(status)) {
		union acpi_object *package = buffer.pointer;

		if (buffer.length && package
		    && package->type == ACPI_TYPE_PACKAGE
		    && package->package.count) {
			int err = acpi_extract_power_resources(package, 0,
							       &ps->resources);
			if (!err)
				device->power.flags.power_resources = 1;
		}
		ACPI_FREE(buffer.pointer);
	}

	/* Evaluate "_PSx" to see if we can do explicit sets */
	pathname[2] = 'S';
	if (acpi_has_method(device->handle, pathname))
		ps->flags.explicit_set = 1;

	/* State is valid if there are means to put the device into it. */
	if (!list_empty(&ps->resources) || ps->flags.explicit_set)
		ps->flags.valid = 1;

	ps->power = -1;		/* Unknown - driver assigned */
	ps->latency = -1;	/* Unknown - driver assigned */
}

static void acpi_bus_get_power_flags(struct acpi_device *device)
{
	u32 i;

	/* Presence of _PS0|_PR0 indicates 'power manageable' */
	if (!acpi_has_method(device->handle, "_PS0") &&
	    !acpi_has_method(device->handle, "_PR0"))
		return;

	device->flags.power_manageable = 1;

	/*
	 * Power Management Flags
	 */
	if (acpi_has_method(device->handle, "_PSC"))
		device->power.flags.explicit_get = 1;

	if (acpi_has_method(device->handle, "_IRC"))
		device->power.flags.inrush_current = 1;

	if (acpi_has_method(device->handle, "_DSW"))
		device->power.flags.dsw_present = 1;

	/*
	 * Enumerate supported power management states
	 */
	for (i = ACPI_STATE_D0; i <= ACPI_STATE_D3_HOT; i++)
		acpi_bus_init_power_state(device, i);

	INIT_LIST_HEAD(&device->power.states[ACPI_STATE_D3_COLD].resources);
	if (!list_empty(&device->power.states[ACPI_STATE_D3_HOT].resources))
		device->power.states[ACPI_STATE_D3_COLD].flags.valid = 1;

	/* Set defaults for D0 and D3hot states (always valid) */
	device->power.states[ACPI_STATE_D0].flags.valid = 1;
	device->power.states[ACPI_STATE_D0].power = 100;
	device->power.states[ACPI_STATE_D3_HOT].flags.valid = 1;

	if (acpi_bus_init_power(device))
		device->flags.power_manageable = 0;
}

static void acpi_bus_get_flags(struct acpi_device *device)
{
	/* Presence of _STA indicates 'dynamic_status' */
	if (acpi_has_method(device->handle, "_STA"))
		device->flags.dynamic_status = 1;

	/* Presence of _RMV indicates 'removable' */
	if (acpi_has_method(device->handle, "_RMV"))
		device->flags.removable = 1;

	/* Presence of _EJD|_EJ0 indicates 'ejectable' */
	if (acpi_has_method(device->handle, "_EJD") ||
	    acpi_has_method(device->handle, "_EJ0"))
		device->flags.ejectable = 1;
}

static void acpi_device_get_busid(struct acpi_device *device)
{
	char bus_id[5] = { '?', 0 };
	struct acpi_buffer buffer = { sizeof(bus_id), bus_id };
	int i = 0;

	/*
	 * Bus ID
	 * ------
	 * The device's Bus ID is simply the object name.
	 * TBD: Shouldn't this value be unique (within the ACPI namespace)?
	 */
	if (ACPI_IS_ROOT_DEVICE(device)) {
		strcpy(device->pnp.bus_id, "ACPI");
		return;
	}

	switch (device->device_type) {
	case ACPI_BUS_TYPE_POWER_BUTTON:
		strcpy(device->pnp.bus_id, "PWRF");
		break;
	case ACPI_BUS_TYPE_SLEEP_BUTTON:
		strcpy(device->pnp.bus_id, "SLPF");
		break;
	default:
		acpi_get_name(device->handle, ACPI_SINGLE_NAME, &buffer);
		/* Clean up trailing underscores (if any) */
		for (i = 3; i > 1; i--) {
			if (bus_id[i] == '_')
				bus_id[i] = '\0';
			else
				break;
		}
		strcpy(device->pnp.bus_id, bus_id);
		break;
	}
}

/*
 * acpi_ata_match - see if an acpi object is an ATA device
 *
 * If an acpi object has one of the ACPI ATA methods defined,
 * then we can safely call it an ATA device.
 */
bool acpi_ata_match(acpi_handle handle)
{
	return acpi_has_method(handle, "_GTF") ||
	       acpi_has_method(handle, "_GTM") ||
	       acpi_has_method(handle, "_STM") ||
	       acpi_has_method(handle, "_SDD");
}

/*
 * acpi_bay_match - see if an acpi object is an ejectable driver bay
 *
 * If an acpi object is ejectable and has one of the ACPI ATA methods defined,
 * then we can safely call it an ejectable drive bay
 */
bool acpi_bay_match(acpi_handle handle)
{
	acpi_handle phandle;

	if (!acpi_has_method(handle, "_EJ0"))
		return false;
	if (acpi_ata_match(handle))
		return true;
	if (ACPI_FAILURE(acpi_get_parent(handle, &phandle)))
		return false;

	return acpi_ata_match(phandle);
}

bool acpi_device_is_battery(struct acpi_device *adev)
{
	struct acpi_hardware_id *hwid;

	list_for_each_entry(hwid, &adev->pnp.ids, list)
		if (!strcmp("PNP0C0A", hwid->id))
			return true;

	return false;
}

static bool is_ejectable_bay(struct acpi_device *adev)
{
	acpi_handle handle = adev->handle;

	if (acpi_has_method(handle, "_EJ0") && acpi_device_is_battery(adev))
		return true;

	return acpi_bay_match(handle);
}

/*
 * acpi_dock_match - see if an acpi object has a _DCK method
 */
bool acpi_dock_match(acpi_handle handle)
{
	return acpi_has_method(handle, "_DCK");
}

static acpi_status
acpi_backlight_cap_match(acpi_handle handle, u32 level, void *context,
			  void **return_value)
{
	long *cap = context;

	if (acpi_has_method(handle, "_BCM") &&
	    acpi_has_method(handle, "_BCL")) {
		ACPI_DEBUG_PRINT((ACPI_DB_INFO, "Found generic backlight "
				  "support\n"));
		*cap |= ACPI_VIDEO_BACKLIGHT;
		/* We have backlight support, no need to scan further */
		return AE_CTRL_TERMINATE;
	}
	return 0;
}

/* Returns true if the ACPI object is a video device which can be
 * handled by video.ko.
 * The device will get a Linux specific CID added in scan.c to
 * identify the device as an ACPI graphics device
 * Be aware that the graphics device may not be physically present
 * Use acpi_video_get_capabilities() to detect general ACPI video
 * capabilities of present cards
 */
long acpi_is_video_device(acpi_handle handle)
{
	long video_caps = 0;

	/* Is this device able to support video switching ? */
	if (acpi_has_method(handle, "_DOD") || acpi_has_method(handle, "_DOS"))
		video_caps |= ACPI_VIDEO_OUTPUT_SWITCHING;

	/* Is this device able to retrieve a video ROM ? */
	if (acpi_has_method(handle, "_ROM"))
		video_caps |= ACPI_VIDEO_ROM_AVAILABLE;

	/* Is this device able to configure which video head to be POSTed ? */
	if (acpi_has_method(handle, "_VPO") &&
	    acpi_has_method(handle, "_GPD") &&
	    acpi_has_method(handle, "_SPD"))
		video_caps |= ACPI_VIDEO_DEVICE_POSTING;

	/* Only check for backlight functionality if one of the above hit. */
	if (video_caps)
		acpi_walk_namespace(ACPI_TYPE_DEVICE, handle,
				    ACPI_UINT32_MAX, acpi_backlight_cap_match, NULL,
				    &video_caps, NULL);

	return video_caps;
}
EXPORT_SYMBOL(acpi_is_video_device);

const char *acpi_device_hid(struct acpi_device *device)
{
	struct acpi_hardware_id *hid;

	if (list_empty(&device->pnp.ids))
		return dummy_hid;

	hid = list_first_entry(&device->pnp.ids, struct acpi_hardware_id, list);
	return hid->id;
}
EXPORT_SYMBOL(acpi_device_hid);

static void acpi_add_id(struct acpi_device_pnp *pnp, const char *dev_id)
{
	struct acpi_hardware_id *id;

	id = kmalloc(sizeof(*id), GFP_KERNEL);
	if (!id)
		return;

	id->id = kstrdup_const(dev_id, GFP_KERNEL);
	if (!id->id) {
		kfree(id);
		return;
	}

	list_add_tail(&id->list, &pnp->ids);
	pnp->type.hardware_id = 1;
}

/*
 * Old IBM workstations have a DSDT bug wherein the SMBus object
 * lacks the SMBUS01 HID and the methods do not have the necessary "_"
 * prefix.  Work around this.
 */
static bool acpi_ibm_smbus_match(acpi_handle handle)
{
	char node_name[ACPI_PATH_SEGMENT_LENGTH];
	struct acpi_buffer path = { sizeof(node_name), node_name };

	if (!dmi_name_in_vendors("IBM"))
		return false;

	/* Look for SMBS object */
	if (ACPI_FAILURE(acpi_get_name(handle, ACPI_SINGLE_NAME, &path)) ||
	    strcmp("SMBS", path.pointer))
		return false;

	/* Does it have the necessary (but misnamed) methods? */
	if (acpi_has_method(handle, "SBI") &&
	    acpi_has_method(handle, "SBR") &&
	    acpi_has_method(handle, "SBW"))
		return true;

	return false;
}

static bool acpi_object_is_system_bus(acpi_handle handle)
{
	acpi_handle tmp;

	if (ACPI_SUCCESS(acpi_get_handle(NULL, "\\_SB", &tmp)) &&
	    tmp == handle)
		return true;
	if (ACPI_SUCCESS(acpi_get_handle(NULL, "\\_TZ", &tmp)) &&
	    tmp == handle)
		return true;

	return false;
}

static void acpi_set_pnp_ids(acpi_handle handle, struct acpi_device_pnp *pnp,
				int device_type)
{
	acpi_status status;
	struct acpi_device_info *info;
	struct acpi_pnp_device_id_list *cid_list;
	int i;

	switch (device_type) {
	case ACPI_BUS_TYPE_DEVICE:
		if (handle == ACPI_ROOT_OBJECT) {
			acpi_add_id(pnp, ACPI_SYSTEM_HID);
			break;
		}

		status = acpi_get_object_info(handle, &info);
		if (ACPI_FAILURE(status)) {
			pr_err(PREFIX "%s: Error reading device info\n",
					__func__);
			return;
		}

		if (info->valid & ACPI_VALID_HID) {
			acpi_add_id(pnp, info->hardware_id.string);
			pnp->type.platform_id = 1;
		}
		if (info->valid & ACPI_VALID_CID) {
			cid_list = &info->compatible_id_list;
			for (i = 0; i < cid_list->count; i++)
				acpi_add_id(pnp, cid_list->ids[i].string);
		}
		if (info->valid & ACPI_VALID_ADR) {
			pnp->bus_address = info->address;
			pnp->type.bus_address = 1;
		}
		if (info->valid & ACPI_VALID_UID)
			pnp->unique_id = kstrdup(info->unique_id.string,
							GFP_KERNEL);
		if (info->valid & ACPI_VALID_CLS)
			acpi_add_id(pnp, info->class_code.string);

		kfree(info);

		/*
		 * Some devices don't reliably have _HIDs & _CIDs, so add
		 * synthetic HIDs to make sure drivers can find them.
		 */
		if (acpi_is_video_device(handle))
			acpi_add_id(pnp, ACPI_VIDEO_HID);
		else if (acpi_bay_match(handle))
			acpi_add_id(pnp, ACPI_BAY_HID);
		else if (acpi_dock_match(handle))
			acpi_add_id(pnp, ACPI_DOCK_HID);
		else if (acpi_ibm_smbus_match(handle))
			acpi_add_id(pnp, ACPI_SMBUS_IBM_HID);
		else if (list_empty(&pnp->ids) &&
			 acpi_object_is_system_bus(handle)) {
			/* \_SB, \_TZ, LNXSYBUS */
			acpi_add_id(pnp, ACPI_BUS_HID);
			strcpy(pnp->device_name, ACPI_BUS_DEVICE_NAME);
			strcpy(pnp->device_class, ACPI_BUS_CLASS);
		}

		break;
	case ACPI_BUS_TYPE_POWER:
		acpi_add_id(pnp, ACPI_POWER_HID);
		break;
	case ACPI_BUS_TYPE_PROCESSOR:
		acpi_add_id(pnp, ACPI_PROCESSOR_OBJECT_HID);
		break;
	case ACPI_BUS_TYPE_THERMAL:
		acpi_add_id(pnp, ACPI_THERMAL_HID);
		break;
	case ACPI_BUS_TYPE_POWER_BUTTON:
		acpi_add_id(pnp, ACPI_BUTTON_HID_POWERF);
		break;
	case ACPI_BUS_TYPE_SLEEP_BUTTON:
		acpi_add_id(pnp, ACPI_BUTTON_HID_SLEEPF);
		break;
	}
}

void acpi_free_pnp_ids(struct acpi_device_pnp *pnp)
{
	struct acpi_hardware_id *id, *tmp;

	list_for_each_entry_safe(id, tmp, &pnp->ids, list) {
		kfree_const(id->id);
		kfree(id);
	}
	kfree(pnp->unique_id);
}

/**
 * acpi_dma_supported - Check DMA support for the specified device.
 * @adev: The pointer to acpi device
 *
 * Return false if DMA is not supported. Otherwise, return true
 */
bool acpi_dma_supported(struct acpi_device *adev)
{
	if (!adev)
		return false;

	if (adev->flags.cca_seen)
		return true;

	/*
	* Per ACPI 6.0 sec 6.2.17, assume devices can do cache-coherent
	* DMA on "Intel platforms".  Presumably that includes all x86 and
	* ia64, and other arches will set CONFIG_ACPI_CCA_REQUIRED=y.
	*/
	if (!IS_ENABLED(CONFIG_ACPI_CCA_REQUIRED))
		return true;

	return false;
}

/**
 * acpi_get_dma_attr - Check the supported DMA attr for the specified device.
 * @adev: The pointer to acpi device
 *
 * Return enum dev_dma_attr.
 */
enum dev_dma_attr acpi_get_dma_attr(struct acpi_device *adev)
{
	if (!acpi_dma_supported(adev))
		return DEV_DMA_NOT_SUPPORTED;

	if (adev->flags.coherent_dma)
		return DEV_DMA_COHERENT;
	else
		return DEV_DMA_NON_COHERENT;
}

/**
 * acpi_dma_configure - Set-up DMA configuration for the device.
 * @dev: The pointer to the device
 * @attr: device dma attributes
 */
int acpi_dma_configure(struct device *dev, enum dev_dma_attr attr)
{
	const struct iommu_ops *iommu;
	u64 size;

	iort_set_dma_mask(dev);

	iommu = iort_iommu_configure(dev);
	if (IS_ERR(iommu))
		return PTR_ERR(iommu);

	size = max(dev->coherent_dma_mask, dev->coherent_dma_mask + 1);
	/*
	 * Assume dma valid range starts at 0 and covers the whole
	 * coherent_dma_mask.
	 */
	arch_setup_dma_ops(dev, 0, size, iommu, attr == DEV_DMA_COHERENT);

	return 0;
}
EXPORT_SYMBOL_GPL(acpi_dma_configure);

/**
 * acpi_dma_deconfigure - Tear-down DMA configuration for the device.
 * @dev: The pointer to the device
 */
void acpi_dma_deconfigure(struct device *dev)
{
	arch_teardown_dma_ops(dev);
}
EXPORT_SYMBOL_GPL(acpi_dma_deconfigure);

static void acpi_init_coherency(struct acpi_device *adev)
{
	unsigned long long cca = 0;
	acpi_status status;
	struct acpi_device *parent = adev->parent;

	if (parent && parent->flags.cca_seen) {
		/*
		 * From ACPI spec, OSPM will ignore _CCA if an ancestor
		 * already saw one.
		 */
		adev->flags.cca_seen = 1;
		cca = parent->flags.coherent_dma;
	} else {
		status = acpi_evaluate_integer(adev->handle, "_CCA",
					       NULL, &cca);
		if (ACPI_SUCCESS(status))
			adev->flags.cca_seen = 1;
		else if (!IS_ENABLED(CONFIG_ACPI_CCA_REQUIRED))
			/*
			 * If architecture does not specify that _CCA is
			 * required for DMA-able devices (e.g. x86),
			 * we default to _CCA=1.
			 */
			cca = 1;
		else
			acpi_handle_debug(adev->handle,
					  "ACPI device is missing _CCA.\n");
	}

	adev->flags.coherent_dma = cca;
}

void acpi_init_device_object(struct acpi_device *device, acpi_handle handle,
			     int type, unsigned long long sta)
{
	INIT_LIST_HEAD(&device->pnp.ids);
	device->device_type = type;
	device->handle = handle;
	device->parent = acpi_bus_get_parent(handle);
	device->fwnode.type = FWNODE_ACPI;
	acpi_set_device_status(device, sta);
	acpi_device_get_busid(device);
	acpi_set_pnp_ids(handle, &device->pnp, type);
	acpi_init_properties(device);
	acpi_bus_get_flags(device);
	device->flags.match_driver = false;
	device->flags.initialized = true;
	acpi_device_clear_enumerated(device);
	device_initialize(&device->dev);
	dev_set_uevent_suppress(&device->dev, true);
	acpi_init_coherency(device);
}

void acpi_device_add_finalize(struct acpi_device *device)
{
	dev_set_uevent_suppress(&device->dev, false);
	kobject_uevent(&device->dev.kobj, KOBJ_ADD);
}

static int acpi_add_single_object(struct acpi_device **child,
				  acpi_handle handle, int type,
				  unsigned long long sta)
{
	int result;
	struct acpi_device *device;
	struct acpi_buffer buffer = { ACPI_ALLOCATE_BUFFER, NULL };

	device = kzalloc(sizeof(struct acpi_device), GFP_KERNEL);
	if (!device) {
		printk(KERN_ERR PREFIX "Memory allocation error\n");
		return -ENOMEM;
	}

	acpi_init_device_object(device, handle, type, sta);
	acpi_bus_get_power_flags(device);
	acpi_bus_get_wakeup_device_flags(device);

	result = acpi_device_add(device, acpi_device_release);
	if (result) {
		acpi_device_release(&device->dev);
		return result;
	}

	acpi_power_add_remove_device(device, true);
	acpi_device_add_finalize(device);
	acpi_get_name(handle, ACPI_FULL_PATHNAME, &buffer);
	ACPI_DEBUG_PRINT((ACPI_DB_INFO, "Added %s [%s] parent %s\n",
		dev_name(&device->dev), (char *) buffer.pointer,
		device->parent ? dev_name(&device->parent->dev) : "(null)"));
	kfree(buffer.pointer);
	*child = device;
	return 0;
}

static acpi_status acpi_get_resource_memory(struct acpi_resource *ares,
					    void *context)
{
	struct resource *res = context;

	if (acpi_dev_resource_memory(ares, res))
		return AE_CTRL_TERMINATE;

	return AE_OK;
}

static bool acpi_device_should_be_hidden(acpi_handle handle)
{
	acpi_status status;
	struct resource res;

	/* Check if it should ignore the UART device */
	if (!(spcr_uart_addr && acpi_has_method(handle, METHOD_NAME__CRS)))
		return false;

	/*
	 * The UART device described in SPCR table is assumed to have only one
	 * memory resource present. So we only look for the first one here.
	 */
	status = acpi_walk_resources(handle, METHOD_NAME__CRS,
				     acpi_get_resource_memory, &res);
	if (ACPI_FAILURE(status) || res.start != spcr_uart_addr)
		return false;

	acpi_handle_info(handle, "The UART device @%pa in SPCR table will be hidden\n",
			 &res.start);

	return true;
}

static int acpi_bus_type_and_status(acpi_handle handle, int *type,
				    unsigned long long *sta)
{
	acpi_status status;
	acpi_object_type acpi_type;

	status = acpi_get_type(handle, &acpi_type);
	if (ACPI_FAILURE(status))
		return -ENODEV;

	switch (acpi_type) {
	case ACPI_TYPE_ANY:		/* for ACPI_ROOT_OBJECT */
	case ACPI_TYPE_DEVICE:
		if (acpi_device_should_be_hidden(handle))
			return -ENODEV;

		*type = ACPI_BUS_TYPE_DEVICE;
		status = acpi_bus_get_status_handle(handle, sta);
		if (ACPI_FAILURE(status))
			*sta = 0;
		break;
	case ACPI_TYPE_PROCESSOR:
		*type = ACPI_BUS_TYPE_PROCESSOR;
		status = acpi_bus_get_status_handle(handle, sta);
		if (ACPI_FAILURE(status))
			return -ENODEV;
		break;
	case ACPI_TYPE_THERMAL:
		*type = ACPI_BUS_TYPE_THERMAL;
		*sta = ACPI_STA_DEFAULT;
		break;
	case ACPI_TYPE_POWER:
		*type = ACPI_BUS_TYPE_POWER;
		*sta = ACPI_STA_DEFAULT;
		break;
	default:
		return -ENODEV;
	}

	return 0;
}

bool acpi_device_is_present(struct acpi_device *adev)
{
	if (adev->status.present || adev->status.functional)
		return true;

	adev->flags.initialized = false;
	return false;
}

static bool acpi_scan_handler_matching(struct acpi_scan_handler *handler,
				       const char *idstr,
				       const struct acpi_device_id **matchid)
{
	const struct acpi_device_id *devid;

	if (handler->match)
		return handler->match(idstr, matchid);

	for (devid = handler->ids; devid->id[0]; devid++)
		if (!strcmp((char *)devid->id, idstr)) {
			if (matchid)
				*matchid = devid;

			return true;
		}

	return false;
}

static struct acpi_scan_handler *acpi_scan_match_handler(const char *idstr,
					const struct acpi_device_id **matchid)
{
	struct acpi_scan_handler *handler;

	list_for_each_entry(handler, &acpi_scan_handlers_list, list_node)
		if (acpi_scan_handler_matching(handler, idstr, matchid))
			return handler;

	return NULL;
}

void acpi_scan_hotplug_enabled(struct acpi_hotplug_profile *hotplug, bool val)
{
	if (!!hotplug->enabled == !!val)
		return;

	mutex_lock(&acpi_scan_lock);

	hotplug->enabled = val;

	mutex_unlock(&acpi_scan_lock);
}

static void acpi_scan_init_hotplug(struct acpi_device *adev)
{
	struct acpi_hardware_id *hwid;

	if (acpi_dock_match(adev->handle) || is_ejectable_bay(adev)) {
		acpi_dock_add(adev);
		return;
	}
	list_for_each_entry(hwid, &adev->pnp.ids, list) {
		struct acpi_scan_handler *handler;

		handler = acpi_scan_match_handler(hwid->id, NULL);
		if (handler) {
			adev->flags.hotplug_notify = true;
			break;
		}
	}
}

static void acpi_device_dep_initialize(struct acpi_device *adev)
{
	struct acpi_dep_data *dep;
	struct acpi_handle_list dep_devices;
	acpi_status status;
	int i;

	if (!acpi_has_method(adev->handle, "_DEP"))
		return;

	status = acpi_evaluate_reference(adev->handle, "_DEP", NULL,
					&dep_devices);
	if (ACPI_FAILURE(status)) {
		dev_dbg(&adev->dev, "Failed to evaluate _DEP.\n");
		return;
	}

	for (i = 0; i < dep_devices.count; i++) {
		struct acpi_device_info *info;
		int skip;

		status = acpi_get_object_info(dep_devices.handles[i], &info);
		if (ACPI_FAILURE(status)) {
			dev_dbg(&adev->dev, "Error reading _DEP device info\n");
			continue;
		}

		/*
		 * Skip the dependency of Windows System Power
		 * Management Controller
		 */
		skip = info->valid & ACPI_VALID_HID &&
			!strcmp(info->hardware_id.string, "INT3396");

		kfree(info);

		if (skip)
			continue;

		dep = kzalloc(sizeof(struct acpi_dep_data), GFP_KERNEL);
		if (!dep)
			return;

		dep->master = dep_devices.handles[i];
		dep->slave  = adev->handle;
		adev->dep_unmet++;

		mutex_lock(&acpi_dep_list_lock);
		list_add_tail(&dep->node , &acpi_dep_list);
		mutex_unlock(&acpi_dep_list_lock);
	}
}

static acpi_status acpi_bus_check_add(acpi_handle handle, u32 lvl_not_used,
				      void *not_used, void **return_value)
{
	struct acpi_device *device = NULL;
	int type;
	unsigned long long sta;
	int result;

	acpi_bus_get_device(handle, &device);
	if (device)
		goto out;

	result = acpi_bus_type_and_status(handle, &type, &sta);
	if (result)
		return AE_OK;

	if (type == ACPI_BUS_TYPE_POWER) {
		acpi_add_power_resource(handle);
		return AE_OK;
	}

	acpi_add_single_object(&device, handle, type, sta);
	if (!device)
		return AE_CTRL_DEPTH;

	acpi_scan_init_hotplug(device);
	acpi_device_dep_initialize(device);

 out:
	if (!*return_value)
		*return_value = device;

	return AE_OK;
}

static int acpi_check_spi_i2c_slave(struct acpi_resource *ares, void *data)
{
	bool *is_spi_i2c_slave_p = data;

	if (ares->type != ACPI_RESOURCE_TYPE_SERIAL_BUS)
		return 1;

	/*
	 * devices that are connected to UART still need to be enumerated to
	 * platform bus
	 */
	if (ares->data.common_serial_bus.type != ACPI_RESOURCE_SERIAL_TYPE_UART)
		*is_spi_i2c_slave_p = true;

	 /* no need to do more checking */
	return -1;
}

static void acpi_default_enumeration(struct acpi_device *device)
{
	struct list_head resource_list;
	bool is_spi_i2c_slave = false;

	/*
	 * Do not enumerate SPI/I2C slaves as they will be enumerated by their
	 * respective parents.
	 */
	INIT_LIST_HEAD(&resource_list);
	acpi_dev_get_resources(device, &resource_list, acpi_check_spi_i2c_slave,
			       &is_spi_i2c_slave);
	acpi_dev_free_resource_list(&resource_list);
	if (!is_spi_i2c_slave) {
		acpi_create_platform_device(device, NULL);
		acpi_device_set_enumerated(device);
	} else {
		blocking_notifier_call_chain(&acpi_reconfig_chain,
					     ACPI_RECONFIG_DEVICE_ADD, device);
	}
}

static const struct acpi_device_id generic_device_ids[] = {
	{ACPI_DT_NAMESPACE_HID, },
	{"", },
};

static int acpi_generic_device_attach(struct acpi_device *adev,
				      const struct acpi_device_id *not_used)
{
	/*
	 * Since ACPI_DT_NAMESPACE_HID is the only ID handled here, the test
	 * below can be unconditional.
	 */
	if (adev->data.of_compatible)
		acpi_default_enumeration(adev);

	return 1;
}

static struct acpi_scan_handler generic_device_handler = {
	.ids = generic_device_ids,
	.attach = acpi_generic_device_attach,
};

static int acpi_scan_attach_handler(struct acpi_device *device)
{
	struct acpi_hardware_id *hwid;
	int ret = 0;

	list_for_each_entry(hwid, &device->pnp.ids, list) {
		const struct acpi_device_id *devid;
		struct acpi_scan_handler *handler;

		handler = acpi_scan_match_handler(hwid->id, &devid);
		if (handler) {
			if (!handler->attach) {
				device->pnp.type.platform_id = 0;
				continue;
			}
			device->handler = handler;
			ret = handler->attach(device, devid);
			if (ret > 0)
				break;

			device->handler = NULL;
			if (ret < 0)
				break;
		}
	}

	return ret;
}

static void acpi_bus_attach(struct acpi_device *device)
{
	struct acpi_device *child;
	acpi_handle ejd;
	int ret;

	if (ACPI_SUCCESS(acpi_bus_get_ejd(device->handle, &ejd)))
		register_dock_dependent_device(device, ejd);

	acpi_bus_get_status(device);
	/* Skip devices that are not present. */
	if (!acpi_device_is_present(device)) {
		acpi_device_clear_enumerated(device);
		device->flags.power_manageable = 0;
		return;
	}
	if (device->handler)
		goto ok;

	if (!device->flags.initialized) {
		device->flags.power_manageable =
			device->power.states[ACPI_STATE_D0].flags.valid;
		if (acpi_bus_init_power(device))
			device->flags.power_manageable = 0;

		device->flags.initialized = true;
	} else if (device->flags.visited) {
		goto ok;
	}

	ret = acpi_scan_attach_handler(device);
	if (ret < 0)
		return;

	device->flags.match_driver = true;
	if (ret > 0) {
		acpi_device_set_enumerated(device);
		goto ok;
	}

	ret = device_attach(&device->dev);
	if (ret < 0)
		return;

<<<<<<< HEAD
	if (ret > 0 || !device->pnp.type.platform_id)
		acpi_device_set_enumerated(device);
	else
		acpi_default_enumeration(device);
=======
	if (device->pnp.type.platform_id)
		acpi_default_enumeration(device);
	else
		acpi_device_set_enumerated(device);
>>>>>>> 2ea659a9

 ok:
	list_for_each_entry(child, &device->children, node)
		acpi_bus_attach(child);

	if (device->handler && device->handler->hotplug.notify_online)
		device->handler->hotplug.notify_online(device);
}

void acpi_walk_dep_device_list(acpi_handle handle)
{
	struct acpi_dep_data *dep, *tmp;
	struct acpi_device *adev;

	mutex_lock(&acpi_dep_list_lock);
	list_for_each_entry_safe(dep, tmp, &acpi_dep_list, node) {
		if (dep->master == handle) {
			acpi_bus_get_device(dep->slave, &adev);
			if (!adev)
				continue;

			adev->dep_unmet--;
			if (!adev->dep_unmet)
				acpi_bus_attach(adev);
			list_del(&dep->node);
			kfree(dep);
		}
	}
	mutex_unlock(&acpi_dep_list_lock);
}
EXPORT_SYMBOL_GPL(acpi_walk_dep_device_list);

/**
 * acpi_bus_scan - Add ACPI device node objects in a given namespace scope.
 * @handle: Root of the namespace scope to scan.
 *
 * Scan a given ACPI tree (probably recently hot-plugged) and create and add
 * found devices.
 *
 * If no devices were found, -ENODEV is returned, but it does not mean that
 * there has been a real error.  There just have been no suitable ACPI objects
 * in the table trunk from which the kernel could create a device and add an
 * appropriate driver.
 *
 * Must be called under acpi_scan_lock.
 */
int acpi_bus_scan(acpi_handle handle)
{
	void *device = NULL;

	if (ACPI_SUCCESS(acpi_bus_check_add(handle, 0, NULL, &device)))
		acpi_walk_namespace(ACPI_TYPE_ANY, handle, ACPI_UINT32_MAX,
				    acpi_bus_check_add, NULL, NULL, &device);

	if (device) {
		acpi_bus_attach(device);
		return 0;
	}
	return -ENODEV;
}
EXPORT_SYMBOL(acpi_bus_scan);

/**
 * acpi_bus_trim - Detach scan handlers and drivers from ACPI device objects.
 * @adev: Root of the ACPI namespace scope to walk.
 *
 * Must be called under acpi_scan_lock.
 */
void acpi_bus_trim(struct acpi_device *adev)
{
	struct acpi_scan_handler *handler = adev->handler;
	struct acpi_device *child;

	list_for_each_entry_reverse(child, &adev->children, node)
		acpi_bus_trim(child);

	adev->flags.match_driver = false;
	if (handler) {
		if (handler->detach)
			handler->detach(adev);

		adev->handler = NULL;
	} else {
		device_release_driver(&adev->dev);
	}
	/*
	 * Most likely, the device is going away, so put it into D3cold before
	 * that.
	 */
	acpi_device_set_power(adev, ACPI_STATE_D3_COLD);
	adev->flags.initialized = false;
	acpi_device_clear_enumerated(adev);
}
EXPORT_SYMBOL_GPL(acpi_bus_trim);

static int acpi_bus_scan_fixed(void)
{
	int result = 0;

	/*
	 * Enumerate all fixed-feature devices.
	 */
	if (!(acpi_gbl_FADT.flags & ACPI_FADT_POWER_BUTTON)) {
		struct acpi_device *device = NULL;

		result = acpi_add_single_object(&device, NULL,
						ACPI_BUS_TYPE_POWER_BUTTON,
						ACPI_STA_DEFAULT);
		if (result)
			return result;

		device->flags.match_driver = true;
		result = device_attach(&device->dev);
		if (result < 0)
			return result;

		device_init_wakeup(&device->dev, true);
	}

	if (!(acpi_gbl_FADT.flags & ACPI_FADT_SLEEP_BUTTON)) {
		struct acpi_device *device = NULL;

		result = acpi_add_single_object(&device, NULL,
						ACPI_BUS_TYPE_SLEEP_BUTTON,
						ACPI_STA_DEFAULT);
		if (result)
			return result;

		device->flags.match_driver = true;
		result = device_attach(&device->dev);
	}

	return result < 0 ? result : 0;
}

static void __init acpi_get_spcr_uart_addr(void)
{
	acpi_status status;
	struct acpi_table_spcr *spcr_ptr;

	status = acpi_get_table(ACPI_SIG_SPCR, 0,
				(struct acpi_table_header **)&spcr_ptr);
	if (ACPI_SUCCESS(status))
		spcr_uart_addr = spcr_ptr->serial_port.address;
	else
		printk(KERN_WARNING PREFIX "STAO table present, but SPCR is missing\n");
}

static bool acpi_scan_initialized;

int __init acpi_scan_init(void)
{
	int result;
	acpi_status status;
	struct acpi_table_stao *stao_ptr;

	acpi_pci_root_init();
	acpi_pci_link_init();
	acpi_processor_init();
	acpi_lpss_init();
	acpi_apd_init();
	acpi_cmos_rtc_init();
	acpi_container_init();
	acpi_memory_hotplug_init();
	acpi_pnp_init();
	acpi_int340x_thermal_init();
	acpi_amba_init();
	acpi_watchdog_init();

	acpi_scan_add_handler(&generic_device_handler);

	/*
	 * If there is STAO table, check whether it needs to ignore the UART
	 * device in SPCR table.
	 */
	status = acpi_get_table(ACPI_SIG_STAO, 0,
				(struct acpi_table_header **)&stao_ptr);
	if (ACPI_SUCCESS(status)) {
		if (stao_ptr->header.length > sizeof(struct acpi_table_stao))
			printk(KERN_INFO PREFIX "STAO Name List not yet supported.");

		if (stao_ptr->ignore_uart)
			acpi_get_spcr_uart_addr();
	}

	mutex_lock(&acpi_scan_lock);
	/*
	 * Enumerate devices in the ACPI namespace.
	 */
	result = acpi_bus_scan(ACPI_ROOT_OBJECT);
	if (result)
		goto out;

	result = acpi_bus_get_device(ACPI_ROOT_OBJECT, &acpi_root);
	if (result)
		goto out;

	/* Fixed feature devices do not exist on HW-reduced platform */
	if (!acpi_gbl_reduced_hardware) {
		result = acpi_bus_scan_fixed();
		if (result) {
			acpi_detach_data(acpi_root->handle,
					 acpi_scan_drop_device);
			acpi_device_del(acpi_root);
			put_device(&acpi_root->dev);
			goto out;
		}
	}

	acpi_gpe_apply_masked_gpes();
	acpi_update_all_gpes();
	acpi_ec_ecdt_start();

	acpi_scan_initialized = true;

 out:
	mutex_unlock(&acpi_scan_lock);
	return result;
}

static struct acpi_probe_entry *ape;
static int acpi_probe_count;
static DEFINE_MUTEX(acpi_probe_mutex);

static int __init acpi_match_madt(struct acpi_subtable_header *header,
				  const unsigned long end)
{
	if (!ape->subtable_valid || ape->subtable_valid(header, ape))
		if (!ape->probe_subtbl(header, end))
			acpi_probe_count++;

	return 0;
}

int __init __acpi_probe_device_table(struct acpi_probe_entry *ap_head, int nr)
{
	int count = 0;

	if (acpi_disabled)
		return 0;

	mutex_lock(&acpi_probe_mutex);
	for (ape = ap_head; nr; ape++, nr--) {
		if (ACPI_COMPARE_NAME(ACPI_SIG_MADT, ape->id)) {
			acpi_probe_count = 0;
			acpi_table_parse_madt(ape->type, acpi_match_madt, 0);
			count += acpi_probe_count;
		} else {
			int res;
			res = acpi_table_parse(ape->id, ape->probe_table);
			if (!res)
				count++;
		}
	}
	mutex_unlock(&acpi_probe_mutex);

	return count;
}

struct acpi_table_events_work {
	struct work_struct work;
	void *table;
	u32 event;
};

static void acpi_table_events_fn(struct work_struct *work)
{
	struct acpi_table_events_work *tew;

	tew = container_of(work, struct acpi_table_events_work, work);

	if (tew->event == ACPI_TABLE_EVENT_LOAD) {
		acpi_scan_lock_acquire();
		acpi_bus_scan(ACPI_ROOT_OBJECT);
		acpi_scan_lock_release();
	}

	kfree(tew);
}

void acpi_scan_table_handler(u32 event, void *table, void *context)
{
	struct acpi_table_events_work *tew;

	if (!acpi_scan_initialized)
		return;

	if (event != ACPI_TABLE_EVENT_LOAD)
		return;

	tew = kmalloc(sizeof(*tew), GFP_KERNEL);
	if (!tew)
		return;

	INIT_WORK(&tew->work, acpi_table_events_fn);
	tew->table = table;
	tew->event = event;

	schedule_work(&tew->work);
}

int acpi_reconfig_notifier_register(struct notifier_block *nb)
{
	return blocking_notifier_chain_register(&acpi_reconfig_chain, nb);
}
EXPORT_SYMBOL(acpi_reconfig_notifier_register);

int acpi_reconfig_notifier_unregister(struct notifier_block *nb)
{
	return blocking_notifier_chain_unregister(&acpi_reconfig_chain, nb);
}
EXPORT_SYMBOL(acpi_reconfig_notifier_unregister);<|MERGE_RESOLUTION|>--- conflicted
+++ resolved
@@ -1863,17 +1863,10 @@
 	if (ret < 0)
 		return;
 
-<<<<<<< HEAD
-	if (ret > 0 || !device->pnp.type.platform_id)
-		acpi_device_set_enumerated(device);
-	else
-		acpi_default_enumeration(device);
-=======
 	if (device->pnp.type.platform_id)
 		acpi_default_enumeration(device);
 	else
 		acpi_device_set_enumerated(device);
->>>>>>> 2ea659a9
 
  ok:
 	list_for_each_entry(child, &device->children, node)
