/*
 *  video.c - ACPI Video Driver
 *
 *  Copyright (C) 2004 Luming Yu <luming.yu@intel.com>
 *  Copyright (C) 2004 Bruno Ducrot <ducrot@poupinou.org>
 *  Copyright (C) 2006 Thomas Tuttle <linux-kernel@ttuttle.net>
 *
 * ~~~~~~~~~~~~~~~~~~~~~~~~~~~~~~~~~~~~~~~~~~~~~~~~~~~~~~~~~~~~~~~~~~~~~~~~~~
 *
 *  This program is free software; you can redistribute it and/or modify
 *  it under the terms of the GNU General Public License as published by
 *  the Free Software Foundation; either version 2 of the License, or (at
 *  your option) any later version.
 *
 *  This program is distributed in the hope that it will be useful, but
 *  WITHOUT ANY WARRANTY; without even the implied warranty of
 *  MERCHANTABILITY or FITNESS FOR A PARTICULAR PURPOSE.  See the GNU
 *  General Public License for more details.
 *
 *  You should have received a copy of the GNU General Public License along
 *  with this program; if not, write to the Free Software Foundation, Inc.,
 *  59 Temple Place, Suite 330, Boston, MA 02111-1307 USA.
 *
 * ~~~~~~~~~~~~~~~~~~~~~~~~~~~~~~~~~~~~~~~~~~~~~~~~~~~~~~~~~~~~~~~~~~~~~~~~~~
 */

#include <linux/kernel.h>
#include <linux/module.h>
#include <linux/init.h>
#include <linux/types.h>
#include <linux/list.h>
#include <linux/mutex.h>
#include <linux/input.h>
#include <linux/backlight.h>
#include <linux/thermal.h>
#include <linux/sort.h>
#include <linux/pci.h>
#include <linux/pci_ids.h>
#include <linux/slab.h>
#include <linux/dmi.h>
#include <linux/suspend.h>
#include <linux/acpi.h>
#include <acpi/video.h>
#include <asm/uaccess.h>

#include "internal.h"

#define ACPI_VIDEO_BUS_NAME		"Video Bus"
#define ACPI_VIDEO_DEVICE_NAME		"Video Device"
#define ACPI_VIDEO_NOTIFY_SWITCH	0x80
#define ACPI_VIDEO_NOTIFY_PROBE		0x81
#define ACPI_VIDEO_NOTIFY_CYCLE		0x82
#define ACPI_VIDEO_NOTIFY_NEXT_OUTPUT	0x83
#define ACPI_VIDEO_NOTIFY_PREV_OUTPUT	0x84

#define ACPI_VIDEO_NOTIFY_CYCLE_BRIGHTNESS	0x85
#define	ACPI_VIDEO_NOTIFY_INC_BRIGHTNESS	0x86
#define ACPI_VIDEO_NOTIFY_DEC_BRIGHTNESS	0x87
#define ACPI_VIDEO_NOTIFY_ZERO_BRIGHTNESS	0x88
#define ACPI_VIDEO_NOTIFY_DISPLAY_OFF		0x89

#define MAX_NAME_LEN	20

#define _COMPONENT		ACPI_VIDEO_COMPONENT
ACPI_MODULE_NAME("video");

MODULE_AUTHOR("Bruno Ducrot");
MODULE_DESCRIPTION("ACPI Video Driver");
MODULE_LICENSE("GPL");

static bool brightness_switch_enabled = 1;
module_param(brightness_switch_enabled, bool, 0644);

/*
 * By default, we don't allow duplicate ACPI video bus devices
 * under the same VGA controller
 */
static bool allow_duplicates;
module_param(allow_duplicates, bool, 0644);

/*
 * For Windows 8 systems: used to decide if video module
 * should skip registering backlight interface of its own.
 */
static int use_native_backlight_param = -1;
module_param_named(use_native_backlight, use_native_backlight_param, int, 0444);
static bool use_native_backlight_dmi = true;

static int register_count;
static struct mutex video_list_lock;
static struct list_head video_bus_head;
static int acpi_video_bus_add(struct acpi_device *device);
static int acpi_video_bus_remove(struct acpi_device *device);
static void acpi_video_bus_notify(struct acpi_device *device, u32 event);

static const struct acpi_device_id video_device_ids[] = {
	{ACPI_VIDEO_HID, 0},
	{"", 0},
};
MODULE_DEVICE_TABLE(acpi, video_device_ids);

static struct acpi_driver acpi_video_bus = {
	.name = "video",
	.class = ACPI_VIDEO_CLASS,
	.ids = video_device_ids,
	.ops = {
		.add = acpi_video_bus_add,
		.remove = acpi_video_bus_remove,
		.notify = acpi_video_bus_notify,
		},
};

struct acpi_video_bus_flags {
	u8 multihead:1;		/* can switch video heads */
	u8 rom:1;		/* can retrieve a video rom */
	u8 post:1;		/* can configure the head to */
	u8 reserved:5;
};

struct acpi_video_bus_cap {
	u8 _DOS:1;		/* Enable/Disable output switching */
	u8 _DOD:1;		/* Enumerate all devices attached to display adapter */
	u8 _ROM:1;		/* Get ROM Data */
	u8 _GPD:1;		/* Get POST Device */
	u8 _SPD:1;		/* Set POST Device */
	u8 _VPO:1;		/* Video POST Options */
	u8 reserved:2;
};

struct acpi_video_device_attrib {
	u32 display_index:4;	/* A zero-based instance of the Display */
	u32 display_port_attachment:4;	/* This field differentiates the display type */
	u32 display_type:4;	/* Describe the specific type in use */
	u32 vendor_specific:4;	/* Chipset Vendor Specific */
	u32 bios_can_detect:1;	/* BIOS can detect the device */
	u32 depend_on_vga:1;	/* Non-VGA output device whose power is related to
				   the VGA device. */
	u32 pipe_id:3;		/* For VGA multiple-head devices. */
	u32 reserved:10;	/* Must be 0 */
	u32 device_id_scheme:1;	/* Device ID Scheme */
};

struct acpi_video_enumerated_device {
	union {
		u32 int_val;
		struct acpi_video_device_attrib attrib;
	} value;
	struct acpi_video_device *bind_info;
};

struct acpi_video_bus {
	struct acpi_device *device;
	bool backlight_registered;
	bool backlight_notifier_registered;
	u8 dos_setting;
	struct acpi_video_enumerated_device *attached_array;
	u8 attached_count;
	struct acpi_video_bus_cap cap;
	struct acpi_video_bus_flags flags;
	struct list_head video_device_list;
	struct mutex device_list_lock;	/* protects video_device_list */
	struct list_head entry;
	struct input_dev *input;
	char phys[32];	/* for input device */
	struct notifier_block pm_nb;
	struct notifier_block backlight_nb;
};

struct acpi_video_device_flags {
	u8 crt:1;
	u8 lcd:1;
	u8 tvout:1;
	u8 dvi:1;
	u8 bios:1;
	u8 unknown:1;
	u8 notify:1;
	u8 reserved:1;
};

struct acpi_video_device_cap {
	u8 _ADR:1;		/* Return the unique ID */
	u8 _BCL:1;		/* Query list of brightness control levels supported */
	u8 _BCM:1;		/* Set the brightness level */
	u8 _BQC:1;		/* Get current brightness level */
	u8 _BCQ:1;		/* Some buggy BIOS uses _BCQ instead of _BQC */
	u8 _DDC:1;		/* Return the EDID for this device */
};

struct acpi_video_brightness_flags {
	u8 _BCL_no_ac_battery_levels:1;	/* no AC/Battery levels in _BCL */
	u8 _BCL_reversed:1;		/* _BCL package is in a reversed order */
	u8 _BQC_use_index:1;		/* _BQC returns an index value */
};

struct acpi_video_device_brightness {
	int curr;
	int count;
	int *levels;
	struct acpi_video_brightness_flags flags;
};

struct acpi_video_device {
	unsigned long device_id;
	struct acpi_video_device_flags flags;
	struct acpi_video_device_cap cap;
	struct list_head entry;
	struct delayed_work switch_brightness_work;
	int switch_brightness_event;
	struct acpi_video_bus *video;
	struct acpi_device *dev;
	struct acpi_video_device_brightness *brightness;
	struct backlight_device *backlight;
	struct thermal_cooling_device *cooling_dev;
};

static const char device_decode[][30] = {
	"motherboard VGA device",
	"PCI VGA device",
	"AGP VGA device",
	"UNKNOWN",
};

static void acpi_video_device_notify(acpi_handle handle, u32 event, void *data);
static void acpi_video_device_rebind(struct acpi_video_bus *video);
static void acpi_video_device_bind(struct acpi_video_bus *video,
				   struct acpi_video_device *device);
static int acpi_video_device_enumerate(struct acpi_video_bus *video);
static int acpi_video_device_lcd_set_level(struct acpi_video_device *device,
			int level);
static int acpi_video_device_lcd_get_level_current(
			struct acpi_video_device *device,
			unsigned long long *level, bool raw);
static int acpi_video_get_next_level(struct acpi_video_device *device,
				     u32 level_current, u32 event);
static void acpi_video_switch_brightness(struct work_struct *work);

static bool acpi_video_use_native_backlight(void)
{
	if (use_native_backlight_param != -1)
		return use_native_backlight_param;
	else
		return use_native_backlight_dmi;
}

bool acpi_video_verify_backlight_support(void)
{
	if (acpi_osi_is_win8() && acpi_video_use_native_backlight() &&
	    backlight_device_registered(BACKLIGHT_RAW))
		return false;
	return acpi_video_backlight_support();
}
EXPORT_SYMBOL_GPL(acpi_video_verify_backlight_support);

/* backlight device sysfs support */
static int acpi_video_get_brightness(struct backlight_device *bd)
{
	unsigned long long cur_level;
	int i;
	struct acpi_video_device *vd = bl_get_data(bd);

	if (acpi_video_device_lcd_get_level_current(vd, &cur_level, false))
		return -EINVAL;
	for (i = 2; i < vd->brightness->count; i++) {
		if (vd->brightness->levels[i] == cur_level)
			/*
			 * The first two entries are special - see page 575
			 * of the ACPI spec 3.0
			 */
			return i - 2;
	}
	return 0;
}

static int acpi_video_set_brightness(struct backlight_device *bd)
{
	int request_level = bd->props.brightness + 2;
	struct acpi_video_device *vd = bl_get_data(bd);

	cancel_delayed_work(&vd->switch_brightness_work);
	return acpi_video_device_lcd_set_level(vd,
				vd->brightness->levels[request_level]);
}

static const struct backlight_ops acpi_backlight_ops = {
	.get_brightness = acpi_video_get_brightness,
	.update_status  = acpi_video_set_brightness,
};

/* thermal cooling device callbacks */
static int video_get_max_state(struct thermal_cooling_device *cooling_dev, unsigned
			       long *state)
{
	struct acpi_device *device = cooling_dev->devdata;
	struct acpi_video_device *video = acpi_driver_data(device);

	*state = video->brightness->count - 3;
	return 0;
}

static int video_get_cur_state(struct thermal_cooling_device *cooling_dev, unsigned
			       long *state)
{
	struct acpi_device *device = cooling_dev->devdata;
	struct acpi_video_device *video = acpi_driver_data(device);
	unsigned long long level;
	int offset;

	if (acpi_video_device_lcd_get_level_current(video, &level, false))
		return -EINVAL;
	for (offset = 2; offset < video->brightness->count; offset++)
		if (level == video->brightness->levels[offset]) {
			*state = video->brightness->count - offset - 1;
			return 0;
		}

	return -EINVAL;
}

static int
video_set_cur_state(struct thermal_cooling_device *cooling_dev, unsigned long state)
{
	struct acpi_device *device = cooling_dev->devdata;
	struct acpi_video_device *video = acpi_driver_data(device);
	int level;

	if (state >= video->brightness->count - 2)
		return -EINVAL;

	state = video->brightness->count - state;
	level = video->brightness->levels[state - 1];
	return acpi_video_device_lcd_set_level(video, level);
}

static const struct thermal_cooling_device_ops video_cooling_ops = {
	.get_max_state = video_get_max_state,
	.get_cur_state = video_get_cur_state,
	.set_cur_state = video_set_cur_state,
};

/*
 * --------------------------------------------------------------------------
 *                             Video Management
 * --------------------------------------------------------------------------
 */

static int
acpi_video_device_lcd_query_levels(struct acpi_video_device *device,
				   union acpi_object **levels)
{
	int status;
	struct acpi_buffer buffer = { ACPI_ALLOCATE_BUFFER, NULL };
	union acpi_object *obj;


	*levels = NULL;

	status = acpi_evaluate_object(device->dev->handle, "_BCL", NULL, &buffer);
	if (!ACPI_SUCCESS(status))
		return status;
	obj = (union acpi_object *)buffer.pointer;
	if (!obj || (obj->type != ACPI_TYPE_PACKAGE)) {
		printk(KERN_ERR PREFIX "Invalid _BCL data\n");
		status = -EFAULT;
		goto err;
	}

	*levels = obj;

	return 0;

err:
	kfree(buffer.pointer);

	return status;
}

static int
acpi_video_device_lcd_set_level(struct acpi_video_device *device, int level)
{
	int status;
	int state;

	status = acpi_execute_simple_method(device->dev->handle,
					    "_BCM", level);
	if (ACPI_FAILURE(status)) {
		ACPI_ERROR((AE_INFO, "Evaluating _BCM failed"));
		return -EIO;
	}

	device->brightness->curr = level;
	for (state = 2; state < device->brightness->count; state++)
		if (level == device->brightness->levels[state]) {
			if (device->backlight)
				device->backlight->props.brightness = state - 2;
			return 0;
		}

	ACPI_ERROR((AE_INFO, "Current brightness invalid"));
	return -EINVAL;
}

/*
 * For some buggy _BQC methods, we need to add a constant value to
 * the _BQC return value to get the actual current brightness level
 */

static int bqc_offset_aml_bug_workaround;
static int __init video_set_bqc_offset(const struct dmi_system_id *d)
{
	bqc_offset_aml_bug_workaround = 9;
	return 0;
}

static int __init video_set_use_native_backlight(const struct dmi_system_id *d)
{
	use_native_backlight_dmi = true;
	return 0;
}

static int __init video_disable_native_backlight(const struct dmi_system_id *d)
{
	use_native_backlight_dmi = false;
	return 0;
}

static struct dmi_system_id video_dmi_table[] __initdata = {
	/*
	 * Broken _BQC workaround http://bugzilla.kernel.org/show_bug.cgi?id=13121
	 */
	{
	 .callback = video_set_bqc_offset,
	 .ident = "Acer Aspire 5720",
	 .matches = {
		DMI_MATCH(DMI_BOARD_VENDOR, "Acer"),
		DMI_MATCH(DMI_PRODUCT_NAME, "Aspire 5720"),
		},
	},
	{
	 .callback = video_set_bqc_offset,
	 .ident = "Acer Aspire 5710Z",
	 .matches = {
		DMI_MATCH(DMI_BOARD_VENDOR, "Acer"),
		DMI_MATCH(DMI_PRODUCT_NAME, "Aspire 5710Z"),
		},
	},
	{
	 .callback = video_set_bqc_offset,
	 .ident = "eMachines E510",
	 .matches = {
		DMI_MATCH(DMI_BOARD_VENDOR, "EMACHINES"),
		DMI_MATCH(DMI_PRODUCT_NAME, "eMachines E510"),
		},
	},
	{
	 .callback = video_set_bqc_offset,
	 .ident = "Acer Aspire 5315",
	 .matches = {
		DMI_MATCH(DMI_BOARD_VENDOR, "Acer"),
		DMI_MATCH(DMI_PRODUCT_NAME, "Aspire 5315"),
		},
	},
	{
	 .callback = video_set_bqc_offset,
	 .ident = "Acer Aspire 7720",
	 .matches = {
		DMI_MATCH(DMI_BOARD_VENDOR, "Acer"),
		DMI_MATCH(DMI_PRODUCT_NAME, "Aspire 7720"),
		},
	},
	{
	 .callback = video_set_use_native_backlight,
	 .ident = "ThinkPad X230",
	 .matches = {
		DMI_MATCH(DMI_SYS_VENDOR, "LENOVO"),
		DMI_MATCH(DMI_PRODUCT_VERSION, "ThinkPad X230"),
		},
	},
	{
	 .callback = video_set_use_native_backlight,
	 .ident = "ThinkPad T430 and T430s",
	 .matches = {
		DMI_MATCH(DMI_SYS_VENDOR, "LENOVO"),
		DMI_MATCH(DMI_PRODUCT_VERSION, "ThinkPad T430"),
		},
	},
	{
	 .callback = video_set_use_native_backlight,
	 .ident = "ThinkPad T430",
	 .matches = {
		DMI_MATCH(DMI_SYS_VENDOR, "LENOVO"),
		DMI_MATCH(DMI_PRODUCT_VERSION, "2349D15"),
		},
	},
	{
	 .callback = video_set_use_native_backlight,
	 .ident = "ThinkPad T431s",
	 .matches = {
		DMI_MATCH(DMI_SYS_VENDOR, "LENOVO"),
		DMI_MATCH(DMI_PRODUCT_VERSION, "20AACTO1WW"),
		},
	},
	{
	 .callback = video_set_use_native_backlight,
	 .ident = "ThinkPad Edge E530",
	 .matches = {
		DMI_MATCH(DMI_SYS_VENDOR, "LENOVO"),
		DMI_MATCH(DMI_PRODUCT_VERSION, "3259A2G"),
		},
	},
	{
	 .callback = video_set_use_native_backlight,
	 .ident = "ThinkPad Edge E530",
	 .matches = {
		DMI_MATCH(DMI_SYS_VENDOR, "LENOVO"),
		DMI_MATCH(DMI_PRODUCT_VERSION, "3259CTO"),
		},
	},
	{
	 .callback = video_set_use_native_backlight,
	 .ident = "ThinkPad Edge E530",
	 .matches = {
		DMI_MATCH(DMI_SYS_VENDOR, "LENOVO"),
		DMI_MATCH(DMI_PRODUCT_VERSION, "3259HJG"),
		},
	},
	{
	 .callback = video_set_use_native_backlight,
	 .ident = "ThinkPad W530",
	 .matches = {
		DMI_MATCH(DMI_SYS_VENDOR, "LENOVO"),
		DMI_MATCH(DMI_PRODUCT_VERSION, "ThinkPad W530"),
		},
	},
	{
	 .callback = video_set_use_native_backlight,
	.ident = "ThinkPad X1 Carbon",
	.matches = {
		DMI_MATCH(DMI_SYS_VENDOR, "LENOVO"),
		DMI_MATCH(DMI_PRODUCT_VERSION, "ThinkPad X1 Carbon"),
		},
	},
	{
	 .callback = video_set_use_native_backlight,
	 .ident = "Lenovo Yoga 13",
	 .matches = {
		DMI_MATCH(DMI_SYS_VENDOR, "LENOVO"),
		DMI_MATCH(DMI_PRODUCT_VERSION, "Lenovo IdeaPad Yoga 13"),
		},
	},
	{
	 .callback = video_set_use_native_backlight,
	 .ident = "Lenovo Yoga 2 11",
	 .matches = {
		DMI_MATCH(DMI_SYS_VENDOR, "LENOVO"),
		DMI_MATCH(DMI_PRODUCT_VERSION, "Lenovo Yoga 2 11"),
		},
	},
	{
	.callback = video_set_use_native_backlight,
	.ident = "Thinkpad Helix",
	.matches = {
		DMI_MATCH(DMI_SYS_VENDOR, "LENOVO"),
		DMI_MATCH(DMI_PRODUCT_VERSION, "ThinkPad Helix"),
		},
	},
	{
	 .callback = video_set_use_native_backlight,
	 .ident = "Dell Inspiron 7520",
	 .matches = {
		DMI_MATCH(DMI_SYS_VENDOR, "Dell Inc."),
		DMI_MATCH(DMI_PRODUCT_NAME, "Inspiron 7520"),
		},
	},
	{
	 .callback = video_set_use_native_backlight,
	 .ident = "Acer Aspire 5733Z",
	 .matches = {
		DMI_MATCH(DMI_SYS_VENDOR, "Acer"),
		DMI_MATCH(DMI_PRODUCT_NAME, "Aspire 5733Z"),
		},
	},
	{
	 .callback = video_set_use_native_backlight,
	 .ident = "Acer Aspire 5742G",
	 .matches = {
		DMI_MATCH(DMI_SYS_VENDOR, "Acer"),
		DMI_MATCH(DMI_PRODUCT_NAME, "Aspire 5742G"),
		},
	},
	{
	 .callback = video_set_use_native_backlight,
	 .ident = "Acer Aspire V5-171",
	 .matches = {
		DMI_MATCH(DMI_SYS_VENDOR, "Acer"),
		DMI_MATCH(DMI_PRODUCT_NAME, "V5-171"),
		},
	},
	{
	 .callback = video_set_use_native_backlight,
	 .ident = "Acer Aspire V5-431",
	 .matches = {
		DMI_MATCH(DMI_SYS_VENDOR, "Acer"),
		DMI_MATCH(DMI_PRODUCT_NAME, "Aspire V5-431"),
		},
	},
	{
	 .callback = video_set_use_native_backlight,
	 .ident = "Acer Aspire V5-471G",
	 .matches = {
		DMI_MATCH(DMI_BOARD_VENDOR, "Acer"),
		DMI_MATCH(DMI_PRODUCT_NAME, "Aspire V5-471G"),
		},
	},
	{
	 .callback = video_set_use_native_backlight,
	 .ident = "Acer TravelMate B113",
	 .matches = {
		DMI_MATCH(DMI_SYS_VENDOR, "Acer"),
		DMI_MATCH(DMI_PRODUCT_NAME, "TravelMate B113"),
		},
	},
	{
	 .callback = video_set_use_native_backlight,
	 .ident = "Acer Aspire V5-572G",
	 .matches = {
		DMI_MATCH(DMI_SYS_VENDOR, "Acer Aspire"),
		DMI_MATCH(DMI_PRODUCT_VERSION, "V5-572G/Dazzle_CX"),
		},
	},
	{
	 .callback = video_set_use_native_backlight,
	 .ident = "Acer Aspire V5-573G",
	 .matches = {
		DMI_MATCH(DMI_SYS_VENDOR, "Acer Aspire"),
		DMI_MATCH(DMI_PRODUCT_VERSION, "V5-573G/Dazzle_HW"),
		},
	},
	{
	 .callback = video_set_use_native_backlight,
	 .ident = "ASUS Zenbook Prime UX31A",
	 .matches = {
		DMI_MATCH(DMI_SYS_VENDOR, "ASUSTeK COMPUTER INC."),
		DMI_MATCH(DMI_PRODUCT_NAME, "UX31A"),
		},
	},
	{
	.callback = video_set_use_native_backlight,
	.ident = "HP ProBook 4340s",
	.matches = {
		DMI_MATCH(DMI_SYS_VENDOR, "Hewlett-Packard"),
		DMI_MATCH(DMI_PRODUCT_VERSION, "HP ProBook 4340s"),
		},
	},
	{
	.callback = video_set_use_native_backlight,
	.ident = "HP ProBook 4540s",
	.matches = {
		DMI_MATCH(DMI_SYS_VENDOR, "Hewlett-Packard"),
		DMI_MATCH(DMI_PRODUCT_VERSION, "HP ProBook 4540s"),
		},
	},
	{
	.callback = video_set_use_native_backlight,
	.ident = "HP ProBook 2013 models",
	.matches = {
		DMI_MATCH(DMI_SYS_VENDOR, "Hewlett-Packard"),
		DMI_MATCH(DMI_PRODUCT_NAME, "HP ProBook "),
		DMI_MATCH(DMI_PRODUCT_NAME, " G1"),
		},
	},
	{
	.callback = video_set_use_native_backlight,
	.ident = "HP EliteBook 2013 models",
	.matches = {
		DMI_MATCH(DMI_SYS_VENDOR, "Hewlett-Packard"),
		DMI_MATCH(DMI_PRODUCT_NAME, "HP EliteBook "),
		DMI_MATCH(DMI_PRODUCT_NAME, " G1"),
		},
	},
	{
	.callback = video_set_use_native_backlight,
	.ident = "HP EliteBook 2014 models",
	.matches = {
		DMI_MATCH(DMI_SYS_VENDOR, "Hewlett-Packard"),
		DMI_MATCH(DMI_PRODUCT_NAME, "HP EliteBook "),
		DMI_MATCH(DMI_PRODUCT_NAME, " G2"),
		},
	},
	{
	.callback = video_set_use_native_backlight,
	.ident = "HP ZBook 14",
	.matches = {
		DMI_MATCH(DMI_SYS_VENDOR, "Hewlett-Packard"),
		DMI_MATCH(DMI_PRODUCT_NAME, "HP ZBook 14"),
		},
	},
	{
	.callback = video_set_use_native_backlight,
	.ident = "HP ZBook 15",
	.matches = {
		DMI_MATCH(DMI_SYS_VENDOR, "Hewlett-Packard"),
		DMI_MATCH(DMI_PRODUCT_NAME, "HP ZBook 15"),
		},
	},
	{
	.callback = video_set_use_native_backlight,
	.ident = "HP ZBook 17",
	.matches = {
		DMI_MATCH(DMI_SYS_VENDOR, "Hewlett-Packard"),
		DMI_MATCH(DMI_PRODUCT_NAME, "HP ZBook 17"),
		},
	},
	{
	.callback = video_set_use_native_backlight,
	.ident = "HP EliteBook 8470p",
	.matches = {
		DMI_MATCH(DMI_SYS_VENDOR, "Hewlett-Packard"),
		DMI_MATCH(DMI_PRODUCT_NAME, "HP EliteBook 8470p"),
		},
	},
	{
	.callback = video_set_use_native_backlight,
	.ident = "HP EliteBook 8780w",
	.matches = {
		DMI_MATCH(DMI_SYS_VENDOR, "Hewlett-Packard"),
		DMI_MATCH(DMI_PRODUCT_NAME, "HP EliteBook 8780w"),
		},
	},

	/*
	 * These models have a working acpi_video backlight control, and using
	 * native backlight causes a regression where backlight does not work
	 * when userspace is not handling brightness key events. Disable
	 * native_backlight on these to fix this:
	 * https://bugzilla.kernel.org/show_bug.cgi?id=81691
	 */
	{
	 .callback = video_disable_native_backlight,
	 .ident = "ThinkPad T420",
	 .matches = {
		DMI_MATCH(DMI_SYS_VENDOR, "LENOVO"),
		DMI_MATCH(DMI_PRODUCT_VERSION, "ThinkPad T420"),
		},
	},
	{
	 .callback = video_disable_native_backlight,
	 .ident = "ThinkPad T520",
	 .matches = {
		DMI_MATCH(DMI_SYS_VENDOR, "LENOVO"),
		DMI_MATCH(DMI_PRODUCT_VERSION, "ThinkPad T520"),
		},
	},
<<<<<<< HEAD
=======
	{
	 .callback = video_disable_native_backlight,
	 .ident = "ThinkPad X201s",
	 .matches = {
		DMI_MATCH(DMI_SYS_VENDOR, "LENOVO"),
		DMI_MATCH(DMI_PRODUCT_VERSION, "ThinkPad X201s"),
		},
	},
>>>>>>> 09b5269a

	/* The native backlight controls do not work on some older machines */
	{
	 /* https://bugs.freedesktop.org/show_bug.cgi?id=81515 */
	 .callback = video_disable_native_backlight,
	 .ident = "HP ENVY 15 Notebook",
	 .matches = {
		DMI_MATCH(DMI_SYS_VENDOR, "Hewlett-Packard"),
		DMI_MATCH(DMI_PRODUCT_NAME, "HP ENVY 15 Notebook PC"),
		},
	},
	{}
};

static unsigned long long
acpi_video_bqc_value_to_level(struct acpi_video_device *device,
			      unsigned long long bqc_value)
{
	unsigned long long level;

	if (device->brightness->flags._BQC_use_index) {
		/*
		 * _BQC returns an index that doesn't account for
		 * the first 2 items with special meaning, so we need
		 * to compensate for that by offsetting ourselves
		 */
		if (device->brightness->flags._BCL_reversed)
			bqc_value = device->brightness->count - 3 - bqc_value;

		level = device->brightness->levels[bqc_value + 2];
	} else {
		level = bqc_value;
	}

	level += bqc_offset_aml_bug_workaround;

	return level;
}

static int
acpi_video_device_lcd_get_level_current(struct acpi_video_device *device,
					unsigned long long *level, bool raw)
{
	acpi_status status = AE_OK;
	int i;

	if (device->cap._BQC || device->cap._BCQ) {
		char *buf = device->cap._BQC ? "_BQC" : "_BCQ";

		status = acpi_evaluate_integer(device->dev->handle, buf,
						NULL, level);
		if (ACPI_SUCCESS(status)) {
			if (raw) {
				/*
				 * Caller has indicated he wants the raw
				 * value returned by _BQC, so don't furtherly
				 * mess with the value.
				 */
				return 0;
			}

			*level = acpi_video_bqc_value_to_level(device, *level);

			for (i = 2; i < device->brightness->count; i++)
				if (device->brightness->levels[i] == *level) {
					device->brightness->curr = *level;
					return 0;
				}
			/*
			 * BQC returned an invalid level.
			 * Stop using it.
			 */
			ACPI_WARNING((AE_INFO,
				      "%s returned an invalid level",
				      buf));
			device->cap._BQC = device->cap._BCQ = 0;
		} else {
			/*
			 * Fixme:
			 * should we return an error or ignore this failure?
			 * dev->brightness->curr is a cached value which stores
			 * the correct current backlight level in most cases.
			 * ACPI video backlight still works w/ buggy _BQC.
			 * http://bugzilla.kernel.org/show_bug.cgi?id=12233
			 */
			ACPI_WARNING((AE_INFO, "Evaluating %s failed", buf));
			device->cap._BQC = device->cap._BCQ = 0;
		}
	}

	*level = device->brightness->curr;
	return 0;
}

static int
acpi_video_device_EDID(struct acpi_video_device *device,
		       union acpi_object **edid, ssize_t length)
{
	int status;
	struct acpi_buffer buffer = { ACPI_ALLOCATE_BUFFER, NULL };
	union acpi_object *obj;
	union acpi_object arg0 = { ACPI_TYPE_INTEGER };
	struct acpi_object_list args = { 1, &arg0 };


	*edid = NULL;

	if (!device)
		return -ENODEV;
	if (length == 128)
		arg0.integer.value = 1;
	else if (length == 256)
		arg0.integer.value = 2;
	else
		return -EINVAL;

	status = acpi_evaluate_object(device->dev->handle, "_DDC", &args, &buffer);
	if (ACPI_FAILURE(status))
		return -ENODEV;

	obj = buffer.pointer;

	if (obj && obj->type == ACPI_TYPE_BUFFER)
		*edid = obj;
	else {
		printk(KERN_ERR PREFIX "Invalid _DDC data\n");
		status = -EFAULT;
		kfree(obj);
	}

	return status;
}

/* bus */

/*
 *  Arg:
 *	video		: video bus device pointer
 *	bios_flag	:
 *		0.	The system BIOS should NOT automatically switch(toggle)
 *			the active display output.
 *		1.	The system BIOS should automatically switch (toggle) the
 *			active display output. No switch event.
 *		2.	The _DGS value should be locked.
 *		3.	The system BIOS should not automatically switch (toggle) the
 *			active display output, but instead generate the display switch
 *			event notify code.
 *	lcd_flag	:
 *		0.	The system BIOS should automatically control the brightness level
 *			of the LCD when the power changes from AC to DC
 *		1.	The system BIOS should NOT automatically control the brightness
 *			level of the LCD when the power changes from AC to DC.
 *  Return Value:
 *		-EINVAL	wrong arg.
 */

static int
acpi_video_bus_DOS(struct acpi_video_bus *video, int bios_flag, int lcd_flag)
{
	acpi_status status;

	if (!video->cap._DOS)
		return 0;

	if (bios_flag < 0 || bios_flag > 3 || lcd_flag < 0 || lcd_flag > 1)
		return -EINVAL;
	video->dos_setting = (lcd_flag << 2) | bios_flag;
	status = acpi_execute_simple_method(video->device->handle, "_DOS",
					    (lcd_flag << 2) | bios_flag);
	if (ACPI_FAILURE(status))
		return -EIO;

	return 0;
}

/*
 * Simple comparison function used to sort backlight levels.
 */

static int
acpi_video_cmp_level(const void *a, const void *b)
{
	return *(int *)a - *(int *)b;
}

/*
 * Decides if _BQC/_BCQ for this system is usable
 *
 * We do this by changing the level first and then read out the current
 * brightness level, if the value does not match, find out if it is using
 * index. If not, clear the _BQC/_BCQ capability.
 */
static int acpi_video_bqc_quirk(struct acpi_video_device *device,
				int max_level, int current_level)
{
	struct acpi_video_device_brightness *br = device->brightness;
	int result;
	unsigned long long level;
	int test_level;

	/* don't mess with existing known broken systems */
	if (bqc_offset_aml_bug_workaround)
		return 0;

	/*
	 * Some systems always report current brightness level as maximum
	 * through _BQC, we need to test another value for them.
	 */
	test_level = current_level == max_level ? br->levels[3] : max_level;

	result = acpi_video_device_lcd_set_level(device, test_level);
	if (result)
		return result;

	result = acpi_video_device_lcd_get_level_current(device, &level, true);
	if (result)
		return result;

	if (level != test_level) {
		/* buggy _BQC found, need to find out if it uses index */
		if (level < br->count) {
			if (br->flags._BCL_reversed)
				level = br->count - 3 - level;
			if (br->levels[level + 2] == test_level)
				br->flags._BQC_use_index = 1;
		}

		if (!br->flags._BQC_use_index)
			device->cap._BQC = device->cap._BCQ = 0;
	}

	return 0;
}


/*
 *  Arg:
 *	device	: video output device (LCD, CRT, ..)
 *
 *  Return Value:
 *	Maximum brightness level
 *
 *  Allocate and initialize device->brightness.
 */

static int
acpi_video_init_brightness(struct acpi_video_device *device)
{
	union acpi_object *obj = NULL;
	int i, max_level = 0, count = 0, level_ac_battery = 0;
	unsigned long long level, level_old;
	union acpi_object *o;
	struct acpi_video_device_brightness *br = NULL;
	int result = -EINVAL;
	u32 value;

	if (!ACPI_SUCCESS(acpi_video_device_lcd_query_levels(device, &obj))) {
		ACPI_DEBUG_PRINT((ACPI_DB_INFO, "Could not query available "
						"LCD brightness level\n"));
		goto out;
	}

	if (obj->package.count < 2)
		goto out;

	br = kzalloc(sizeof(*br), GFP_KERNEL);
	if (!br) {
		printk(KERN_ERR "can't allocate memory\n");
		result = -ENOMEM;
		goto out;
	}

	br->levels = kmalloc((obj->package.count + 2) * sizeof *(br->levels),
				GFP_KERNEL);
	if (!br->levels) {
		result = -ENOMEM;
		goto out_free;
	}

	for (i = 0; i < obj->package.count; i++) {
		o = (union acpi_object *)&obj->package.elements[i];
		if (o->type != ACPI_TYPE_INTEGER) {
			printk(KERN_ERR PREFIX "Invalid data\n");
			continue;
		}
		value = (u32) o->integer.value;
		/* Skip duplicate entries */
		if (count > 2 && br->levels[count - 1] == value)
			continue;

		br->levels[count] = value;

		if (br->levels[count] > max_level)
			max_level = br->levels[count];
		count++;
	}

	/*
	 * some buggy BIOS don't export the levels
	 * when machine is on AC/Battery in _BCL package.
	 * In this case, the first two elements in _BCL packages
	 * are also supported brightness levels that OS should take care of.
	 */
	for (i = 2; i < count; i++) {
		if (br->levels[i] == br->levels[0])
			level_ac_battery++;
		if (br->levels[i] == br->levels[1])
			level_ac_battery++;
	}

	if (level_ac_battery < 2) {
		level_ac_battery = 2 - level_ac_battery;
		br->flags._BCL_no_ac_battery_levels = 1;
		for (i = (count - 1 + level_ac_battery); i >= 2; i--)
			br->levels[i] = br->levels[i - level_ac_battery];
		count += level_ac_battery;
	} else if (level_ac_battery > 2)
		ACPI_ERROR((AE_INFO, "Too many duplicates in _BCL package"));

	/* Check if the _BCL package is in a reversed order */
	if (max_level == br->levels[2]) {
		br->flags._BCL_reversed = 1;
		sort(&br->levels[2], count - 2, sizeof(br->levels[2]),
			acpi_video_cmp_level, NULL);
	} else if (max_level != br->levels[count - 1])
		ACPI_ERROR((AE_INFO,
			    "Found unordered _BCL package"));

	br->count = count;
	device->brightness = br;

	/* _BQC uses INDEX while _BCL uses VALUE in some laptops */
	br->curr = level = max_level;

	if (!device->cap._BQC)
		goto set_level;

	result = acpi_video_device_lcd_get_level_current(device,
							 &level_old, true);
	if (result)
		goto out_free_levels;

	result = acpi_video_bqc_quirk(device, max_level, level_old);
	if (result)
		goto out_free_levels;
	/*
	 * cap._BQC may get cleared due to _BQC is found to be broken
	 * in acpi_video_bqc_quirk, so check again here.
	 */
	if (!device->cap._BQC)
		goto set_level;

	level = acpi_video_bqc_value_to_level(device, level_old);
	/*
	 * On some buggy laptops, _BQC returns an uninitialized
	 * value when invoked for the first time, i.e.
	 * level_old is invalid (no matter whether it's a level
	 * or an index). Set the backlight to max_level in this case.
	 */
	for (i = 2; i < br->count; i++)
		if (level == br->levels[i])
			break;
	if (i == br->count || !level)
		level = max_level;

set_level:
	result = acpi_video_device_lcd_set_level(device, level);
	if (result)
		goto out_free_levels;

	ACPI_DEBUG_PRINT((ACPI_DB_INFO,
			  "found %d brightness levels\n", count - 2));
	kfree(obj);
	return result;

out_free_levels:
	kfree(br->levels);
out_free:
	kfree(br);
out:
	device->brightness = NULL;
	kfree(obj);
	return result;
}

/*
 *  Arg:
 *	device	: video output device (LCD, CRT, ..)
 *
 *  Return Value:
 *	None
 *
 *  Find out all required AML methods defined under the output
 *  device.
 */

static void acpi_video_device_find_cap(struct acpi_video_device *device)
{
	if (acpi_has_method(device->dev->handle, "_ADR"))
		device->cap._ADR = 1;
	if (acpi_has_method(device->dev->handle, "_BCL"))
		device->cap._BCL = 1;
	if (acpi_has_method(device->dev->handle, "_BCM"))
		device->cap._BCM = 1;
	if (acpi_has_method(device->dev->handle, "_BQC")) {
		device->cap._BQC = 1;
	} else if (acpi_has_method(device->dev->handle, "_BCQ")) {
		printk(KERN_WARNING FW_BUG "_BCQ is used instead of _BQC\n");
		device->cap._BCQ = 1;
	}

	if (acpi_has_method(device->dev->handle, "_DDC"))
		device->cap._DDC = 1;
}

/*
 *  Arg:
 *	device	: video output device (VGA)
 *
 *  Return Value:
 *	None
 *
 *  Find out all required AML methods defined under the video bus device.
 */

static void acpi_video_bus_find_cap(struct acpi_video_bus *video)
{
	if (acpi_has_method(video->device->handle, "_DOS"))
		video->cap._DOS = 1;
	if (acpi_has_method(video->device->handle, "_DOD"))
		video->cap._DOD = 1;
	if (acpi_has_method(video->device->handle, "_ROM"))
		video->cap._ROM = 1;
	if (acpi_has_method(video->device->handle, "_GPD"))
		video->cap._GPD = 1;
	if (acpi_has_method(video->device->handle, "_SPD"))
		video->cap._SPD = 1;
	if (acpi_has_method(video->device->handle, "_VPO"))
		video->cap._VPO = 1;
}

/*
 * Check whether the video bus device has required AML method to
 * support the desired features
 */

static int acpi_video_bus_check(struct acpi_video_bus *video)
{
	acpi_status status = -ENOENT;
	struct pci_dev *dev;

	if (!video)
		return -EINVAL;

	dev = acpi_get_pci_dev(video->device->handle);
	if (!dev)
		return -ENODEV;
	pci_dev_put(dev);

	/*
	 * Since there is no HID, CID and so on for VGA driver, we have
	 * to check well known required nodes.
	 */

	/* Does this device support video switching? */
	if (video->cap._DOS || video->cap._DOD) {
		if (!video->cap._DOS) {
			printk(KERN_WARNING FW_BUG
				"ACPI(%s) defines _DOD but not _DOS\n",
				acpi_device_bid(video->device));
		}
		video->flags.multihead = 1;
		status = 0;
	}

	/* Does this device support retrieving a video ROM? */
	if (video->cap._ROM) {
		video->flags.rom = 1;
		status = 0;
	}

	/* Does this device support configuring which video device to POST? */
	if (video->cap._GPD && video->cap._SPD && video->cap._VPO) {
		video->flags.post = 1;
		status = 0;
	}

	return status;
}

/*
 * --------------------------------------------------------------------------
 *                               Driver Interface
 * --------------------------------------------------------------------------
 */

/* device interface */
static struct acpi_video_device_attrib *
acpi_video_get_device_attr(struct acpi_video_bus *video, unsigned long device_id)
{
	struct acpi_video_enumerated_device *ids;
	int i;

	for (i = 0; i < video->attached_count; i++) {
		ids = &video->attached_array[i];
		if ((ids->value.int_val & 0xffff) == device_id)
			return &ids->value.attrib;
	}

	return NULL;
}

static int
acpi_video_get_device_type(struct acpi_video_bus *video,
			   unsigned long device_id)
{
	struct acpi_video_enumerated_device *ids;
	int i;

	for (i = 0; i < video->attached_count; i++) {
		ids = &video->attached_array[i];
		if ((ids->value.int_val & 0xffff) == device_id)
			return ids->value.int_val;
	}

	return 0;
}

static int
acpi_video_bus_get_one_device(struct acpi_device *device,
			      struct acpi_video_bus *video)
{
	unsigned long long device_id;
	int status, device_type;
	struct acpi_video_device *data;
	struct acpi_video_device_attrib *attribute;

	status =
	    acpi_evaluate_integer(device->handle, "_ADR", NULL, &device_id);
	/* Some device omits _ADR, we skip them instead of fail */
	if (ACPI_FAILURE(status))
		return 0;

	data = kzalloc(sizeof(struct acpi_video_device), GFP_KERNEL);
	if (!data)
		return -ENOMEM;

	strcpy(acpi_device_name(device), ACPI_VIDEO_DEVICE_NAME);
	strcpy(acpi_device_class(device), ACPI_VIDEO_CLASS);
	device->driver_data = data;

	data->device_id = device_id;
	data->video = video;
	data->dev = device;
	INIT_DELAYED_WORK(&data->switch_brightness_work,
			  acpi_video_switch_brightness);

	attribute = acpi_video_get_device_attr(video, device_id);

	if (attribute && attribute->device_id_scheme) {
		switch (attribute->display_type) {
		case ACPI_VIDEO_DISPLAY_CRT:
			data->flags.crt = 1;
			break;
		case ACPI_VIDEO_DISPLAY_TV:
			data->flags.tvout = 1;
			break;
		case ACPI_VIDEO_DISPLAY_DVI:
			data->flags.dvi = 1;
			break;
		case ACPI_VIDEO_DISPLAY_LCD:
			data->flags.lcd = 1;
			break;
		default:
			data->flags.unknown = 1;
			break;
		}
		if (attribute->bios_can_detect)
			data->flags.bios = 1;
	} else {
		/* Check for legacy IDs */
		device_type = acpi_video_get_device_type(video, device_id);
		/* Ignore bits 16 and 18-20 */
		switch (device_type & 0xffe2ffff) {
		case ACPI_VIDEO_DISPLAY_LEGACY_MONITOR:
			data->flags.crt = 1;
			break;
		case ACPI_VIDEO_DISPLAY_LEGACY_PANEL:
			data->flags.lcd = 1;
			break;
		case ACPI_VIDEO_DISPLAY_LEGACY_TV:
			data->flags.tvout = 1;
			break;
		default:
			data->flags.unknown = 1;
		}
	}

	acpi_video_device_bind(video, data);
	acpi_video_device_find_cap(data);

	mutex_lock(&video->device_list_lock);
	list_add_tail(&data->entry, &video->video_device_list);
	mutex_unlock(&video->device_list_lock);

	return status;
}

/*
 *  Arg:
 *	video	: video bus device
 *
 *  Return:
 *	none
 *
 *  Enumerate the video device list of the video bus,
 *  bind the ids with the corresponding video devices
 *  under the video bus.
 */

static void acpi_video_device_rebind(struct acpi_video_bus *video)
{
	struct acpi_video_device *dev;

	mutex_lock(&video->device_list_lock);

	list_for_each_entry(dev, &video->video_device_list, entry)
		acpi_video_device_bind(video, dev);

	mutex_unlock(&video->device_list_lock);
}

/*
 *  Arg:
 *	video	: video bus device
 *	device	: video output device under the video
 *		bus
 *
 *  Return:
 *	none
 *
 *  Bind the ids with the corresponding video devices
 *  under the video bus.
 */

static void
acpi_video_device_bind(struct acpi_video_bus *video,
		       struct acpi_video_device *device)
{
	struct acpi_video_enumerated_device *ids;
	int i;

	for (i = 0; i < video->attached_count; i++) {
		ids = &video->attached_array[i];
		if (device->device_id == (ids->value.int_val & 0xffff)) {
			ids->bind_info = device;
			ACPI_DEBUG_PRINT((ACPI_DB_INFO, "device_bind %d\n", i));
		}
	}
}

/*
 *  Arg:
 *	video	: video bus device
 *
 *  Return:
 *	< 0	: error
 *
 *  Call _DOD to enumerate all devices attached to display adapter
 *
 */

static int acpi_video_device_enumerate(struct acpi_video_bus *video)
{
	int status;
	int count;
	int i;
	struct acpi_video_enumerated_device *active_list;
	struct acpi_buffer buffer = { ACPI_ALLOCATE_BUFFER, NULL };
	union acpi_object *dod = NULL;
	union acpi_object *obj;

	status = acpi_evaluate_object(video->device->handle, "_DOD", NULL, &buffer);
	if (!ACPI_SUCCESS(status)) {
		ACPI_EXCEPTION((AE_INFO, status, "Evaluating _DOD"));
		return status;
	}

	dod = buffer.pointer;
	if (!dod || (dod->type != ACPI_TYPE_PACKAGE)) {
		ACPI_EXCEPTION((AE_INFO, status, "Invalid _DOD data"));
		status = -EFAULT;
		goto out;
	}

	ACPI_DEBUG_PRINT((ACPI_DB_INFO, "Found %d video heads in _DOD\n",
			  dod->package.count));

	active_list = kcalloc(1 + dod->package.count,
			      sizeof(struct acpi_video_enumerated_device),
			      GFP_KERNEL);
	if (!active_list) {
		status = -ENOMEM;
		goto out;
	}

	count = 0;
	for (i = 0; i < dod->package.count; i++) {
		obj = &dod->package.elements[i];

		if (obj->type != ACPI_TYPE_INTEGER) {
			printk(KERN_ERR PREFIX
				"Invalid _DOD data in element %d\n", i);
			continue;
		}

		active_list[count].value.int_val = obj->integer.value;
		active_list[count].bind_info = NULL;
		ACPI_DEBUG_PRINT((ACPI_DB_INFO, "dod element[%d] = %d\n", i,
				  (int)obj->integer.value));
		count++;
	}

	kfree(video->attached_array);

	video->attached_array = active_list;
	video->attached_count = count;

out:
	kfree(buffer.pointer);
	return status;
}

static int
acpi_video_get_next_level(struct acpi_video_device *device,
			  u32 level_current, u32 event)
{
	int min, max, min_above, max_below, i, l, delta = 255;
	max = max_below = 0;
	min = min_above = 255;
	/* Find closest level to level_current */
	for (i = 2; i < device->brightness->count; i++) {
		l = device->brightness->levels[i];
		if (abs(l - level_current) < abs(delta)) {
			delta = l - level_current;
			if (!delta)
				break;
		}
	}
	/* Ajust level_current to closest available level */
	level_current += delta;
	for (i = 2; i < device->brightness->count; i++) {
		l = device->brightness->levels[i];
		if (l < min)
			min = l;
		if (l > max)
			max = l;
		if (l < min_above && l > level_current)
			min_above = l;
		if (l > max_below && l < level_current)
			max_below = l;
	}

	switch (event) {
	case ACPI_VIDEO_NOTIFY_CYCLE_BRIGHTNESS:
		return (level_current < max) ? min_above : min;
	case ACPI_VIDEO_NOTIFY_INC_BRIGHTNESS:
		return (level_current < max) ? min_above : max;
	case ACPI_VIDEO_NOTIFY_DEC_BRIGHTNESS:
		return (level_current > min) ? max_below : min;
	case ACPI_VIDEO_NOTIFY_ZERO_BRIGHTNESS:
	case ACPI_VIDEO_NOTIFY_DISPLAY_OFF:
		return 0;
	default:
		return level_current;
	}
}

static void
acpi_video_switch_brightness(struct work_struct *work)
{
	struct acpi_video_device *device = container_of(to_delayed_work(work),
			     struct acpi_video_device, switch_brightness_work);
	unsigned long long level_current, level_next;
	int event = device->switch_brightness_event;
	int result = -EINVAL;

	/* no warning message if acpi_backlight=vendor or a quirk is used */
	if (!acpi_video_verify_backlight_support())
		return;

	if (!device->brightness)
		goto out;

	result = acpi_video_device_lcd_get_level_current(device,
							 &level_current,
							 false);
	if (result)
		goto out;

	level_next = acpi_video_get_next_level(device, level_current, event);

	result = acpi_video_device_lcd_set_level(device, level_next);

	if (!result)
		backlight_force_update(device->backlight,
				       BACKLIGHT_UPDATE_HOTKEY);

out:
	if (result)
		printk(KERN_ERR PREFIX "Failed to switch the brightness\n");
}

int acpi_video_get_edid(struct acpi_device *device, int type, int device_id,
			void **edid)
{
	struct acpi_video_bus *video;
	struct acpi_video_device *video_device;
	union acpi_object *buffer = NULL;
	acpi_status status;
	int i, length;

	if (!device || !acpi_driver_data(device))
		return -EINVAL;

	video = acpi_driver_data(device);

	for (i = 0; i < video->attached_count; i++) {
		video_device = video->attached_array[i].bind_info;
		length = 256;

		if (!video_device)
			continue;

		if (!video_device->cap._DDC)
			continue;

		if (type) {
			switch (type) {
			case ACPI_VIDEO_DISPLAY_CRT:
				if (!video_device->flags.crt)
					continue;
				break;
			case ACPI_VIDEO_DISPLAY_TV:
				if (!video_device->flags.tvout)
					continue;
				break;
			case ACPI_VIDEO_DISPLAY_DVI:
				if (!video_device->flags.dvi)
					continue;
				break;
			case ACPI_VIDEO_DISPLAY_LCD:
				if (!video_device->flags.lcd)
					continue;
				break;
			}
		} else if (video_device->device_id != device_id) {
			continue;
		}

		status = acpi_video_device_EDID(video_device, &buffer, length);

		if (ACPI_FAILURE(status) || !buffer ||
		    buffer->type != ACPI_TYPE_BUFFER) {
			length = 128;
			status = acpi_video_device_EDID(video_device, &buffer,
							length);
			if (ACPI_FAILURE(status) || !buffer ||
			    buffer->type != ACPI_TYPE_BUFFER) {
				continue;
			}
		}

		*edid = buffer->buffer.pointer;
		return length;
	}

	return -ENODEV;
}
EXPORT_SYMBOL(acpi_video_get_edid);

static int
acpi_video_bus_get_devices(struct acpi_video_bus *video,
			   struct acpi_device *device)
{
	int status = 0;
	struct acpi_device *dev;

	/*
	 * There are systems where video module known to work fine regardless
	 * of broken _DOD and ignoring returned value here doesn't cause
	 * any issues later.
	 */
	acpi_video_device_enumerate(video);

	list_for_each_entry(dev, &device->children, node) {

		status = acpi_video_bus_get_one_device(dev, video);
		if (status) {
			dev_err(&dev->dev, "Can't attach device\n");
			break;
		}
	}
	return status;
}

/* acpi_video interface */

/*
 * Win8 requires setting bit2 of _DOS to let firmware know it shouldn't
 * preform any automatic brightness change on receiving a notification.
 */
static int acpi_video_bus_start_devices(struct acpi_video_bus *video)
{
	return acpi_video_bus_DOS(video, 0,
				  acpi_osi_is_win8() ? 1 : 0);
}

static int acpi_video_bus_stop_devices(struct acpi_video_bus *video)
{
	return acpi_video_bus_DOS(video, 0,
				  acpi_osi_is_win8() ? 0 : 1);
}

static void acpi_video_bus_notify(struct acpi_device *device, u32 event)
{
	struct acpi_video_bus *video = acpi_driver_data(device);
	struct input_dev *input;
	int keycode = 0;

	if (!video || !video->input)
		return;

	input = video->input;

	switch (event) {
	case ACPI_VIDEO_NOTIFY_SWITCH:	/* User requested a switch,
					 * most likely via hotkey. */
		keycode = KEY_SWITCHVIDEOMODE;
		break;

	case ACPI_VIDEO_NOTIFY_PROBE:	/* User plugged in or removed a video
					 * connector. */
		acpi_video_device_enumerate(video);
		acpi_video_device_rebind(video);
		keycode = KEY_SWITCHVIDEOMODE;
		break;

	case ACPI_VIDEO_NOTIFY_CYCLE:	/* Cycle Display output hotkey pressed. */
		keycode = KEY_SWITCHVIDEOMODE;
		break;
	case ACPI_VIDEO_NOTIFY_NEXT_OUTPUT:	/* Next Display output hotkey pressed. */
		keycode = KEY_VIDEO_NEXT;
		break;
	case ACPI_VIDEO_NOTIFY_PREV_OUTPUT:	/* previous Display output hotkey pressed. */
		keycode = KEY_VIDEO_PREV;
		break;

	default:
		ACPI_DEBUG_PRINT((ACPI_DB_INFO,
				  "Unsupported event [0x%x]\n", event));
		break;
	}

	if (acpi_notifier_call_chain(device, event, 0))
		/* Something vetoed the keypress. */
		keycode = 0;

	if (keycode) {
		input_report_key(input, keycode, 1);
		input_sync(input);
		input_report_key(input, keycode, 0);
		input_sync(input);
	}

	return;
}

static void brightness_switch_event(struct acpi_video_device *video_device,
				    u32 event)
{
	if (!brightness_switch_enabled)
		return;

	video_device->switch_brightness_event = event;
	schedule_delayed_work(&video_device->switch_brightness_work, HZ / 10);
}

static void acpi_video_device_notify(acpi_handle handle, u32 event, void *data)
{
	struct acpi_video_device *video_device = data;
	struct acpi_device *device = NULL;
	struct acpi_video_bus *bus;
	struct input_dev *input;
	int keycode = 0;

	if (!video_device)
		return;

	device = video_device->dev;
	bus = video_device->video;
	input = bus->input;

	switch (event) {
	case ACPI_VIDEO_NOTIFY_CYCLE_BRIGHTNESS:	/* Cycle brightness */
		brightness_switch_event(video_device, event);
		keycode = KEY_BRIGHTNESS_CYCLE;
		break;
	case ACPI_VIDEO_NOTIFY_INC_BRIGHTNESS:	/* Increase brightness */
		brightness_switch_event(video_device, event);
		keycode = KEY_BRIGHTNESSUP;
		break;
	case ACPI_VIDEO_NOTIFY_DEC_BRIGHTNESS:	/* Decrease brightness */
		brightness_switch_event(video_device, event);
		keycode = KEY_BRIGHTNESSDOWN;
		break;
	case ACPI_VIDEO_NOTIFY_ZERO_BRIGHTNESS:	/* zero brightness */
		brightness_switch_event(video_device, event);
		keycode = KEY_BRIGHTNESS_ZERO;
		break;
	case ACPI_VIDEO_NOTIFY_DISPLAY_OFF:	/* display device off */
		brightness_switch_event(video_device, event);
		keycode = KEY_DISPLAY_OFF;
		break;
	default:
		ACPI_DEBUG_PRINT((ACPI_DB_INFO,
				  "Unsupported event [0x%x]\n", event));
		break;
	}

	acpi_notifier_call_chain(device, event, 0);

	if (keycode) {
		input_report_key(input, keycode, 1);
		input_sync(input);
		input_report_key(input, keycode, 0);
		input_sync(input);
	}

	return;
}

static int acpi_video_resume(struct notifier_block *nb,
				unsigned long val, void *ign)
{
	struct acpi_video_bus *video;
	struct acpi_video_device *video_device;
	int i;

	switch (val) {
	case PM_HIBERNATION_PREPARE:
	case PM_SUSPEND_PREPARE:
	case PM_RESTORE_PREPARE:
		return NOTIFY_DONE;
	}

	video = container_of(nb, struct acpi_video_bus, pm_nb);

	dev_info(&video->device->dev, "Restoring backlight state\n");

	for (i = 0; i < video->attached_count; i++) {
		video_device = video->attached_array[i].bind_info;
		if (video_device && video_device->backlight)
			acpi_video_set_brightness(video_device->backlight);
	}

	return NOTIFY_OK;
}

static acpi_status
acpi_video_bus_match(acpi_handle handle, u32 level, void *context,
			void **return_value)
{
	struct acpi_device *device = context;
	struct acpi_device *sibling;
	int result;

	if (handle == device->handle)
		return AE_CTRL_TERMINATE;

	result = acpi_bus_get_device(handle, &sibling);
	if (result)
		return AE_OK;

	if (!strcmp(acpi_device_name(sibling), ACPI_VIDEO_BUS_NAME))
			return AE_ALREADY_EXISTS;

	return AE_OK;
}

static void acpi_video_dev_register_backlight(struct acpi_video_device *device)
{
	struct backlight_properties props;
	struct pci_dev *pdev;
	acpi_handle acpi_parent;
	struct device *parent = NULL;
	int result;
	static int count;
	char *name;

	result = acpi_video_init_brightness(device);
	if (result)
		return;
	name = kasprintf(GFP_KERNEL, "acpi_video%d", count);
	if (!name)
		return;
	count++;

	acpi_get_parent(device->dev->handle, &acpi_parent);

	pdev = acpi_get_pci_dev(acpi_parent);
	if (pdev) {
		parent = &pdev->dev;
		pci_dev_put(pdev);
	}

	memset(&props, 0, sizeof(struct backlight_properties));
	props.type = BACKLIGHT_FIRMWARE;
	props.max_brightness = device->brightness->count - 3;
	device->backlight = backlight_device_register(name,
						      parent,
						      device,
						      &acpi_backlight_ops,
						      &props);
	kfree(name);
	if (IS_ERR(device->backlight))
		return;

	/*
	 * Save current brightness level in case we have to restore it
	 * before acpi_video_device_lcd_set_level() is called next time.
	 */
	device->backlight->props.brightness =
			acpi_video_get_brightness(device->backlight);

	device->cooling_dev = thermal_cooling_device_register("LCD",
				device->dev, &video_cooling_ops);
	if (IS_ERR(device->cooling_dev)) {
		/*
		 * Set cooling_dev to NULL so we don't crash trying to free it.
		 * Also, why the hell we are returning early and not attempt to
		 * register video output if cooling device registration failed?
		 * -- dtor
		 */
		device->cooling_dev = NULL;
		return;
	}

	dev_info(&device->dev->dev, "registered as cooling_device%d\n",
		 device->cooling_dev->id);
	result = sysfs_create_link(&device->dev->dev.kobj,
			&device->cooling_dev->device.kobj,
			"thermal_cooling");
	if (result)
		printk(KERN_ERR PREFIX "Create sysfs link\n");
	result = sysfs_create_link(&device->cooling_dev->device.kobj,
			&device->dev->dev.kobj, "device");
	if (result)
		printk(KERN_ERR PREFIX "Create sysfs link\n");
}

static int acpi_video_bus_register_backlight(struct acpi_video_bus *video)
{
	struct acpi_video_device *dev;

	if (video->backlight_registered)
		return 0;

	if (!acpi_video_verify_backlight_support())
		return 0;

	mutex_lock(&video->device_list_lock);
	list_for_each_entry(dev, &video->video_device_list, entry)
		acpi_video_dev_register_backlight(dev);
	mutex_unlock(&video->device_list_lock);

	video->backlight_registered = true;

	video->pm_nb.notifier_call = acpi_video_resume;
	video->pm_nb.priority = 0;
	return register_pm_notifier(&video->pm_nb);
}

static void acpi_video_dev_unregister_backlight(struct acpi_video_device *device)
{
	if (device->backlight) {
		backlight_device_unregister(device->backlight);
		device->backlight = NULL;
	}
	if (device->brightness) {
		kfree(device->brightness->levels);
		kfree(device->brightness);
		device->brightness = NULL;
	}
	if (device->cooling_dev) {
		sysfs_remove_link(&device->dev->dev.kobj, "thermal_cooling");
		sysfs_remove_link(&device->cooling_dev->device.kobj, "device");
		thermal_cooling_device_unregister(device->cooling_dev);
		device->cooling_dev = NULL;
	}
}

static int acpi_video_bus_unregister_backlight(struct acpi_video_bus *video)
{
	struct acpi_video_device *dev;
	int error;

	if (!video->backlight_registered)
		return 0;

	error = unregister_pm_notifier(&video->pm_nb);

	mutex_lock(&video->device_list_lock);
	list_for_each_entry(dev, &video->video_device_list, entry)
		acpi_video_dev_unregister_backlight(dev);
	mutex_unlock(&video->device_list_lock);

	video->backlight_registered = false;

	return error;
}

static void acpi_video_dev_add_notify_handler(struct acpi_video_device *device)
{
	acpi_status status;
	struct acpi_device *adev = device->dev;

	status = acpi_install_notify_handler(adev->handle, ACPI_DEVICE_NOTIFY,
					     acpi_video_device_notify, device);
	if (ACPI_FAILURE(status))
		dev_err(&adev->dev, "Error installing notify handler\n");
	else
		device->flags.notify = 1;
}

static int acpi_video_bus_add_notify_handler(struct acpi_video_bus *video)
{
	struct input_dev *input;
	struct acpi_video_device *dev;
	int error;

	video->input = input = input_allocate_device();
	if (!input) {
		error = -ENOMEM;
		goto out;
	}

	error = acpi_video_bus_start_devices(video);
	if (error)
		goto err_free_input;

	snprintf(video->phys, sizeof(video->phys),
			"%s/video/input0", acpi_device_hid(video->device));

	input->name = acpi_device_name(video->device);
	input->phys = video->phys;
	input->id.bustype = BUS_HOST;
	input->id.product = 0x06;
	input->dev.parent = &video->device->dev;
	input->evbit[0] = BIT(EV_KEY);
	set_bit(KEY_SWITCHVIDEOMODE, input->keybit);
	set_bit(KEY_VIDEO_NEXT, input->keybit);
	set_bit(KEY_VIDEO_PREV, input->keybit);
	set_bit(KEY_BRIGHTNESS_CYCLE, input->keybit);
	set_bit(KEY_BRIGHTNESSUP, input->keybit);
	set_bit(KEY_BRIGHTNESSDOWN, input->keybit);
	set_bit(KEY_BRIGHTNESS_ZERO, input->keybit);
	set_bit(KEY_DISPLAY_OFF, input->keybit);

	error = input_register_device(input);
	if (error)
		goto err_stop_dev;

	mutex_lock(&video->device_list_lock);
	list_for_each_entry(dev, &video->video_device_list, entry)
		acpi_video_dev_add_notify_handler(dev);
	mutex_unlock(&video->device_list_lock);

	return 0;

err_stop_dev:
	acpi_video_bus_stop_devices(video);
err_free_input:
	input_free_device(input);
	video->input = NULL;
out:
	return error;
}

static void acpi_video_dev_remove_notify_handler(struct acpi_video_device *dev)
{
	if (dev->flags.notify) {
		acpi_remove_notify_handler(dev->dev->handle, ACPI_DEVICE_NOTIFY,
					   acpi_video_device_notify);
		dev->flags.notify = 0;
	}
}

static void acpi_video_bus_remove_notify_handler(struct acpi_video_bus *video)
{
	struct acpi_video_device *dev;

	mutex_lock(&video->device_list_lock);
	list_for_each_entry(dev, &video->video_device_list, entry)
		acpi_video_dev_remove_notify_handler(dev);
	mutex_unlock(&video->device_list_lock);

	acpi_video_bus_stop_devices(video);
	input_unregister_device(video->input);
	video->input = NULL;
}

static int acpi_video_backlight_notify(struct notifier_block *nb,
					unsigned long val, void *bd)
{
	struct backlight_device *backlight = bd;
	struct acpi_video_bus *video;

	/* acpi_video_verify_backlight_support only cares about raw devices */
	if (backlight->props.type != BACKLIGHT_RAW)
		return NOTIFY_DONE;

	video = container_of(nb, struct acpi_video_bus, backlight_nb);

	switch (val) {
	case BACKLIGHT_REGISTERED:
		if (!acpi_video_verify_backlight_support())
			acpi_video_bus_unregister_backlight(video);
		break;
	case BACKLIGHT_UNREGISTERED:
		acpi_video_bus_register_backlight(video);
		break;
	}

	return NOTIFY_OK;
}

static int acpi_video_bus_add_backlight_notify_handler(
						struct acpi_video_bus *video)
{
	int error;

	video->backlight_nb.notifier_call = acpi_video_backlight_notify;
	video->backlight_nb.priority = 0;
	error = backlight_register_notifier(&video->backlight_nb);
	if (error == 0)
		video->backlight_notifier_registered = true;

	return error;
}

static int acpi_video_bus_remove_backlight_notify_handler(
						struct acpi_video_bus *video)
{
	if (!video->backlight_notifier_registered)
		return 0;

	video->backlight_notifier_registered = false;

	return backlight_unregister_notifier(&video->backlight_nb);
}

static int acpi_video_bus_put_devices(struct acpi_video_bus *video)
{
	struct acpi_video_device *dev, *next;

	mutex_lock(&video->device_list_lock);
	list_for_each_entry_safe(dev, next, &video->video_device_list, entry) {
		list_del(&dev->entry);
		kfree(dev);
	}
	mutex_unlock(&video->device_list_lock);

	return 0;
}

static int instance;

static int acpi_video_bus_add(struct acpi_device *device)
{
	struct acpi_video_bus *video;
	int error;
	acpi_status status;

	status = acpi_walk_namespace(ACPI_TYPE_DEVICE,
				device->parent->handle, 1,
				acpi_video_bus_match, NULL,
				device, NULL);
	if (status == AE_ALREADY_EXISTS) {
		printk(KERN_WARNING FW_BUG
			"Duplicate ACPI video bus devices for the"
			" same VGA controller, please try module "
			"parameter \"video.allow_duplicates=1\""
			"if the current driver doesn't work.\n");
		if (!allow_duplicates)
			return -ENODEV;
	}

	video = kzalloc(sizeof(struct acpi_video_bus), GFP_KERNEL);
	if (!video)
		return -ENOMEM;

	/* a hack to fix the duplicate name "VID" problem on T61 */
	if (!strcmp(device->pnp.bus_id, "VID")) {
		if (instance)
			device->pnp.bus_id[3] = '0' + instance;
		instance++;
	}
	/* a hack to fix the duplicate name "VGA" problem on Pa 3553 */
	if (!strcmp(device->pnp.bus_id, "VGA")) {
		if (instance)
			device->pnp.bus_id[3] = '0' + instance;
		instance++;
	}

	video->device = device;
	strcpy(acpi_device_name(device), ACPI_VIDEO_BUS_NAME);
	strcpy(acpi_device_class(device), ACPI_VIDEO_CLASS);
	device->driver_data = video;

	acpi_video_bus_find_cap(video);
	error = acpi_video_bus_check(video);
	if (error)
		goto err_free_video;

	mutex_init(&video->device_list_lock);
	INIT_LIST_HEAD(&video->video_device_list);

	error = acpi_video_bus_get_devices(video, device);
	if (error)
		goto err_put_video;

	printk(KERN_INFO PREFIX "%s [%s] (multi-head: %s  rom: %s  post: %s)\n",
	       ACPI_VIDEO_DEVICE_NAME, acpi_device_bid(device),
	       video->flags.multihead ? "yes" : "no",
	       video->flags.rom ? "yes" : "no",
	       video->flags.post ? "yes" : "no");
	mutex_lock(&video_list_lock);
	list_add_tail(&video->entry, &video_bus_head);
	mutex_unlock(&video_list_lock);

	acpi_video_bus_register_backlight(video);
	acpi_video_bus_add_notify_handler(video);
	acpi_video_bus_add_backlight_notify_handler(video);

	return 0;

err_put_video:
	acpi_video_bus_put_devices(video);
	kfree(video->attached_array);
err_free_video:
	kfree(video);
	device->driver_data = NULL;

	return error;
}

static int acpi_video_bus_remove(struct acpi_device *device)
{
	struct acpi_video_bus *video = NULL;


	if (!device || !acpi_driver_data(device))
		return -EINVAL;

	video = acpi_driver_data(device);

	acpi_video_bus_remove_backlight_notify_handler(video);
	acpi_video_bus_remove_notify_handler(video);
	acpi_video_bus_unregister_backlight(video);
	acpi_video_bus_put_devices(video);

	mutex_lock(&video_list_lock);
	list_del(&video->entry);
	mutex_unlock(&video_list_lock);

	kfree(video->attached_array);
	kfree(video);

	return 0;
}

static int __init is_i740(struct pci_dev *dev)
{
	if (dev->device == 0x00D1)
		return 1;
	if (dev->device == 0x7000)
		return 1;
	return 0;
}

static int __init intel_opregion_present(void)
{
	int opregion = 0;
	struct pci_dev *dev = NULL;
	u32 address;

	for_each_pci_dev(dev) {
		if ((dev->class >> 8) != PCI_CLASS_DISPLAY_VGA)
			continue;
		if (dev->vendor != PCI_VENDOR_ID_INTEL)
			continue;
		/* We don't want to poke around undefined i740 registers */
		if (is_i740(dev))
			continue;
		pci_read_config_dword(dev, 0xfc, &address);
		if (!address)
			continue;
		opregion = 1;
	}
	return opregion;
}

int acpi_video_register(void)
{
	int result = 0;
	if (register_count) {
		/*
		 * if the function of acpi_video_register is already called,
		 * don't register the acpi_vide_bus again and return no error.
		 */
		return 0;
	}

	mutex_init(&video_list_lock);
	INIT_LIST_HEAD(&video_bus_head);

	result = acpi_bus_register_driver(&acpi_video_bus);
	if (result < 0)
		return -ENODEV;

	/*
	 * When the acpi_video_bus is loaded successfully, increase
	 * the counter reference.
	 */
	register_count = 1;

	return 0;
}
EXPORT_SYMBOL(acpi_video_register);

void acpi_video_unregister(void)
{
	if (!register_count) {
		/*
		 * If the acpi video bus is already unloaded, don't
		 * unload it again and return directly.
		 */
		return;
	}
	acpi_bus_unregister_driver(&acpi_video_bus);

	register_count = 0;

	return;
}
EXPORT_SYMBOL(acpi_video_unregister);

void acpi_video_unregister_backlight(void)
{
	struct acpi_video_bus *video;

	if (!register_count)
		return;

	mutex_lock(&video_list_lock);
	list_for_each_entry(video, &video_bus_head, entry)
		acpi_video_bus_unregister_backlight(video);
	mutex_unlock(&video_list_lock);
}
EXPORT_SYMBOL(acpi_video_unregister_backlight);

/*
 * This is kind of nasty. Hardware using Intel chipsets may require
 * the video opregion code to be run first in order to initialise
 * state before any ACPI video calls are made. To handle this we defer
 * registration of the video class until the opregion code has run.
 */

static int __init acpi_video_init(void)
{
	dmi_check_system(video_dmi_table);

	if (intel_opregion_present())
		return 0;

	return acpi_video_register();
}

static void __exit acpi_video_exit(void)
{
	acpi_video_unregister();

	return;
}

module_init(acpi_video_init);
module_exit(acpi_video_exit);<|MERGE_RESOLUTION|>--- conflicted
+++ resolved
@@ -750,8 +750,6 @@
 		DMI_MATCH(DMI_PRODUCT_VERSION, "ThinkPad T520"),
 		},
 	},
-<<<<<<< HEAD
-=======
 	{
 	 .callback = video_disable_native_backlight,
 	 .ident = "ThinkPad X201s",
@@ -760,7 +758,6 @@
 		DMI_MATCH(DMI_PRODUCT_VERSION, "ThinkPad X201s"),
 		},
 	},
->>>>>>> 09b5269a
 
 	/* The native backlight controls do not work on some older machines */
 	{
