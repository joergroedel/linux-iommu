/*
 * Copyright(c) 2013-2015 Intel Corporation. All rights reserved.
 *
 * This program is free software; you can redistribute it and/or modify
 * it under the terms of version 2 of the GNU General Public License as
 * published by the Free Software Foundation.
 *
 * This program is distributed in the hope that it will be useful, but
 * WITHOUT ANY WARRANTY; without even the implied warranty of
 * MERCHANTABILITY or FITNESS FOR A PARTICULAR PURPOSE.  See the GNU
 * General Public License for more details.
 */
#include <linux/device.h>
#include <linux/sizes.h>
#include <linux/pmem.h>
#include "nd-core.h"
#include "pfn.h"
#include "btt.h"
#include "nd.h"

void __nd_detach_ndns(struct device *dev, struct nd_namespace_common **_ndns)
{
	struct nd_namespace_common *ndns = *_ndns;
	struct nvdimm_bus *nvdimm_bus;

	if (!ndns)
		return;

	nvdimm_bus = walk_to_nvdimm_bus(&ndns->dev);
	lockdep_assert_held(&nvdimm_bus->reconfig_mutex);
	dev_WARN_ONCE(dev, ndns->claim != dev, "%s: invalid claim\n", __func__);
	ndns->claim = NULL;
	*_ndns = NULL;
	put_device(&ndns->dev);
}

void nd_detach_ndns(struct device *dev,
		struct nd_namespace_common **_ndns)
{
	struct nd_namespace_common *ndns = *_ndns;

	if (!ndns)
		return;
	get_device(&ndns->dev);
	nvdimm_bus_lock(&ndns->dev);
	__nd_detach_ndns(dev, _ndns);
	nvdimm_bus_unlock(&ndns->dev);
	put_device(&ndns->dev);
}

bool __nd_attach_ndns(struct device *dev, struct nd_namespace_common *attach,
		struct nd_namespace_common **_ndns)
{
	struct nvdimm_bus *nvdimm_bus = walk_to_nvdimm_bus(&attach->dev);

	if (attach->claim)
		return false;
	lockdep_assert_held(&nvdimm_bus->reconfig_mutex);
	dev_WARN_ONCE(dev, *_ndns, "%s: invalid claim\n", __func__);
	attach->claim = dev;
	*_ndns = attach;
	get_device(&attach->dev);
	return true;
}

bool nd_attach_ndns(struct device *dev, struct nd_namespace_common *attach,
		struct nd_namespace_common **_ndns)
{
	bool claimed;

	nvdimm_bus_lock(&attach->dev);
	claimed = __nd_attach_ndns(dev, attach, _ndns);
	nvdimm_bus_unlock(&attach->dev);
	return claimed;
}

static int namespace_match(struct device *dev, void *data)
{
	char *name = data;

	return strcmp(name, dev_name(dev)) == 0;
}

static bool is_idle(struct device *dev, struct nd_namespace_common *ndns)
{
	struct nd_region *nd_region = to_nd_region(dev->parent);
	struct device *seed = NULL;

	if (is_nd_btt(dev))
		seed = nd_region->btt_seed;
	else if (is_nd_pfn(dev))
		seed = nd_region->pfn_seed;
	else if (is_nd_dax(dev))
		seed = nd_region->dax_seed;

	if (seed == dev || ndns || dev->driver)
		return false;
	return true;
}

struct nd_pfn *to_nd_pfn_safe(struct device *dev)
{
	/*
	 * pfn device attributes are re-used by dax device instances, so we
	 * need to be careful to correct device-to-nd_pfn conversion.
	 */
	if (is_nd_pfn(dev))
		return to_nd_pfn(dev);

	if (is_nd_dax(dev)) {
		struct nd_dax *nd_dax = to_nd_dax(dev);

		return &nd_dax->nd_pfn;
	}

	WARN_ON(1);
	return NULL;
}

static void nd_detach_and_reset(struct device *dev,
		struct nd_namespace_common **_ndns)
{
	/* detach the namespace and destroy / reset the device */
	__nd_detach_ndns(dev, _ndns);
	if (is_idle(dev, *_ndns)) {
		nd_device_unregister(dev, ND_ASYNC);
	} else if (is_nd_btt(dev)) {
		struct nd_btt *nd_btt = to_nd_btt(dev);

		nd_btt->lbasize = 0;
		kfree(nd_btt->uuid);
		nd_btt->uuid = NULL;
	} else if (is_nd_pfn(dev) || is_nd_dax(dev)) {
		struct nd_pfn *nd_pfn = to_nd_pfn_safe(dev);

		kfree(nd_pfn->uuid);
		nd_pfn->uuid = NULL;
		nd_pfn->mode = PFN_MODE_NONE;
	}
}

ssize_t nd_namespace_store(struct device *dev,
		struct nd_namespace_common **_ndns, const char *buf,
		size_t len)
{
	struct nd_namespace_common *ndns;
	struct device *found;
	char *name;

	if (dev->driver) {
		dev_dbg(dev, "%s: -EBUSY\n", __func__);
		return -EBUSY;
	}

	name = kstrndup(buf, len, GFP_KERNEL);
	if (!name)
		return -ENOMEM;
	strim(name);

	if (strncmp(name, "namespace", 9) == 0 || strcmp(name, "") == 0)
		/* pass */;
	else {
		len = -EINVAL;
		goto out;
	}

	ndns = *_ndns;
	if (strcmp(name, "") == 0) {
		nd_detach_and_reset(dev, _ndns);
		goto out;
	} else if (ndns) {
		dev_dbg(dev, "namespace already set to: %s\n",
				dev_name(&ndns->dev));
		len = -EBUSY;
		goto out;
	}

	found = device_find_child(dev->parent, name, namespace_match);
	if (!found) {
		dev_dbg(dev, "'%s' not found under %s\n", name,
				dev_name(dev->parent));
		len = -ENODEV;
		goto out;
	}

	ndns = to_ndns(found);
	if (__nvdimm_namespace_capacity(ndns) < SZ_16M) {
		dev_dbg(dev, "%s too small to host\n", name);
		len = -ENXIO;
		goto out_attach;
	}

	WARN_ON_ONCE(!is_nvdimm_bus_locked(dev));
	if (!__nd_attach_ndns(dev, ndns, _ndns)) {
		dev_dbg(dev, "%s already claimed\n",
				dev_name(&ndns->dev));
		len = -EBUSY;
	}

 out_attach:
	put_device(&ndns->dev); /* from device_find_child */
 out:
	kfree(name);
	return len;
}

/*
 * nd_sb_checksum: compute checksum for a generic info block
 *
 * Returns a fletcher64 checksum of everything in the given info block
 * except the last field (since that's where the checksum lives).
 */
u64 nd_sb_checksum(struct nd_gen_sb *nd_gen_sb)
{
	u64 sum;
	__le64 sum_save;

	BUILD_BUG_ON(sizeof(struct btt_sb) != SZ_4K);
	BUILD_BUG_ON(sizeof(struct nd_pfn_sb) != SZ_4K);
	BUILD_BUG_ON(sizeof(struct nd_gen_sb) != SZ_4K);

	sum_save = nd_gen_sb->checksum;
	nd_gen_sb->checksum = 0;
	sum = nd_fletcher64(nd_gen_sb, sizeof(*nd_gen_sb), 1);
	nd_gen_sb->checksum = sum_save;
	return sum;
}
EXPORT_SYMBOL(nd_sb_checksum);

static int nsio_rw_bytes(struct nd_namespace_common *ndns,
		resource_size_t offset, void *buf, size_t size, int rw,
		unsigned long flags)
{
	struct nd_namespace_io *nsio = to_nd_namespace_io(&ndns->dev);
	unsigned int sz_align = ALIGN(size + (offset & (512 - 1)), 512);
	sector_t sector = offset >> 9;
	int rc = 0;

	if (unlikely(!size))
		return 0;

	if (unlikely(offset + size > nsio->size)) {
		dev_WARN_ONCE(&ndns->dev, 1, "request out of range\n");
		return -EFAULT;
	}

	if (rw == READ) {
		if (unlikely(is_bad_pmem(&nsio->bb, sector, sz_align)))
			return -EIO;
		return memcpy_mcsafe(buf, nsio->addr + offset, size);
	}

	if (unlikely(is_bad_pmem(&nsio->bb, sector, sz_align))) {
		/*
		 * FIXME: nsio_rw_bytes() may be called from atomic
<<<<<<< HEAD
		 * context in the btt case and nvdimm_clear_poison()
		 * takes a sleeping lock. Until the locking can be
		 * reworked this capability requires that the namespace
		 * is not claimed by btt.
		 */
		if (IS_ALIGNED(offset, 512) && IS_ALIGNED(size, 512)
				&& (!ndns->claim || !is_nd_btt(ndns->claim))) {
=======
		 * context in the btt case and the ACPI DSM path for
		 * clearing the error takes sleeping locks and allocates
		 * memory. An explicit error clearing path, and support
		 * for tracking badblocks in BTT metadata is needed to
		 * work around this collision.
		 */
		if (IS_ALIGNED(offset, 512) && IS_ALIGNED(size, 512)
				&& !(flags & NVDIMM_IO_ATOMIC)
				&& !ndns->claim) {
>>>>>>> 2ea659a9
			long cleared;

			cleared = nvdimm_clear_poison(&ndns->dev,
					nsio->res.start + offset, size);
			if (cleared < size)
				rc = -EIO;
			if (cleared > 0 && cleared / 512) {
				cleared /= 512;
				badblocks_clear(&nsio->bb, sector, cleared);
			}
			invalidate_pmem(nsio->addr + offset, size);
		} else
			rc = -EIO;
	}

	memcpy_to_pmem(nsio->addr + offset, buf, size);
	nvdimm_flush(to_nd_region(ndns->dev.parent));

	return rc;
}

int devm_nsio_enable(struct device *dev, struct nd_namespace_io *nsio)
{
	struct resource *res = &nsio->res;
	struct nd_namespace_common *ndns = &nsio->common;

	nsio->size = resource_size(res);
	if (!devm_request_mem_region(dev, res->start, resource_size(res),
				dev_name(&ndns->dev))) {
		dev_warn(dev, "could not reserve region %pR\n", res);
		return -EBUSY;
	}

	ndns->rw_bytes = nsio_rw_bytes;
	if (devm_init_badblocks(dev, &nsio->bb))
		return -ENOMEM;
	nvdimm_badblocks_populate(to_nd_region(ndns->dev.parent), &nsio->bb,
			&nsio->res);

	nsio->addr = devm_memremap(dev, res->start, resource_size(res),
			ARCH_MEMREMAP_PMEM);

	return PTR_ERR_OR_ZERO(nsio->addr);
}
EXPORT_SYMBOL_GPL(devm_nsio_enable);

void devm_nsio_disable(struct device *dev, struct nd_namespace_io *nsio)
{
	struct resource *res = &nsio->res;

	devm_memunmap(dev, nsio->addr);
	devm_exit_badblocks(dev, &nsio->bb);
	devm_release_mem_region(dev, res->start, resource_size(res));
}
EXPORT_SYMBOL_GPL(devm_nsio_disable);<|MERGE_RESOLUTION|>--- conflicted
+++ resolved
@@ -253,15 +253,6 @@
 	if (unlikely(is_bad_pmem(&nsio->bb, sector, sz_align))) {
 		/*
 		 * FIXME: nsio_rw_bytes() may be called from atomic
-<<<<<<< HEAD
-		 * context in the btt case and nvdimm_clear_poison()
-		 * takes a sleeping lock. Until the locking can be
-		 * reworked this capability requires that the namespace
-		 * is not claimed by btt.
-		 */
-		if (IS_ALIGNED(offset, 512) && IS_ALIGNED(size, 512)
-				&& (!ndns->claim || !is_nd_btt(ndns->claim))) {
-=======
 		 * context in the btt case and the ACPI DSM path for
 		 * clearing the error takes sleeping locks and allocates
 		 * memory. An explicit error clearing path, and support
@@ -271,7 +262,6 @@
 		if (IS_ALIGNED(offset, 512) && IS_ALIGNED(size, 512)
 				&& !(flags & NVDIMM_IO_ATOMIC)
 				&& !ndns->claim) {
->>>>>>> 2ea659a9
 			long cleared;
 
 			cleared = nvdimm_clear_poison(&ndns->dev,
