/*
 * CXL Flash Device Driver
 *
 * Written by: Matthew R. Ochs <mrochs@linux.vnet.ibm.com>, IBM Corporation
 *             Uma Krishnan <ukrishn@linux.vnet.ibm.com>, IBM Corporation
 *
 * Copyright (C) 2018 IBM Corporation
 *
 * This program is free software; you can redistribute it and/or
 * modify it under the terms of the GNU General Public License
 * as published by the Free Software Foundation; either version
 * 2 of the License, or (at your option) any later version.
 */

#include <linux/file.h>
#include <linux/idr.h>
#include <linux/module.h>
#include <linux/mount.h>
#include <linux/poll.h>
#include <linux/sched/signal.h>

#include <misc/ocxl.h>

#include <uapi/misc/cxl.h>

#include "backend.h"
#include "ocxl_hw.h"

/*
 * Pseudo-filesystem to allocate inodes.
 */

#define OCXLFLASH_FS_MAGIC      0x1697698f

static int ocxlflash_fs_cnt;
static struct vfsmount *ocxlflash_vfs_mount;

static const struct dentry_operations ocxlflash_fs_dops = {
	.d_dname	= simple_dname,
};

/*
 * ocxlflash_fs_mount() - mount the pseudo-filesystem
 * @fs_type:	File system type.
 * @flags:	Flags for the filesystem.
 * @dev_name:	Device name associated with the filesystem.
 * @data:	Data pointer.
 *
 * Return: pointer to the directory entry structure
 */
static struct dentry *ocxlflash_fs_mount(struct file_system_type *fs_type,
					 int flags, const char *dev_name,
					 void *data)
{
	return mount_pseudo(fs_type, "ocxlflash:", NULL, &ocxlflash_fs_dops,
			    OCXLFLASH_FS_MAGIC);
}

static struct file_system_type ocxlflash_fs_type = {
	.name		= "ocxlflash",
	.owner		= THIS_MODULE,
	.mount		= ocxlflash_fs_mount,
	.kill_sb	= kill_anon_super,
};

/*
 * ocxlflash_release_mapping() - release the memory mapping
 * @ctx:	Context whose mapping is to be released.
 */
static void ocxlflash_release_mapping(struct ocxlflash_context *ctx)
{
	if (ctx->mapping)
		simple_release_fs(&ocxlflash_vfs_mount, &ocxlflash_fs_cnt);
	ctx->mapping = NULL;
}

/*
 * ocxlflash_getfile() - allocate pseudo filesystem, inode, and the file
 * @dev:	Generic device of the host.
 * @name:	Name of the pseudo filesystem.
 * @fops:	File operations.
 * @priv:	Private data.
 * @flags:	Flags for the file.
 *
 * Return: pointer to the file on success, ERR_PTR on failure
 */
static struct file *ocxlflash_getfile(struct device *dev, const char *name,
				      const struct file_operations *fops,
				      void *priv, int flags)
{
	struct file *file;
	struct inode *inode;
	int rc;

	if (fops->owner && !try_module_get(fops->owner)) {
		dev_err(dev, "%s: Owner does not exist\n", __func__);
		rc = -ENOENT;
		goto err1;
	}

	rc = simple_pin_fs(&ocxlflash_fs_type, &ocxlflash_vfs_mount,
			   &ocxlflash_fs_cnt);
	if (unlikely(rc < 0)) {
		dev_err(dev, "%s: Cannot mount ocxlflash pseudofs rc=%d\n",
			__func__, rc);
		goto err2;
	}

	inode = alloc_anon_inode(ocxlflash_vfs_mount->mnt_sb);
	if (IS_ERR(inode)) {
		rc = PTR_ERR(inode);
		dev_err(dev, "%s: alloc_anon_inode failed rc=%d\n",
			__func__, rc);
		goto err3;
	}

	file = alloc_file_pseudo(inode, ocxlflash_vfs_mount, name,
				 flags & (O_ACCMODE | O_NONBLOCK), fops);
	if (IS_ERR(file)) {
		rc = PTR_ERR(file);
		dev_err(dev, "%s: alloc_file failed rc=%d\n",
			__func__, rc);
<<<<<<< HEAD
		path_put(&path);
		goto err3;
=======
		goto err4;
>>>>>>> 6bf4ca7f
	}

	file->private_data = priv;
out:
	return file;
err4:
	iput(inode);
err3:
	simple_release_fs(&ocxlflash_vfs_mount, &ocxlflash_fs_cnt);
err2:
	module_put(fops->owner);
err1:
	file = ERR_PTR(rc);
	goto out;
}

/**
 * ocxlflash_psa_map() - map the process specific MMIO space
 * @ctx_cookie:	Adapter context for which the mapping needs to be done.
 *
 * Return: MMIO pointer of the mapped region
 */
static void __iomem *ocxlflash_psa_map(void *ctx_cookie)
{
	struct ocxlflash_context *ctx = ctx_cookie;
	struct device *dev = ctx->hw_afu->dev;

	mutex_lock(&ctx->state_mutex);
	if (ctx->state != STARTED) {
		dev_err(dev, "%s: Context not started, state=%d\n", __func__,
			ctx->state);
		mutex_unlock(&ctx->state_mutex);
		return NULL;
	}
	mutex_unlock(&ctx->state_mutex);

	return ioremap(ctx->psn_phys, ctx->psn_size);
}

/**
 * ocxlflash_psa_unmap() - unmap the process specific MMIO space
 * @addr:	MMIO pointer to unmap.
 */
static void ocxlflash_psa_unmap(void __iomem *addr)
{
	iounmap(addr);
}

/**
 * ocxlflash_process_element() - get process element of the adapter context
 * @ctx_cookie:	Adapter context associated with the process element.
 *
 * Return: process element of the adapter context
 */
static int ocxlflash_process_element(void *ctx_cookie)
{
	struct ocxlflash_context *ctx = ctx_cookie;

	return ctx->pe;
}

/**
 * afu_map_irq() - map the interrupt of the adapter context
 * @flags:	Flags.
 * @ctx:	Adapter context.
 * @num:	Per-context AFU interrupt number.
 * @handler:	Interrupt handler to register.
 * @cookie:	Interrupt handler private data.
 * @name:	Name of the interrupt.
 *
 * Return: 0 on success, -errno on failure
 */
static int afu_map_irq(u64 flags, struct ocxlflash_context *ctx, int num,
		       irq_handler_t handler, void *cookie, char *name)
{
	struct ocxl_hw_afu *afu = ctx->hw_afu;
	struct device *dev = afu->dev;
	struct ocxlflash_irqs *irq;
	void __iomem *vtrig;
	u32 virq;
	int rc = 0;

	if (num < 0 || num >= ctx->num_irqs) {
		dev_err(dev, "%s: Interrupt %d not allocated\n", __func__, num);
		rc = -ENOENT;
		goto out;
	}

	irq = &ctx->irqs[num];
	virq = irq_create_mapping(NULL, irq->hwirq);
	if (unlikely(!virq)) {
		dev_err(dev, "%s: irq_create_mapping failed\n", __func__);
		rc = -ENOMEM;
		goto out;
	}

	rc = request_irq(virq, handler, 0, name, cookie);
	if (unlikely(rc)) {
		dev_err(dev, "%s: request_irq failed rc=%d\n", __func__, rc);
		goto err1;
	}

	vtrig = ioremap(irq->ptrig, PAGE_SIZE);
	if (unlikely(!vtrig)) {
		dev_err(dev, "%s: Trigger page mapping failed\n", __func__);
		rc = -ENOMEM;
		goto err2;
	}

	irq->virq = virq;
	irq->vtrig = vtrig;
out:
	return rc;
err2:
	free_irq(virq, cookie);
err1:
	irq_dispose_mapping(virq);
	goto out;
}

/**
 * ocxlflash_map_afu_irq() - map the interrupt of the adapter context
 * @ctx_cookie:	Adapter context.
 * @num:	Per-context AFU interrupt number.
 * @handler:	Interrupt handler to register.
 * @cookie:	Interrupt handler private data.
 * @name:	Name of the interrupt.
 *
 * Return: 0 on success, -errno on failure
 */
static int ocxlflash_map_afu_irq(void *ctx_cookie, int num,
				 irq_handler_t handler, void *cookie,
				 char *name)
{
	return afu_map_irq(0, ctx_cookie, num, handler, cookie, name);
}

/**
 * afu_unmap_irq() - unmap the interrupt
 * @flags:	Flags.
 * @ctx:	Adapter context.
 * @num:	Per-context AFU interrupt number.
 * @cookie:	Interrupt handler private data.
 */
static void afu_unmap_irq(u64 flags, struct ocxlflash_context *ctx, int num,
			  void *cookie)
{
	struct ocxl_hw_afu *afu = ctx->hw_afu;
	struct device *dev = afu->dev;
	struct ocxlflash_irqs *irq;

	if (num < 0 || num >= ctx->num_irqs) {
		dev_err(dev, "%s: Interrupt %d not allocated\n", __func__, num);
		return;
	}

	irq = &ctx->irqs[num];
	if (irq->vtrig)
		iounmap(irq->vtrig);

	if (irq_find_mapping(NULL, irq->hwirq)) {
		free_irq(irq->virq, cookie);
		irq_dispose_mapping(irq->virq);
	}

	memset(irq, 0, sizeof(*irq));
}

/**
 * ocxlflash_unmap_afu_irq() - unmap the interrupt
 * @ctx_cookie:	Adapter context.
 * @num:	Per-context AFU interrupt number.
 * @cookie:	Interrupt handler private data.
 */
static void ocxlflash_unmap_afu_irq(void *ctx_cookie, int num, void *cookie)
{
	return afu_unmap_irq(0, ctx_cookie, num, cookie);
}

/**
 * ocxlflash_get_irq_objhndl() - get the object handle for an interrupt
 * @ctx_cookie:	Context associated with the interrupt.
 * @irq:	Interrupt number.
 *
 * Return: effective address of the mapped region
 */
static u64 ocxlflash_get_irq_objhndl(void *ctx_cookie, int irq)
{
	struct ocxlflash_context *ctx = ctx_cookie;

	if (irq < 0 || irq >= ctx->num_irqs)
		return 0;

	return (__force u64)ctx->irqs[irq].vtrig;
}

/**
 * ocxlflash_xsl_fault() - callback when translation error is triggered
 * @data:	Private data provided at callback registration, the context.
 * @addr:	Address that triggered the error.
 * @dsisr:	Value of dsisr register.
 */
static void ocxlflash_xsl_fault(void *data, u64 addr, u64 dsisr)
{
	struct ocxlflash_context *ctx = data;

	spin_lock(&ctx->slock);
	ctx->fault_addr = addr;
	ctx->fault_dsisr = dsisr;
	ctx->pending_fault = true;
	spin_unlock(&ctx->slock);

	wake_up_all(&ctx->wq);
}

/**
 * start_context() - local routine to start a context
 * @ctx:	Adapter context to be started.
 *
 * Assign the context specific MMIO space, add and enable the PE.
 *
 * Return: 0 on success, -errno on failure
 */
static int start_context(struct ocxlflash_context *ctx)
{
	struct ocxl_hw_afu *afu = ctx->hw_afu;
	struct ocxl_afu_config *acfg = &afu->acfg;
	void *link_token = afu->link_token;
	struct device *dev = afu->dev;
	bool master = ctx->master;
	struct mm_struct *mm;
	int rc = 0;
	u32 pid;

	mutex_lock(&ctx->state_mutex);
	if (ctx->state != OPENED) {
		dev_err(dev, "%s: Context state invalid, state=%d\n",
			__func__, ctx->state);
		rc = -EINVAL;
		goto out;
	}

	if (master) {
		ctx->psn_size = acfg->global_mmio_size;
		ctx->psn_phys = afu->gmmio_phys;
	} else {
		ctx->psn_size = acfg->pp_mmio_stride;
		ctx->psn_phys = afu->ppmmio_phys + (ctx->pe * ctx->psn_size);
	}

	/* pid and mm not set for master contexts */
	if (master) {
		pid = 0;
		mm = NULL;
	} else {
		pid = current->mm->context.id;
		mm = current->mm;
	}

	rc = ocxl_link_add_pe(link_token, ctx->pe, pid, 0, 0, mm,
			      ocxlflash_xsl_fault, ctx);
	if (unlikely(rc)) {
		dev_err(dev, "%s: ocxl_link_add_pe failed rc=%d\n",
			__func__, rc);
		goto out;
	}

	ctx->state = STARTED;
out:
	mutex_unlock(&ctx->state_mutex);
	return rc;
}

/**
 * ocxlflash_start_context() - start a kernel context
 * @ctx_cookie:	Adapter context to be started.
 *
 * Return: 0 on success, -errno on failure
 */
static int ocxlflash_start_context(void *ctx_cookie)
{
	struct ocxlflash_context *ctx = ctx_cookie;

	return start_context(ctx);
}

/**
 * ocxlflash_stop_context() - stop a context
 * @ctx_cookie:	Adapter context to be stopped.
 *
 * Return: 0 on success, -errno on failure
 */
static int ocxlflash_stop_context(void *ctx_cookie)
{
	struct ocxlflash_context *ctx = ctx_cookie;
	struct ocxl_hw_afu *afu = ctx->hw_afu;
	struct ocxl_afu_config *acfg = &afu->acfg;
	struct pci_dev *pdev = afu->pdev;
	struct device *dev = afu->dev;
	enum ocxlflash_ctx_state state;
	int rc = 0;

	mutex_lock(&ctx->state_mutex);
	state = ctx->state;
	ctx->state = CLOSED;
	mutex_unlock(&ctx->state_mutex);
	if (state != STARTED)
		goto out;

	rc = ocxl_config_terminate_pasid(pdev, acfg->dvsec_afu_control_pos,
					 ctx->pe);
	if (unlikely(rc)) {
		dev_err(dev, "%s: ocxl_config_terminate_pasid failed rc=%d\n",
			__func__, rc);
		/* If EBUSY, PE could be referenced in future by the AFU */
		if (rc == -EBUSY)
			goto out;
	}

	rc = ocxl_link_remove_pe(afu->link_token, ctx->pe);
	if (unlikely(rc)) {
		dev_err(dev, "%s: ocxl_link_remove_pe failed rc=%d\n",
			__func__, rc);
		goto out;
	}
out:
	return rc;
}

/**
 * ocxlflash_afu_reset() - reset the AFU
 * @ctx_cookie:	Adapter context.
 */
static int ocxlflash_afu_reset(void *ctx_cookie)
{
	struct ocxlflash_context *ctx = ctx_cookie;
	struct device *dev = ctx->hw_afu->dev;

	/* Pending implementation from OCXL transport services */
	dev_err_once(dev, "%s: afu_reset() fop not supported\n", __func__);

	/* Silently return success until it is implemented */
	return 0;
}

/**
 * ocxlflash_set_master() - sets the context as master
 * @ctx_cookie:	Adapter context to set as master.
 */
static void ocxlflash_set_master(void *ctx_cookie)
{
	struct ocxlflash_context *ctx = ctx_cookie;

	ctx->master = true;
}

/**
 * ocxlflash_get_context() - obtains the context associated with the host
 * @pdev:	PCI device associated with the host.
 * @afu_cookie:	Hardware AFU associated with the host.
 *
 * Return: returns the pointer to host adapter context
 */
static void *ocxlflash_get_context(struct pci_dev *pdev, void *afu_cookie)
{
	struct ocxl_hw_afu *afu = afu_cookie;

	return afu->ocxl_ctx;
}

/**
 * ocxlflash_dev_context_init() - allocate and initialize an adapter context
 * @pdev:	PCI device associated with the host.
 * @afu_cookie:	Hardware AFU associated with the host.
 *
 * Return: returns the adapter context on success, ERR_PTR on failure
 */
static void *ocxlflash_dev_context_init(struct pci_dev *pdev, void *afu_cookie)
{
	struct ocxl_hw_afu *afu = afu_cookie;
	struct device *dev = afu->dev;
	struct ocxlflash_context *ctx;
	int rc;

	ctx = kzalloc(sizeof(*ctx), GFP_KERNEL);
	if (unlikely(!ctx)) {
		dev_err(dev, "%s: Context allocation failed\n", __func__);
		rc = -ENOMEM;
		goto err1;
	}

	idr_preload(GFP_KERNEL);
	rc = idr_alloc(&afu->idr, ctx, 0, afu->max_pasid, GFP_NOWAIT);
	idr_preload_end();
	if (unlikely(rc < 0)) {
		dev_err(dev, "%s: idr_alloc failed rc=%d\n", __func__, rc);
		goto err2;
	}

	spin_lock_init(&ctx->slock);
	init_waitqueue_head(&ctx->wq);
	mutex_init(&ctx->state_mutex);

	ctx->state = OPENED;
	ctx->pe = rc;
	ctx->master = false;
	ctx->mapping = NULL;
	ctx->hw_afu = afu;
	ctx->irq_bitmap = 0;
	ctx->pending_irq = false;
	ctx->pending_fault = false;
out:
	return ctx;
err2:
	kfree(ctx);
err1:
	ctx = ERR_PTR(rc);
	goto out;
}

/**
 * ocxlflash_release_context() - releases an adapter context
 * @ctx_cookie:	Adapter context to be released.
 *
 * Return: 0 on success, -errno on failure
 */
static int ocxlflash_release_context(void *ctx_cookie)
{
	struct ocxlflash_context *ctx = ctx_cookie;
	struct device *dev;
	int rc = 0;

	if (!ctx)
		goto out;

	dev = ctx->hw_afu->dev;
	mutex_lock(&ctx->state_mutex);
	if (ctx->state >= STARTED) {
		dev_err(dev, "%s: Context in use, state=%d\n", __func__,
			ctx->state);
		mutex_unlock(&ctx->state_mutex);
		rc = -EBUSY;
		goto out;
	}
	mutex_unlock(&ctx->state_mutex);

	idr_remove(&ctx->hw_afu->idr, ctx->pe);
	ocxlflash_release_mapping(ctx);
	kfree(ctx);
out:
	return rc;
}

/**
 * ocxlflash_perst_reloads_same_image() - sets the image reload policy
 * @afu_cookie:	Hardware AFU associated with the host.
 * @image:	Whether to load the same image on PERST.
 */
static void ocxlflash_perst_reloads_same_image(void *afu_cookie, bool image)
{
	struct ocxl_hw_afu *afu = afu_cookie;

	afu->perst_same_image = image;
}

/**
 * ocxlflash_read_adapter_vpd() - reads the adapter VPD
 * @pdev:	PCI device associated with the host.
 * @buf:	Buffer to get the VPD data.
 * @count:	Size of buffer (maximum bytes that can be read).
 *
 * Return: size of VPD on success, -errno on failure
 */
static ssize_t ocxlflash_read_adapter_vpd(struct pci_dev *pdev, void *buf,
					  size_t count)
{
	return pci_read_vpd(pdev, 0, count, buf);
}

/**
 * free_afu_irqs() - internal service to free interrupts
 * @ctx:	Adapter context.
 */
static void free_afu_irqs(struct ocxlflash_context *ctx)
{
	struct ocxl_hw_afu *afu = ctx->hw_afu;
	struct device *dev = afu->dev;
	int i;

	if (!ctx->irqs) {
		dev_err(dev, "%s: Interrupts not allocated\n", __func__);
		return;
	}

	for (i = ctx->num_irqs; i >= 0; i--)
		ocxl_link_free_irq(afu->link_token, ctx->irqs[i].hwirq);

	kfree(ctx->irqs);
	ctx->irqs = NULL;
}

/**
 * alloc_afu_irqs() - internal service to allocate interrupts
 * @ctx:	Context associated with the request.
 * @num:	Number of interrupts requested.
 *
 * Return: 0 on success, -errno on failure
 */
static int alloc_afu_irqs(struct ocxlflash_context *ctx, int num)
{
	struct ocxl_hw_afu *afu = ctx->hw_afu;
	struct device *dev = afu->dev;
	struct ocxlflash_irqs *irqs;
	u64 addr;
	int rc = 0;
	int hwirq;
	int i;

	if (ctx->irqs) {
		dev_err(dev, "%s: Interrupts already allocated\n", __func__);
		rc = -EEXIST;
		goto out;
	}

	if (num > OCXL_MAX_IRQS) {
		dev_err(dev, "%s: Too many interrupts num=%d\n", __func__, num);
		rc = -EINVAL;
		goto out;
	}

	irqs = kcalloc(num, sizeof(*irqs), GFP_KERNEL);
	if (unlikely(!irqs)) {
		dev_err(dev, "%s: Context irqs allocation failed\n", __func__);
		rc = -ENOMEM;
		goto out;
	}

	for (i = 0; i < num; i++) {
		rc = ocxl_link_irq_alloc(afu->link_token, &hwirq, &addr);
		if (unlikely(rc)) {
			dev_err(dev, "%s: ocxl_link_irq_alloc failed rc=%d\n",
				__func__, rc);
			goto err;
		}

		irqs[i].hwirq = hwirq;
		irqs[i].ptrig = addr;
	}

	ctx->irqs = irqs;
	ctx->num_irqs = num;
out:
	return rc;
err:
	for (i = i-1; i >= 0; i--)
		ocxl_link_free_irq(afu->link_token, irqs[i].hwirq);
	kfree(irqs);
	goto out;
}

/**
 * ocxlflash_allocate_afu_irqs() - allocates the requested number of interrupts
 * @ctx_cookie:	Context associated with the request.
 * @num:	Number of interrupts requested.
 *
 * Return: 0 on success, -errno on failure
 */
static int ocxlflash_allocate_afu_irqs(void *ctx_cookie, int num)
{
	return alloc_afu_irqs(ctx_cookie, num);
}

/**
 * ocxlflash_free_afu_irqs() - frees the interrupts of an adapter context
 * @ctx_cookie:	Adapter context.
 */
static void ocxlflash_free_afu_irqs(void *ctx_cookie)
{
	free_afu_irqs(ctx_cookie);
}

/**
 * ocxlflash_unconfig_afu() - unconfigure the AFU
 * @afu: AFU associated with the host.
 */
static void ocxlflash_unconfig_afu(struct ocxl_hw_afu *afu)
{
	if (afu->gmmio_virt) {
		iounmap(afu->gmmio_virt);
		afu->gmmio_virt = NULL;
	}
}

/**
 * ocxlflash_destroy_afu() - destroy the AFU structure
 * @afu_cookie:	AFU to be freed.
 */
static void ocxlflash_destroy_afu(void *afu_cookie)
{
	struct ocxl_hw_afu *afu = afu_cookie;
	int pos;

	if (!afu)
		return;

	ocxlflash_release_context(afu->ocxl_ctx);
	idr_destroy(&afu->idr);

	/* Disable the AFU */
	pos = afu->acfg.dvsec_afu_control_pos;
	ocxl_config_set_afu_state(afu->pdev, pos, 0);

	ocxlflash_unconfig_afu(afu);
	kfree(afu);
}

/**
 * ocxlflash_config_fn() - configure the host function
 * @pdev:	PCI device associated with the host.
 * @afu:	AFU associated with the host.
 *
 * Return: 0 on success, -errno on failure
 */
static int ocxlflash_config_fn(struct pci_dev *pdev, struct ocxl_hw_afu *afu)
{
	struct ocxl_fn_config *fcfg = &afu->fcfg;
	struct device *dev = &pdev->dev;
	u16 base, enabled, supported;
	int rc = 0;

	/* Read DVSEC config of the function */
	rc = ocxl_config_read_function(pdev, fcfg);
	if (unlikely(rc)) {
		dev_err(dev, "%s: ocxl_config_read_function failed rc=%d\n",
			__func__, rc);
		goto out;
	}

	/* Check if function has AFUs defined, only 1 per function supported */
	if (fcfg->max_afu_index >= 0) {
		afu->is_present = true;
		if (fcfg->max_afu_index != 0)
			dev_warn(dev, "%s: Unexpected AFU index value %d\n",
				 __func__, fcfg->max_afu_index);
	}

	rc = ocxl_config_get_actag_info(pdev, &base, &enabled, &supported);
	if (unlikely(rc)) {
		dev_err(dev, "%s: ocxl_config_get_actag_info failed rc=%d\n",
			__func__, rc);
		goto out;
	}

	afu->fn_actag_base = base;
	afu->fn_actag_enabled = enabled;

	ocxl_config_set_actag(pdev, fcfg->dvsec_function_pos, base, enabled);
	dev_dbg(dev, "%s: Function acTag range base=%u enabled=%u\n",
		__func__, base, enabled);

	rc = ocxl_link_setup(pdev, 0, &afu->link_token);
	if (unlikely(rc)) {
		dev_err(dev, "%s: ocxl_link_setup failed rc=%d\n",
			__func__, rc);
		goto out;
	}

	rc = ocxl_config_set_TL(pdev, fcfg->dvsec_tl_pos);
	if (unlikely(rc)) {
		dev_err(dev, "%s: ocxl_config_set_TL failed rc=%d\n",
			__func__, rc);
		goto err;
	}
out:
	return rc;
err:
	ocxl_link_release(pdev, afu->link_token);
	goto out;
}

/**
 * ocxlflash_unconfig_fn() - unconfigure the host function
 * @pdev:	PCI device associated with the host.
 * @afu:	AFU associated with the host.
 */
static void ocxlflash_unconfig_fn(struct pci_dev *pdev, struct ocxl_hw_afu *afu)
{
	ocxl_link_release(pdev, afu->link_token);
}

/**
 * ocxlflash_map_mmio() - map the AFU MMIO space
 * @afu: AFU associated with the host.
 *
 * Return: 0 on success, -errno on failure
 */
static int ocxlflash_map_mmio(struct ocxl_hw_afu *afu)
{
	struct ocxl_afu_config *acfg = &afu->acfg;
	struct pci_dev *pdev = afu->pdev;
	struct device *dev = afu->dev;
	phys_addr_t gmmio, ppmmio;
	int rc = 0;

	rc = pci_request_region(pdev, acfg->global_mmio_bar, "ocxlflash");
	if (unlikely(rc)) {
		dev_err(dev, "%s: pci_request_region for global failed rc=%d\n",
			__func__, rc);
		goto out;
	}
	gmmio = pci_resource_start(pdev, acfg->global_mmio_bar);
	gmmio += acfg->global_mmio_offset;

	rc = pci_request_region(pdev, acfg->pp_mmio_bar, "ocxlflash");
	if (unlikely(rc)) {
		dev_err(dev, "%s: pci_request_region for pp bar failed rc=%d\n",
			__func__, rc);
		goto err1;
	}
	ppmmio = pci_resource_start(pdev, acfg->pp_mmio_bar);
	ppmmio += acfg->pp_mmio_offset;

	afu->gmmio_virt = ioremap(gmmio, acfg->global_mmio_size);
	if (unlikely(!afu->gmmio_virt)) {
		dev_err(dev, "%s: MMIO mapping failed\n", __func__);
		rc = -ENOMEM;
		goto err2;
	}

	afu->gmmio_phys = gmmio;
	afu->ppmmio_phys = ppmmio;
out:
	return rc;
err2:
	pci_release_region(pdev, acfg->pp_mmio_bar);
err1:
	pci_release_region(pdev, acfg->global_mmio_bar);
	goto out;
}

/**
 * ocxlflash_config_afu() - configure the host AFU
 * @pdev:	PCI device associated with the host.
 * @afu:	AFU associated with the host.
 *
 * Must be called _after_ host function configuration.
 *
 * Return: 0 on success, -errno on failure
 */
static int ocxlflash_config_afu(struct pci_dev *pdev, struct ocxl_hw_afu *afu)
{
	struct ocxl_afu_config *acfg = &afu->acfg;
	struct ocxl_fn_config *fcfg = &afu->fcfg;
	struct device *dev = &pdev->dev;
	int count;
	int base;
	int pos;
	int rc = 0;

	/* This HW AFU function does not have any AFUs defined */
	if (!afu->is_present)
		goto out;

	/* Read AFU config at index 0 */
	rc = ocxl_config_read_afu(pdev, fcfg, acfg, 0);
	if (unlikely(rc)) {
		dev_err(dev, "%s: ocxl_config_read_afu failed rc=%d\n",
			__func__, rc);
		goto out;
	}

	/* Only one AFU per function is supported, so actag_base is same */
	base = afu->fn_actag_base;
	count = min_t(int, acfg->actag_supported, afu->fn_actag_enabled);
	pos = acfg->dvsec_afu_control_pos;

	ocxl_config_set_afu_actag(pdev, pos, base, count);
	dev_dbg(dev, "%s: acTag base=%d enabled=%d\n", __func__, base, count);
	afu->afu_actag_base = base;
	afu->afu_actag_enabled = count;
	afu->max_pasid = 1 << acfg->pasid_supported_log;

	ocxl_config_set_afu_pasid(pdev, pos, 0, acfg->pasid_supported_log);

	rc = ocxlflash_map_mmio(afu);
	if (unlikely(rc)) {
		dev_err(dev, "%s: ocxlflash_map_mmio failed rc=%d\n",
			__func__, rc);
		goto out;
	}

	/* Enable the AFU */
	ocxl_config_set_afu_state(pdev, acfg->dvsec_afu_control_pos, 1);
out:
	return rc;
}

/**
 * ocxlflash_create_afu() - create the AFU for OCXL
 * @pdev:	PCI device associated with the host.
 *
 * Return: AFU on success, NULL on failure
 */
static void *ocxlflash_create_afu(struct pci_dev *pdev)
{
	struct device *dev = &pdev->dev;
	struct ocxlflash_context *ctx;
	struct ocxl_hw_afu *afu;
	int rc;

	afu = kzalloc(sizeof(*afu), GFP_KERNEL);
	if (unlikely(!afu)) {
		dev_err(dev, "%s: HW AFU allocation failed\n", __func__);
		goto out;
	}

	afu->pdev = pdev;
	afu->dev = dev;
	idr_init(&afu->idr);

	rc = ocxlflash_config_fn(pdev, afu);
	if (unlikely(rc)) {
		dev_err(dev, "%s: Function configuration failed rc=%d\n",
			__func__, rc);
		goto err1;
	}

	rc = ocxlflash_config_afu(pdev, afu);
	if (unlikely(rc)) {
		dev_err(dev, "%s: AFU configuration failed rc=%d\n",
			__func__, rc);
		goto err2;
	}

	ctx = ocxlflash_dev_context_init(pdev, afu);
	if (IS_ERR(ctx)) {
		rc = PTR_ERR(ctx);
		dev_err(dev, "%s: ocxlflash_dev_context_init failed rc=%d\n",
			__func__, rc);
		goto err3;
	}

	afu->ocxl_ctx = ctx;
out:
	return afu;
err3:
	ocxlflash_unconfig_afu(afu);
err2:
	ocxlflash_unconfig_fn(pdev, afu);
err1:
	idr_destroy(&afu->idr);
	kfree(afu);
	afu = NULL;
	goto out;
}

/**
 * ctx_event_pending() - check for any event pending on the context
 * @ctx:	Context to be checked.
 *
 * Return: true if there is an event pending, false if none pending
 */
static inline bool ctx_event_pending(struct ocxlflash_context *ctx)
{
	if (ctx->pending_irq || ctx->pending_fault)
		return true;

	return false;
}

/**
 * afu_poll() - poll the AFU for events on the context
 * @file:	File associated with the adapter context.
 * @poll:	Poll structure from the user.
 *
 * Return: poll mask
 */
static unsigned int afu_poll(struct file *file, struct poll_table_struct *poll)
{
	struct ocxlflash_context *ctx = file->private_data;
	struct device *dev = ctx->hw_afu->dev;
	ulong lock_flags;
	int mask = 0;

	poll_wait(file, &ctx->wq, poll);

	spin_lock_irqsave(&ctx->slock, lock_flags);
	if (ctx_event_pending(ctx))
		mask |= POLLIN | POLLRDNORM;
	else if (ctx->state == CLOSED)
		mask |= POLLERR;
	spin_unlock_irqrestore(&ctx->slock, lock_flags);

	dev_dbg(dev, "%s: Poll wait completed for pe %i mask %i\n",
		__func__, ctx->pe, mask);

	return mask;
}

/**
 * afu_read() - perform a read on the context for any event
 * @file:	File associated with the adapter context.
 * @buf:	Buffer to receive the data.
 * @count:	Size of buffer (maximum bytes that can be read).
 * @off:	Offset.
 *
 * Return: size of the data read on success, -errno on failure
 */
static ssize_t afu_read(struct file *file, char __user *buf, size_t count,
			loff_t *off)
{
	struct ocxlflash_context *ctx = file->private_data;
	struct device *dev = ctx->hw_afu->dev;
	struct cxl_event event;
	ulong lock_flags;
	ssize_t esize;
	ssize_t rc;
	int bit;
	DEFINE_WAIT(event_wait);

	if (*off != 0) {
		dev_err(dev, "%s: Non-zero offset not supported, off=%lld\n",
			__func__, *off);
		rc = -EINVAL;
		goto out;
	}

	spin_lock_irqsave(&ctx->slock, lock_flags);

	for (;;) {
		prepare_to_wait(&ctx->wq, &event_wait, TASK_INTERRUPTIBLE);

		if (ctx_event_pending(ctx) || (ctx->state == CLOSED))
			break;

		if (file->f_flags & O_NONBLOCK) {
			dev_err(dev, "%s: File cannot be blocked on I/O\n",
				__func__);
			rc = -EAGAIN;
			goto err;
		}

		if (signal_pending(current)) {
			dev_err(dev, "%s: Signal pending on the process\n",
				__func__);
			rc = -ERESTARTSYS;
			goto err;
		}

		spin_unlock_irqrestore(&ctx->slock, lock_flags);
		schedule();
		spin_lock_irqsave(&ctx->slock, lock_flags);
	}

	finish_wait(&ctx->wq, &event_wait);

	memset(&event, 0, sizeof(event));
	event.header.process_element = ctx->pe;
	event.header.size = sizeof(struct cxl_event_header);
	if (ctx->pending_irq) {
		esize = sizeof(struct cxl_event_afu_interrupt);
		event.header.size += esize;
		event.header.type = CXL_EVENT_AFU_INTERRUPT;

		bit = find_first_bit(&ctx->irq_bitmap, ctx->num_irqs);
		clear_bit(bit, &ctx->irq_bitmap);
		event.irq.irq = bit + 1;
		if (bitmap_empty(&ctx->irq_bitmap, ctx->num_irqs))
			ctx->pending_irq = false;
	} else if (ctx->pending_fault) {
		event.header.size += sizeof(struct cxl_event_data_storage);
		event.header.type = CXL_EVENT_DATA_STORAGE;
		event.fault.addr = ctx->fault_addr;
		event.fault.dsisr = ctx->fault_dsisr;
		ctx->pending_fault = false;
	}

	spin_unlock_irqrestore(&ctx->slock, lock_flags);

	if (copy_to_user(buf, &event, event.header.size)) {
		dev_err(dev, "%s: copy_to_user failed\n", __func__);
		rc = -EFAULT;
		goto out;
	}

	rc = event.header.size;
out:
	return rc;
err:
	finish_wait(&ctx->wq, &event_wait);
	spin_unlock_irqrestore(&ctx->slock, lock_flags);
	goto out;
}

/**
 * afu_release() - release and free the context
 * @inode:	File inode pointer.
 * @file:	File associated with the context.
 *
 * Return: 0 on success, -errno on failure
 */
static int afu_release(struct inode *inode, struct file *file)
{
	struct ocxlflash_context *ctx = file->private_data;
	int i;

	/* Unmap and free the interrupts associated with the context */
	for (i = ctx->num_irqs; i >= 0; i--)
		afu_unmap_irq(0, ctx, i, ctx);
	free_afu_irqs(ctx);

	return ocxlflash_release_context(ctx);
}

/**
 * ocxlflash_mmap_fault() - mmap fault handler
 * @vmf:	VM fault associated with current fault.
 *
 * Return: 0 on success, -errno on failure
 */
static vm_fault_t ocxlflash_mmap_fault(struct vm_fault *vmf)
{
	struct vm_area_struct *vma = vmf->vma;
	struct ocxlflash_context *ctx = vma->vm_file->private_data;
	struct device *dev = ctx->hw_afu->dev;
	u64 mmio_area, offset;

	offset = vmf->pgoff << PAGE_SHIFT;
	if (offset >= ctx->psn_size)
		return VM_FAULT_SIGBUS;

	mutex_lock(&ctx->state_mutex);
	if (ctx->state != STARTED) {
		dev_err(dev, "%s: Context not started, state=%d\n",
			__func__, ctx->state);
		mutex_unlock(&ctx->state_mutex);
		return VM_FAULT_SIGBUS;
	}
	mutex_unlock(&ctx->state_mutex);

	mmio_area = ctx->psn_phys;
	mmio_area += offset;

	return vmf_insert_pfn(vma, vmf->address, mmio_area >> PAGE_SHIFT);
}

static const struct vm_operations_struct ocxlflash_vmops = {
	.fault = ocxlflash_mmap_fault,
};

/**
 * afu_mmap() - map the fault handler operations
 * @file:	File associated with the context.
 * @vma:	VM area associated with mapping.
 *
 * Return: 0 on success, -errno on failure
 */
static int afu_mmap(struct file *file, struct vm_area_struct *vma)
{
	struct ocxlflash_context *ctx = file->private_data;

	if ((vma_pages(vma) + vma->vm_pgoff) >
	    (ctx->psn_size >> PAGE_SHIFT))
		return -EINVAL;

	vma->vm_flags |= VM_IO | VM_PFNMAP;
	vma->vm_page_prot = pgprot_noncached(vma->vm_page_prot);
	vma->vm_ops = &ocxlflash_vmops;
	return 0;
}

static const struct file_operations ocxl_afu_fops = {
	.owner		= THIS_MODULE,
	.poll		= afu_poll,
	.read		= afu_read,
	.release	= afu_release,
	.mmap		= afu_mmap,
};

#define PATCH_FOPS(NAME)						\
	do { if (!fops->NAME) fops->NAME = ocxl_afu_fops.NAME; } while (0)

/**
 * ocxlflash_get_fd() - get file descriptor for an adapter context
 * @ctx_cookie:	Adapter context.
 * @fops:	File operations to be associated.
 * @fd:		File descriptor to be returned back.
 *
 * Return: pointer to the file on success, ERR_PTR on failure
 */
static struct file *ocxlflash_get_fd(void *ctx_cookie,
				     struct file_operations *fops, int *fd)
{
	struct ocxlflash_context *ctx = ctx_cookie;
	struct device *dev = ctx->hw_afu->dev;
	struct file *file;
	int flags, fdtmp;
	int rc = 0;
	char *name = NULL;

	/* Only allow one fd per context */
	if (ctx->mapping) {
		dev_err(dev, "%s: Context is already mapped to an fd\n",
			__func__);
		rc = -EEXIST;
		goto err1;
	}

	flags = O_RDWR | O_CLOEXEC;

	/* This code is similar to anon_inode_getfd() */
	rc = get_unused_fd_flags(flags);
	if (unlikely(rc < 0)) {
		dev_err(dev, "%s: get_unused_fd_flags failed rc=%d\n",
			__func__, rc);
		goto err1;
	}
	fdtmp = rc;

	/* Patch the file ops that are not defined */
	if (fops) {
		PATCH_FOPS(poll);
		PATCH_FOPS(read);
		PATCH_FOPS(release);
		PATCH_FOPS(mmap);
	} else /* Use default ops */
		fops = (struct file_operations *)&ocxl_afu_fops;

	name = kasprintf(GFP_KERNEL, "ocxlflash:%d", ctx->pe);
	file = ocxlflash_getfile(dev, name, fops, ctx, flags);
	kfree(name);
	if (IS_ERR(file)) {
		rc = PTR_ERR(file);
		dev_err(dev, "%s: ocxlflash_getfile failed rc=%d\n",
			__func__, rc);
		goto err2;
	}

	ctx->mapping = file->f_mapping;
	*fd = fdtmp;
out:
	return file;
err2:
	put_unused_fd(fdtmp);
err1:
	file = ERR_PTR(rc);
	goto out;
}

/**
 * ocxlflash_fops_get_context() - get the context associated with the file
 * @file:	File associated with the adapter context.
 *
 * Return: pointer to the context
 */
static void *ocxlflash_fops_get_context(struct file *file)
{
	return file->private_data;
}

/**
 * ocxlflash_afu_irq() - interrupt handler for user contexts
 * @irq:	Interrupt number.
 * @data:	Private data provided at interrupt registration, the context.
 *
 * Return: Always return IRQ_HANDLED.
 */
static irqreturn_t ocxlflash_afu_irq(int irq, void *data)
{
	struct ocxlflash_context *ctx = data;
	struct device *dev = ctx->hw_afu->dev;
	int i;

	dev_dbg(dev, "%s: Interrupt raised for pe %i virq %i\n",
		__func__, ctx->pe, irq);

	for (i = 0; i < ctx->num_irqs; i++) {
		if (ctx->irqs[i].virq == irq)
			break;
	}
	if (unlikely(i >= ctx->num_irqs)) {
		dev_err(dev, "%s: Received AFU IRQ out of range\n", __func__);
		goto out;
	}

	spin_lock(&ctx->slock);
	set_bit(i - 1, &ctx->irq_bitmap);
	ctx->pending_irq = true;
	spin_unlock(&ctx->slock);

	wake_up_all(&ctx->wq);
out:
	return IRQ_HANDLED;
}

/**
 * ocxlflash_start_work() - start a user context
 * @ctx_cookie:	Context to be started.
 * @num_irqs:	Number of interrupts requested.
 *
 * Return: 0 on success, -errno on failure
 */
static int ocxlflash_start_work(void *ctx_cookie, u64 num_irqs)
{
	struct ocxlflash_context *ctx = ctx_cookie;
	struct ocxl_hw_afu *afu = ctx->hw_afu;
	struct device *dev = afu->dev;
	char *name;
	int rc = 0;
	int i;

	rc = alloc_afu_irqs(ctx, num_irqs);
	if (unlikely(rc < 0)) {
		dev_err(dev, "%s: alloc_afu_irqs failed rc=%d\n", __func__, rc);
		goto out;
	}

	for (i = 0; i < num_irqs; i++) {
		name = kasprintf(GFP_KERNEL, "ocxlflash-%s-pe%i-%i",
				 dev_name(dev), ctx->pe, i);
		rc = afu_map_irq(0, ctx, i, ocxlflash_afu_irq, ctx, name);
		kfree(name);
		if (unlikely(rc < 0)) {
			dev_err(dev, "%s: afu_map_irq failed rc=%d\n",
				__func__, rc);
			goto err;
		}
	}

	rc = start_context(ctx);
	if (unlikely(rc)) {
		dev_err(dev, "%s: start_context failed rc=%d\n", __func__, rc);
		goto err;
	}
out:
	return rc;
err:
	for (i = i-1; i >= 0; i--)
		afu_unmap_irq(0, ctx, i, ctx);
	free_afu_irqs(ctx);
	goto out;
};

/**
 * ocxlflash_fd_mmap() - mmap handler for adapter file descriptor
 * @file:	File installed with adapter file descriptor.
 * @vma:	VM area associated with mapping.
 *
 * Return: 0 on success, -errno on failure
 */
static int ocxlflash_fd_mmap(struct file *file, struct vm_area_struct *vma)
{
	return afu_mmap(file, vma);
}

/**
 * ocxlflash_fd_release() - release the context associated with the file
 * @inode:	File inode pointer.
 * @file:	File associated with the adapter context.
 *
 * Return: 0 on success, -errno on failure
 */
static int ocxlflash_fd_release(struct inode *inode, struct file *file)
{
	return afu_release(inode, file);
}

/* Backend ops to ocxlflash services */
const struct cxlflash_backend_ops cxlflash_ocxl_ops = {
	.module			= THIS_MODULE,
	.psa_map		= ocxlflash_psa_map,
	.psa_unmap		= ocxlflash_psa_unmap,
	.process_element	= ocxlflash_process_element,
	.map_afu_irq		= ocxlflash_map_afu_irq,
	.unmap_afu_irq		= ocxlflash_unmap_afu_irq,
	.get_irq_objhndl	= ocxlflash_get_irq_objhndl,
	.start_context		= ocxlflash_start_context,
	.stop_context		= ocxlflash_stop_context,
	.afu_reset		= ocxlflash_afu_reset,
	.set_master		= ocxlflash_set_master,
	.get_context		= ocxlflash_get_context,
	.dev_context_init	= ocxlflash_dev_context_init,
	.release_context	= ocxlflash_release_context,
	.perst_reloads_same_image = ocxlflash_perst_reloads_same_image,
	.read_adapter_vpd	= ocxlflash_read_adapter_vpd,
	.allocate_afu_irqs	= ocxlflash_allocate_afu_irqs,
	.free_afu_irqs		= ocxlflash_free_afu_irqs,
	.create_afu		= ocxlflash_create_afu,
	.destroy_afu		= ocxlflash_destroy_afu,
	.get_fd			= ocxlflash_get_fd,
	.fops_get_context	= ocxlflash_fops_get_context,
	.start_work		= ocxlflash_start_work,
	.fd_mmap		= ocxlflash_fd_mmap,
	.fd_release		= ocxlflash_fd_release,
};<|MERGE_RESOLUTION|>--- conflicted
+++ resolved
@@ -120,12 +120,7 @@
 		rc = PTR_ERR(file);
 		dev_err(dev, "%s: alloc_file failed rc=%d\n",
 			__func__, rc);
-<<<<<<< HEAD
-		path_put(&path);
-		goto err3;
-=======
 		goto err4;
->>>>>>> 6bf4ca7f
 	}
 
 	file->private_data = priv;
