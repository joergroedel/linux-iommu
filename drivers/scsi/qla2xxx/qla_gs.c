/*
 * QLogic Fibre Channel HBA Driver
 * Copyright (c)  2003-2014 QLogic Corporation
 *
 * See LICENSE.qla2xxx for copyright and licensing details.
 */
#include "qla_def.h"
#include "qla_target.h"
#include <linux/utsname.h>

static int qla2x00_sns_ga_nxt(scsi_qla_host_t *, fc_port_t *);
static int qla2x00_sns_gid_pt(scsi_qla_host_t *, sw_info_t *);
static int qla2x00_sns_gpn_id(scsi_qla_host_t *, sw_info_t *);
static int qla2x00_sns_gnn_id(scsi_qla_host_t *, sw_info_t *);
static int qla2x00_sns_rft_id(scsi_qla_host_t *);
static int qla2x00_sns_rnn_id(scsi_qla_host_t *);
static int qla_async_rftid(scsi_qla_host_t *, port_id_t *);
static int qla_async_rffid(scsi_qla_host_t *, port_id_t *, u8, u8);
static int qla_async_rnnid(scsi_qla_host_t *, port_id_t *, u8*);
static int qla_async_rsnn_nn(scsi_qla_host_t *);

/**
 * qla2x00_prep_ms_iocb() - Prepare common MS/CT IOCB fields for SNS CT query.
 * @vha: HA context
 * @arg: CT arguments
 *
 * Returns a pointer to the @vha's ms_iocb.
 */
void *
qla2x00_prep_ms_iocb(scsi_qla_host_t *vha, struct ct_arg *arg)
{
	struct qla_hw_data *ha = vha->hw;
	ms_iocb_entry_t *ms_pkt;

	ms_pkt = (ms_iocb_entry_t *)arg->iocb;
	memset(ms_pkt, 0, sizeof(ms_iocb_entry_t));

	ms_pkt->entry_type = MS_IOCB_TYPE;
	ms_pkt->entry_count = 1;
	SET_TARGET_ID(ha, ms_pkt->loop_id, SIMPLE_NAME_SERVER);
	ms_pkt->control_flags = cpu_to_le16(CF_READ | CF_HEAD_TAG);
	ms_pkt->timeout = cpu_to_le16(ha->r_a_tov / 10 * 2);
	ms_pkt->cmd_dsd_count = cpu_to_le16(1);
	ms_pkt->total_dsd_count = cpu_to_le16(2);
	ms_pkt->rsp_bytecount = cpu_to_le32(arg->rsp_size);
	ms_pkt->req_bytecount = cpu_to_le32(arg->req_size);

	ms_pkt->dseg_req_address[0] = cpu_to_le32(LSD(arg->req_dma));
	ms_pkt->dseg_req_address[1] = cpu_to_le32(MSD(arg->req_dma));
	ms_pkt->dseg_req_length = ms_pkt->req_bytecount;

	ms_pkt->dseg_rsp_address[0] = cpu_to_le32(LSD(arg->rsp_dma));
	ms_pkt->dseg_rsp_address[1] = cpu_to_le32(MSD(arg->rsp_dma));
	ms_pkt->dseg_rsp_length = ms_pkt->rsp_bytecount;

	vha->qla_stats.control_requests++;

	return (ms_pkt);
}

/**
 * qla24xx_prep_ms_iocb() - Prepare common CT IOCB fields for SNS CT query.
 * @vha: HA context
 * @arg: CT arguments
 *
 * Returns a pointer to the @ha's ms_iocb.
 */
void *
qla24xx_prep_ms_iocb(scsi_qla_host_t *vha, struct ct_arg *arg)
{
	struct qla_hw_data *ha = vha->hw;
	struct ct_entry_24xx *ct_pkt;

	ct_pkt = (struct ct_entry_24xx *)arg->iocb;
	memset(ct_pkt, 0, sizeof(struct ct_entry_24xx));

	ct_pkt->entry_type = CT_IOCB_TYPE;
	ct_pkt->entry_count = 1;
	ct_pkt->nport_handle = cpu_to_le16(arg->nport_handle);
	ct_pkt->timeout = cpu_to_le16(ha->r_a_tov / 10 * 2);
	ct_pkt->cmd_dsd_count = cpu_to_le16(1);
	ct_pkt->rsp_dsd_count = cpu_to_le16(1);
	ct_pkt->rsp_byte_count = cpu_to_le32(arg->rsp_size);
	ct_pkt->cmd_byte_count = cpu_to_le32(arg->req_size);

	ct_pkt->dseg_0_address[0] = cpu_to_le32(LSD(arg->req_dma));
	ct_pkt->dseg_0_address[1] = cpu_to_le32(MSD(arg->req_dma));
	ct_pkt->dseg_0_len = ct_pkt->cmd_byte_count;

	ct_pkt->dseg_1_address[0] = cpu_to_le32(LSD(arg->rsp_dma));
	ct_pkt->dseg_1_address[1] = cpu_to_le32(MSD(arg->rsp_dma));
	ct_pkt->dseg_1_len = ct_pkt->rsp_byte_count;
	ct_pkt->vp_index = vha->vp_idx;

	vha->qla_stats.control_requests++;

	return (ct_pkt);
}

/**
 * qla2x00_prep_ct_req() - Prepare common CT request fields for SNS query.
 * @p: CT request buffer
 * @cmd: GS command
 * @rsp_size: response size in bytes
 *
 * Returns a pointer to the intitialized @ct_req.
 */
static inline struct ct_sns_req *
qla2x00_prep_ct_req(struct ct_sns_pkt *p, uint16_t cmd, uint16_t rsp_size)
{
	memset(p, 0, sizeof(struct ct_sns_pkt));

	p->p.req.header.revision = 0x01;
	p->p.req.header.gs_type = 0xFC;
	p->p.req.header.gs_subtype = 0x02;
	p->p.req.command = cpu_to_be16(cmd);
	p->p.req.max_rsp_size = cpu_to_be16((rsp_size - 16) / 4);

	return &p->p.req;
}

int
qla2x00_chk_ms_status(scsi_qla_host_t *vha, ms_iocb_entry_t *ms_pkt,
    struct ct_sns_rsp *ct_rsp, const char *routine)
{
	int rval;
	uint16_t comp_status;
	struct qla_hw_data *ha = vha->hw;
	bool lid_is_sns = false;

	rval = QLA_FUNCTION_FAILED;
	if (ms_pkt->entry_status != 0) {
		ql_dbg(ql_dbg_disc, vha, 0x2031,
		    "%s failed, error status (%x) on port_id: %02x%02x%02x.\n",
		    routine, ms_pkt->entry_status, vha->d_id.b.domain,
		    vha->d_id.b.area, vha->d_id.b.al_pa);
	} else {
		if (IS_FWI2_CAPABLE(ha))
			comp_status = le16_to_cpu(
			    ((struct ct_entry_24xx *)ms_pkt)->comp_status);
		else
			comp_status = le16_to_cpu(ms_pkt->status);
		switch (comp_status) {
		case CS_COMPLETE:
		case CS_DATA_UNDERRUN:
		case CS_DATA_OVERRUN:		/* Overrun? */
			if (ct_rsp->header.response !=
			    cpu_to_be16(CT_ACCEPT_RESPONSE)) {
				ql_dbg(ql_dbg_disc + ql_dbg_buffer, vha, 0x2077,
				    "%s failed rejected request on port_id: %02x%02x%02x Completion status 0x%x, response 0x%x\n",
				    routine, vha->d_id.b.domain,
				    vha->d_id.b.area, vha->d_id.b.al_pa,
				    comp_status, ct_rsp->header.response);
				ql_dump_buffer(ql_dbg_disc + ql_dbg_buffer, vha,
				    0x2078, (uint8_t *)&ct_rsp->header,
				    sizeof(struct ct_rsp_hdr));
				rval = QLA_INVALID_COMMAND;
			} else
				rval = QLA_SUCCESS;
			break;
		case CS_PORT_LOGGED_OUT:
			if (IS_FWI2_CAPABLE(ha)) {
				if (le16_to_cpu(ms_pkt->loop_id.extended) ==
				    NPH_SNS)
					lid_is_sns = true;
			} else {
				if (le16_to_cpu(ms_pkt->loop_id.extended) ==
				    SIMPLE_NAME_SERVER)
					lid_is_sns = true;
			}
			if (lid_is_sns) {
				ql_dbg(ql_dbg_async, vha, 0x502b,
					"%s failed, Name server has logged out",
					routine);
				rval = QLA_NOT_LOGGED_IN;
				set_bit(LOOP_RESYNC_NEEDED, &vha->dpc_flags);
				set_bit(LOCAL_LOOP_UPDATE, &vha->dpc_flags);
			}
			break;
		case CS_TIMEOUT:
			rval = QLA_FUNCTION_TIMEOUT;
			/* fall through */
		default:
			ql_dbg(ql_dbg_disc, vha, 0x2033,
			    "%s failed, completion status (%x) on port_id: "
			    "%02x%02x%02x.\n", routine, comp_status,
			    vha->d_id.b.domain, vha->d_id.b.area,
			    vha->d_id.b.al_pa);
			break;
		}
	}
	return rval;
}

/**
 * qla2x00_ga_nxt() - SNS scan for fabric devices via GA_NXT command.
 * @vha: HA context
 * @fcport: fcport entry to updated
 *
 * Returns 0 on success.
 */
int
qla2x00_ga_nxt(scsi_qla_host_t *vha, fc_port_t *fcport)
{
	int		rval;

	ms_iocb_entry_t	*ms_pkt;
	struct ct_sns_req	*ct_req;
	struct ct_sns_rsp	*ct_rsp;
	struct qla_hw_data *ha = vha->hw;
	struct ct_arg arg;

	if (IS_QLA2100(ha) || IS_QLA2200(ha))
		return qla2x00_sns_ga_nxt(vha, fcport);

	arg.iocb = ha->ms_iocb;
	arg.req_dma = ha->ct_sns_dma;
	arg.rsp_dma = ha->ct_sns_dma;
	arg.req_size = GA_NXT_REQ_SIZE;
	arg.rsp_size = GA_NXT_RSP_SIZE;
	arg.nport_handle = NPH_SNS;

	/* Issue GA_NXT */
	/* Prepare common MS IOCB */
	ms_pkt = ha->isp_ops->prep_ms_iocb(vha, &arg);

	/* Prepare CT request */
	ct_req = qla2x00_prep_ct_req(ha->ct_sns, GA_NXT_CMD,
	    GA_NXT_RSP_SIZE);
	ct_rsp = &ha->ct_sns->p.rsp;

	/* Prepare CT arguments -- port_id */
	ct_req->req.port_id.port_id[0] = fcport->d_id.b.domain;
	ct_req->req.port_id.port_id[1] = fcport->d_id.b.area;
	ct_req->req.port_id.port_id[2] = fcport->d_id.b.al_pa;

	/* Execute MS IOCB */
	rval = qla2x00_issue_iocb(vha, ha->ms_iocb, ha->ms_iocb_dma,
	    sizeof(ms_iocb_entry_t));
	if (rval != QLA_SUCCESS) {
		/*EMPTY*/
		ql_dbg(ql_dbg_disc, vha, 0x2062,
		    "GA_NXT issue IOCB failed (%d).\n", rval);
	} else if (qla2x00_chk_ms_status(vha, ms_pkt, ct_rsp, "GA_NXT") !=
	    QLA_SUCCESS) {
		rval = QLA_FUNCTION_FAILED;
	} else {
		/* Populate fc_port_t entry. */
		fcport->d_id.b.domain = ct_rsp->rsp.ga_nxt.port_id[0];
		fcport->d_id.b.area = ct_rsp->rsp.ga_nxt.port_id[1];
		fcport->d_id.b.al_pa = ct_rsp->rsp.ga_nxt.port_id[2];

		memcpy(fcport->node_name, ct_rsp->rsp.ga_nxt.node_name,
		    WWN_SIZE);
		memcpy(fcport->port_name, ct_rsp->rsp.ga_nxt.port_name,
		    WWN_SIZE);

		fcport->fc4_type = (ct_rsp->rsp.ga_nxt.fc4_types[2] & BIT_0) ?
		    FC4_TYPE_FCP_SCSI : FC4_TYPE_OTHER;

		if (ct_rsp->rsp.ga_nxt.port_type != NS_N_PORT_TYPE &&
		    ct_rsp->rsp.ga_nxt.port_type != NS_NL_PORT_TYPE)
			fcport->d_id.b.domain = 0xf0;

		ql_dbg(ql_dbg_disc, vha, 0x2063,
		    "GA_NXT entry - nn %8phN pn %8phN "
		    "port_id=%02x%02x%02x.\n",
		    fcport->node_name, fcport->port_name,
		    fcport->d_id.b.domain, fcport->d_id.b.area,
		    fcport->d_id.b.al_pa);
	}

	return (rval);
}

static inline int
qla2x00_gid_pt_rsp_size(scsi_qla_host_t *vha)
{
	return vha->hw->max_fibre_devices * 4 + 16;
}

/**
 * qla2x00_gid_pt() - SNS scan for fabric devices via GID_PT command.
 * @vha: HA context
 * @list: switch info entries to populate
 *
 * NOTE: Non-Nx_Ports are not requested.
 *
 * Returns 0 on success.
 */
int
qla2x00_gid_pt(scsi_qla_host_t *vha, sw_info_t *list)
{
	int		rval;
	uint16_t	i;

	ms_iocb_entry_t	*ms_pkt;
	struct ct_sns_req	*ct_req;
	struct ct_sns_rsp	*ct_rsp;

	struct ct_sns_gid_pt_data *gid_data;
	struct qla_hw_data *ha = vha->hw;
	uint16_t gid_pt_rsp_size;
	struct ct_arg arg;

	if (IS_QLA2100(ha) || IS_QLA2200(ha))
		return qla2x00_sns_gid_pt(vha, list);

	gid_data = NULL;
	gid_pt_rsp_size = qla2x00_gid_pt_rsp_size(vha);

	arg.iocb = ha->ms_iocb;
	arg.req_dma = ha->ct_sns_dma;
	arg.rsp_dma = ha->ct_sns_dma;
	arg.req_size = GID_PT_REQ_SIZE;
	arg.rsp_size = gid_pt_rsp_size;
	arg.nport_handle = NPH_SNS;

	/* Issue GID_PT */
	/* Prepare common MS IOCB */
	ms_pkt = ha->isp_ops->prep_ms_iocb(vha, &arg);

	/* Prepare CT request */
	ct_req = qla2x00_prep_ct_req(ha->ct_sns, GID_PT_CMD, gid_pt_rsp_size);
	ct_rsp = &ha->ct_sns->p.rsp;

	/* Prepare CT arguments -- port_type */
	ct_req->req.gid_pt.port_type = NS_NX_PORT_TYPE;

	/* Execute MS IOCB */
	rval = qla2x00_issue_iocb(vha, ha->ms_iocb, ha->ms_iocb_dma,
	    sizeof(ms_iocb_entry_t));
	if (rval != QLA_SUCCESS) {
		/*EMPTY*/
		ql_dbg(ql_dbg_disc, vha, 0x2055,
		    "GID_PT issue IOCB failed (%d).\n", rval);
	} else if (qla2x00_chk_ms_status(vha, ms_pkt, ct_rsp, "GID_PT") !=
	    QLA_SUCCESS) {
		rval = QLA_FUNCTION_FAILED;
	} else {
		/* Set port IDs in switch info list. */
		for (i = 0; i < ha->max_fibre_devices; i++) {
			gid_data = &ct_rsp->rsp.gid_pt.entries[i];
			list[i].d_id.b.domain = gid_data->port_id[0];
			list[i].d_id.b.area = gid_data->port_id[1];
			list[i].d_id.b.al_pa = gid_data->port_id[2];
			memset(list[i].fabric_port_name, 0, WWN_SIZE);
			list[i].fp_speed = PORT_SPEED_UNKNOWN;

			/* Last one exit. */
			if (gid_data->control_byte & BIT_7) {
				list[i].d_id.b.rsvd_1 = gid_data->control_byte;
				break;
			}
		}

		/*
		 * If we've used all available slots, then the switch is
		 * reporting back more devices than we can handle with this
		 * single call.  Return a failed status, and let GA_NXT handle
		 * the overload.
		 */
		if (i == ha->max_fibre_devices)
			rval = QLA_FUNCTION_FAILED;
	}

	return (rval);
}

/**
 * qla2x00_gpn_id() - SNS Get Port Name (GPN_ID) query.
 * @vha: HA context
 * @list: switch info entries to populate
 *
 * Returns 0 on success.
 */
int
qla2x00_gpn_id(scsi_qla_host_t *vha, sw_info_t *list)
{
	int		rval = QLA_SUCCESS;
	uint16_t	i;

	ms_iocb_entry_t	*ms_pkt;
	struct ct_sns_req	*ct_req;
	struct ct_sns_rsp	*ct_rsp;
	struct qla_hw_data *ha = vha->hw;
	struct ct_arg arg;

	if (IS_QLA2100(ha) || IS_QLA2200(ha))
		return qla2x00_sns_gpn_id(vha, list);

	arg.iocb = ha->ms_iocb;
	arg.req_dma = ha->ct_sns_dma;
	arg.rsp_dma = ha->ct_sns_dma;
	arg.req_size = GPN_ID_REQ_SIZE;
	arg.rsp_size = GPN_ID_RSP_SIZE;
	arg.nport_handle = NPH_SNS;

	for (i = 0; i < ha->max_fibre_devices; i++) {
		/* Issue GPN_ID */
		/* Prepare common MS IOCB */
		ms_pkt = ha->isp_ops->prep_ms_iocb(vha, &arg);

		/* Prepare CT request */
		ct_req = qla2x00_prep_ct_req(ha->ct_sns, GPN_ID_CMD,
		    GPN_ID_RSP_SIZE);
		ct_rsp = &ha->ct_sns->p.rsp;

		/* Prepare CT arguments -- port_id */
		ct_req->req.port_id.port_id[0] = list[i].d_id.b.domain;
		ct_req->req.port_id.port_id[1] = list[i].d_id.b.area;
		ct_req->req.port_id.port_id[2] = list[i].d_id.b.al_pa;

		/* Execute MS IOCB */
		rval = qla2x00_issue_iocb(vha, ha->ms_iocb, ha->ms_iocb_dma,
		    sizeof(ms_iocb_entry_t));
		if (rval != QLA_SUCCESS) {
			/*EMPTY*/
			ql_dbg(ql_dbg_disc, vha, 0x2056,
			    "GPN_ID issue IOCB failed (%d).\n", rval);
			break;
		} else if (qla2x00_chk_ms_status(vha, ms_pkt, ct_rsp,
		    "GPN_ID") != QLA_SUCCESS) {
			rval = QLA_FUNCTION_FAILED;
			break;
		} else {
			/* Save portname */
			memcpy(list[i].port_name,
			    ct_rsp->rsp.gpn_id.port_name, WWN_SIZE);
		}

		/* Last device exit. */
		if (list[i].d_id.b.rsvd_1 != 0)
			break;
	}

	return (rval);
}

/**
 * qla2x00_gnn_id() - SNS Get Node Name (GNN_ID) query.
 * @vha: HA context
 * @list: switch info entries to populate
 *
 * Returns 0 on success.
 */
int
qla2x00_gnn_id(scsi_qla_host_t *vha, sw_info_t *list)
{
	int		rval = QLA_SUCCESS;
	uint16_t	i;
	struct qla_hw_data *ha = vha->hw;
	ms_iocb_entry_t	*ms_pkt;
	struct ct_sns_req	*ct_req;
	struct ct_sns_rsp	*ct_rsp;
	struct ct_arg arg;

	if (IS_QLA2100(ha) || IS_QLA2200(ha))
		return qla2x00_sns_gnn_id(vha, list);

	arg.iocb = ha->ms_iocb;
	arg.req_dma = ha->ct_sns_dma;
	arg.rsp_dma = ha->ct_sns_dma;
	arg.req_size = GNN_ID_REQ_SIZE;
	arg.rsp_size = GNN_ID_RSP_SIZE;
	arg.nport_handle = NPH_SNS;

	for (i = 0; i < ha->max_fibre_devices; i++) {
		/* Issue GNN_ID */
		/* Prepare common MS IOCB */
		ms_pkt = ha->isp_ops->prep_ms_iocb(vha, &arg);

		/* Prepare CT request */
		ct_req = qla2x00_prep_ct_req(ha->ct_sns, GNN_ID_CMD,
		    GNN_ID_RSP_SIZE);
		ct_rsp = &ha->ct_sns->p.rsp;

		/* Prepare CT arguments -- port_id */
		ct_req->req.port_id.port_id[0] = list[i].d_id.b.domain;
		ct_req->req.port_id.port_id[1] = list[i].d_id.b.area;
		ct_req->req.port_id.port_id[2] = list[i].d_id.b.al_pa;

		/* Execute MS IOCB */
		rval = qla2x00_issue_iocb(vha, ha->ms_iocb, ha->ms_iocb_dma,
		    sizeof(ms_iocb_entry_t));
		if (rval != QLA_SUCCESS) {
			/*EMPTY*/
			ql_dbg(ql_dbg_disc, vha, 0x2057,
			    "GNN_ID issue IOCB failed (%d).\n", rval);
			break;
		} else if (qla2x00_chk_ms_status(vha, ms_pkt, ct_rsp,
		    "GNN_ID") != QLA_SUCCESS) {
			rval = QLA_FUNCTION_FAILED;
			break;
		} else {
			/* Save nodename */
			memcpy(list[i].node_name,
			    ct_rsp->rsp.gnn_id.node_name, WWN_SIZE);

			ql_dbg(ql_dbg_disc, vha, 0x2058,
			    "GID_PT entry - nn %8phN pn %8phN "
			    "portid=%02x%02x%02x.\n",
			    list[i].node_name, list[i].port_name,
			    list[i].d_id.b.domain, list[i].d_id.b.area,
			    list[i].d_id.b.al_pa);
		}

		/* Last device exit. */
		if (list[i].d_id.b.rsvd_1 != 0)
			break;
	}

	return (rval);
}

static void qla2x00_async_sns_sp_done(void *s, int rc)
{
	struct srb *sp = s;
	struct scsi_qla_host *vha = sp->vha;
	struct ct_sns_pkt *ct_sns;
	struct qla_work_evt *e;

	sp->rc = rc;
	if (rc == QLA_SUCCESS) {
		ql_dbg(ql_dbg_disc, vha, 0x204f,
		    "Async done-%s exiting normally.\n",
		    sp->name);
	} else if (rc == QLA_FUNCTION_TIMEOUT) {
		ql_dbg(ql_dbg_disc, vha, 0x204f,
		    "Async done-%s timeout\n", sp->name);
	} else {
		ct_sns = (struct ct_sns_pkt *)sp->u.iocb_cmd.u.ctarg.rsp;
		memset(ct_sns, 0, sizeof(*ct_sns));
		sp->retry_count++;
		if (sp->retry_count > 3)
			goto err;

		ql_dbg(ql_dbg_disc, vha, 0x204f,
		    "Async done-%s fail rc %x.  Retry count %d\n",
		    sp->name, rc, sp->retry_count);

		e = qla2x00_alloc_work(vha, QLA_EVT_SP_RETRY);
		if (!e)
			goto err2;

		del_timer(&sp->u.iocb_cmd.timer);
		e->u.iosb.sp = sp;
		qla2x00_post_work(vha, e);
		return;
	}

err:
	e = qla2x00_alloc_work(vha, QLA_EVT_UNMAP);
err2:
	if (!e) {
		/* please ignore kernel warning. otherwise, we have mem leak. */
		if (sp->u.iocb_cmd.u.ctarg.req) {
			dma_free_coherent(&vha->hw->pdev->dev,
			    sp->u.iocb_cmd.u.ctarg.req_allocated_size,
			    sp->u.iocb_cmd.u.ctarg.req,
			    sp->u.iocb_cmd.u.ctarg.req_dma);
			sp->u.iocb_cmd.u.ctarg.req = NULL;
		}

		if (sp->u.iocb_cmd.u.ctarg.rsp) {
			dma_free_coherent(&vha->hw->pdev->dev,
			    sp->u.iocb_cmd.u.ctarg.rsp_allocated_size,
			    sp->u.iocb_cmd.u.ctarg.rsp,
			    sp->u.iocb_cmd.u.ctarg.rsp_dma);
			sp->u.iocb_cmd.u.ctarg.rsp = NULL;
		}

		sp->free(sp);

		return;
	}

	e->u.iosb.sp = sp;
	qla2x00_post_work(vha, e);
}

/**
 * qla2x00_rft_id() - SNS Register FC-4 TYPEs (RFT_ID) supported by the HBA.
 * @vha: HA context
 *
 * Returns 0 on success.
 */
int
qla2x00_rft_id(scsi_qla_host_t *vha)
{
	struct qla_hw_data *ha = vha->hw;

	if (IS_QLA2100(ha) || IS_QLA2200(ha))
		return qla2x00_sns_rft_id(vha);

	return qla_async_rftid(vha, &vha->d_id);
}

static int qla_async_rftid(scsi_qla_host_t *vha, port_id_t *d_id)
{
	int rval = QLA_MEMORY_ALLOC_FAILED;
	struct ct_sns_req *ct_req;
	srb_t *sp;
	struct ct_sns_pkt *ct_sns;

	if (!vha->flags.online)
		goto done;

	sp = qla2x00_get_sp(vha, NULL, GFP_KERNEL);
	if (!sp)
		goto done;

	sp->type = SRB_CT_PTHRU_CMD;
	sp->name = "rft_id";
	qla2x00_init_timer(sp, qla2x00_get_async_timeout(vha) + 2);

	sp->u.iocb_cmd.u.ctarg.req = dma_alloc_coherent(&vha->hw->pdev->dev,
	    sizeof(struct ct_sns_pkt), &sp->u.iocb_cmd.u.ctarg.req_dma,
	    GFP_KERNEL);
	sp->u.iocb_cmd.u.ctarg.req_allocated_size = sizeof(struct ct_sns_pkt);
	if (!sp->u.iocb_cmd.u.ctarg.req) {
		ql_log(ql_log_warn, vha, 0xd041,
		    "%s: Failed to allocate ct_sns request.\n",
		    __func__);
		goto done_free_sp;
	}

	sp->u.iocb_cmd.u.ctarg.rsp = dma_alloc_coherent(&vha->hw->pdev->dev,
	    sizeof(struct ct_sns_pkt), &sp->u.iocb_cmd.u.ctarg.rsp_dma,
	    GFP_KERNEL);
	sp->u.iocb_cmd.u.ctarg.rsp_allocated_size = sizeof(struct ct_sns_pkt);
	if (!sp->u.iocb_cmd.u.ctarg.rsp) {
		ql_log(ql_log_warn, vha, 0xd042,
		    "%s: Failed to allocate ct_sns request.\n",
		    __func__);
		goto done_free_sp;
	}
	ct_sns = (struct ct_sns_pkt *)sp->u.iocb_cmd.u.ctarg.rsp;
	memset(ct_sns, 0, sizeof(*ct_sns));
	ct_sns = (struct ct_sns_pkt *)sp->u.iocb_cmd.u.ctarg.req;

	/* Prepare CT request */
	ct_req = qla2x00_prep_ct_req(ct_sns, RFT_ID_CMD, RFT_ID_RSP_SIZE);

	/* Prepare CT arguments -- port_id, FC-4 types */
	ct_req->req.rft_id.port_id[0] = vha->d_id.b.domain;
	ct_req->req.rft_id.port_id[1] = vha->d_id.b.area;
	ct_req->req.rft_id.port_id[2] = vha->d_id.b.al_pa;
	ct_req->req.rft_id.fc4_types[2] = 0x01;		/* FCP-3 */

	if (vha->flags.nvme_enabled)
		ct_req->req.rft_id.fc4_types[6] = 1;    /* NVMe type 28h */

	sp->u.iocb_cmd.u.ctarg.req_size = RFT_ID_REQ_SIZE;
	sp->u.iocb_cmd.u.ctarg.rsp_size = RFT_ID_RSP_SIZE;
	sp->u.iocb_cmd.u.ctarg.nport_handle = NPH_SNS;
	sp->u.iocb_cmd.timeout = qla2x00_async_iocb_timeout;
	sp->done = qla2x00_async_sns_sp_done;

	rval = qla2x00_start_sp(sp);
	if (rval != QLA_SUCCESS) {
		ql_dbg(ql_dbg_disc, vha, 0x2043,
		    "RFT_ID issue IOCB failed (%d).\n", rval);
		goto done_free_sp;
	}
	ql_dbg(ql_dbg_disc, vha, 0xffff,
	    "Async-%s - hdl=%x portid %06x.\n",
	    sp->name, sp->handle, d_id->b24);
	return rval;
done_free_sp:
	sp->free(sp);
done:
	return rval;
}

/**
 * qla2x00_rff_id() - SNS Register FC-4 Features (RFF_ID) supported by the HBA.
 * @vha: HA context
 * @type: not used
 *
 * Returns 0 on success.
 */
int
qla2x00_rff_id(scsi_qla_host_t *vha, u8 type)
{
	struct qla_hw_data *ha = vha->hw;

	if (IS_QLA2100(ha) || IS_QLA2200(ha)) {
		ql_dbg(ql_dbg_disc, vha, 0x2046,
		    "RFF_ID call not supported on ISP2100/ISP2200.\n");
		return (QLA_SUCCESS);
	}

	return qla_async_rffid(vha, &vha->d_id, qlt_rff_id(vha),
	    FC4_TYPE_FCP_SCSI);
}

static int qla_async_rffid(scsi_qla_host_t *vha, port_id_t *d_id,
    u8 fc4feature, u8 fc4type)
{
	int rval = QLA_MEMORY_ALLOC_FAILED;
	struct ct_sns_req *ct_req;
	srb_t *sp;
	struct ct_sns_pkt *ct_sns;

	sp = qla2x00_get_sp(vha, NULL, GFP_KERNEL);
	if (!sp)
		goto done;

	sp->type = SRB_CT_PTHRU_CMD;
	sp->name = "rff_id";
	qla2x00_init_timer(sp, qla2x00_get_async_timeout(vha) + 2);

	sp->u.iocb_cmd.u.ctarg.req = dma_alloc_coherent(&vha->hw->pdev->dev,
	    sizeof(struct ct_sns_pkt), &sp->u.iocb_cmd.u.ctarg.req_dma,
	    GFP_KERNEL);
	sp->u.iocb_cmd.u.ctarg.req_allocated_size = sizeof(struct ct_sns_pkt);
	if (!sp->u.iocb_cmd.u.ctarg.req) {
		ql_log(ql_log_warn, vha, 0xd041,
		    "%s: Failed to allocate ct_sns request.\n",
		    __func__);
		goto done_free_sp;
	}

	sp->u.iocb_cmd.u.ctarg.rsp = dma_alloc_coherent(&vha->hw->pdev->dev,
	    sizeof(struct ct_sns_pkt), &sp->u.iocb_cmd.u.ctarg.rsp_dma,
	    GFP_KERNEL);
	sp->u.iocb_cmd.u.ctarg.rsp_allocated_size = sizeof(struct ct_sns_pkt);
	if (!sp->u.iocb_cmd.u.ctarg.rsp) {
		ql_log(ql_log_warn, vha, 0xd042,
		    "%s: Failed to allocate ct_sns request.\n",
		    __func__);
		goto done_free_sp;
	}
	ct_sns = (struct ct_sns_pkt *)sp->u.iocb_cmd.u.ctarg.rsp;
	memset(ct_sns, 0, sizeof(*ct_sns));
	ct_sns = (struct ct_sns_pkt *)sp->u.iocb_cmd.u.ctarg.req;

	/* Prepare CT request */
	ct_req = qla2x00_prep_ct_req(ct_sns, RFF_ID_CMD, RFF_ID_RSP_SIZE);

	/* Prepare CT arguments -- port_id, FC-4 feature, FC-4 type */
	ct_req->req.rff_id.port_id[0] = d_id->b.domain;
	ct_req->req.rff_id.port_id[1] = d_id->b.area;
	ct_req->req.rff_id.port_id[2] = d_id->b.al_pa;
	ct_req->req.rff_id.fc4_feature = fc4feature;
	ct_req->req.rff_id.fc4_type = fc4type;		/* SCSI - FCP */

	sp->u.iocb_cmd.u.ctarg.req_size = RFF_ID_REQ_SIZE;
	sp->u.iocb_cmd.u.ctarg.rsp_size = RFF_ID_RSP_SIZE;
	sp->u.iocb_cmd.u.ctarg.nport_handle = NPH_SNS;
	sp->u.iocb_cmd.timeout = qla2x00_async_iocb_timeout;
	sp->done = qla2x00_async_sns_sp_done;

	rval = qla2x00_start_sp(sp);
	if (rval != QLA_SUCCESS) {
		ql_dbg(ql_dbg_disc, vha, 0x2047,
		    "RFF_ID issue IOCB failed (%d).\n", rval);
		goto done_free_sp;
	}

	ql_dbg(ql_dbg_disc, vha, 0xffff,
	    "Async-%s - hdl=%x portid %06x feature %x type %x.\n",
	    sp->name, sp->handle, d_id->b24, fc4feature, fc4type);
	return rval;

done_free_sp:
	sp->free(sp);
done:
	return rval;
}

/**
 * qla2x00_rnn_id() - SNS Register Node Name (RNN_ID) of the HBA.
 * @vha: HA context
 *
 * Returns 0 on success.
 */
int
qla2x00_rnn_id(scsi_qla_host_t *vha)
{
	struct qla_hw_data *ha = vha->hw;

	if (IS_QLA2100(ha) || IS_QLA2200(ha))
		return qla2x00_sns_rnn_id(vha);

	return  qla_async_rnnid(vha, &vha->d_id, vha->node_name);
}

static int qla_async_rnnid(scsi_qla_host_t *vha, port_id_t *d_id,
	u8 *node_name)
{
	int rval = QLA_MEMORY_ALLOC_FAILED;
	struct ct_sns_req *ct_req;
	srb_t *sp;
	struct ct_sns_pkt *ct_sns;

	sp = qla2x00_get_sp(vha, NULL, GFP_KERNEL);
	if (!sp)
		goto done;

	sp->type = SRB_CT_PTHRU_CMD;
	sp->name = "rnid";
	qla2x00_init_timer(sp, qla2x00_get_async_timeout(vha) + 2);

	sp->u.iocb_cmd.u.ctarg.req = dma_alloc_coherent(&vha->hw->pdev->dev,
	    sizeof(struct ct_sns_pkt), &sp->u.iocb_cmd.u.ctarg.req_dma,
	    GFP_KERNEL);
	sp->u.iocb_cmd.u.ctarg.req_allocated_size = sizeof(struct ct_sns_pkt);
	if (!sp->u.iocb_cmd.u.ctarg.req) {
		ql_log(ql_log_warn, vha, 0xd041,
		    "%s: Failed to allocate ct_sns request.\n",
		    __func__);
		goto done_free_sp;
	}

	sp->u.iocb_cmd.u.ctarg.rsp = dma_alloc_coherent(&vha->hw->pdev->dev,
	    sizeof(struct ct_sns_pkt), &sp->u.iocb_cmd.u.ctarg.rsp_dma,
	    GFP_KERNEL);
	sp->u.iocb_cmd.u.ctarg.rsp_allocated_size = sizeof(struct ct_sns_pkt);
	if (!sp->u.iocb_cmd.u.ctarg.rsp) {
		ql_log(ql_log_warn, vha, 0xd042,
		    "%s: Failed to allocate ct_sns request.\n",
		    __func__);
		goto done_free_sp;
	}
	ct_sns = (struct ct_sns_pkt *)sp->u.iocb_cmd.u.ctarg.rsp;
	memset(ct_sns, 0, sizeof(*ct_sns));
	ct_sns = (struct ct_sns_pkt *)sp->u.iocb_cmd.u.ctarg.req;

	/* Prepare CT request */
	ct_req = qla2x00_prep_ct_req(ct_sns, RNN_ID_CMD, RNN_ID_RSP_SIZE);

	/* Prepare CT arguments -- port_id, node_name */
	ct_req->req.rnn_id.port_id[0] = vha->d_id.b.domain;
	ct_req->req.rnn_id.port_id[1] = vha->d_id.b.area;
	ct_req->req.rnn_id.port_id[2] = vha->d_id.b.al_pa;
	memcpy(ct_req->req.rnn_id.node_name, vha->node_name, WWN_SIZE);

	sp->u.iocb_cmd.u.ctarg.req_size = RNN_ID_REQ_SIZE;
	sp->u.iocb_cmd.u.ctarg.rsp_size = RNN_ID_RSP_SIZE;
	sp->u.iocb_cmd.u.ctarg.nport_handle = NPH_SNS;

	sp->u.iocb_cmd.timeout = qla2x00_async_iocb_timeout;
	sp->done = qla2x00_async_sns_sp_done;

	rval = qla2x00_start_sp(sp);
	if (rval != QLA_SUCCESS) {
		ql_dbg(ql_dbg_disc, vha, 0x204d,
		    "RNN_ID issue IOCB failed (%d).\n", rval);
		goto done_free_sp;
	}
	ql_dbg(ql_dbg_disc, vha, 0xffff,
	    "Async-%s - hdl=%x portid %06x\n",
	    sp->name, sp->handle, d_id->b24);

	return rval;

done_free_sp:
	sp->free(sp);
done:
	return rval;
}

void
qla2x00_get_sym_node_name(scsi_qla_host_t *vha, uint8_t *snn, size_t size)
{
	struct qla_hw_data *ha = vha->hw;

	if (IS_QLAFX00(ha))
		snprintf(snn, size, "%s FW:v%s DVR:v%s", ha->model_number,
		    ha->mr.fw_version, qla2x00_version_str);
	else
		snprintf(snn, size,
		    "%s FW:v%d.%02d.%02d DVR:v%s", ha->model_number,
		    ha->fw_major_version, ha->fw_minor_version,
		    ha->fw_subminor_version, qla2x00_version_str);
}

/**
 * qla2x00_rsnn_nn() - SNS Register Symbolic Node Name (RSNN_NN) of the HBA.
 * @vha: HA context
 *
 * Returns 0 on success.
 */
int
qla2x00_rsnn_nn(scsi_qla_host_t *vha)
{
	struct qla_hw_data *ha = vha->hw;

	if (IS_QLA2100(ha) || IS_QLA2200(ha)) {
		ql_dbg(ql_dbg_disc, vha, 0x2050,
		    "RSNN_ID call unsupported on ISP2100/ISP2200.\n");
		return (QLA_SUCCESS);
	}

	return qla_async_rsnn_nn(vha);
}

static int qla_async_rsnn_nn(scsi_qla_host_t *vha)
{
	int rval = QLA_MEMORY_ALLOC_FAILED;
	struct ct_sns_req *ct_req;
	srb_t *sp;
	struct ct_sns_pkt *ct_sns;

	sp = qla2x00_get_sp(vha, NULL, GFP_KERNEL);
	if (!sp)
		goto done;

	sp->type = SRB_CT_PTHRU_CMD;
	sp->name = "rsnn_nn";
	qla2x00_init_timer(sp, qla2x00_get_async_timeout(vha) + 2);

	sp->u.iocb_cmd.u.ctarg.req = dma_alloc_coherent(&vha->hw->pdev->dev,
	    sizeof(struct ct_sns_pkt), &sp->u.iocb_cmd.u.ctarg.req_dma,
	    GFP_KERNEL);
	sp->u.iocb_cmd.u.ctarg.req_allocated_size = sizeof(struct ct_sns_pkt);
	if (!sp->u.iocb_cmd.u.ctarg.req) {
		ql_log(ql_log_warn, vha, 0xd041,
		    "%s: Failed to allocate ct_sns request.\n",
		    __func__);
		goto done_free_sp;
	}

	sp->u.iocb_cmd.u.ctarg.rsp = dma_alloc_coherent(&vha->hw->pdev->dev,
	    sizeof(struct ct_sns_pkt), &sp->u.iocb_cmd.u.ctarg.rsp_dma,
	    GFP_KERNEL);
	sp->u.iocb_cmd.u.ctarg.rsp_allocated_size = sizeof(struct ct_sns_pkt);
	if (!sp->u.iocb_cmd.u.ctarg.rsp) {
		ql_log(ql_log_warn, vha, 0xd042,
		    "%s: Failed to allocate ct_sns request.\n",
		    __func__);
		goto done_free_sp;
	}
	ct_sns = (struct ct_sns_pkt *)sp->u.iocb_cmd.u.ctarg.rsp;
	memset(ct_sns, 0, sizeof(*ct_sns));
	ct_sns = (struct ct_sns_pkt *)sp->u.iocb_cmd.u.ctarg.req;

	/* Prepare CT request */
	ct_req = qla2x00_prep_ct_req(ct_sns, RSNN_NN_CMD, RSNN_NN_RSP_SIZE);

	/* Prepare CT arguments -- node_name, symbolic node_name, size */
	memcpy(ct_req->req.rsnn_nn.node_name, vha->node_name, WWN_SIZE);

	/* Prepare the Symbolic Node Name */
	qla2x00_get_sym_node_name(vha, ct_req->req.rsnn_nn.sym_node_name,
	    sizeof(ct_req->req.rsnn_nn.sym_node_name));
	ct_req->req.rsnn_nn.name_len =
	    (uint8_t)strlen(ct_req->req.rsnn_nn.sym_node_name);


	sp->u.iocb_cmd.u.ctarg.req_size = 24 + 1 + ct_req->req.rsnn_nn.name_len;
	sp->u.iocb_cmd.u.ctarg.rsp_size = RSNN_NN_RSP_SIZE;
	sp->u.iocb_cmd.u.ctarg.nport_handle = NPH_SNS;

	sp->u.iocb_cmd.timeout = qla2x00_async_iocb_timeout;
	sp->done = qla2x00_async_sns_sp_done;

	rval = qla2x00_start_sp(sp);
	if (rval != QLA_SUCCESS) {
		ql_dbg(ql_dbg_disc, vha, 0x2043,
		    "RFT_ID issue IOCB failed (%d).\n", rval);
		goto done_free_sp;
	}
	ql_dbg(ql_dbg_disc, vha, 0xffff,
	    "Async-%s - hdl=%x.\n",
	    sp->name, sp->handle);

	return rval;

done_free_sp:
	sp->free(sp);
done:
	return rval;
}

/**
 * qla2x00_prep_sns_cmd() - Prepare common SNS command request fields for query.
 * @vha: HA context
 * @cmd: GS command
 * @scmd_len: Subcommand length
 * @data_size: response size in bytes
 *
 * Returns a pointer to the @ha's sns_cmd.
 */
static inline struct sns_cmd_pkt *
qla2x00_prep_sns_cmd(scsi_qla_host_t *vha, uint16_t cmd, uint16_t scmd_len,
    uint16_t data_size)
{
	uint16_t		wc;
	struct sns_cmd_pkt	*sns_cmd;
	struct qla_hw_data *ha = vha->hw;

	sns_cmd = ha->sns_cmd;
	memset(sns_cmd, 0, sizeof(struct sns_cmd_pkt));
	wc = data_size / 2;			/* Size in 16bit words. */
	sns_cmd->p.cmd.buffer_length = cpu_to_le16(wc);
	sns_cmd->p.cmd.buffer_address[0] = cpu_to_le32(LSD(ha->sns_cmd_dma));
	sns_cmd->p.cmd.buffer_address[1] = cpu_to_le32(MSD(ha->sns_cmd_dma));
	sns_cmd->p.cmd.subcommand_length = cpu_to_le16(scmd_len);
	sns_cmd->p.cmd.subcommand = cpu_to_le16(cmd);
	wc = (data_size - 16) / 4;		/* Size in 32bit words. */
	sns_cmd->p.cmd.size = cpu_to_le16(wc);

	vha->qla_stats.control_requests++;

	return (sns_cmd);
}

/**
 * qla2x00_sns_ga_nxt() - SNS scan for fabric devices via GA_NXT command.
 * @vha: HA context
 * @fcport: fcport entry to updated
 *
 * This command uses the old Exectute SNS Command mailbox routine.
 *
 * Returns 0 on success.
 */
static int
qla2x00_sns_ga_nxt(scsi_qla_host_t *vha, fc_port_t *fcport)
{
	int		rval = QLA_SUCCESS;
	struct qla_hw_data *ha = vha->hw;
	struct sns_cmd_pkt	*sns_cmd;

	/* Issue GA_NXT. */
	/* Prepare SNS command request. */
	sns_cmd = qla2x00_prep_sns_cmd(vha, GA_NXT_CMD, GA_NXT_SNS_SCMD_LEN,
	    GA_NXT_SNS_DATA_SIZE);

	/* Prepare SNS command arguments -- port_id. */
	sns_cmd->p.cmd.param[0] = fcport->d_id.b.al_pa;
	sns_cmd->p.cmd.param[1] = fcport->d_id.b.area;
	sns_cmd->p.cmd.param[2] = fcport->d_id.b.domain;

	/* Execute SNS command. */
	rval = qla2x00_send_sns(vha, ha->sns_cmd_dma, GA_NXT_SNS_CMD_SIZE / 2,
	    sizeof(struct sns_cmd_pkt));
	if (rval != QLA_SUCCESS) {
		/*EMPTY*/
		ql_dbg(ql_dbg_disc, vha, 0x205f,
		    "GA_NXT Send SNS failed (%d).\n", rval);
	} else if (sns_cmd->p.gan_data[8] != 0x80 ||
	    sns_cmd->p.gan_data[9] != 0x02) {
		ql_dbg(ql_dbg_disc + ql_dbg_buffer, vha, 0x2084,
		    "GA_NXT failed, rejected request ga_nxt_rsp:\n");
		ql_dump_buffer(ql_dbg_disc + ql_dbg_buffer, vha, 0x2074,
		    sns_cmd->p.gan_data, 16);
		rval = QLA_FUNCTION_FAILED;
	} else {
		/* Populate fc_port_t entry. */
		fcport->d_id.b.domain = sns_cmd->p.gan_data[17];
		fcport->d_id.b.area = sns_cmd->p.gan_data[18];
		fcport->d_id.b.al_pa = sns_cmd->p.gan_data[19];

		memcpy(fcport->node_name, &sns_cmd->p.gan_data[284], WWN_SIZE);
		memcpy(fcport->port_name, &sns_cmd->p.gan_data[20], WWN_SIZE);

		if (sns_cmd->p.gan_data[16] != NS_N_PORT_TYPE &&
		    sns_cmd->p.gan_data[16] != NS_NL_PORT_TYPE)
			fcport->d_id.b.domain = 0xf0;

		ql_dbg(ql_dbg_disc, vha, 0x2061,
		    "GA_NXT entry - nn %8phN pn %8phN "
		    "port_id=%02x%02x%02x.\n",
		    fcport->node_name, fcport->port_name,
		    fcport->d_id.b.domain, fcport->d_id.b.area,
		    fcport->d_id.b.al_pa);
	}

	return (rval);
}

/**
 * qla2x00_sns_gid_pt() - SNS scan for fabric devices via GID_PT command.
 * @vha: HA context
 * @list: switch info entries to populate
 *
 * This command uses the old Exectute SNS Command mailbox routine.
 *
 * NOTE: Non-Nx_Ports are not requested.
 *
 * Returns 0 on success.
 */
static int
qla2x00_sns_gid_pt(scsi_qla_host_t *vha, sw_info_t *list)
{
	int		rval;
	struct qla_hw_data *ha = vha->hw;
	uint16_t	i;
	uint8_t		*entry;
	struct sns_cmd_pkt	*sns_cmd;
	uint16_t gid_pt_sns_data_size;

	gid_pt_sns_data_size = qla2x00_gid_pt_rsp_size(vha);

	/* Issue GID_PT. */
	/* Prepare SNS command request. */
	sns_cmd = qla2x00_prep_sns_cmd(vha, GID_PT_CMD, GID_PT_SNS_SCMD_LEN,
	    gid_pt_sns_data_size);

	/* Prepare SNS command arguments -- port_type. */
	sns_cmd->p.cmd.param[0] = NS_NX_PORT_TYPE;

	/* Execute SNS command. */
	rval = qla2x00_send_sns(vha, ha->sns_cmd_dma, GID_PT_SNS_CMD_SIZE / 2,
	    sizeof(struct sns_cmd_pkt));
	if (rval != QLA_SUCCESS) {
		/*EMPTY*/
		ql_dbg(ql_dbg_disc, vha, 0x206d,
		    "GID_PT Send SNS failed (%d).\n", rval);
	} else if (sns_cmd->p.gid_data[8] != 0x80 ||
	    sns_cmd->p.gid_data[9] != 0x02) {
		ql_dbg(ql_dbg_disc, vha, 0x202f,
		    "GID_PT failed, rejected request, gid_rsp:\n");
		ql_dump_buffer(ql_dbg_disc + ql_dbg_buffer, vha, 0x2081,
		    sns_cmd->p.gid_data, 16);
		rval = QLA_FUNCTION_FAILED;
	} else {
		/* Set port IDs in switch info list. */
		for (i = 0; i < ha->max_fibre_devices; i++) {
			entry = &sns_cmd->p.gid_data[(i * 4) + 16];
			list[i].d_id.b.domain = entry[1];
			list[i].d_id.b.area = entry[2];
			list[i].d_id.b.al_pa = entry[3];

			/* Last one exit. */
			if (entry[0] & BIT_7) {
				list[i].d_id.b.rsvd_1 = entry[0];
				break;
			}
		}

		/*
		 * If we've used all available slots, then the switch is
		 * reporting back more devices that we can handle with this
		 * single call.  Return a failed status, and let GA_NXT handle
		 * the overload.
		 */
		if (i == ha->max_fibre_devices)
			rval = QLA_FUNCTION_FAILED;
	}

	return (rval);
}

/**
 * qla2x00_sns_gpn_id() - SNS Get Port Name (GPN_ID) query.
 * @vha: HA context
 * @list: switch info entries to populate
 *
 * This command uses the old Exectute SNS Command mailbox routine.
 *
 * Returns 0 on success.
 */
static int
qla2x00_sns_gpn_id(scsi_qla_host_t *vha, sw_info_t *list)
{
	int		rval = QLA_SUCCESS;
	struct qla_hw_data *ha = vha->hw;
	uint16_t	i;
	struct sns_cmd_pkt	*sns_cmd;

	for (i = 0; i < ha->max_fibre_devices; i++) {
		/* Issue GPN_ID */
		/* Prepare SNS command request. */
		sns_cmd = qla2x00_prep_sns_cmd(vha, GPN_ID_CMD,
		    GPN_ID_SNS_SCMD_LEN, GPN_ID_SNS_DATA_SIZE);

		/* Prepare SNS command arguments -- port_id. */
		sns_cmd->p.cmd.param[0] = list[i].d_id.b.al_pa;
		sns_cmd->p.cmd.param[1] = list[i].d_id.b.area;
		sns_cmd->p.cmd.param[2] = list[i].d_id.b.domain;

		/* Execute SNS command. */
		rval = qla2x00_send_sns(vha, ha->sns_cmd_dma,
		    GPN_ID_SNS_CMD_SIZE / 2, sizeof(struct sns_cmd_pkt));
		if (rval != QLA_SUCCESS) {
			/*EMPTY*/
			ql_dbg(ql_dbg_disc, vha, 0x2032,
			    "GPN_ID Send SNS failed (%d).\n", rval);
		} else if (sns_cmd->p.gpn_data[8] != 0x80 ||
		    sns_cmd->p.gpn_data[9] != 0x02) {
			ql_dbg(ql_dbg_disc + ql_dbg_buffer, vha, 0x207e,
			    "GPN_ID failed, rejected request, gpn_rsp:\n");
			ql_dump_buffer(ql_dbg_disc + ql_dbg_buffer, vha, 0x207f,
			    sns_cmd->p.gpn_data, 16);
			rval = QLA_FUNCTION_FAILED;
		} else {
			/* Save portname */
			memcpy(list[i].port_name, &sns_cmd->p.gpn_data[16],
			    WWN_SIZE);
		}

		/* Last device exit. */
		if (list[i].d_id.b.rsvd_1 != 0)
			break;
	}

	return (rval);
}

/**
 * qla2x00_sns_gnn_id() - SNS Get Node Name (GNN_ID) query.
 * @vha: HA context
 * @list: switch info entries to populate
 *
 * This command uses the old Exectute SNS Command mailbox routine.
 *
 * Returns 0 on success.
 */
static int
qla2x00_sns_gnn_id(scsi_qla_host_t *vha, sw_info_t *list)
{
	int		rval = QLA_SUCCESS;
	struct qla_hw_data *ha = vha->hw;
	uint16_t	i;
	struct sns_cmd_pkt	*sns_cmd;

	for (i = 0; i < ha->max_fibre_devices; i++) {
		/* Issue GNN_ID */
		/* Prepare SNS command request. */
		sns_cmd = qla2x00_prep_sns_cmd(vha, GNN_ID_CMD,
		    GNN_ID_SNS_SCMD_LEN, GNN_ID_SNS_DATA_SIZE);

		/* Prepare SNS command arguments -- port_id. */
		sns_cmd->p.cmd.param[0] = list[i].d_id.b.al_pa;
		sns_cmd->p.cmd.param[1] = list[i].d_id.b.area;
		sns_cmd->p.cmd.param[2] = list[i].d_id.b.domain;

		/* Execute SNS command. */
		rval = qla2x00_send_sns(vha, ha->sns_cmd_dma,
		    GNN_ID_SNS_CMD_SIZE / 2, sizeof(struct sns_cmd_pkt));
		if (rval != QLA_SUCCESS) {
			/*EMPTY*/
			ql_dbg(ql_dbg_disc, vha, 0x203f,
			    "GNN_ID Send SNS failed (%d).\n", rval);
		} else if (sns_cmd->p.gnn_data[8] != 0x80 ||
		    sns_cmd->p.gnn_data[9] != 0x02) {
			ql_dbg(ql_dbg_disc + ql_dbg_buffer, vha, 0x2082,
			    "GNN_ID failed, rejected request, gnn_rsp:\n");
			ql_dump_buffer(ql_dbg_disc + ql_dbg_buffer, vha, 0x207a,
			    sns_cmd->p.gnn_data, 16);
			rval = QLA_FUNCTION_FAILED;
		} else {
			/* Save nodename */
			memcpy(list[i].node_name, &sns_cmd->p.gnn_data[16],
			    WWN_SIZE);

			ql_dbg(ql_dbg_disc, vha, 0x206e,
			    "GID_PT entry - nn %8phN pn %8phN "
			    "port_id=%02x%02x%02x.\n",
			    list[i].node_name, list[i].port_name,
			    list[i].d_id.b.domain, list[i].d_id.b.area,
			    list[i].d_id.b.al_pa);
		}

		/* Last device exit. */
		if (list[i].d_id.b.rsvd_1 != 0)
			break;
	}

	return (rval);
}

/**
 * qla2x00_snd_rft_id() - SNS Register FC-4 TYPEs (RFT_ID) supported by the HBA.
 * @vha: HA context
 *
 * This command uses the old Exectute SNS Command mailbox routine.
 *
 * Returns 0 on success.
 */
static int
qla2x00_sns_rft_id(scsi_qla_host_t *vha)
{
	int		rval;
	struct qla_hw_data *ha = vha->hw;
	struct sns_cmd_pkt	*sns_cmd;

	/* Issue RFT_ID. */
	/* Prepare SNS command request. */
	sns_cmd = qla2x00_prep_sns_cmd(vha, RFT_ID_CMD, RFT_ID_SNS_SCMD_LEN,
	    RFT_ID_SNS_DATA_SIZE);

	/* Prepare SNS command arguments -- port_id, FC-4 types */
	sns_cmd->p.cmd.param[0] = vha->d_id.b.al_pa;
	sns_cmd->p.cmd.param[1] = vha->d_id.b.area;
	sns_cmd->p.cmd.param[2] = vha->d_id.b.domain;

	sns_cmd->p.cmd.param[5] = 0x01;			/* FCP-3 */

	/* Execute SNS command. */
	rval = qla2x00_send_sns(vha, ha->sns_cmd_dma, RFT_ID_SNS_CMD_SIZE / 2,
	    sizeof(struct sns_cmd_pkt));
	if (rval != QLA_SUCCESS) {
		/*EMPTY*/
		ql_dbg(ql_dbg_disc, vha, 0x2060,
		    "RFT_ID Send SNS failed (%d).\n", rval);
	} else if (sns_cmd->p.rft_data[8] != 0x80 ||
	    sns_cmd->p.rft_data[9] != 0x02) {
		ql_dbg(ql_dbg_disc + ql_dbg_buffer, vha, 0x2083,
		    "RFT_ID failed, rejected request rft_rsp:\n");
		ql_dump_buffer(ql_dbg_disc + ql_dbg_buffer, vha, 0x2080,
		    sns_cmd->p.rft_data, 16);
		rval = QLA_FUNCTION_FAILED;
	} else {
		ql_dbg(ql_dbg_disc, vha, 0x2073,
		    "RFT_ID exiting normally.\n");
	}

	return (rval);
}

/**
 * qla2x00_sns_rnn_id() - SNS Register Node Name (RNN_ID) of the HBA.
 * @vha: HA context
 *
 * This command uses the old Exectute SNS Command mailbox routine.
 *
 * Returns 0 on success.
 */
static int
qla2x00_sns_rnn_id(scsi_qla_host_t *vha)
{
	int		rval;
	struct qla_hw_data *ha = vha->hw;
	struct sns_cmd_pkt	*sns_cmd;

	/* Issue RNN_ID. */
	/* Prepare SNS command request. */
	sns_cmd = qla2x00_prep_sns_cmd(vha, RNN_ID_CMD, RNN_ID_SNS_SCMD_LEN,
	    RNN_ID_SNS_DATA_SIZE);

	/* Prepare SNS command arguments -- port_id, nodename. */
	sns_cmd->p.cmd.param[0] = vha->d_id.b.al_pa;
	sns_cmd->p.cmd.param[1] = vha->d_id.b.area;
	sns_cmd->p.cmd.param[2] = vha->d_id.b.domain;

	sns_cmd->p.cmd.param[4] = vha->node_name[7];
	sns_cmd->p.cmd.param[5] = vha->node_name[6];
	sns_cmd->p.cmd.param[6] = vha->node_name[5];
	sns_cmd->p.cmd.param[7] = vha->node_name[4];
	sns_cmd->p.cmd.param[8] = vha->node_name[3];
	sns_cmd->p.cmd.param[9] = vha->node_name[2];
	sns_cmd->p.cmd.param[10] = vha->node_name[1];
	sns_cmd->p.cmd.param[11] = vha->node_name[0];

	/* Execute SNS command. */
	rval = qla2x00_send_sns(vha, ha->sns_cmd_dma, RNN_ID_SNS_CMD_SIZE / 2,
	    sizeof(struct sns_cmd_pkt));
	if (rval != QLA_SUCCESS) {
		/*EMPTY*/
		ql_dbg(ql_dbg_disc, vha, 0x204a,
		    "RNN_ID Send SNS failed (%d).\n", rval);
	} else if (sns_cmd->p.rnn_data[8] != 0x80 ||
	    sns_cmd->p.rnn_data[9] != 0x02) {
		ql_dbg(ql_dbg_disc + ql_dbg_buffer, vha, 0x207b,
		    "RNN_ID failed, rejected request, rnn_rsp:\n");
		ql_dump_buffer(ql_dbg_disc + ql_dbg_buffer, vha, 0x207c,
		    sns_cmd->p.rnn_data, 16);
		rval = QLA_FUNCTION_FAILED;
	} else {
		ql_dbg(ql_dbg_disc, vha, 0x204c,
		    "RNN_ID exiting normally.\n");
	}

	return (rval);
}

/**
 * qla2x00_mgmt_svr_login() - Login to fabric Management Service.
 * @vha: HA context
 *
 * Returns 0 on success.
 */
int
qla2x00_mgmt_svr_login(scsi_qla_host_t *vha)
{
	int ret, rval;
	uint16_t mb[MAILBOX_REGISTER_COUNT];
	struct qla_hw_data *ha = vha->hw;
	ret = QLA_SUCCESS;
	if (vha->flags.management_server_logged_in)
		return ret;

	rval = ha->isp_ops->fabric_login(vha, vha->mgmt_svr_loop_id, 0xff, 0xff,
	    0xfa, mb, BIT_1);
	if (rval != QLA_SUCCESS || mb[0] != MBS_COMMAND_COMPLETE) {
		if (rval == QLA_MEMORY_ALLOC_FAILED)
			ql_dbg(ql_dbg_disc, vha, 0x2085,
			    "Failed management_server login: loopid=%x "
			    "rval=%d\n", vha->mgmt_svr_loop_id, rval);
		else
			ql_dbg(ql_dbg_disc, vha, 0x2024,
			    "Failed management_server login: loopid=%x "
			    "mb[0]=%x mb[1]=%x mb[2]=%x mb[6]=%x mb[7]=%x.\n",
			    vha->mgmt_svr_loop_id, mb[0], mb[1], mb[2], mb[6],
			    mb[7]);
		ret = QLA_FUNCTION_FAILED;
	} else
		vha->flags.management_server_logged_in = 1;

	return ret;
}

/**
 * qla2x00_prep_ms_fdmi_iocb() - Prepare common MS IOCB fields for FDMI query.
 * @vha: HA context
 * @req_size: request size in bytes
 * @rsp_size: response size in bytes
 *
 * Returns a pointer to the @ha's ms_iocb.
 */
void *
qla2x00_prep_ms_fdmi_iocb(scsi_qla_host_t *vha, uint32_t req_size,
    uint32_t rsp_size)
{
	ms_iocb_entry_t *ms_pkt;
	struct qla_hw_data *ha = vha->hw;
	ms_pkt = ha->ms_iocb;
	memset(ms_pkt, 0, sizeof(ms_iocb_entry_t));

	ms_pkt->entry_type = MS_IOCB_TYPE;
	ms_pkt->entry_count = 1;
	SET_TARGET_ID(ha, ms_pkt->loop_id, vha->mgmt_svr_loop_id);
	ms_pkt->control_flags = cpu_to_le16(CF_READ | CF_HEAD_TAG);
	ms_pkt->timeout = cpu_to_le16(ha->r_a_tov / 10 * 2);
	ms_pkt->cmd_dsd_count = cpu_to_le16(1);
	ms_pkt->total_dsd_count = cpu_to_le16(2);
	ms_pkt->rsp_bytecount = cpu_to_le32(rsp_size);
	ms_pkt->req_bytecount = cpu_to_le32(req_size);

	ms_pkt->dseg_req_address[0] = cpu_to_le32(LSD(ha->ct_sns_dma));
	ms_pkt->dseg_req_address[1] = cpu_to_le32(MSD(ha->ct_sns_dma));
	ms_pkt->dseg_req_length = ms_pkt->req_bytecount;

	ms_pkt->dseg_rsp_address[0] = cpu_to_le32(LSD(ha->ct_sns_dma));
	ms_pkt->dseg_rsp_address[1] = cpu_to_le32(MSD(ha->ct_sns_dma));
	ms_pkt->dseg_rsp_length = ms_pkt->rsp_bytecount;

	return ms_pkt;
}

/**
 * qla24xx_prep_ms_fdmi_iocb() - Prepare common MS IOCB fields for FDMI query.
 * @vha: HA context
 * @req_size: request size in bytes
 * @rsp_size: response size in bytes
 *
 * Returns a pointer to the @ha's ms_iocb.
 */
void *
qla24xx_prep_ms_fdmi_iocb(scsi_qla_host_t *vha, uint32_t req_size,
    uint32_t rsp_size)
{
	struct ct_entry_24xx *ct_pkt;
	struct qla_hw_data *ha = vha->hw;

	ct_pkt = (struct ct_entry_24xx *)ha->ms_iocb;
	memset(ct_pkt, 0, sizeof(struct ct_entry_24xx));

	ct_pkt->entry_type = CT_IOCB_TYPE;
	ct_pkt->entry_count = 1;
	ct_pkt->nport_handle = cpu_to_le16(vha->mgmt_svr_loop_id);
	ct_pkt->timeout = cpu_to_le16(ha->r_a_tov / 10 * 2);
	ct_pkt->cmd_dsd_count = cpu_to_le16(1);
	ct_pkt->rsp_dsd_count = cpu_to_le16(1);
	ct_pkt->rsp_byte_count = cpu_to_le32(rsp_size);
	ct_pkt->cmd_byte_count = cpu_to_le32(req_size);

	ct_pkt->dseg_0_address[0] = cpu_to_le32(LSD(ha->ct_sns_dma));
	ct_pkt->dseg_0_address[1] = cpu_to_le32(MSD(ha->ct_sns_dma));
	ct_pkt->dseg_0_len = ct_pkt->cmd_byte_count;

	ct_pkt->dseg_1_address[0] = cpu_to_le32(LSD(ha->ct_sns_dma));
	ct_pkt->dseg_1_address[1] = cpu_to_le32(MSD(ha->ct_sns_dma));
	ct_pkt->dseg_1_len = ct_pkt->rsp_byte_count;
	ct_pkt->vp_index = vha->vp_idx;

	return ct_pkt;
}

static inline ms_iocb_entry_t *
qla2x00_update_ms_fdmi_iocb(scsi_qla_host_t *vha, uint32_t req_size)
{
	struct qla_hw_data *ha = vha->hw;
	ms_iocb_entry_t *ms_pkt = ha->ms_iocb;
	struct ct_entry_24xx *ct_pkt = (struct ct_entry_24xx *)ha->ms_iocb;

	if (IS_FWI2_CAPABLE(ha)) {
		ct_pkt->cmd_byte_count = cpu_to_le32(req_size);
		ct_pkt->dseg_0_len = ct_pkt->cmd_byte_count;
	} else {
		ms_pkt->req_bytecount = cpu_to_le32(req_size);
		ms_pkt->dseg_req_length = ms_pkt->req_bytecount;
	}

	return ms_pkt;
}

/**
 * qla2x00_prep_ct_req() - Prepare common CT request fields for SNS query.
 * @p: CT request buffer
 * @cmd: GS command
 * @rsp_size: response size in bytes
 *
 * Returns a pointer to the intitialized @ct_req.
 */
static inline struct ct_sns_req *
qla2x00_prep_ct_fdmi_req(struct ct_sns_pkt *p, uint16_t cmd,
    uint16_t rsp_size)
{
	memset(p, 0, sizeof(struct ct_sns_pkt));

	p->p.req.header.revision = 0x01;
	p->p.req.header.gs_type = 0xFA;
	p->p.req.header.gs_subtype = 0x10;
	p->p.req.command = cpu_to_be16(cmd);
	p->p.req.max_rsp_size = cpu_to_be16((rsp_size - 16) / 4);

	return &p->p.req;
}

/**
 * qla2x00_fdmi_rhba() - perform RHBA FDMI registration
 * @vha: HA context
 *
 * Returns 0 on success.
 */
static int
qla2x00_fdmi_rhba(scsi_qla_host_t *vha)
{
	int rval, alen;
	uint32_t size, sn;

	ms_iocb_entry_t *ms_pkt;
	struct ct_sns_req *ct_req;
	struct ct_sns_rsp *ct_rsp;
	void *entries;
	struct ct_fdmi_hba_attr *eiter;
	struct qla_hw_data *ha = vha->hw;

	/* Issue RHBA */
	/* Prepare common MS IOCB */
	/*   Request size adjusted after CT preparation */
	ms_pkt = ha->isp_ops->prep_ms_fdmi_iocb(vha, 0, RHBA_RSP_SIZE);

	/* Prepare CT request */
	ct_req = qla2x00_prep_ct_fdmi_req(ha->ct_sns, RHBA_CMD, RHBA_RSP_SIZE);
	ct_rsp = &ha->ct_sns->p.rsp;

	/* Prepare FDMI command arguments -- attribute block, attributes. */
	memcpy(ct_req->req.rhba.hba_identifier, vha->port_name, WWN_SIZE);
	ct_req->req.rhba.entry_count = cpu_to_be32(1);
	memcpy(ct_req->req.rhba.port_name, vha->port_name, WWN_SIZE);
	size = 2 * WWN_SIZE + 4 + 4;

	/* Attributes */
	ct_req->req.rhba.attrs.count =
	    cpu_to_be32(FDMI_HBA_ATTR_COUNT);
	entries = ct_req->req.rhba.hba_identifier;

	/* Nodename. */
	eiter = entries + size;
	eiter->type = cpu_to_be16(FDMI_HBA_NODE_NAME);
	eiter->len = cpu_to_be16(4 + WWN_SIZE);
	memcpy(eiter->a.node_name, vha->node_name, WWN_SIZE);
	size += 4 + WWN_SIZE;

	ql_dbg(ql_dbg_disc, vha, 0x2025,
	    "NodeName = %8phN.\n", eiter->a.node_name);

	/* Manufacturer. */
	eiter = entries + size;
	eiter->type = cpu_to_be16(FDMI_HBA_MANUFACTURER);
	alen = strlen(QLA2XXX_MANUFACTURER);
	snprintf(eiter->a.manufacturer, sizeof(eiter->a.manufacturer),
	    "%s", "QLogic Corporation");
	alen += 4 - (alen & 3);
	eiter->len = cpu_to_be16(4 + alen);
	size += 4 + alen;

	ql_dbg(ql_dbg_disc, vha, 0x2026,
	    "Manufacturer = %s.\n", eiter->a.manufacturer);

	/* Serial number. */
	eiter = entries + size;
	eiter->type = cpu_to_be16(FDMI_HBA_SERIAL_NUMBER);
	if (IS_FWI2_CAPABLE(ha))
		qla2xxx_get_vpd_field(vha, "SN", eiter->a.serial_num,
		    sizeof(eiter->a.serial_num));
	else {
		sn = ((ha->serial0 & 0x1f) << 16) |
			(ha->serial2 << 8) | ha->serial1;
		snprintf(eiter->a.serial_num, sizeof(eiter->a.serial_num),
		    "%c%05d", 'A' + sn / 100000, sn % 100000);
	}
	alen = strlen(eiter->a.serial_num);
	alen += 4 - (alen & 3);
	eiter->len = cpu_to_be16(4 + alen);
	size += 4 + alen;

	ql_dbg(ql_dbg_disc, vha, 0x2027,
	    "Serial no. = %s.\n", eiter->a.serial_num);

	/* Model name. */
	eiter = entries + size;
	eiter->type = cpu_to_be16(FDMI_HBA_MODEL);
	snprintf(eiter->a.model, sizeof(eiter->a.model),
	    "%s", ha->model_number);
	alen = strlen(eiter->a.model);
	alen += 4 - (alen & 3);
	eiter->len = cpu_to_be16(4 + alen);
	size += 4 + alen;

	ql_dbg(ql_dbg_disc, vha, 0x2028,
	    "Model Name = %s.\n", eiter->a.model);

	/* Model description. */
	eiter = entries + size;
	eiter->type = cpu_to_be16(FDMI_HBA_MODEL_DESCRIPTION);
	snprintf(eiter->a.model_desc, sizeof(eiter->a.model_desc),
	    "%s", ha->model_desc);
	alen = strlen(eiter->a.model_desc);
	alen += 4 - (alen & 3);
	eiter->len = cpu_to_be16(4 + alen);
	size += 4 + alen;

	ql_dbg(ql_dbg_disc, vha, 0x2029,
	    "Model Desc = %s.\n", eiter->a.model_desc);

	/* Hardware version. */
	eiter = entries + size;
	eiter->type = cpu_to_be16(FDMI_HBA_HARDWARE_VERSION);
	if (!IS_FWI2_CAPABLE(ha)) {
		snprintf(eiter->a.hw_version, sizeof(eiter->a.hw_version),
		    "HW:%s", ha->adapter_id);
	} else if (qla2xxx_get_vpd_field(vha, "MN", eiter->a.hw_version,
		    sizeof(eiter->a.hw_version))) {
		;
	} else if (qla2xxx_get_vpd_field(vha, "EC", eiter->a.hw_version,
		    sizeof(eiter->a.hw_version))) {
		;
	} else {
		snprintf(eiter->a.hw_version, sizeof(eiter->a.hw_version),
		    "HW:%s", ha->adapter_id);
	}
	alen = strlen(eiter->a.hw_version);
	alen += 4 - (alen & 3);
	eiter->len = cpu_to_be16(4 + alen);
	size += 4 + alen;

	ql_dbg(ql_dbg_disc, vha, 0x202a,
	    "Hardware ver = %s.\n", eiter->a.hw_version);

	/* Driver version. */
	eiter = entries + size;
	eiter->type = cpu_to_be16(FDMI_HBA_DRIVER_VERSION);
	snprintf(eiter->a.driver_version, sizeof(eiter->a.driver_version),
	    "%s", qla2x00_version_str);
	alen = strlen(eiter->a.driver_version);
	alen += 4 - (alen & 3);
	eiter->len = cpu_to_be16(4 + alen);
	size += 4 + alen;

	ql_dbg(ql_dbg_disc, vha, 0x202b,
	    "Driver ver = %s.\n", eiter->a.driver_version);

	/* Option ROM version. */
	eiter = entries + size;
	eiter->type = cpu_to_be16(FDMI_HBA_OPTION_ROM_VERSION);
	snprintf(eiter->a.orom_version, sizeof(eiter->a.orom_version),
	    "%d.%02d", ha->bios_revision[1], ha->bios_revision[0]);
	alen = strlen(eiter->a.orom_version);
	alen += 4 - (alen & 3);
	eiter->len = cpu_to_be16(4 + alen);
	size += 4 + alen;

	ql_dbg(ql_dbg_disc, vha , 0x202c,
	    "Optrom vers = %s.\n", eiter->a.orom_version);

	/* Firmware version */
	eiter = entries + size;
	eiter->type = cpu_to_be16(FDMI_HBA_FIRMWARE_VERSION);
	ha->isp_ops->fw_version_str(vha, eiter->a.fw_version,
	    sizeof(eiter->a.fw_version));
	alen = strlen(eiter->a.fw_version);
	alen += 4 - (alen & 3);
	eiter->len = cpu_to_be16(4 + alen);
	size += 4 + alen;

	ql_dbg(ql_dbg_disc, vha, 0x202d,
	    "Firmware vers = %s.\n", eiter->a.fw_version);

	/* Update MS request size. */
	qla2x00_update_ms_fdmi_iocb(vha, size + 16);

	ql_dbg(ql_dbg_disc, vha, 0x202e,
	    "RHBA identifier = %8phN size=%d.\n",
	    ct_req->req.rhba.hba_identifier, size);
	ql_dump_buffer(ql_dbg_disc + ql_dbg_buffer, vha, 0x2076,
	    entries, size);

	/* Execute MS IOCB */
	rval = qla2x00_issue_iocb(vha, ha->ms_iocb, ha->ms_iocb_dma,
	    sizeof(ms_iocb_entry_t));
	if (rval != QLA_SUCCESS) {
		/*EMPTY*/
		ql_dbg(ql_dbg_disc, vha, 0x2030,
		    "RHBA issue IOCB failed (%d).\n", rval);
	} else if (qla2x00_chk_ms_status(vha, ms_pkt, ct_rsp, "RHBA") !=
	    QLA_SUCCESS) {
		rval = QLA_FUNCTION_FAILED;
		if (ct_rsp->header.reason_code == CT_REASON_CANNOT_PERFORM &&
		    ct_rsp->header.explanation_code ==
		    CT_EXPL_ALREADY_REGISTERED) {
			ql_dbg(ql_dbg_disc, vha, 0x2034,
			    "HBA already registered.\n");
			rval = QLA_ALREADY_REGISTERED;
		} else {
			ql_dbg(ql_dbg_disc, vha, 0x20ad,
			    "RHBA FDMI registration failed, CT Reason code: 0x%x, CT Explanation 0x%x\n",
			    ct_rsp->header.reason_code,
			    ct_rsp->header.explanation_code);
		}
	} else {
		ql_dbg(ql_dbg_disc, vha, 0x2035,
		    "RHBA exiting normally.\n");
	}

	return rval;
}

/**
 * qla2x00_fdmi_rpa() - perform RPA registration
 * @vha: HA context
 *
 * Returns 0 on success.
 */
static int
qla2x00_fdmi_rpa(scsi_qla_host_t *vha)
{
	int rval, alen;
	uint32_t size;
	struct qla_hw_data *ha = vha->hw;
	ms_iocb_entry_t *ms_pkt;
	struct ct_sns_req *ct_req;
	struct ct_sns_rsp *ct_rsp;
	void *entries;
	struct ct_fdmi_port_attr *eiter;
	struct init_cb_24xx *icb24 = (struct init_cb_24xx *)ha->init_cb;
	struct new_utsname *p_sysid = NULL;

	/* Issue RPA */
	/* Prepare common MS IOCB */
	/*   Request size adjusted after CT preparation */
	ms_pkt = ha->isp_ops->prep_ms_fdmi_iocb(vha, 0, RPA_RSP_SIZE);

	/* Prepare CT request */
	ct_req = qla2x00_prep_ct_fdmi_req(ha->ct_sns, RPA_CMD,
	    RPA_RSP_SIZE);
	ct_rsp = &ha->ct_sns->p.rsp;

	/* Prepare FDMI command arguments -- attribute block, attributes. */
	memcpy(ct_req->req.rpa.port_name, vha->port_name, WWN_SIZE);
	size = WWN_SIZE + 4;

	/* Attributes */
	ct_req->req.rpa.attrs.count = cpu_to_be32(FDMI_PORT_ATTR_COUNT);
	entries = ct_req->req.rpa.port_name;

	/* FC4 types. */
	eiter = entries + size;
	eiter->type = cpu_to_be16(FDMI_PORT_FC4_TYPES);
	eiter->len = cpu_to_be16(4 + 32);
	eiter->a.fc4_types[2] = 0x01;
	size += 4 + 32;

	ql_dbg(ql_dbg_disc, vha, 0x2039,
	    "FC4_TYPES=%02x %02x.\n",
	    eiter->a.fc4_types[2],
	    eiter->a.fc4_types[1]);

	/* Supported speed. */
	eiter = entries + size;
	eiter->type = cpu_to_be16(FDMI_PORT_SUPPORT_SPEED);
	eiter->len = cpu_to_be16(4 + 4);
	if (IS_CNA_CAPABLE(ha))
		eiter->a.sup_speed = cpu_to_be32(
		    FDMI_PORT_SPEED_10GB);
	else if (IS_QLA27XX(ha))
		eiter->a.sup_speed = cpu_to_be32(
		    FDMI_PORT_SPEED_32GB|
		    FDMI_PORT_SPEED_16GB|
		    FDMI_PORT_SPEED_8GB);
	else if (IS_QLA2031(ha))
		eiter->a.sup_speed = cpu_to_be32(
		    FDMI_PORT_SPEED_16GB|
		    FDMI_PORT_SPEED_8GB|
		    FDMI_PORT_SPEED_4GB);
	else if (IS_QLA25XX(ha))
		eiter->a.sup_speed = cpu_to_be32(
		    FDMI_PORT_SPEED_8GB|
		    FDMI_PORT_SPEED_4GB|
		    FDMI_PORT_SPEED_2GB|
		    FDMI_PORT_SPEED_1GB);
	else if (IS_QLA24XX_TYPE(ha))
		eiter->a.sup_speed = cpu_to_be32(
		    FDMI_PORT_SPEED_4GB|
		    FDMI_PORT_SPEED_2GB|
		    FDMI_PORT_SPEED_1GB);
	else if (IS_QLA23XX(ha))
		eiter->a.sup_speed = cpu_to_be32(
		    FDMI_PORT_SPEED_2GB|
		    FDMI_PORT_SPEED_1GB);
	else
		eiter->a.sup_speed = cpu_to_be32(
		    FDMI_PORT_SPEED_1GB);
	size += 4 + 4;

	ql_dbg(ql_dbg_disc, vha, 0x203a,
	    "Supported_Speed=%x.\n", eiter->a.sup_speed);

	/* Current speed. */
	eiter = entries + size;
	eiter->type = cpu_to_be16(FDMI_PORT_CURRENT_SPEED);
	eiter->len = cpu_to_be16(4 + 4);
	switch (ha->link_data_rate) {
	case PORT_SPEED_1GB:
		eiter->a.cur_speed =
		    cpu_to_be32(FDMI_PORT_SPEED_1GB);
		break;
	case PORT_SPEED_2GB:
		eiter->a.cur_speed =
		    cpu_to_be32(FDMI_PORT_SPEED_2GB);
		break;
	case PORT_SPEED_4GB:
		eiter->a.cur_speed =
		    cpu_to_be32(FDMI_PORT_SPEED_4GB);
		break;
	case PORT_SPEED_8GB:
		eiter->a.cur_speed =
		    cpu_to_be32(FDMI_PORT_SPEED_8GB);
		break;
	case PORT_SPEED_10GB:
		eiter->a.cur_speed =
		    cpu_to_be32(FDMI_PORT_SPEED_10GB);
		break;
	case PORT_SPEED_16GB:
		eiter->a.cur_speed =
		    cpu_to_be32(FDMI_PORT_SPEED_16GB);
		break;
	case PORT_SPEED_32GB:
		eiter->a.cur_speed =
		    cpu_to_be32(FDMI_PORT_SPEED_32GB);
		break;
	default:
		eiter->a.cur_speed =
		    cpu_to_be32(FDMI_PORT_SPEED_UNKNOWN);
		break;
	}
	size += 4 + 4;

	ql_dbg(ql_dbg_disc, vha, 0x203b,
	    "Current_Speed=%x.\n", eiter->a.cur_speed);

	/* Max frame size. */
	eiter = entries + size;
	eiter->type = cpu_to_be16(FDMI_PORT_MAX_FRAME_SIZE);
	eiter->len = cpu_to_be16(4 + 4);
	eiter->a.max_frame_size = IS_FWI2_CAPABLE(ha) ?
	    le16_to_cpu(icb24->frame_payload_size) :
	    le16_to_cpu(ha->init_cb->frame_payload_size);
	eiter->a.max_frame_size = cpu_to_be32(eiter->a.max_frame_size);
	size += 4 + 4;

	ql_dbg(ql_dbg_disc, vha, 0x203c,
	    "Max_Frame_Size=%x.\n", eiter->a.max_frame_size);

	/* OS device name. */
	eiter = entries + size;
	eiter->type = cpu_to_be16(FDMI_PORT_OS_DEVICE_NAME);
	snprintf(eiter->a.os_dev_name, sizeof(eiter->a.os_dev_name),
	    "%s:host%lu", QLA2XXX_DRIVER_NAME, vha->host_no);
	alen = strlen(eiter->a.os_dev_name);
	alen += 4 - (alen & 3);
	eiter->len = cpu_to_be16(4 + alen);
	size += 4 + alen;

	ql_dbg(ql_dbg_disc, vha, 0x204b,
	    "OS_Device_Name=%s.\n", eiter->a.os_dev_name);

	/* Hostname. */
	eiter = entries + size;
	eiter->type = cpu_to_be16(FDMI_PORT_HOST_NAME);
	p_sysid = utsname();
	if (p_sysid) {
		snprintf(eiter->a.host_name, sizeof(eiter->a.host_name),
		    "%s", p_sysid->nodename);
	} else {
		snprintf(eiter->a.host_name, sizeof(eiter->a.host_name),
		    "%s", fc_host_system_hostname(vha->host));
	}
	alen = strlen(eiter->a.host_name);
	alen += 4 - (alen & 3);
	eiter->len = cpu_to_be16(4 + alen);
	size += 4 + alen;

	ql_dbg(ql_dbg_disc, vha, 0x203d, "HostName=%s.\n", eiter->a.host_name);

	/* Update MS request size. */
	qla2x00_update_ms_fdmi_iocb(vha, size + 16);

	ql_dbg(ql_dbg_disc, vha, 0x203e,
	    "RPA portname  %016llx, size = %d.\n",
	    wwn_to_u64(ct_req->req.rpa.port_name), size);
	ql_dump_buffer(ql_dbg_disc + ql_dbg_buffer, vha, 0x2079,
	    entries, size);

	/* Execute MS IOCB */
	rval = qla2x00_issue_iocb(vha, ha->ms_iocb, ha->ms_iocb_dma,
	    sizeof(ms_iocb_entry_t));
	if (rval != QLA_SUCCESS) {
		/*EMPTY*/
		ql_dbg(ql_dbg_disc, vha, 0x2040,
		    "RPA issue IOCB failed (%d).\n", rval);
	} else if (qla2x00_chk_ms_status(vha, ms_pkt, ct_rsp, "RPA") !=
	    QLA_SUCCESS) {
		rval = QLA_FUNCTION_FAILED;
		if (ct_rsp->header.reason_code == CT_REASON_CANNOT_PERFORM &&
		    ct_rsp->header.explanation_code ==
		    CT_EXPL_ALREADY_REGISTERED) {
			ql_dbg(ql_dbg_disc, vha, 0x20cd,
			    "RPA already registered.\n");
			rval = QLA_ALREADY_REGISTERED;
		}

	} else {
		ql_dbg(ql_dbg_disc, vha, 0x2041,
		    "RPA exiting normally.\n");
	}

	return rval;
}

/**
 * qla2x00_fdmiv2_rhba() - perform RHBA FDMI v2 registration
 * @vha: HA context
 *
 * Returns 0 on success.
 */
static int
qla2x00_fdmiv2_rhba(scsi_qla_host_t *vha)
{
	int rval, alen;
	uint32_t size, sn;
	ms_iocb_entry_t *ms_pkt;
	struct ct_sns_req *ct_req;
	struct ct_sns_rsp *ct_rsp;
	void *entries;
	struct ct_fdmiv2_hba_attr *eiter;
	struct qla_hw_data *ha = vha->hw;
	struct new_utsname *p_sysid = NULL;

	/* Issue RHBA */
	/* Prepare common MS IOCB */
	/*   Request size adjusted after CT preparation */
	ms_pkt = ha->isp_ops->prep_ms_fdmi_iocb(vha, 0, RHBA_RSP_SIZE);

	/* Prepare CT request */
	ct_req = qla2x00_prep_ct_fdmi_req(ha->ct_sns, RHBA_CMD,
	    RHBA_RSP_SIZE);
	ct_rsp = &ha->ct_sns->p.rsp;

	/* Prepare FDMI command arguments -- attribute block, attributes. */
	memcpy(ct_req->req.rhba2.hba_identifier, vha->port_name, WWN_SIZE);
	ct_req->req.rhba2.entry_count = cpu_to_be32(1);
	memcpy(ct_req->req.rhba2.port_name, vha->port_name, WWN_SIZE);
	size = 2 * WWN_SIZE + 4 + 4;

	/* Attributes */
	ct_req->req.rhba2.attrs.count = cpu_to_be32(FDMIV2_HBA_ATTR_COUNT);
	entries = ct_req->req.rhba2.hba_identifier;

	/* Nodename. */
	eiter = entries + size;
	eiter->type = cpu_to_be16(FDMI_HBA_NODE_NAME);
	eiter->len = cpu_to_be16(4 + WWN_SIZE);
	memcpy(eiter->a.node_name, vha->node_name, WWN_SIZE);
	size += 4 + WWN_SIZE;

	ql_dbg(ql_dbg_disc, vha, 0x207d,
	    "NodeName = %016llx.\n", wwn_to_u64(eiter->a.node_name));

	/* Manufacturer. */
	eiter = entries + size;
	eiter->type = cpu_to_be16(FDMI_HBA_MANUFACTURER);
	snprintf(eiter->a.manufacturer, sizeof(eiter->a.manufacturer),
	    "%s", "QLogic Corporation");
	eiter->a.manufacturer[strlen("QLogic Corporation")] = '\0';
	alen = strlen(eiter->a.manufacturer);
	alen += 4 - (alen & 3);
	eiter->len = cpu_to_be16(4 + alen);
	size += 4 + alen;

	ql_dbg(ql_dbg_disc, vha, 0x20a5,
	    "Manufacturer = %s.\n", eiter->a.manufacturer);

	/* Serial number. */
	eiter = entries + size;
	eiter->type = cpu_to_be16(FDMI_HBA_SERIAL_NUMBER);
	if (IS_FWI2_CAPABLE(ha))
		qla2xxx_get_vpd_field(vha, "SN", eiter->a.serial_num,
		    sizeof(eiter->a.serial_num));
	else {
		sn = ((ha->serial0 & 0x1f) << 16) |
			(ha->serial2 << 8) | ha->serial1;
		snprintf(eiter->a.serial_num, sizeof(eiter->a.serial_num),
		    "%c%05d", 'A' + sn / 100000, sn % 100000);
	}
	alen = strlen(eiter->a.serial_num);
	alen += 4 - (alen & 3);
	eiter->len = cpu_to_be16(4 + alen);
	size += 4 + alen;

	ql_dbg(ql_dbg_disc, vha, 0x20a6,
	    "Serial no. = %s.\n", eiter->a.serial_num);

	/* Model name. */
	eiter = entries + size;
	eiter->type = cpu_to_be16(FDMI_HBA_MODEL);
	snprintf(eiter->a.model, sizeof(eiter->a.model),
	    "%s", ha->model_number);
	alen = strlen(eiter->a.model);
	alen += 4 - (alen & 3);
	eiter->len = cpu_to_be16(4 + alen);
	size += 4 + alen;

	ql_dbg(ql_dbg_disc, vha, 0x20a7,
	    "Model Name = %s.\n", eiter->a.model);

	/* Model description. */
	eiter = entries + size;
	eiter->type = cpu_to_be16(FDMI_HBA_MODEL_DESCRIPTION);
	snprintf(eiter->a.model_desc, sizeof(eiter->a.model_desc),
	    "%s", ha->model_desc);
	alen = strlen(eiter->a.model_desc);
	alen += 4 - (alen & 3);
	eiter->len = cpu_to_be16(4 + alen);
	size += 4 + alen;

	ql_dbg(ql_dbg_disc, vha, 0x20a8,
	    "Model Desc = %s.\n", eiter->a.model_desc);

	/* Hardware version. */
	eiter = entries + size;
	eiter->type = cpu_to_be16(FDMI_HBA_HARDWARE_VERSION);
	if (!IS_FWI2_CAPABLE(ha)) {
		snprintf(eiter->a.hw_version, sizeof(eiter->a.hw_version),
		    "HW:%s", ha->adapter_id);
	} else if (qla2xxx_get_vpd_field(vha, "MN", eiter->a.hw_version,
		    sizeof(eiter->a.hw_version))) {
		;
	} else if (qla2xxx_get_vpd_field(vha, "EC", eiter->a.hw_version,
		    sizeof(eiter->a.hw_version))) {
		;
	} else {
		snprintf(eiter->a.hw_version, sizeof(eiter->a.hw_version),
		    "HW:%s", ha->adapter_id);
	}
	alen = strlen(eiter->a.hw_version);
	alen += 4 - (alen & 3);
	eiter->len = cpu_to_be16(4 + alen);
	size += 4 + alen;

	ql_dbg(ql_dbg_disc, vha, 0x20a9,
	    "Hardware ver = %s.\n", eiter->a.hw_version);

	/* Driver version. */
	eiter = entries + size;
	eiter->type = cpu_to_be16(FDMI_HBA_DRIVER_VERSION);
	snprintf(eiter->a.driver_version, sizeof(eiter->a.driver_version),
	    "%s", qla2x00_version_str);
	alen = strlen(eiter->a.driver_version);
	alen += 4 - (alen & 3);
	eiter->len = cpu_to_be16(4 + alen);
	size += 4 + alen;

	ql_dbg(ql_dbg_disc, vha, 0x20aa,
	    "Driver ver = %s.\n", eiter->a.driver_version);

	/* Option ROM version. */
	eiter = entries + size;
	eiter->type = cpu_to_be16(FDMI_HBA_OPTION_ROM_VERSION);
	snprintf(eiter->a.orom_version, sizeof(eiter->a.orom_version),
	    "%d.%02d", ha->bios_revision[1], ha->bios_revision[0]);
	alen = strlen(eiter->a.orom_version);
	alen += 4 - (alen & 3);
	eiter->len = cpu_to_be16(4 + alen);
	size += 4 + alen;

	ql_dbg(ql_dbg_disc, vha , 0x20ab,
	    "Optrom version = %d.%02d.\n", eiter->a.orom_version[1],
	    eiter->a.orom_version[0]);

	/* Firmware version */
	eiter = entries + size;
	eiter->type = cpu_to_be16(FDMI_HBA_FIRMWARE_VERSION);
	ha->isp_ops->fw_version_str(vha, eiter->a.fw_version,
	    sizeof(eiter->a.fw_version));
	alen = strlen(eiter->a.fw_version);
	alen += 4 - (alen & 3);
	eiter->len = cpu_to_be16(4 + alen);
	size += 4 + alen;

	ql_dbg(ql_dbg_disc, vha, 0x20ac,
	    "Firmware vers = %s.\n", eiter->a.fw_version);

	/* OS Name and Version */
	eiter = entries + size;
	eiter->type = cpu_to_be16(FDMI_HBA_OS_NAME_AND_VERSION);
	p_sysid = utsname();
	if (p_sysid) {
		snprintf(eiter->a.os_version, sizeof(eiter->a.os_version),
		    "%s %s %s",
		    p_sysid->sysname, p_sysid->release, p_sysid->version);
	} else {
		snprintf(eiter->a.os_version, sizeof(eiter->a.os_version),
		    "%s %s", "Linux", fc_host_system_hostname(vha->host));
	}
	alen = strlen(eiter->a.os_version);
	alen += 4 - (alen & 3);
	eiter->len = cpu_to_be16(4 + alen);
	size += 4 + alen;

	ql_dbg(ql_dbg_disc, vha, 0x20ae,
	    "OS Name and Version = %s.\n", eiter->a.os_version);

	/* MAX CT Payload Length */
	eiter = entries + size;
	eiter->type = cpu_to_be16(FDMI_HBA_MAXIMUM_CT_PAYLOAD_LENGTH);
	eiter->a.max_ct_len = cpu_to_be32(ha->frame_payload_size);
	eiter->a.max_ct_len = cpu_to_be32(eiter->a.max_ct_len);
	eiter->len = cpu_to_be16(4 + 4);
	size += 4 + 4;

	ql_dbg(ql_dbg_disc, vha, 0x20af,
	    "CT Payload Length = 0x%x.\n", eiter->a.max_ct_len);

	/* Node Sybolic Name */
	eiter = entries + size;
	eiter->type = cpu_to_be16(FDMI_HBA_NODE_SYMBOLIC_NAME);
	qla2x00_get_sym_node_name(vha, eiter->a.sym_name,
	    sizeof(eiter->a.sym_name));
	alen = strlen(eiter->a.sym_name);
	alen += 4 - (alen & 3);
	eiter->len = cpu_to_be16(4 + alen);
	size += 4 + alen;

	ql_dbg(ql_dbg_disc, vha, 0x20b0,
	    "Symbolic Name = %s.\n", eiter->a.sym_name);

	/* Vendor Id */
	eiter = entries + size;
	eiter->type = cpu_to_be16(FDMI_HBA_VENDOR_ID);
	eiter->a.vendor_id = cpu_to_be32(0x1077);
	eiter->len = cpu_to_be16(4 + 4);
	size += 4 + 4;

	ql_dbg(ql_dbg_disc, vha, 0x20b1,
	    "Vendor Id = %x.\n", eiter->a.vendor_id);

	/* Num Ports */
	eiter = entries + size;
	eiter->type = cpu_to_be16(FDMI_HBA_NUM_PORTS);
	eiter->a.num_ports = cpu_to_be32(1);
	eiter->len = cpu_to_be16(4 + 4);
	size += 4 + 4;

	ql_dbg(ql_dbg_disc, vha, 0x20b2,
	    "Port Num = %x.\n", eiter->a.num_ports);

	/* Fabric Name */
	eiter = entries + size;
	eiter->type = cpu_to_be16(FDMI_HBA_FABRIC_NAME);
	memcpy(eiter->a.fabric_name, vha->fabric_node_name, WWN_SIZE);
	eiter->len = cpu_to_be16(4 + WWN_SIZE);
	size += 4 + WWN_SIZE;

	ql_dbg(ql_dbg_disc, vha, 0x20b3,
	    "Fabric Name = %016llx.\n", wwn_to_u64(eiter->a.fabric_name));

	/* BIOS Version */
	eiter = entries + size;
	eiter->type = cpu_to_be16(FDMI_HBA_BOOT_BIOS_NAME);
	snprintf(eiter->a.bios_name, sizeof(eiter->a.bios_name),
	    "BIOS %d.%02d", ha->bios_revision[1], ha->bios_revision[0]);
	alen = strlen(eiter->a.bios_name);
	alen += 4 - (alen & 3);
	eiter->len = cpu_to_be16(4 + alen);
	size += 4 + alen;

	ql_dbg(ql_dbg_disc, vha, 0x20b4,
	    "BIOS Name = %s\n", eiter->a.bios_name);

	/* Vendor Identifier */
	eiter = entries + size;
	eiter->type = cpu_to_be16(FDMI_HBA_TYPE_VENDOR_IDENTIFIER);
	snprintf(eiter->a.vendor_identifier, sizeof(eiter->a.vendor_identifier),
	    "%s", "QLGC");
	alen = strlen(eiter->a.vendor_identifier);
	alen += 4 - (alen & 3);
	eiter->len = cpu_to_be16(4 + alen);
	size += 4 + alen;

	ql_dbg(ql_dbg_disc, vha, 0x201b,
	    "Vendor Identifier = %s.\n", eiter->a.vendor_identifier);

	/* Update MS request size. */
	qla2x00_update_ms_fdmi_iocb(vha, size + 16);

	ql_dbg(ql_dbg_disc, vha, 0x20b5,
	    "RHBA identifier = %016llx.\n",
	    wwn_to_u64(ct_req->req.rhba2.hba_identifier));
	ql_dump_buffer(ql_dbg_disc + ql_dbg_buffer, vha, 0x20b6,
	    entries, size);

	/* Execute MS IOCB */
	rval = qla2x00_issue_iocb(vha, ha->ms_iocb, ha->ms_iocb_dma,
	    sizeof(ms_iocb_entry_t));
	if (rval != QLA_SUCCESS) {
		/*EMPTY*/
		ql_dbg(ql_dbg_disc, vha, 0x20b7,
		    "RHBA issue IOCB failed (%d).\n", rval);
	} else if (qla2x00_chk_ms_status(vha, ms_pkt, ct_rsp, "RHBA") !=
	    QLA_SUCCESS) {
		rval = QLA_FUNCTION_FAILED;

		if (ct_rsp->header.reason_code == CT_REASON_CANNOT_PERFORM &&
		    ct_rsp->header.explanation_code ==
		    CT_EXPL_ALREADY_REGISTERED) {
			ql_dbg(ql_dbg_disc, vha, 0x20b8,
			    "HBA already registered.\n");
			rval = QLA_ALREADY_REGISTERED;
		} else {
			ql_dbg(ql_dbg_disc, vha, 0x2016,
			    "RHBA FDMI v2 failed, CT Reason code: 0x%x, CT Explanation 0x%x\n",
			    ct_rsp->header.reason_code,
			    ct_rsp->header.explanation_code);
		}
	} else {
		ql_dbg(ql_dbg_disc, vha, 0x20b9,
		    "RHBA FDMI V2 exiting normally.\n");
	}

	return rval;
}

/**
 * qla2x00_fdmi_dhba() -
 * @vha: HA context
 *
 * Returns 0 on success.
 */
static int
qla2x00_fdmi_dhba(scsi_qla_host_t *vha)
{
	int rval;
	struct qla_hw_data *ha = vha->hw;
	ms_iocb_entry_t *ms_pkt;
	struct ct_sns_req *ct_req;
	struct ct_sns_rsp *ct_rsp;

	/* Issue RPA */
	/* Prepare common MS IOCB */
	ms_pkt = ha->isp_ops->prep_ms_fdmi_iocb(vha, DHBA_REQ_SIZE,
	    DHBA_RSP_SIZE);

	/* Prepare CT request */
	ct_req = qla2x00_prep_ct_fdmi_req(ha->ct_sns, DHBA_CMD, DHBA_RSP_SIZE);
	ct_rsp = &ha->ct_sns->p.rsp;

	/* Prepare FDMI command arguments -- portname. */
	memcpy(ct_req->req.dhba.port_name, vha->port_name, WWN_SIZE);

	ql_dbg(ql_dbg_disc, vha, 0x2036,
	    "DHBA portname = %8phN.\n", ct_req->req.dhba.port_name);

	/* Execute MS IOCB */
	rval = qla2x00_issue_iocb(vha, ha->ms_iocb, ha->ms_iocb_dma,
	    sizeof(ms_iocb_entry_t));
	if (rval != QLA_SUCCESS) {
		/*EMPTY*/
		ql_dbg(ql_dbg_disc, vha, 0x2037,
		    "DHBA issue IOCB failed (%d).\n", rval);
	} else if (qla2x00_chk_ms_status(vha, ms_pkt, ct_rsp, "DHBA") !=
	    QLA_SUCCESS) {
		rval = QLA_FUNCTION_FAILED;
	} else {
		ql_dbg(ql_dbg_disc, vha, 0x2038,
		    "DHBA exiting normally.\n");
	}

	return rval;
}

/**
 * qla2x00_fdmiv2_rpa() -
 * @vha: HA context
 *
 * Returns 0 on success.
 */
static int
qla2x00_fdmiv2_rpa(scsi_qla_host_t *vha)
{
	int rval, alen;
	uint32_t size;
	struct qla_hw_data *ha = vha->hw;
	ms_iocb_entry_t *ms_pkt;
	struct ct_sns_req *ct_req;
	struct ct_sns_rsp *ct_rsp;
	void *entries;
	struct ct_fdmiv2_port_attr *eiter;
	struct init_cb_24xx *icb24 = (struct init_cb_24xx *)ha->init_cb;
	struct new_utsname *p_sysid = NULL;

	/* Issue RPA */
	/* Prepare common MS IOCB */
	/*   Request size adjusted after CT preparation */
	ms_pkt = ha->isp_ops->prep_ms_fdmi_iocb(vha, 0, RPA_RSP_SIZE);

	/* Prepare CT request */
	ct_req = qla2x00_prep_ct_fdmi_req(ha->ct_sns, RPA_CMD, RPA_RSP_SIZE);
	ct_rsp = &ha->ct_sns->p.rsp;

	/* Prepare FDMI command arguments -- attribute block, attributes. */
	memcpy(ct_req->req.rpa2.port_name, vha->port_name, WWN_SIZE);
	size = WWN_SIZE + 4;

	/* Attributes */
	ct_req->req.rpa2.attrs.count = cpu_to_be32(FDMIV2_PORT_ATTR_COUNT);
	entries = ct_req->req.rpa2.port_name;

	/* FC4 types. */
	eiter = entries + size;
	eiter->type = cpu_to_be16(FDMI_PORT_FC4_TYPES);
	eiter->len = cpu_to_be16(4 + 32);
	eiter->a.fc4_types[2] = 0x01;
	size += 4 + 32;

	ql_dbg(ql_dbg_disc, vha, 0x20ba,
	    "FC4_TYPES=%02x %02x.\n",
	    eiter->a.fc4_types[2],
	    eiter->a.fc4_types[1]);

	if (vha->flags.nvme_enabled) {
		eiter->a.fc4_types[6] = 1;	/* NVMe type 28h */
		ql_dbg(ql_dbg_disc, vha, 0x211f,
		    "NVME FC4 Type = %02x 0x0 0x0 0x0 0x0 0x0.\n",
		    eiter->a.fc4_types[6]);
	}

	/* Supported speed. */
	eiter = entries + size;
	eiter->type = cpu_to_be16(FDMI_PORT_SUPPORT_SPEED);
	eiter->len = cpu_to_be16(4 + 4);
	if (IS_CNA_CAPABLE(ha))
		eiter->a.sup_speed = cpu_to_be32(
		    FDMI_PORT_SPEED_10GB);
	else if (IS_QLA27XX(ha))
		eiter->a.sup_speed = cpu_to_be32(
		    FDMI_PORT_SPEED_32GB|
		    FDMI_PORT_SPEED_16GB|
		    FDMI_PORT_SPEED_8GB);
	else if (IS_QLA2031(ha))
		eiter->a.sup_speed = cpu_to_be32(
		    FDMI_PORT_SPEED_16GB|
		    FDMI_PORT_SPEED_8GB|
		    FDMI_PORT_SPEED_4GB);
	else if (IS_QLA25XX(ha))
		eiter->a.sup_speed = cpu_to_be32(
		    FDMI_PORT_SPEED_8GB|
		    FDMI_PORT_SPEED_4GB|
		    FDMI_PORT_SPEED_2GB|
		    FDMI_PORT_SPEED_1GB);
	else if (IS_QLA24XX_TYPE(ha))
		eiter->a.sup_speed = cpu_to_be32(
		    FDMI_PORT_SPEED_4GB|
		    FDMI_PORT_SPEED_2GB|
		    FDMI_PORT_SPEED_1GB);
	else if (IS_QLA23XX(ha))
		eiter->a.sup_speed = cpu_to_be32(
		    FDMI_PORT_SPEED_2GB|
		    FDMI_PORT_SPEED_1GB);
	else
		eiter->a.sup_speed = cpu_to_be32(
		    FDMI_PORT_SPEED_1GB);
	size += 4 + 4;

	ql_dbg(ql_dbg_disc, vha, 0x20bb,
	    "Supported Port Speed = %x.\n", eiter->a.sup_speed);

	/* Current speed. */
	eiter = entries + size;
	eiter->type = cpu_to_be16(FDMI_PORT_CURRENT_SPEED);
	eiter->len = cpu_to_be16(4 + 4);
	switch (ha->link_data_rate) {
	case PORT_SPEED_1GB:
		eiter->a.cur_speed = cpu_to_be32(FDMI_PORT_SPEED_1GB);
		break;
	case PORT_SPEED_2GB:
		eiter->a.cur_speed = cpu_to_be32(FDMI_PORT_SPEED_2GB);
		break;
	case PORT_SPEED_4GB:
		eiter->a.cur_speed = cpu_to_be32(FDMI_PORT_SPEED_4GB);
		break;
	case PORT_SPEED_8GB:
		eiter->a.cur_speed = cpu_to_be32(FDMI_PORT_SPEED_8GB);
		break;
	case PORT_SPEED_10GB:
		eiter->a.cur_speed = cpu_to_be32(FDMI_PORT_SPEED_10GB);
		break;
	case PORT_SPEED_16GB:
		eiter->a.cur_speed = cpu_to_be32(FDMI_PORT_SPEED_16GB);
		break;
	case PORT_SPEED_32GB:
		eiter->a.cur_speed = cpu_to_be32(FDMI_PORT_SPEED_32GB);
		break;
	default:
		eiter->a.cur_speed = cpu_to_be32(FDMI_PORT_SPEED_UNKNOWN);
		break;
	}
	size += 4 + 4;

	ql_dbg(ql_dbg_disc, vha, 0x2017,
	    "Current_Speed = %x.\n", eiter->a.cur_speed);

	/* Max frame size. */
	eiter = entries + size;
	eiter->type = cpu_to_be16(FDMI_PORT_MAX_FRAME_SIZE);
	eiter->len = cpu_to_be16(4 + 4);
	eiter->a.max_frame_size = IS_FWI2_CAPABLE(ha) ?
	    le16_to_cpu(icb24->frame_payload_size):
	    le16_to_cpu(ha->init_cb->frame_payload_size);
	eiter->a.max_frame_size = cpu_to_be32(eiter->a.max_frame_size);
	size += 4 + 4;

	ql_dbg(ql_dbg_disc, vha, 0x20bc,
	    "Max_Frame_Size = %x.\n", eiter->a.max_frame_size);

	/* OS device name. */
	eiter = entries + size;
	eiter->type = cpu_to_be16(FDMI_PORT_OS_DEVICE_NAME);
	alen = strlen(QLA2XXX_DRIVER_NAME);
	snprintf(eiter->a.os_dev_name, sizeof(eiter->a.os_dev_name),
	    "%s:host%lu", QLA2XXX_DRIVER_NAME, vha->host_no);
	alen += 4 - (alen & 3);
	eiter->len = cpu_to_be16(4 + alen);
	size += 4 + alen;

	ql_dbg(ql_dbg_disc, vha, 0x20be,
	    "OS_Device_Name = %s.\n", eiter->a.os_dev_name);

	/* Hostname. */
	eiter = entries + size;
	eiter->type = cpu_to_be16(FDMI_PORT_HOST_NAME);
	p_sysid = utsname();
	if (p_sysid) {
		snprintf(eiter->a.host_name, sizeof(eiter->a.host_name),
		    "%s", p_sysid->nodename);
	} else {
		snprintf(eiter->a.host_name, sizeof(eiter->a.host_name),
		    "%s", fc_host_system_hostname(vha->host));
	}
	alen = strlen(eiter->a.host_name);
	alen += 4 - (alen & 3);
	eiter->len = cpu_to_be16(4 + alen);
	size += 4 + alen;

	ql_dbg(ql_dbg_disc, vha, 0x201a,
	    "HostName=%s.\n", eiter->a.host_name);

	/* Node Name */
	eiter = entries + size;
	eiter->type = cpu_to_be16(FDMI_PORT_NODE_NAME);
	memcpy(eiter->a.node_name, vha->node_name, WWN_SIZE);
	eiter->len = cpu_to_be16(4 + WWN_SIZE);
	size += 4 + WWN_SIZE;

	ql_dbg(ql_dbg_disc, vha, 0x20c0,
	    "Node Name = %016llx.\n", wwn_to_u64(eiter->a.node_name));

	/* Port Name */
	eiter = entries + size;
	eiter->type = cpu_to_be16(FDMI_PORT_NAME);
	memcpy(eiter->a.port_name, vha->port_name, WWN_SIZE);
	eiter->len = cpu_to_be16(4 + WWN_SIZE);
	size += 4 + WWN_SIZE;

	ql_dbg(ql_dbg_disc, vha, 0x20c1,
	    "Port Name = %016llx.\n", wwn_to_u64(eiter->a.port_name));

	/* Port Symbolic Name */
	eiter = entries + size;
	eiter->type = cpu_to_be16(FDMI_PORT_SYM_NAME);
	qla2x00_get_sym_node_name(vha, eiter->a.port_sym_name,
	    sizeof(eiter->a.port_sym_name));
	alen = strlen(eiter->a.port_sym_name);
	alen += 4 - (alen & 3);
	eiter->len = cpu_to_be16(4 + alen);
	size += 4 + alen;

	ql_dbg(ql_dbg_disc, vha, 0x20c2,
	    "port symbolic name = %s\n", eiter->a.port_sym_name);

	/* Port Type */
	eiter = entries + size;
	eiter->type = cpu_to_be16(FDMI_PORT_TYPE);
	eiter->a.port_type = cpu_to_be32(NS_NX_PORT_TYPE);
	eiter->len = cpu_to_be16(4 + 4);
	size += 4 + 4;

	ql_dbg(ql_dbg_disc, vha, 0x20c3,
	    "Port Type = %x.\n", eiter->a.port_type);

	/* Class of Service  */
	eiter = entries + size;
	eiter->type = cpu_to_be16(FDMI_PORT_SUPP_COS);
	eiter->a.port_supported_cos = cpu_to_be32(FC_CLASS_3);
	eiter->len = cpu_to_be16(4 + 4);
	size += 4 + 4;

	ql_dbg(ql_dbg_disc, vha, 0x20c4,
	    "Supported COS = %08x\n", eiter->a.port_supported_cos);

	/* Port Fabric Name */
	eiter = entries + size;
	eiter->type = cpu_to_be16(FDMI_PORT_FABRIC_NAME);
	memcpy(eiter->a.fabric_name, vha->fabric_node_name, WWN_SIZE);
	eiter->len = cpu_to_be16(4 + WWN_SIZE);
	size += 4 + WWN_SIZE;

	ql_dbg(ql_dbg_disc, vha, 0x20c5,
	    "Fabric Name = %016llx.\n", wwn_to_u64(eiter->a.fabric_name));

	/* FC4_type */
	eiter = entries + size;
	eiter->type = cpu_to_be16(FDMI_PORT_FC4_TYPE);
	eiter->a.port_fc4_type[0] = 0;
	eiter->a.port_fc4_type[1] = 0;
	eiter->a.port_fc4_type[2] = 1;
	eiter->a.port_fc4_type[3] = 0;
	eiter->len = cpu_to_be16(4 + 32);
	size += 4 + 32;

	ql_dbg(ql_dbg_disc, vha, 0x20c6,
	    "Port Active FC4 Type = %02x %02x.\n",
	    eiter->a.port_fc4_type[2], eiter->a.port_fc4_type[1]);

	if (vha->flags.nvme_enabled) {
		eiter->a.port_fc4_type[4] = 0;
		eiter->a.port_fc4_type[5] = 0;
		eiter->a.port_fc4_type[6] = 1;	/* NVMe type 28h */
		ql_dbg(ql_dbg_disc, vha, 0x2120,
		    "NVME Port Active FC4 Type = %02x 0x0 0x0 0x0 0x0 0x0.\n",
		    eiter->a.port_fc4_type[6]);
	}

	/* Port State */
	eiter = entries + size;
	eiter->type = cpu_to_be16(FDMI_PORT_STATE);
	eiter->a.port_state = cpu_to_be32(1);
	eiter->len = cpu_to_be16(4 + 4);
	size += 4 + 4;

	ql_dbg(ql_dbg_disc, vha, 0x20c7,
	    "Port State = %x.\n", eiter->a.port_state);

	/* Number of Ports */
	eiter = entries + size;
	eiter->type = cpu_to_be16(FDMI_PORT_COUNT);
	eiter->a.num_ports = cpu_to_be32(1);
	eiter->len = cpu_to_be16(4 + 4);
	size += 4 + 4;

	ql_dbg(ql_dbg_disc, vha, 0x20c8,
	    "Number of ports = %x.\n", eiter->a.num_ports);

	/* Port Id */
	eiter = entries + size;
	eiter->type = cpu_to_be16(FDMI_PORT_ID);
	eiter->a.port_id = cpu_to_be32(vha->d_id.b24);
	eiter->len = cpu_to_be16(4 + 4);
	size += 4 + 4;

	ql_dbg(ql_dbg_disc, vha, 0x201c,
	    "Port Id = %x.\n", eiter->a.port_id);

	/* Update MS request size. */
	qla2x00_update_ms_fdmi_iocb(vha, size + 16);

	ql_dbg(ql_dbg_disc, vha, 0x2018,
	    "RPA portname= %8phN size=%d.\n", ct_req->req.rpa.port_name, size);
	ql_dump_buffer(ql_dbg_disc + ql_dbg_buffer, vha, 0x20ca,
	    entries, size);

	/* Execute MS IOCB */
	rval = qla2x00_issue_iocb(vha, ha->ms_iocb, ha->ms_iocb_dma,
	    sizeof(ms_iocb_entry_t));
	if (rval != QLA_SUCCESS) {
		/*EMPTY*/
		ql_dbg(ql_dbg_disc, vha, 0x20cb,
		    "RPA FDMI v2 issue IOCB failed (%d).\n", rval);
	} else if (qla2x00_chk_ms_status(vha, ms_pkt, ct_rsp, "RPA") !=
	    QLA_SUCCESS) {
		rval = QLA_FUNCTION_FAILED;
		if (ct_rsp->header.reason_code == CT_REASON_CANNOT_PERFORM &&
		    ct_rsp->header.explanation_code ==
		    CT_EXPL_ALREADY_REGISTERED) {
			ql_dbg(ql_dbg_disc, vha, 0x20ce,
			    "RPA FDMI v2 already registered\n");
			rval = QLA_ALREADY_REGISTERED;
		} else {
			ql_dbg(ql_dbg_disc, vha, 0x2020,
			    "RPA FDMI v2 failed, CT Reason code: 0x%x, CT Explanation 0x%x\n",
			    ct_rsp->header.reason_code,
			    ct_rsp->header.explanation_code);
		}
	} else {
		ql_dbg(ql_dbg_disc, vha, 0x20cc,
		    "RPA FDMI V2 exiting normally.\n");
	}

	return rval;
}

/**
 * qla2x00_fdmi_register() -
 * @vha: HA context
 *
 * Returns 0 on success.
 */
int
qla2x00_fdmi_register(scsi_qla_host_t *vha)
{
	int rval = QLA_FUNCTION_FAILED;
	struct qla_hw_data *ha = vha->hw;

	if (IS_QLA2100(ha) || IS_QLA2200(ha) ||
	    IS_QLAFX00(ha))
		return QLA_FUNCTION_FAILED;

	rval = qla2x00_mgmt_svr_login(vha);
	if (rval)
		return rval;

	rval = qla2x00_fdmiv2_rhba(vha);
	if (rval) {
		if (rval != QLA_ALREADY_REGISTERED)
			goto try_fdmi;

		rval = qla2x00_fdmi_dhba(vha);
		if (rval)
			goto try_fdmi;

		rval = qla2x00_fdmiv2_rhba(vha);
		if (rval)
			goto try_fdmi;
	}
	rval = qla2x00_fdmiv2_rpa(vha);
	if (rval)
		goto try_fdmi;

	goto out;

try_fdmi:
	rval = qla2x00_fdmi_rhba(vha);
	if (rval) {
		if (rval != QLA_ALREADY_REGISTERED)
			return rval;

		rval = qla2x00_fdmi_dhba(vha);
		if (rval)
			return rval;

		rval = qla2x00_fdmi_rhba(vha);
		if (rval)
			return rval;
	}
	rval = qla2x00_fdmi_rpa(vha);
out:
	return rval;
}

/**
 * qla2x00_gfpn_id() - SNS Get Fabric Port Name (GFPN_ID) query.
 * @vha: HA context
 * @list: switch info entries to populate
 *
 * Returns 0 on success.
 */
int
qla2x00_gfpn_id(scsi_qla_host_t *vha, sw_info_t *list)
{
	int		rval = QLA_SUCCESS;
	uint16_t	i;
	struct qla_hw_data *ha = vha->hw;
	ms_iocb_entry_t	*ms_pkt;
	struct ct_sns_req	*ct_req;
	struct ct_sns_rsp	*ct_rsp;
	struct ct_arg arg;

	if (!IS_IIDMA_CAPABLE(ha))
		return QLA_FUNCTION_FAILED;

	arg.iocb = ha->ms_iocb;
	arg.req_dma = ha->ct_sns_dma;
	arg.rsp_dma = ha->ct_sns_dma;
	arg.req_size = GFPN_ID_REQ_SIZE;
	arg.rsp_size = GFPN_ID_RSP_SIZE;
	arg.nport_handle = NPH_SNS;

	for (i = 0; i < ha->max_fibre_devices; i++) {
		/* Issue GFPN_ID */
		/* Prepare common MS IOCB */
		ms_pkt = ha->isp_ops->prep_ms_iocb(vha, &arg);

		/* Prepare CT request */
		ct_req = qla2x00_prep_ct_req(ha->ct_sns, GFPN_ID_CMD,
		    GFPN_ID_RSP_SIZE);
		ct_rsp = &ha->ct_sns->p.rsp;

		/* Prepare CT arguments -- port_id */
		ct_req->req.port_id.port_id[0] = list[i].d_id.b.domain;
		ct_req->req.port_id.port_id[1] = list[i].d_id.b.area;
		ct_req->req.port_id.port_id[2] = list[i].d_id.b.al_pa;

		/* Execute MS IOCB */
		rval = qla2x00_issue_iocb(vha, ha->ms_iocb, ha->ms_iocb_dma,
		    sizeof(ms_iocb_entry_t));
		if (rval != QLA_SUCCESS) {
			/*EMPTY*/
			ql_dbg(ql_dbg_disc, vha, 0x2023,
			    "GFPN_ID issue IOCB failed (%d).\n", rval);
			break;
		} else if (qla2x00_chk_ms_status(vha, ms_pkt, ct_rsp,
		    "GFPN_ID") != QLA_SUCCESS) {
			rval = QLA_FUNCTION_FAILED;
			break;
		} else {
			/* Save fabric portname */
			memcpy(list[i].fabric_port_name,
			    ct_rsp->rsp.gfpn_id.port_name, WWN_SIZE);
		}

		/* Last device exit. */
		if (list[i].d_id.b.rsvd_1 != 0)
			break;
	}

	return (rval);
}


static inline struct ct_sns_req *
qla24xx_prep_ct_fm_req(struct ct_sns_pkt *p, uint16_t cmd,
    uint16_t rsp_size)
{
	memset(p, 0, sizeof(struct ct_sns_pkt));

	p->p.req.header.revision = 0x01;
	p->p.req.header.gs_type = 0xFA;
	p->p.req.header.gs_subtype = 0x01;
	p->p.req.command = cpu_to_be16(cmd);
	p->p.req.max_rsp_size = cpu_to_be16((rsp_size - 16) / 4);

	return &p->p.req;
}

/**
 * qla2x00_gpsc() - FCS Get Port Speed Capabilities (GPSC) query.
 * @vha: HA context
 * @list: switch info entries to populate
 *
 * Returns 0 on success.
 */
int
qla2x00_gpsc(scsi_qla_host_t *vha, sw_info_t *list)
{
	int		rval;
	uint16_t	i;
	struct qla_hw_data *ha = vha->hw;
	ms_iocb_entry_t *ms_pkt;
	struct ct_sns_req	*ct_req;
	struct ct_sns_rsp	*ct_rsp;
	struct ct_arg arg;

	if (!IS_IIDMA_CAPABLE(ha))
		return QLA_FUNCTION_FAILED;
	if (!ha->flags.gpsc_supported)
		return QLA_FUNCTION_FAILED;

	rval = qla2x00_mgmt_svr_login(vha);
	if (rval)
		return rval;

	arg.iocb = ha->ms_iocb;
	arg.req_dma = ha->ct_sns_dma;
	arg.rsp_dma = ha->ct_sns_dma;
	arg.req_size = GPSC_REQ_SIZE;
	arg.rsp_size = GPSC_RSP_SIZE;
	arg.nport_handle = vha->mgmt_svr_loop_id;

	for (i = 0; i < ha->max_fibre_devices; i++) {
		/* Issue GFPN_ID */
		/* Prepare common MS IOCB */
		ms_pkt = qla24xx_prep_ms_iocb(vha, &arg);

		/* Prepare CT request */
		ct_req = qla24xx_prep_ct_fm_req(ha->ct_sns, GPSC_CMD,
		    GPSC_RSP_SIZE);
		ct_rsp = &ha->ct_sns->p.rsp;

		/* Prepare CT arguments -- port_name */
		memcpy(ct_req->req.gpsc.port_name, list[i].fabric_port_name,
		    WWN_SIZE);

		/* Execute MS IOCB */
		rval = qla2x00_issue_iocb(vha, ha->ms_iocb, ha->ms_iocb_dma,
		    sizeof(ms_iocb_entry_t));
		if (rval != QLA_SUCCESS) {
			/*EMPTY*/
			ql_dbg(ql_dbg_disc, vha, 0x2059,
			    "GPSC issue IOCB failed (%d).\n", rval);
		} else if ((rval = qla2x00_chk_ms_status(vha, ms_pkt, ct_rsp,
		    "GPSC")) != QLA_SUCCESS) {
			/* FM command unsupported? */
			if (rval == QLA_INVALID_COMMAND &&
			    (ct_rsp->header.reason_code ==
				CT_REASON_INVALID_COMMAND_CODE ||
			     ct_rsp->header.reason_code ==
				CT_REASON_COMMAND_UNSUPPORTED)) {
				ql_dbg(ql_dbg_disc, vha, 0x205a,
				    "GPSC command unsupported, disabling "
				    "query.\n");
				ha->flags.gpsc_supported = 0;
				rval = QLA_FUNCTION_FAILED;
				break;
			}
			rval = QLA_FUNCTION_FAILED;
		} else {
			/* Save port-speed */
			switch (be16_to_cpu(ct_rsp->rsp.gpsc.speed)) {
			case BIT_15:
				list[i].fp_speed = PORT_SPEED_1GB;
				break;
			case BIT_14:
				list[i].fp_speed = PORT_SPEED_2GB;
				break;
			case BIT_13:
				list[i].fp_speed = PORT_SPEED_4GB;
				break;
			case BIT_12:
				list[i].fp_speed = PORT_SPEED_10GB;
				break;
			case BIT_11:
				list[i].fp_speed = PORT_SPEED_8GB;
				break;
			case BIT_10:
				list[i].fp_speed = PORT_SPEED_16GB;
				break;
			case BIT_8:
				list[i].fp_speed = PORT_SPEED_32GB;
				break;
			}

			ql_dbg(ql_dbg_disc, vha, 0x205b,
			    "GPSC ext entry - fpn "
			    "%8phN speeds=%04x speed=%04x.\n",
			    list[i].fabric_port_name,
			    be16_to_cpu(ct_rsp->rsp.gpsc.speeds),
			    be16_to_cpu(ct_rsp->rsp.gpsc.speed));
		}

		/* Last device exit. */
		if (list[i].d_id.b.rsvd_1 != 0)
			break;
	}

	return (rval);
}

/**
 * qla2x00_gff_id() - SNS Get FC-4 Features (GFF_ID) query.
 *
 * @vha: HA context
 * @list: switch info entries to populate
 *
 */
void
qla2x00_gff_id(scsi_qla_host_t *vha, sw_info_t *list)
{
	int		rval;
	uint16_t	i;

	ms_iocb_entry_t	*ms_pkt;
	struct ct_sns_req	*ct_req;
	struct ct_sns_rsp	*ct_rsp;
	struct qla_hw_data *ha = vha->hw;
	uint8_t fcp_scsi_features = 0;
	struct ct_arg arg;

	for (i = 0; i < ha->max_fibre_devices; i++) {
		/* Set default FC4 Type as UNKNOWN so the default is to
		 * Process this port */
		list[i].fc4_type = FC4_TYPE_UNKNOWN;

		/* Do not attempt GFF_ID if we are not FWI_2 capable */
		if (!IS_FWI2_CAPABLE(ha))
			continue;

		arg.iocb = ha->ms_iocb;
		arg.req_dma = ha->ct_sns_dma;
		arg.rsp_dma = ha->ct_sns_dma;
		arg.req_size = GFF_ID_REQ_SIZE;
		arg.rsp_size = GFF_ID_RSP_SIZE;
		arg.nport_handle = NPH_SNS;

		/* Prepare common MS IOCB */
		ms_pkt = ha->isp_ops->prep_ms_iocb(vha, &arg);

		/* Prepare CT request */
		ct_req = qla2x00_prep_ct_req(ha->ct_sns, GFF_ID_CMD,
		    GFF_ID_RSP_SIZE);
		ct_rsp = &ha->ct_sns->p.rsp;

		/* Prepare CT arguments -- port_id */
		ct_req->req.port_id.port_id[0] = list[i].d_id.b.domain;
		ct_req->req.port_id.port_id[1] = list[i].d_id.b.area;
		ct_req->req.port_id.port_id[2] = list[i].d_id.b.al_pa;

		/* Execute MS IOCB */
		rval = qla2x00_issue_iocb(vha, ha->ms_iocb, ha->ms_iocb_dma,
		   sizeof(ms_iocb_entry_t));

		if (rval != QLA_SUCCESS) {
			ql_dbg(ql_dbg_disc, vha, 0x205c,
			    "GFF_ID issue IOCB failed (%d).\n", rval);
		} else if (qla2x00_chk_ms_status(vha, ms_pkt, ct_rsp,
			       "GFF_ID") != QLA_SUCCESS) {
			ql_dbg(ql_dbg_disc, vha, 0x205d,
			    "GFF_ID IOCB status had a failure status code.\n");
		} else {
			fcp_scsi_features =
			   ct_rsp->rsp.gff_id.fc4_features[GFF_FCP_SCSI_OFFSET];
			fcp_scsi_features &= 0x0f;

			if (fcp_scsi_features)
				list[i].fc4_type = FC4_TYPE_FCP_SCSI;
			else
				list[i].fc4_type = FC4_TYPE_OTHER;

			list[i].fc4f_nvme =
			    ct_rsp->rsp.gff_id.fc4_features[GFF_NVME_OFFSET];
			list[i].fc4f_nvme &= 0xf;
		}

		/* Last device exit. */
		if (list[i].d_id.b.rsvd_1 != 0)
			break;
	}
}

/* GID_PN completion processing. */
void qla24xx_handle_gidpn_event(scsi_qla_host_t *vha, struct event_arg *ea)
{
	fc_port_t *fcport = ea->fcport;

	ql_dbg(ql_dbg_disc, vha, 0x201d,
	    "%s %8phC DS %d LS %d rc %d login %d|%d rscn %d|%d lid %d\n",
	    __func__, fcport->port_name, fcport->disc_state,
	    fcport->fw_login_state, ea->rc, fcport->login_gen, ea->sp->gen2,
	    fcport->rscn_gen, ea->sp->gen1, fcport->loop_id);

	if (fcport->disc_state == DSC_DELETE_PEND)
		return;

	if (ea->sp->gen2 != fcport->login_gen) {
		/* PLOGI/PRLI/LOGO came in while cmd was out.*/
		ql_dbg(ql_dbg_disc, vha, 0x201e,
		    "%s %8phC generation changed rscn %d|%d n",
		    __func__, fcport->port_name, fcport->last_rscn_gen,
		    fcport->rscn_gen);
		return;
	}

	if (!ea->rc) {
		if (ea->sp->gen1 == fcport->rscn_gen) {
			fcport->scan_state = QLA_FCPORT_FOUND;
			fcport->flags |= FCF_FABRIC_DEVICE;

			if (fcport->d_id.b24 == ea->id.b24) {
				/* cable plugged into the same place */
				switch (vha->host->active_mode) {
				case MODE_TARGET:
					if (fcport->fw_login_state ==
					    DSC_LS_PRLI_COMP) {
						u16 data[2];
						/*
						 * Late RSCN was delivered.
						 * Remote port already login'ed.
						 */
						ql_dbg(ql_dbg_disc, vha, 0x201f,
						    "%s %d %8phC post adisc\n",
						    __func__, __LINE__,
						    fcport->port_name);
						data[0] = data[1] = 0;
						qla2x00_post_async_adisc_work(
						    vha, fcport, data);
					}
					break;
				case MODE_INITIATOR:
				case MODE_DUAL:
				default:
					ql_dbg(ql_dbg_disc, vha, 0x201f,
					    "%s %d %8phC post %s\n", __func__,
					    __LINE__, fcport->port_name,
					    (atomic_read(&fcport->state) ==
					    FCS_ONLINE) ? "adisc" : "gnl");

					if (atomic_read(&fcport->state) ==
					    FCS_ONLINE) {
						u16 data[2];

						data[0] = data[1] = 0;
						qla2x00_post_async_adisc_work(
						    vha, fcport, data);
					} else {
						qla24xx_post_gnl_work(vha,
						    fcport);
					}
					break;
				}
			} else { /* fcport->d_id.b24 != ea->id.b24 */
				fcport->d_id.b24 = ea->id.b24;
				fcport->id_changed = 1;
				if (fcport->deleted != QLA_SESS_DELETED) {
					ql_dbg(ql_dbg_disc, vha, 0x2021,
					    "%s %d %8phC post del sess\n",
					    __func__, __LINE__, fcport->port_name);
					qlt_schedule_sess_for_deletion(fcport);
				}
			}
		} else { /* ea->sp->gen1 != fcport->rscn_gen */
			ql_dbg(ql_dbg_disc, vha, 0x2022,
			    "%s %d %8phC post gidpn\n",
			    __func__, __LINE__, fcport->port_name);
			/* rscn came in while cmd was out */
			qla24xx_post_gidpn_work(vha, fcport);
		}
	} else { /* ea->rc */
		/* cable pulled */
		if (ea->sp->gen1 == fcport->rscn_gen) {
			if (ea->sp->gen2 == fcport->login_gen) {
				ql_dbg(ql_dbg_disc, vha, 0x2042,
				    "%s %d %8phC post del sess\n", __func__,
				    __LINE__, fcport->port_name);
				qlt_schedule_sess_for_deletion(fcport);
			} else {
				ql_dbg(ql_dbg_disc, vha, 0x2045,
				    "%s %d %8phC login\n", __func__, __LINE__,
				    fcport->port_name);
				qla24xx_fcport_handle_login(vha, fcport);
			}
		} else {
			ql_dbg(ql_dbg_disc, vha, 0x2049,
			    "%s %d %8phC post gidpn\n", __func__, __LINE__,
			    fcport->port_name);
			qla24xx_post_gidpn_work(vha, fcport);
		}
	}
} /* gidpn_event */

static void qla2x00_async_gidpn_sp_done(void *s, int res)
{
	struct srb *sp = s;
	struct scsi_qla_host *vha = sp->vha;
	fc_port_t *fcport = sp->fcport;
	u8 *id = fcport->ct_desc.ct_sns->p.rsp.rsp.gid_pn.port_id;
	struct event_arg ea;

	fcport->flags &= ~(FCF_ASYNC_SENT | FCF_ASYNC_ACTIVE);

	memset(&ea, 0, sizeof(ea));
	ea.fcport = fcport;
	ea.id.b.domain = id[0];
	ea.id.b.area = id[1];
	ea.id.b.al_pa = id[2];
	ea.sp = sp;
	ea.rc = res;
	ea.event = FCME_GIDPN_DONE;

	if (res == QLA_FUNCTION_TIMEOUT) {
		ql_dbg(ql_dbg_disc, sp->vha, 0xffff,
		    "Async done-%s WWPN %8phC timed out.\n",
		    sp->name, fcport->port_name);
		qla24xx_post_gidpn_work(sp->vha, fcport);
		sp->free(sp);
		return;
	} else if (res) {
		ql_dbg(ql_dbg_disc, sp->vha, 0xffff,
		    "Async done-%s fail res %x, WWPN %8phC\n",
		    sp->name, res, fcport->port_name);
	} else {
		ql_dbg(ql_dbg_disc, vha, 0x204f,
		    "Async done-%s good WWPN %8phC ID %3phC\n",
		    sp->name, fcport->port_name, id);
	}

	qla2x00_fcport_event_handler(vha, &ea);

	sp->free(sp);
}

int qla24xx_async_gidpn(scsi_qla_host_t *vha, fc_port_t *fcport)
{
	int rval = QLA_FUNCTION_FAILED;
	struct ct_sns_req       *ct_req;
	srb_t *sp;

	if (!vha->flags.online || (fcport->flags & FCF_ASYNC_SENT))
		return rval;

	fcport->disc_state = DSC_GID_PN;
	fcport->scan_state = QLA_FCPORT_SCAN;
	sp = qla2x00_get_sp(vha, fcport, GFP_ATOMIC);
	if (!sp)
		goto done;

	fcport->flags |= FCF_ASYNC_SENT;
	sp->type = SRB_CT_PTHRU_CMD;
	sp->name = "gidpn";
	sp->gen1 = fcport->rscn_gen;
	sp->gen2 = fcport->login_gen;

	qla2x00_init_timer(sp, qla2x00_get_async_timeout(vha) + 2);

	/* CT_IU preamble  */
	ct_req = qla2x00_prep_ct_req(fcport->ct_desc.ct_sns, GID_PN_CMD,
		GID_PN_RSP_SIZE);

	/* GIDPN req */
	memcpy(ct_req->req.gid_pn.port_name, fcport->port_name,
		WWN_SIZE);

	/* req & rsp use the same buffer */
	sp->u.iocb_cmd.u.ctarg.req = fcport->ct_desc.ct_sns;
	sp->u.iocb_cmd.u.ctarg.req_dma = fcport->ct_desc.ct_sns_dma;
	sp->u.iocb_cmd.u.ctarg.rsp = fcport->ct_desc.ct_sns;
	sp->u.iocb_cmd.u.ctarg.rsp_dma = fcport->ct_desc.ct_sns_dma;
	sp->u.iocb_cmd.u.ctarg.req_size = GID_PN_REQ_SIZE;
	sp->u.iocb_cmd.u.ctarg.rsp_size = GID_PN_RSP_SIZE;
	sp->u.iocb_cmd.u.ctarg.nport_handle = NPH_SNS;

	sp->u.iocb_cmd.timeout = qla2x00_async_iocb_timeout;
	sp->done = qla2x00_async_gidpn_sp_done;

	rval = qla2x00_start_sp(sp);
	if (rval != QLA_SUCCESS)
		goto done_free_sp;

	ql_dbg(ql_dbg_disc, vha, 0x20a4,
	    "Async-%s - %8phC hdl=%x loopid=%x portid %02x%02x%02x.\n",
	    sp->name, fcport->port_name,
	    sp->handle, fcport->loop_id, fcport->d_id.b.domain,
	    fcport->d_id.b.area, fcport->d_id.b.al_pa);
	return rval;

done_free_sp:
	sp->free(sp);
done:
	fcport->flags &= ~FCF_ASYNC_ACTIVE;
	return rval;
}

int qla24xx_post_gidpn_work(struct scsi_qla_host *vha, fc_port_t *fcport)
{
	struct qla_work_evt *e;
	int ls;

	ls = atomic_read(&vha->loop_state);
	if (((ls != LOOP_READY) && (ls != LOOP_UP)) ||
		test_bit(UNLOADING, &vha->dpc_flags))
		return 0;

	e = qla2x00_alloc_work(vha, QLA_EVT_GIDPN);
	if (!e)
		return QLA_FUNCTION_FAILED;

	e->u.fcport.fcport = fcport;
	fcport->flags |= FCF_ASYNC_ACTIVE;
	return qla2x00_post_work(vha, e);
}

int qla24xx_post_gpsc_work(struct scsi_qla_host *vha, fc_port_t *fcport)
{
	struct qla_work_evt *e;

	e = qla2x00_alloc_work(vha, QLA_EVT_GPSC);
	if (!e)
		return QLA_FUNCTION_FAILED;

	e->u.fcport.fcport = fcport;
	fcport->flags |= FCF_ASYNC_ACTIVE;
	return qla2x00_post_work(vha, e);
}

void qla24xx_handle_gpsc_event(scsi_qla_host_t *vha, struct event_arg *ea)
{
	struct fc_port *fcport = ea->fcport;

	ql_dbg(ql_dbg_disc, vha, 0x20d8,
	    "%s %8phC DS %d LS %d rc %d login %d|%d rscn %d|%d lid %d\n",
	    __func__, fcport->port_name, fcport->disc_state,
	    fcport->fw_login_state, ea->rc, ea->sp->gen2, fcport->login_gen,
	    ea->sp->gen2, fcport->rscn_gen|ea->sp->gen1, fcport->loop_id);

	if (fcport->disc_state == DSC_DELETE_PEND)
		return;

	if (ea->sp->gen2 != fcport->login_gen) {
		/* target side must have changed it. */
		ql_dbg(ql_dbg_disc, vha, 0x20d3,
		    "%s %8phC generation changed\n",
		    __func__, fcport->port_name);
		return;
	} else if (ea->sp->gen1 != fcport->rscn_gen) {
		ql_dbg(ql_dbg_disc, vha, 0x20d4, "%s %d %8phC post gidpn\n",
		    __func__, __LINE__, fcport->port_name);
		qla24xx_post_gidpn_work(vha, fcport);
		return;
	}

	qla_post_iidma_work(vha, fcport);
}

static void qla24xx_async_gpsc_sp_done(void *s, int res)
{
	struct srb *sp = s;
	struct scsi_qla_host *vha = sp->vha;
	struct qla_hw_data *ha = vha->hw;
	fc_port_t *fcport = sp->fcport;
	struct ct_sns_rsp       *ct_rsp;
	struct event_arg ea;

	ct_rsp = &fcport->ct_desc.ct_sns->p.rsp;

	ql_dbg(ql_dbg_disc, vha, 0x2053,
	    "Async done-%s res %x, WWPN %8phC \n",
	    sp->name, res, fcport->port_name);

	if (res == (DID_ERROR << 16)) {
		/* entry status error */
		goto done;
	} else if (res) {
		if ((ct_rsp->header.reason_code ==
			 CT_REASON_INVALID_COMMAND_CODE) ||
			(ct_rsp->header.reason_code ==
			CT_REASON_COMMAND_UNSUPPORTED)) {
			ql_dbg(ql_dbg_disc, vha, 0x2019,
			    "GPSC command unsupported, disabling query.\n");
			ha->flags.gpsc_supported = 0;
			res = QLA_SUCCESS;
		}
	} else {
		switch (be16_to_cpu(ct_rsp->rsp.gpsc.speed)) {
		case BIT_15:
			fcport->fp_speed = PORT_SPEED_1GB;
			break;
		case BIT_14:
			fcport->fp_speed = PORT_SPEED_2GB;
			break;
		case BIT_13:
			fcport->fp_speed = PORT_SPEED_4GB;
			break;
		case BIT_12:
			fcport->fp_speed = PORT_SPEED_10GB;
			break;
		case BIT_11:
			fcport->fp_speed = PORT_SPEED_8GB;
			break;
		case BIT_10:
			fcport->fp_speed = PORT_SPEED_16GB;
			break;
		case BIT_8:
			fcport->fp_speed = PORT_SPEED_32GB;
			break;
		}

		ql_dbg(ql_dbg_disc, vha, 0x2054,
		    "Async-%s OUT WWPN %8phC speeds=%04x speed=%04x.\n",
		    sp->name, fcport->fabric_port_name,
		    be16_to_cpu(ct_rsp->rsp.gpsc.speeds),
		    be16_to_cpu(ct_rsp->rsp.gpsc.speed));
	}
done:
	memset(&ea, 0, sizeof(ea));
	ea.event = FCME_GPSC_DONE;
	ea.rc = res;
	ea.fcport = fcport;
	ea.sp = sp;
	qla2x00_fcport_event_handler(vha, &ea);

	sp->free(sp);
}

int qla24xx_async_gpsc(scsi_qla_host_t *vha, fc_port_t *fcport)
{
	int rval = QLA_FUNCTION_FAILED;
	struct ct_sns_req       *ct_req;
	srb_t *sp;

	if (!vha->flags.online || (fcport->flags & FCF_ASYNC_SENT))
		return rval;

	sp = qla2x00_get_sp(vha, fcport, GFP_KERNEL);
	if (!sp)
		goto done;

	sp->type = SRB_CT_PTHRU_CMD;
	sp->name = "gpsc";
	sp->gen1 = fcport->rscn_gen;
	sp->gen2 = fcport->login_gen;

	qla2x00_init_timer(sp, qla2x00_get_async_timeout(vha) + 2);

	/* CT_IU preamble  */
	ct_req = qla24xx_prep_ct_fm_req(fcport->ct_desc.ct_sns, GPSC_CMD,
		GPSC_RSP_SIZE);

	/* GPSC req */
	memcpy(ct_req->req.gpsc.port_name, fcport->fabric_port_name,
		WWN_SIZE);

	sp->u.iocb_cmd.u.ctarg.req = fcport->ct_desc.ct_sns;
	sp->u.iocb_cmd.u.ctarg.req_dma = fcport->ct_desc.ct_sns_dma;
	sp->u.iocb_cmd.u.ctarg.rsp = fcport->ct_desc.ct_sns;
	sp->u.iocb_cmd.u.ctarg.rsp_dma = fcport->ct_desc.ct_sns_dma;
	sp->u.iocb_cmd.u.ctarg.req_size = GPSC_REQ_SIZE;
	sp->u.iocb_cmd.u.ctarg.rsp_size = GPSC_RSP_SIZE;
	sp->u.iocb_cmd.u.ctarg.nport_handle = vha->mgmt_svr_loop_id;

	sp->u.iocb_cmd.timeout = qla2x00_async_iocb_timeout;
	sp->done = qla24xx_async_gpsc_sp_done;

	rval = qla2x00_start_sp(sp);
	if (rval != QLA_SUCCESS)
		goto done_free_sp;

	ql_dbg(ql_dbg_disc, vha, 0x205e,
	    "Async-%s %8phC hdl=%x loopid=%x portid=%02x%02x%02x.\n",
	    sp->name, fcport->port_name, sp->handle,
	    fcport->loop_id, fcport->d_id.b.domain,
	    fcport->d_id.b.area, fcport->d_id.b.al_pa);
	return rval;

done_free_sp:
	sp->free(sp);
	fcport->flags &= ~FCF_ASYNC_SENT;
done:
	fcport->flags &= ~FCF_ASYNC_ACTIVE;
	return rval;
}

int qla24xx_post_gpnid_work(struct scsi_qla_host *vha, port_id_t *id)
{
	struct qla_work_evt *e;

	if (test_bit(UNLOADING, &vha->dpc_flags))
		return 0;

	e = qla2x00_alloc_work(vha, QLA_EVT_GPNID);
	if (!e)
		return QLA_FUNCTION_FAILED;

	e->u.gpnid.id = *id;
	return qla2x00_post_work(vha, e);
}

void qla24xx_sp_unmap(scsi_qla_host_t *vha, srb_t *sp)
{
<<<<<<< HEAD
	if (sp->u.iocb_cmd.u.ctarg.req) {
		dma_free_coherent(&vha->hw->pdev->dev,
			sp->u.iocb_cmd.u.ctarg.req_allocated_size,
			sp->u.iocb_cmd.u.ctarg.req,
			sp->u.iocb_cmd.u.ctarg.req_dma);
		sp->u.iocb_cmd.u.ctarg.req = NULL;
	}
	if (sp->u.iocb_cmd.u.ctarg.rsp) {
		dma_free_coherent(&vha->hw->pdev->dev,
			sp->u.iocb_cmd.u.ctarg.rsp_allocated_size,
			sp->u.iocb_cmd.u.ctarg.rsp,
			sp->u.iocb_cmd.u.ctarg.rsp_dma);
		sp->u.iocb_cmd.u.ctarg.rsp = NULL;
=======
	struct srb_iocb *c = &sp->u.iocb_cmd;

	switch (sp->type) {
	case SRB_ELS_DCMD:
		if (c->u.els_plogi.els_plogi_pyld)
			dma_free_coherent(&vha->hw->pdev->dev,
			    c->u.els_plogi.tx_size,
			    c->u.els_plogi.els_plogi_pyld,
			    c->u.els_plogi.els_plogi_pyld_dma);

		if (c->u.els_plogi.els_resp_pyld)
			dma_free_coherent(&vha->hw->pdev->dev,
			    c->u.els_plogi.rx_size,
			    c->u.els_plogi.els_resp_pyld,
			    c->u.els_plogi.els_resp_pyld_dma);
		break;
	case SRB_CT_PTHRU_CMD:
	default:
		if (sp->u.iocb_cmd.u.ctarg.req) {
			dma_free_coherent(&vha->hw->pdev->dev,
			    sp->u.iocb_cmd.u.ctarg.req_allocated_size,
			    sp->u.iocb_cmd.u.ctarg.req,
			    sp->u.iocb_cmd.u.ctarg.req_dma);
			sp->u.iocb_cmd.u.ctarg.req = NULL;
		}

		if (sp->u.iocb_cmd.u.ctarg.rsp) {
			dma_free_coherent(&vha->hw->pdev->dev,
			    sp->u.iocb_cmd.u.ctarg.rsp_allocated_size,
			    sp->u.iocb_cmd.u.ctarg.rsp,
			    sp->u.iocb_cmd.u.ctarg.rsp_dma);
			sp->u.iocb_cmd.u.ctarg.rsp = NULL;
		}
		break;
>>>>>>> 6bf4ca7f
	}

	sp->free(sp);
}

void qla24xx_handle_gpnid_event(scsi_qla_host_t *vha, struct event_arg *ea)
{
	fc_port_t *fcport, *conflict, *t;
	u16 data[2];

	ql_dbg(ql_dbg_disc, vha, 0xffff,
	    "%s %d port_id: %06x\n",
	    __func__, __LINE__, ea->id.b24);

	if (ea->rc) {
		/* cable is disconnected */
		list_for_each_entry_safe(fcport, t, &vha->vp_fcports, list) {
			if (fcport->d_id.b24 == ea->id.b24) {
				ql_dbg(ql_dbg_disc, vha, 0xffff,
				    "%s %d %8phC DS %d\n",
				    __func__, __LINE__,
				    fcport->port_name,
				    fcport->disc_state);
				fcport->scan_state = QLA_FCPORT_SCAN;
				switch (fcport->disc_state) {
				case DSC_DELETED:
				case DSC_DELETE_PEND:
					break;
				default:
					ql_dbg(ql_dbg_disc, vha, 0xffff,
					    "%s %d %8phC post del sess\n",
					    __func__, __LINE__,
					    fcport->port_name);
					qlt_schedule_sess_for_deletion(fcport);
					break;
				}
			}
		}
	} else {
		/* cable is connected */
		fcport = qla2x00_find_fcport_by_wwpn(vha, ea->port_name, 1);
		if (fcport) {
			list_for_each_entry_safe(conflict, t, &vha->vp_fcports,
			    list) {
				if ((conflict->d_id.b24 == ea->id.b24) &&
				    (fcport != conflict)) {
					/* 2 fcports with conflict Nport ID or
					 * an existing fcport is having nport ID
					 * conflict with new fcport.
					 */

					ql_dbg(ql_dbg_disc, vha, 0xffff,
					    "%s %d %8phC DS %d\n",
					    __func__, __LINE__,
					    conflict->port_name,
					    conflict->disc_state);
					conflict->scan_state = QLA_FCPORT_SCAN;
					switch (conflict->disc_state) {
					case DSC_DELETED:
					case DSC_DELETE_PEND:
						break;
					default:
						ql_dbg(ql_dbg_disc, vha, 0xffff,
						    "%s %d %8phC post del sess\n",
						    __func__, __LINE__,
						    conflict->port_name);
						qlt_schedule_sess_for_deletion
							(conflict);
						break;
					}
				}
			}

			fcport->rscn_gen++;
			fcport->scan_state = QLA_FCPORT_FOUND;
			fcport->flags |= FCF_FABRIC_DEVICE;
			if (fcport->login_retry == 0) {
				fcport->login_retry =
					vha->hw->login_retry_count;
				ql_dbg(ql_dbg_disc, vha, 0xffff,
				    "Port login retry %8phN, lid 0x%04x cnt=%d.\n",
				    fcport->port_name, fcport->loop_id,
				    fcport->login_retry);
			}
			switch (fcport->disc_state) {
			case DSC_LOGIN_COMPLETE:
				/* recheck session is still intact. */
				ql_dbg(ql_dbg_disc, vha, 0x210d,
				    "%s %d %8phC revalidate session with ADISC\n",
				    __func__, __LINE__, fcport->port_name);
				data[0] = data[1] = 0;
				qla2x00_post_async_adisc_work(vha, fcport,
				    data);
				break;
			case DSC_DELETED:
				ql_dbg(ql_dbg_disc, vha, 0x210d,
				    "%s %d %8phC login\n", __func__, __LINE__,
				    fcport->port_name);
				fcport->d_id = ea->id;
				qla24xx_fcport_handle_login(vha, fcport);
				break;
			case DSC_DELETE_PEND:
				fcport->d_id = ea->id;
				break;
			default:
				fcport->d_id = ea->id;
				break;
			}
		} else {
			list_for_each_entry_safe(conflict, t, &vha->vp_fcports,
			    list) {
				if (conflict->d_id.b24 == ea->id.b24) {
					/* 2 fcports with conflict Nport ID or
					 * an existing fcport is having nport ID
					 * conflict with new fcport.
					 */
					ql_dbg(ql_dbg_disc, vha, 0xffff,
					    "%s %d %8phC DS %d\n",
					    __func__, __LINE__,
					    conflict->port_name,
					    conflict->disc_state);

					conflict->scan_state = QLA_FCPORT_SCAN;
					switch (conflict->disc_state) {
					case DSC_DELETED:
					case DSC_DELETE_PEND:
						break;
					default:
						ql_dbg(ql_dbg_disc, vha, 0xffff,
						    "%s %d %8phC post del sess\n",
						    __func__, __LINE__,
						    conflict->port_name);
						qlt_schedule_sess_for_deletion
							(conflict);
						break;
					}
				}
			}

			/* create new fcport */
			ql_dbg(ql_dbg_disc, vha, 0x2065,
			    "%s %d %8phC post new sess\n",
			    __func__, __LINE__, ea->port_name);
			qla24xx_post_newsess_work(vha, &ea->id,
			    ea->port_name, NULL, NULL, FC4_TYPE_UNKNOWN);
		}
	}
}

static void qla2x00_async_gpnid_sp_done(void *s, int res)
{
	struct srb *sp = s;
	struct scsi_qla_host *vha = sp->vha;
	struct ct_sns_req *ct_req =
	    (struct ct_sns_req *)sp->u.iocb_cmd.u.ctarg.req;
	struct ct_sns_rsp *ct_rsp =
	    (struct ct_sns_rsp *)sp->u.iocb_cmd.u.ctarg.rsp;
	struct event_arg ea;
	struct qla_work_evt *e;
	unsigned long flags;

	if (res)
		ql_dbg(ql_dbg_disc, vha, 0x2066,
		    "Async done-%s fail res %x rscn gen %d ID %3phC. %8phC\n",
		    sp->name, res, sp->gen1, ct_req->req.port_id.port_id,
		    ct_rsp->rsp.gpn_id.port_name);
	else
		ql_dbg(ql_dbg_disc, vha, 0x2066,
		    "Async done-%s good rscn gen %d ID %3phC. %8phC\n",
		    sp->name, sp->gen1, ct_req->req.port_id.port_id,
		    ct_rsp->rsp.gpn_id.port_name);

	memset(&ea, 0, sizeof(ea));
	memcpy(ea.port_name, ct_rsp->rsp.gpn_id.port_name, WWN_SIZE);
	ea.sp = sp;
	ea.id.b.domain = ct_req->req.port_id.port_id[0];
	ea.id.b.area = ct_req->req.port_id.port_id[1];
	ea.id.b.al_pa = ct_req->req.port_id.port_id[2];
	ea.rc = res;
	ea.event = FCME_GPNID_DONE;

	spin_lock_irqsave(&vha->hw->tgt.sess_lock, flags);
	list_del(&sp->elem);
	spin_unlock_irqrestore(&vha->hw->tgt.sess_lock, flags);

	if (res) {
		if (res == QLA_FUNCTION_TIMEOUT) {
			qla24xx_post_gpnid_work(sp->vha, &ea.id);
			sp->free(sp);
			return;
		}
	} else if (sp->gen1) {
		/* There was another RSCN for this Nport ID */
		qla24xx_post_gpnid_work(sp->vha, &ea.id);
		sp->free(sp);
		return;
	}

	qla2x00_fcport_event_handler(vha, &ea);

	e = qla2x00_alloc_work(vha, QLA_EVT_UNMAP);
	if (!e) {
		/* please ignore kernel warning. otherwise, we have mem leak. */
		if (sp->u.iocb_cmd.u.ctarg.req) {
			dma_free_coherent(&vha->hw->pdev->dev,
				sp->u.iocb_cmd.u.ctarg.req_allocated_size,
				sp->u.iocb_cmd.u.ctarg.req,
				sp->u.iocb_cmd.u.ctarg.req_dma);
			sp->u.iocb_cmd.u.ctarg.req = NULL;
		}
		if (sp->u.iocb_cmd.u.ctarg.rsp) {
			dma_free_coherent(&vha->hw->pdev->dev,
				sp->u.iocb_cmd.u.ctarg.rsp_allocated_size,
				sp->u.iocb_cmd.u.ctarg.rsp,
				sp->u.iocb_cmd.u.ctarg.rsp_dma);
			sp->u.iocb_cmd.u.ctarg.rsp = NULL;
		}

		sp->free(sp);
		return;
	}

	e->u.iosb.sp = sp;
	qla2x00_post_work(vha, e);
}

/* Get WWPN with Nport ID. */
int qla24xx_async_gpnid(scsi_qla_host_t *vha, port_id_t *id)
{
	int rval = QLA_FUNCTION_FAILED;
	struct ct_sns_req       *ct_req;
	srb_t *sp, *tsp;
	struct ct_sns_pkt *ct_sns;
	unsigned long flags;

	if (!vha->flags.online)
		goto done;

	sp = qla2x00_get_sp(vha, NULL, GFP_KERNEL);
	if (!sp)
		goto done;

	sp->type = SRB_CT_PTHRU_CMD;
	sp->name = "gpnid";
	sp->u.iocb_cmd.u.ctarg.id = *id;
	sp->gen1 = 0;
	qla2x00_init_timer(sp, qla2x00_get_async_timeout(vha) + 2);

	spin_lock_irqsave(&vha->hw->tgt.sess_lock, flags);
	list_for_each_entry(tsp, &vha->gpnid_list, elem) {
		if (tsp->u.iocb_cmd.u.ctarg.id.b24 == id->b24) {
			tsp->gen1++;
			spin_unlock_irqrestore(&vha->hw->tgt.sess_lock, flags);
			sp->free(sp);
			goto done;
		}
	}
	list_add_tail(&sp->elem, &vha->gpnid_list);
	spin_unlock_irqrestore(&vha->hw->tgt.sess_lock, flags);

	sp->u.iocb_cmd.u.ctarg.req = dma_alloc_coherent(&vha->hw->pdev->dev,
		sizeof(struct ct_sns_pkt), &sp->u.iocb_cmd.u.ctarg.req_dma,
		GFP_KERNEL);
	sp->u.iocb_cmd.u.ctarg.req_allocated_size = sizeof(struct ct_sns_pkt);
	if (!sp->u.iocb_cmd.u.ctarg.req) {
		ql_log(ql_log_warn, vha, 0xd041,
		    "Failed to allocate ct_sns request.\n");
		goto done_free_sp;
	}

	sp->u.iocb_cmd.u.ctarg.rsp = dma_alloc_coherent(&vha->hw->pdev->dev,
		sizeof(struct ct_sns_pkt), &sp->u.iocb_cmd.u.ctarg.rsp_dma,
		GFP_KERNEL);
	sp->u.iocb_cmd.u.ctarg.rsp_allocated_size = sizeof(struct ct_sns_pkt);
	if (!sp->u.iocb_cmd.u.ctarg.rsp) {
		ql_log(ql_log_warn, vha, 0xd042,
		    "Failed to allocate ct_sns request.\n");
		goto done_free_sp;
	}

	ct_sns = (struct ct_sns_pkt *)sp->u.iocb_cmd.u.ctarg.rsp;
	memset(ct_sns, 0, sizeof(*ct_sns));

	ct_sns = (struct ct_sns_pkt *)sp->u.iocb_cmd.u.ctarg.req;
	/* CT_IU preamble  */
	ct_req = qla2x00_prep_ct_req(ct_sns, GPN_ID_CMD, GPN_ID_RSP_SIZE);

	/* GPN_ID req */
	ct_req->req.port_id.port_id[0] = id->b.domain;
	ct_req->req.port_id.port_id[1] = id->b.area;
	ct_req->req.port_id.port_id[2] = id->b.al_pa;

	sp->u.iocb_cmd.u.ctarg.req_size = GPN_ID_REQ_SIZE;
	sp->u.iocb_cmd.u.ctarg.rsp_size = GPN_ID_RSP_SIZE;
	sp->u.iocb_cmd.u.ctarg.nport_handle = NPH_SNS;

	sp->u.iocb_cmd.timeout = qla2x00_async_iocb_timeout;
	sp->done = qla2x00_async_gpnid_sp_done;

	rval = qla2x00_start_sp(sp);
	if (rval != QLA_SUCCESS)
		goto done_free_sp;

	ql_dbg(ql_dbg_disc, vha, 0x2067,
	    "Async-%s hdl=%x ID %3phC.\n", sp->name,
	    sp->handle, ct_req->req.port_id.port_id);
	return rval;

done_free_sp:
	spin_lock_irqsave(&vha->hw->vport_slock, flags);
	list_del(&sp->elem);
	spin_unlock_irqrestore(&vha->hw->vport_slock, flags);

	if (sp->u.iocb_cmd.u.ctarg.req) {
		dma_free_coherent(&vha->hw->pdev->dev,
			sizeof(struct ct_sns_pkt),
			sp->u.iocb_cmd.u.ctarg.req,
			sp->u.iocb_cmd.u.ctarg.req_dma);
		sp->u.iocb_cmd.u.ctarg.req = NULL;
	}
	if (sp->u.iocb_cmd.u.ctarg.rsp) {
		dma_free_coherent(&vha->hw->pdev->dev,
			sizeof(struct ct_sns_pkt),
			sp->u.iocb_cmd.u.ctarg.rsp,
			sp->u.iocb_cmd.u.ctarg.rsp_dma);
		sp->u.iocb_cmd.u.ctarg.rsp = NULL;
	}

	sp->free(sp);
done:
	return rval;
}

void qla24xx_handle_gffid_event(scsi_qla_host_t *vha, struct event_arg *ea)
{
       fc_port_t *fcport = ea->fcport;

       qla24xx_post_gnl_work(vha, fcport);
}

void qla24xx_async_gffid_sp_done(void *s, int res)
{
       struct srb *sp = s;
       struct scsi_qla_host *vha = sp->vha;
       fc_port_t *fcport = sp->fcport;
       struct ct_sns_rsp *ct_rsp;
       struct event_arg ea;

       ql_dbg(ql_dbg_disc, vha, 0x2133,
	   "Async done-%s res %x ID %x. %8phC\n",
	   sp->name, res, fcport->d_id.b24, fcport->port_name);

       fcport->flags &= ~FCF_ASYNC_SENT;
       ct_rsp = &fcport->ct_desc.ct_sns->p.rsp;
       /*
	* FC-GS-7, 5.2.3.12 FC-4 Features - format
	* The format of the FC-4 Features object, as defined by the FC-4,
	* Shall be an array of 4-bit values, one for each type code value
	*/
       if (!res) {
	       if (ct_rsp->rsp.gff_id.fc4_features[GFF_FCP_SCSI_OFFSET] & 0xf) {
		       /* w1 b00:03 */
		       fcport->fc4_type =
			   ct_rsp->rsp.gff_id.fc4_features[GFF_FCP_SCSI_OFFSET];
		       fcport->fc4_type &= 0xf;
	       }

	       if (ct_rsp->rsp.gff_id.fc4_features[GFF_NVME_OFFSET] & 0xf) {
		       /* w5 [00:03]/28h */
		       fcport->fc4f_nvme =
			   ct_rsp->rsp.gff_id.fc4_features[GFF_NVME_OFFSET];
		       fcport->fc4f_nvme &= 0xf;
	       }
       }

       memset(&ea, 0, sizeof(ea));
       ea.sp = sp;
       ea.fcport = sp->fcport;
       ea.rc = res;
       ea.event = FCME_GFFID_DONE;

       qla2x00_fcport_event_handler(vha, &ea);
       sp->free(sp);
}

/* Get FC4 Feature with Nport ID. */
int qla24xx_async_gffid(scsi_qla_host_t *vha, fc_port_t *fcport)
{
	int rval = QLA_FUNCTION_FAILED;
	struct ct_sns_req       *ct_req;
	srb_t *sp;

	if (!vha->flags.online || (fcport->flags & FCF_ASYNC_SENT))
		return rval;

	sp = qla2x00_get_sp(vha, fcport, GFP_KERNEL);
	if (!sp)
		return rval;

	fcport->flags |= FCF_ASYNC_SENT;
	sp->type = SRB_CT_PTHRU_CMD;
	sp->name = "gffid";
	sp->gen1 = fcport->rscn_gen;
	sp->gen2 = fcport->login_gen;

	sp->u.iocb_cmd.timeout = qla2x00_async_iocb_timeout;
	qla2x00_init_timer(sp, qla2x00_get_async_timeout(vha) + 2);

	/* CT_IU preamble  */
	ct_req = qla2x00_prep_ct_req(fcport->ct_desc.ct_sns, GFF_ID_CMD,
	    GFF_ID_RSP_SIZE);

	ct_req->req.gff_id.port_id[0] = fcport->d_id.b.domain;
	ct_req->req.gff_id.port_id[1] = fcport->d_id.b.area;
	ct_req->req.gff_id.port_id[2] = fcport->d_id.b.al_pa;

	sp->u.iocb_cmd.u.ctarg.req = fcport->ct_desc.ct_sns;
	sp->u.iocb_cmd.u.ctarg.req_dma = fcport->ct_desc.ct_sns_dma;
	sp->u.iocb_cmd.u.ctarg.rsp = fcport->ct_desc.ct_sns;
	sp->u.iocb_cmd.u.ctarg.rsp_dma = fcport->ct_desc.ct_sns_dma;
	sp->u.iocb_cmd.u.ctarg.req_size = GFF_ID_REQ_SIZE;
	sp->u.iocb_cmd.u.ctarg.rsp_size = GFF_ID_RSP_SIZE;
	sp->u.iocb_cmd.u.ctarg.nport_handle = NPH_SNS;

	sp->done = qla24xx_async_gffid_sp_done;

	rval = qla2x00_start_sp(sp);
	if (rval != QLA_SUCCESS)
		goto done_free_sp;

	ql_dbg(ql_dbg_disc, vha, 0x2132,
	    "Async-%s hdl=%x  %8phC.\n", sp->name,
	    sp->handle, fcport->port_name);

	return rval;
done_free_sp:
	sp->free(sp);
	fcport->flags &= ~FCF_ASYNC_SENT;
	return rval;
}

/* GPN_FT + GNN_FT*/
static int qla2x00_is_a_vp(scsi_qla_host_t *vha, u64 wwn)
{
	struct qla_hw_data *ha = vha->hw;
	scsi_qla_host_t *vp;
	unsigned long flags;
	u64 twwn;
	int rc = 0;

	if (!ha->num_vhosts)
		return 0;

	spin_lock_irqsave(&ha->vport_slock, flags);
	list_for_each_entry(vp, &ha->vp_list, list) {
		twwn = wwn_to_u64(vp->port_name);
		if (wwn == twwn) {
			rc = 1;
			break;
		}
	}
	spin_unlock_irqrestore(&ha->vport_slock, flags);

	return rc;
}

void qla24xx_async_gnnft_done(scsi_qla_host_t *vha, srb_t *sp)
{
	fc_port_t *fcport;
	u32 i, rc;
	bool found;
	struct fab_scan_rp *rp;
	unsigned long flags;
	u8 recheck = 0;

	ql_dbg(ql_dbg_disc, vha, 0xffff,
	    "%s enter\n", __func__);

	if (sp->gen1 != vha->hw->base_qpair->chip_reset) {
		ql_dbg(ql_dbg_disc, vha, 0xffff,
		    "%s scan stop due to chip reset %x/%x\n",
		    sp->name, sp->gen1, vha->hw->base_qpair->chip_reset);
		goto out;
	}

	rc = sp->rc;
	if (rc) {
		vha->scan.scan_retry++;
		if (vha->scan.scan_retry < MAX_SCAN_RETRIES) {
			set_bit(LOCAL_LOOP_UPDATE, &vha->dpc_flags);
			set_bit(LOOP_RESYNC_NEEDED, &vha->dpc_flags);
		} else {
			ql_dbg(ql_dbg_disc, vha, 0xffff,
			    "Fabric scan failed on all retries.\n");
		}
		goto out;
	}
	vha->scan.scan_retry = 0;

	list_for_each_entry(fcport, &vha->vp_fcports, list)
		fcport->scan_state = QLA_FCPORT_SCAN;

	for (i = 0; i < vha->hw->max_fibre_devices; i++) {
		u64 wwn;

		rp = &vha->scan.l[i];
		found = false;

		wwn = wwn_to_u64(rp->port_name);
		if (wwn == 0)
			continue;

		if (!memcmp(rp->port_name, vha->port_name, WWN_SIZE))
			continue;

		/* Bypass reserved domain fields. */
		if ((rp->id.b.domain & 0xf0) == 0xf0)
			continue;

		/* Bypass virtual ports of the same host. */
		if (qla2x00_is_a_vp(vha, wwn))
			continue;

		list_for_each_entry(fcport, &vha->vp_fcports, list) {
			if (memcmp(rp->port_name, fcport->port_name, WWN_SIZE))
				continue;
			fcport->rscn_rcvd = 0;
			fcport->scan_state = QLA_FCPORT_FOUND;
			found = true;
			/*
			 * If device was not a fabric device before.
			 */
			if ((fcport->flags & FCF_FABRIC_DEVICE) == 0) {
				qla2x00_clear_loop_id(fcport);
				fcport->flags |= FCF_FABRIC_DEVICE;
			} else if (fcport->d_id.b24 != rp->id.b24) {
				qlt_schedule_sess_for_deletion(fcport);
			}
			fcport->d_id.b24 = rp->id.b24;
			break;
		}

		if (!found) {
			ql_dbg(ql_dbg_disc, vha, 0xffff,
			    "%s %d %8phC post new sess\n",
			    __func__, __LINE__, rp->port_name);
			qla24xx_post_newsess_work(vha, &rp->id, rp->port_name,
			    rp->node_name, NULL, rp->fc4type);
		}
	}

	/*
	 * Logout all previous fabric dev marked lost, except FCP2 devices.
	 */
	list_for_each_entry(fcport, &vha->vp_fcports, list) {
		if ((fcport->flags & FCF_FABRIC_DEVICE) == 0) {
			fcport->rscn_rcvd = 0;
			continue;
		}

		if (fcport->scan_state != QLA_FCPORT_FOUND) {
			fcport->rscn_rcvd = 0;
			if ((qla_dual_mode_enabled(vha) ||
				qla_ini_mode_enabled(vha)) &&
			    atomic_read(&fcport->state) == FCS_ONLINE) {
				qla2x00_mark_device_lost(vha, fcport,
				    ql2xplogiabsentdevice, 0);

				if (fcport->loop_id != FC_NO_LOOP_ID &&
				    (fcport->flags & FCF_FCP2_DEVICE) == 0) {
					ql_dbg(ql_dbg_disc, vha, 0x20f0,
					    "%s %d %8phC post del sess\n",
					    __func__, __LINE__,
					    fcport->port_name);

					qlt_schedule_sess_for_deletion(fcport);
					continue;
				}
			}
		} else {
			if (fcport->rscn_rcvd ||
			    fcport->disc_state != DSC_LOGIN_COMPLETE) {
				if (fcport->login_retry == 0) {
					fcport->login_retry =
						vha->hw->login_retry_count;
					ql_dbg(ql_dbg_disc, vha, 0x20a3,
					    "Port login retry %8phN, lid 0x%04x retry cnt=%d.\n",
					    fcport->port_name, fcport->loop_id,
					    fcport->login_retry);
				}
				fcport->rscn_rcvd = 0;
				qla24xx_fcport_handle_login(vha, fcport);
			}
		}
	}

	recheck = 1;
out:
	qla24xx_sp_unmap(vha, sp);
	spin_lock_irqsave(&vha->work_lock, flags);
	vha->scan.scan_flags &= ~SF_SCANNING;
	spin_unlock_irqrestore(&vha->work_lock, flags);

	if (recheck) {
		list_for_each_entry(fcport, &vha->vp_fcports, list) {
			if (fcport->rscn_rcvd) {
				set_bit(LOCAL_LOOP_UPDATE, &vha->dpc_flags);
				set_bit(LOOP_RESYNC_NEEDED, &vha->dpc_flags);
				break;
			}
		}
	}
}

static void qla2x00_find_free_fcp_nvme_slot(struct scsi_qla_host *vha,
	struct srb *sp)
{
	struct qla_hw_data *ha = vha->hw;
	int num_fibre_dev = ha->max_fibre_devices;
	struct ct_sns_req *ct_req =
		(struct ct_sns_req *)sp->u.iocb_cmd.u.ctarg.req;
	struct ct_sns_gpnft_rsp *ct_rsp =
		(struct ct_sns_gpnft_rsp *)sp->u.iocb_cmd.u.ctarg.rsp;
	struct ct_sns_gpn_ft_data *d;
	struct fab_scan_rp *rp;
	u16 cmd = be16_to_cpu(ct_req->command);
	u8 fc4_type = sp->gen2;
	int i, j, k;
	port_id_t id;
	u8 found;
	u64 wwn;

	j = 0;
	for (i = 0; i < num_fibre_dev; i++) {
		d  = &ct_rsp->entries[i];

		id.b.rsvd_1 = 0;
		id.b.domain = d->port_id[0];
		id.b.area   = d->port_id[1];
		id.b.al_pa  = d->port_id[2];
		wwn = wwn_to_u64(d->port_name);

		if (id.b24 == 0 || wwn == 0)
			continue;

		if (fc4_type == FC4_TYPE_FCP_SCSI) {
			if (cmd == GPN_FT_CMD) {
				rp = &vha->scan.l[j];
				rp->id = id;
				memcpy(rp->port_name, d->port_name, 8);
				j++;
				rp->fc4type = FS_FC4TYPE_FCP;
			} else {
				for (k = 0; k < num_fibre_dev; k++) {
					rp = &vha->scan.l[k];
					if (id.b24 == rp->id.b24) {
						memcpy(rp->node_name,
						    d->port_name, 8);
						break;
					}
				}
			}
		} else {
			/* Search if the fibre device supports FC4_TYPE_NVME */
			if (cmd == GPN_FT_CMD) {
				found = 0;

				for (k = 0; k < num_fibre_dev; k++) {
					rp = &vha->scan.l[k];
					if (!memcmp(rp->port_name,
					    d->port_name, 8)) {
						/*
						 * Supports FC-NVMe & FCP
						 */
						rp->fc4type |= FS_FC4TYPE_NVME;
						found = 1;
						break;
					}
				}

				/* We found new FC-NVMe only port */
				if (!found) {
					for (k = 0; k < num_fibre_dev; k++) {
						rp = &vha->scan.l[k];
						if (wwn_to_u64(rp->port_name)) {
							continue;
						} else {
							rp->id = id;
							memcpy(rp->port_name,
							    d->port_name, 8);
							rp->fc4type =
							    FS_FC4TYPE_NVME;
							break;
						}
					}
				}
			} else {
				for (k = 0; k < num_fibre_dev; k++) {
					rp = &vha->scan.l[k];
					if (id.b24 == rp->id.b24) {
						memcpy(rp->node_name,
						    d->port_name, 8);
						break;
					}
				}
			}
		}
	}
}

static void qla2x00_async_gpnft_gnnft_sp_done(void *s, int res)
{
	struct srb *sp = s;
	struct scsi_qla_host *vha = sp->vha;
	struct qla_work_evt *e;
	struct ct_sns_req *ct_req =
		(struct ct_sns_req *)sp->u.iocb_cmd.u.ctarg.req;
	u16 cmd = be16_to_cpu(ct_req->command);
	u8 fc4_type = sp->gen2;
	unsigned long flags;

	/* gen2 field is holding the fc4type */
	ql_dbg(ql_dbg_disc, vha, 0xffff,
	    "Async done-%s res %x FC4Type %x\n",
	    sp->name, res, sp->gen2);

	if (res) {
		unsigned long flags;

		sp->free(sp);
		spin_lock_irqsave(&vha->work_lock, flags);
		vha->scan.scan_flags &= ~SF_SCANNING;
		vha->scan.scan_retry++;
		spin_unlock_irqrestore(&vha->work_lock, flags);

		if (vha->scan.scan_retry < MAX_SCAN_RETRIES) {
			set_bit(LOCAL_LOOP_UPDATE, &vha->dpc_flags);
			set_bit(LOOP_RESYNC_NEEDED, &vha->dpc_flags);
			qla2xxx_wake_dpc(vha);
		} else {
			ql_dbg(ql_dbg_disc, sp->vha, 0xffff,
			    "Async done-%s rescan failed on all retries\n",
			    sp->name);
		}
		return;
	}

	if (!res)
		qla2x00_find_free_fcp_nvme_slot(vha, sp);

	if ((fc4_type == FC4_TYPE_FCP_SCSI) && vha->flags.nvme_enabled &&
	    cmd == GNN_FT_CMD) {
		del_timer(&sp->u.iocb_cmd.timer);
		spin_lock_irqsave(&vha->work_lock, flags);
		vha->scan.scan_flags &= ~SF_SCANNING;
		spin_unlock_irqrestore(&vha->work_lock, flags);

		e = qla2x00_alloc_work(vha, QLA_EVT_GPNFT);
		if (!e) {
			/*
			 * please ignore kernel warning. Otherwise,
			 * we have mem leak.
			 */
			if (sp->u.iocb_cmd.u.ctarg.req) {
				dma_free_coherent(&vha->hw->pdev->dev,
				    sp->u.iocb_cmd.u.ctarg.req_allocated_size,
				    sp->u.iocb_cmd.u.ctarg.req,
				    sp->u.iocb_cmd.u.ctarg.req_dma);
				sp->u.iocb_cmd.u.ctarg.req = NULL;
			}
			if (sp->u.iocb_cmd.u.ctarg.rsp) {
				dma_free_coherent(&vha->hw->pdev->dev,
				    sp->u.iocb_cmd.u.ctarg.rsp_allocated_size,
				    sp->u.iocb_cmd.u.ctarg.rsp,
				    sp->u.iocb_cmd.u.ctarg.rsp_dma);
				sp->u.iocb_cmd.u.ctarg.rsp = NULL;
			}

			ql_dbg(ql_dbg_disc, vha, 0xffff,
			    "Async done-%s unable to alloc work element\n",
			    sp->name);
			sp->free(sp);
			set_bit(LOCAL_LOOP_UPDATE, &vha->dpc_flags);
			set_bit(LOOP_RESYNC_NEEDED, &vha->dpc_flags);
			return;
		}
		e->u.gpnft.fc4_type = FC4_TYPE_NVME;
		sp->rc = res;
		e->u.gpnft.sp = sp;

		qla2x00_post_work(vha, e);
		return;
	}

	if (cmd == GPN_FT_CMD)
		e = qla2x00_alloc_work(vha, QLA_EVT_GPNFT_DONE);
	else
		e = qla2x00_alloc_work(vha, QLA_EVT_GNNFT_DONE);
	if (!e) {
		/* please ignore kernel warning. Otherwise, we have mem leak. */
		if (sp->u.iocb_cmd.u.ctarg.req) {
			dma_free_coherent(&vha->hw->pdev->dev,
			    sp->u.iocb_cmd.u.ctarg.req_allocated_size,
			    sp->u.iocb_cmd.u.ctarg.req,
			    sp->u.iocb_cmd.u.ctarg.req_dma);
			sp->u.iocb_cmd.u.ctarg.req = NULL;
		}
		if (sp->u.iocb_cmd.u.ctarg.rsp) {
			dma_free_coherent(&vha->hw->pdev->dev,
			    sp->u.iocb_cmd.u.ctarg.rsp_allocated_size,
			    sp->u.iocb_cmd.u.ctarg.rsp,
			    sp->u.iocb_cmd.u.ctarg.rsp_dma);
			sp->u.iocb_cmd.u.ctarg.rsp = NULL;
		}

		ql_dbg(ql_dbg_disc, vha, 0xffff,
		    "Async done-%s unable to alloc work element\n",
		    sp->name);
		sp->free(sp);
		set_bit(LOCAL_LOOP_UPDATE, &vha->dpc_flags);
		set_bit(LOOP_RESYNC_NEEDED, &vha->dpc_flags);
		return;
	}

	sp->rc = res;
	e->u.iosb.sp = sp;

	qla2x00_post_work(vha, e);
}

/*
 * Get WWNN list for fc4_type
 *
 * It is assumed the same SRB is re-used from GPNFT to avoid
 * mem free & re-alloc
 */
static int qla24xx_async_gnnft(scsi_qla_host_t *vha, struct srb *sp,
    u8 fc4_type)
{
	int rval = QLA_FUNCTION_FAILED;
	struct ct_sns_req *ct_req;
	struct ct_sns_pkt *ct_sns;
	unsigned long flags;

	if (!vha->flags.online) {
		spin_lock_irqsave(&vha->work_lock, flags);
		vha->scan.scan_flags &= ~SF_SCANNING;
		spin_unlock_irqrestore(&vha->work_lock, flags);
		goto done_free_sp;
	}

	if (!sp->u.iocb_cmd.u.ctarg.req || !sp->u.iocb_cmd.u.ctarg.rsp) {
		ql_log(ql_log_warn, vha, 0xffff,
		    "%s: req %p rsp %p are not setup\n",
		    __func__, sp->u.iocb_cmd.u.ctarg.req,
		    sp->u.iocb_cmd.u.ctarg.rsp);
		spin_lock_irqsave(&vha->work_lock, flags);
		vha->scan.scan_flags &= ~SF_SCANNING;
		spin_unlock_irqrestore(&vha->work_lock, flags);
		WARN_ON(1);
		goto done_free_sp;
	}

	ql_dbg(ql_dbg_disc, vha, 0xfffff,
	    "%s: FC4Type %x, CT-PASSTRHU %s command ctarg rsp size %d, ctarg req size %d\n",
	    __func__, fc4_type, sp->name, sp->u.iocb_cmd.u.ctarg.rsp_size,
	     sp->u.iocb_cmd.u.ctarg.req_size);

	sp->type = SRB_CT_PTHRU_CMD;
	sp->name = "gnnft";
	sp->gen1 = vha->hw->base_qpair->chip_reset;
	sp->gen2 = fc4_type;

	sp->u.iocb_cmd.timeout = qla2x00_async_iocb_timeout;
	qla2x00_init_timer(sp, qla2x00_get_async_timeout(vha) + 2);

	memset(sp->u.iocb_cmd.u.ctarg.rsp, 0, sp->u.iocb_cmd.u.ctarg.rsp_size);
	memset(sp->u.iocb_cmd.u.ctarg.req, 0, sp->u.iocb_cmd.u.ctarg.req_size);

	ct_sns = (struct ct_sns_pkt *)sp->u.iocb_cmd.u.ctarg.req;
	/* CT_IU preamble  */
	ct_req = qla2x00_prep_ct_req(ct_sns, GNN_FT_CMD,
	    sp->u.iocb_cmd.u.ctarg.rsp_size);

	/* GPN_FT req */
	ct_req->req.gpn_ft.port_type = fc4_type;

	sp->u.iocb_cmd.u.ctarg.req_size = GNN_FT_REQ_SIZE;
	sp->u.iocb_cmd.u.ctarg.nport_handle = NPH_SNS;

	sp->done = qla2x00_async_gpnft_gnnft_sp_done;

	rval = qla2x00_start_sp(sp);
	if (rval != QLA_SUCCESS)
		goto done_free_sp;

	ql_dbg(ql_dbg_disc, vha, 0xffff,
	    "Async-%s hdl=%x FC4Type %x.\n", sp->name,
	    sp->handle, ct_req->req.gpn_ft.port_type);
	return rval;

done_free_sp:
	if (sp->u.iocb_cmd.u.ctarg.req) {
		dma_free_coherent(&vha->hw->pdev->dev,
		    sp->u.iocb_cmd.u.ctarg.req_allocated_size,
		    sp->u.iocb_cmd.u.ctarg.req,
		    sp->u.iocb_cmd.u.ctarg.req_dma);
		sp->u.iocb_cmd.u.ctarg.req = NULL;
	}
	if (sp->u.iocb_cmd.u.ctarg.rsp) {
		dma_free_coherent(&vha->hw->pdev->dev,
		    sp->u.iocb_cmd.u.ctarg.rsp_allocated_size,
		    sp->u.iocb_cmd.u.ctarg.rsp,
		    sp->u.iocb_cmd.u.ctarg.rsp_dma);
		sp->u.iocb_cmd.u.ctarg.rsp = NULL;
	}

	sp->free(sp);

	return rval;
} /* GNNFT */

void qla24xx_async_gpnft_done(scsi_qla_host_t *vha, srb_t *sp)
{
	ql_dbg(ql_dbg_disc, vha, 0xffff,
	    "%s enter\n", __func__);
	del_timer(&sp->u.iocb_cmd.timer);
	qla24xx_async_gnnft(vha, sp, sp->gen2);
}

/* Get WWPN list for certain fc4_type */
int qla24xx_async_gpnft(scsi_qla_host_t *vha, u8 fc4_type, srb_t *sp)
{
	int rval = QLA_FUNCTION_FAILED;
	struct ct_sns_req       *ct_req;
	struct ct_sns_pkt *ct_sns;
	u32 rspsz;
	unsigned long flags;

	ql_dbg(ql_dbg_disc, vha, 0xffff,
	    "%s enter\n", __func__);

	if (!vha->flags.online)
		return rval;

	spin_lock_irqsave(&vha->work_lock, flags);
	if (vha->scan.scan_flags & SF_SCANNING) {
		spin_unlock_irqrestore(&vha->work_lock, flags);
		ql_dbg(ql_dbg_disc, vha, 0xffff, "scan active\n");
		return rval;
	}
	vha->scan.scan_flags |= SF_SCANNING;
	spin_unlock_irqrestore(&vha->work_lock, flags);

	if (fc4_type == FC4_TYPE_FCP_SCSI) {
		ql_dbg(ql_dbg_disc, vha, 0xffff,
		    "%s: Performing FCP Scan\n", __func__);

		if (sp)
			sp->free(sp); /* should not happen */

		sp = qla2x00_get_sp(vha, NULL, GFP_KERNEL);
		if (!sp) {
			spin_lock_irqsave(&vha->work_lock, flags);
			vha->scan.scan_flags &= ~SF_SCANNING;
			spin_unlock_irqrestore(&vha->work_lock, flags);
			return rval;
		}

		sp->u.iocb_cmd.u.ctarg.req = dma_zalloc_coherent(
			&vha->hw->pdev->dev, sizeof(struct ct_sns_pkt),
			&sp->u.iocb_cmd.u.ctarg.req_dma, GFP_KERNEL);
		sp->u.iocb_cmd.u.ctarg.req_allocated_size = sizeof(struct ct_sns_pkt);
		if (!sp->u.iocb_cmd.u.ctarg.req) {
			ql_log(ql_log_warn, vha, 0xffff,
			    "Failed to allocate ct_sns request.\n");
			spin_lock_irqsave(&vha->work_lock, flags);
			vha->scan.scan_flags &= ~SF_SCANNING;
			spin_unlock_irqrestore(&vha->work_lock, flags);
			goto done_free_sp;
		}
		sp->u.iocb_cmd.u.ctarg.req_size = GPN_FT_REQ_SIZE;

		rspsz = sizeof(struct ct_sns_gpnft_rsp) +
			((vha->hw->max_fibre_devices - 1) *
			    sizeof(struct ct_sns_gpn_ft_data));

		sp->u.iocb_cmd.u.ctarg.rsp = dma_zalloc_coherent(
			&vha->hw->pdev->dev, rspsz,
			&sp->u.iocb_cmd.u.ctarg.rsp_dma, GFP_KERNEL);
		sp->u.iocb_cmd.u.ctarg.rsp_allocated_size = sizeof(struct ct_sns_pkt);
		if (!sp->u.iocb_cmd.u.ctarg.rsp) {
			ql_log(ql_log_warn, vha, 0xffff,
			    "Failed to allocate ct_sns request.\n");
			spin_lock_irqsave(&vha->work_lock, flags);
			vha->scan.scan_flags &= ~SF_SCANNING;
			spin_unlock_irqrestore(&vha->work_lock, flags);
			goto done_free_sp;
		}
		sp->u.iocb_cmd.u.ctarg.rsp_size = rspsz;

		ql_dbg(ql_dbg_disc, vha, 0xffff,
		    "%s scan list size %d\n", __func__, vha->scan.size);

		memset(vha->scan.l, 0, vha->scan.size);
	} else if (!sp) {
		ql_dbg(ql_dbg_disc, vha, 0xffff,
		    "NVME scan did not provide SP\n");
		return rval;
	}

	sp->type = SRB_CT_PTHRU_CMD;
	sp->name = "gpnft";
	sp->gen1 = vha->hw->base_qpair->chip_reset;
	sp->gen2 = fc4_type;

	sp->u.iocb_cmd.timeout = qla2x00_async_iocb_timeout;
	qla2x00_init_timer(sp, qla2x00_get_async_timeout(vha) + 2);

	rspsz = sizeof(struct ct_sns_gpnft_rsp) +
		((vha->hw->max_fibre_devices - 1) *
		    sizeof(struct ct_sns_gpn_ft_data));

	ct_sns = (struct ct_sns_pkt *)sp->u.iocb_cmd.u.ctarg.req;
	/* CT_IU preamble  */
	ct_req = qla2x00_prep_ct_req(ct_sns, GPN_FT_CMD, rspsz);

	/* GPN_FT req */
	ct_req->req.gpn_ft.port_type = fc4_type;

	sp->u.iocb_cmd.u.ctarg.nport_handle = NPH_SNS;

	sp->done = qla2x00_async_gpnft_gnnft_sp_done;

	rval = qla2x00_start_sp(sp);
	if (rval != QLA_SUCCESS) {
		spin_lock_irqsave(&vha->work_lock, flags);
		vha->scan.scan_flags &= ~SF_SCANNING;
		spin_unlock_irqrestore(&vha->work_lock, flags);
		goto done_free_sp;
	}

	ql_dbg(ql_dbg_disc, vha, 0xffff,
	    "Async-%s hdl=%x FC4Type %x.\n", sp->name,
	    sp->handle, ct_req->req.gpn_ft.port_type);
	return rval;

done_free_sp:
	if (sp->u.iocb_cmd.u.ctarg.req) {
		dma_free_coherent(&vha->hw->pdev->dev,
		    sp->u.iocb_cmd.u.ctarg.req_allocated_size,
		    sp->u.iocb_cmd.u.ctarg.req,
		    sp->u.iocb_cmd.u.ctarg.req_dma);
		sp->u.iocb_cmd.u.ctarg.req = NULL;
	}
	if (sp->u.iocb_cmd.u.ctarg.rsp) {
		dma_free_coherent(&vha->hw->pdev->dev,
		    sp->u.iocb_cmd.u.ctarg.rsp_allocated_size,
		    sp->u.iocb_cmd.u.ctarg.rsp,
		    sp->u.iocb_cmd.u.ctarg.rsp_dma);
		sp->u.iocb_cmd.u.ctarg.rsp = NULL;
	}

	sp->free(sp);

	return rval;
}

void qla_scan_work_fn(struct work_struct *work)
{
	struct fab_scan *s = container_of(to_delayed_work(work),
	    struct fab_scan, scan_work);
	struct scsi_qla_host *vha = container_of(s, struct scsi_qla_host,
	    scan);
	unsigned long flags;

	ql_dbg(ql_dbg_disc, vha, 0xffff,
	    "%s: schedule loop resync\n", __func__);
	set_bit(LOCAL_LOOP_UPDATE, &vha->dpc_flags);
	set_bit(LOOP_RESYNC_NEEDED, &vha->dpc_flags);
	qla2xxx_wake_dpc(vha);
	spin_lock_irqsave(&vha->work_lock, flags);
	vha->scan.scan_flags &= ~SF_QUEUED;
	spin_unlock_irqrestore(&vha->work_lock, flags);
}

/* GNN_ID */
void qla24xx_handle_gnnid_event(scsi_qla_host_t *vha, struct event_arg *ea)
{
	qla24xx_post_gnl_work(vha, ea->fcport);
}

static void qla2x00_async_gnnid_sp_done(void *s, int res)
{
	struct srb *sp = s;
	struct scsi_qla_host *vha = sp->vha;
	fc_port_t *fcport = sp->fcport;
	u8 *node_name = fcport->ct_desc.ct_sns->p.rsp.rsp.gnn_id.node_name;
	struct event_arg ea;
	u64 wwnn;

	fcport->flags &= ~FCF_ASYNC_SENT;
	wwnn = wwn_to_u64(node_name);
	if (wwnn)
		memcpy(fcport->node_name, node_name, WWN_SIZE);

	memset(&ea, 0, sizeof(ea));
	ea.fcport = fcport;
	ea.sp = sp;
	ea.rc = res;
	ea.event = FCME_GNNID_DONE;

	ql_dbg(ql_dbg_disc, vha, 0x204f,
	    "Async done-%s res %x, WWPN %8phC %8phC\n",
	    sp->name, res, fcport->port_name, fcport->node_name);

	qla2x00_fcport_event_handler(vha, &ea);

	sp->free(sp);
}

int qla24xx_async_gnnid(scsi_qla_host_t *vha, fc_port_t *fcport)
{
	int rval = QLA_FUNCTION_FAILED;
	struct ct_sns_req       *ct_req;
	srb_t *sp;

	if (!vha->flags.online || (fcport->flags & FCF_ASYNC_SENT))
		return rval;

	fcport->disc_state = DSC_GNN_ID;
	sp = qla2x00_get_sp(vha, fcport, GFP_ATOMIC);
	if (!sp)
		goto done;

	fcport->flags |= FCF_ASYNC_SENT;
	sp->type = SRB_CT_PTHRU_CMD;
	sp->name = "gnnid";
	sp->gen1 = fcport->rscn_gen;
	sp->gen2 = fcport->login_gen;

	sp->u.iocb_cmd.timeout = qla2x00_async_iocb_timeout;
	qla2x00_init_timer(sp, qla2x00_get_async_timeout(vha) + 2);

	/* CT_IU preamble  */
	ct_req = qla2x00_prep_ct_req(fcport->ct_desc.ct_sns, GNN_ID_CMD,
	    GNN_ID_RSP_SIZE);

	/* GNN_ID req */
	ct_req->req.port_id.port_id[0] = fcport->d_id.b.domain;
	ct_req->req.port_id.port_id[1] = fcport->d_id.b.area;
	ct_req->req.port_id.port_id[2] = fcport->d_id.b.al_pa;


	/* req & rsp use the same buffer */
	sp->u.iocb_cmd.u.ctarg.req = fcport->ct_desc.ct_sns;
	sp->u.iocb_cmd.u.ctarg.req_dma = fcport->ct_desc.ct_sns_dma;
	sp->u.iocb_cmd.u.ctarg.rsp = fcport->ct_desc.ct_sns;
	sp->u.iocb_cmd.u.ctarg.rsp_dma = fcport->ct_desc.ct_sns_dma;
	sp->u.iocb_cmd.u.ctarg.req_size = GNN_ID_REQ_SIZE;
	sp->u.iocb_cmd.u.ctarg.rsp_size = GNN_ID_RSP_SIZE;
	sp->u.iocb_cmd.u.ctarg.nport_handle = NPH_SNS;

	sp->done = qla2x00_async_gnnid_sp_done;

	rval = qla2x00_start_sp(sp);
	if (rval != QLA_SUCCESS)
		goto done_free_sp;
	ql_dbg(ql_dbg_disc, vha, 0xffff,
	    "Async-%s - %8phC hdl=%x loopid=%x portid %06x.\n",
	    sp->name, fcport->port_name,
	    sp->handle, fcport->loop_id, fcport->d_id.b24);
	return rval;

done_free_sp:
	sp->free(sp);
done:
	return rval;
}

int qla24xx_post_gnnid_work(struct scsi_qla_host *vha, fc_port_t *fcport)
{
	struct qla_work_evt *e;
	int ls;

	ls = atomic_read(&vha->loop_state);
	if (((ls != LOOP_READY) && (ls != LOOP_UP)) ||
		test_bit(UNLOADING, &vha->dpc_flags))
		return 0;

	e = qla2x00_alloc_work(vha, QLA_EVT_GNNID);
	if (!e)
		return QLA_FUNCTION_FAILED;

	e->u.fcport.fcport = fcport;
	return qla2x00_post_work(vha, e);
}

/* GPFN_ID */
void qla24xx_handle_gfpnid_event(scsi_qla_host_t *vha, struct event_arg *ea)
{
	fc_port_t *fcport = ea->fcport;

	ql_dbg(ql_dbg_disc, vha, 0xffff,
	    "%s %8phC DS %d LS %d rc %d login %d|%d rscn %d|%d fcpcnt %d\n",
	    __func__, fcport->port_name, fcport->disc_state,
	    fcport->fw_login_state, ea->rc, fcport->login_gen, ea->sp->gen2,
	    fcport->rscn_gen, ea->sp->gen1, vha->fcport_count);

	if (fcport->disc_state == DSC_DELETE_PEND)
		return;

	if (ea->sp->gen2 != fcport->login_gen) {
		/* target side must have changed it. */
		ql_dbg(ql_dbg_disc, vha, 0x20d3,
		    "%s %8phC generation changed\n",
		    __func__, fcport->port_name);
		return;
	} else if (ea->sp->gen1 != fcport->rscn_gen) {
		ql_dbg(ql_dbg_disc, vha, 0x20d4, "%s %d %8phC post gidpn\n",
		    __func__, __LINE__, fcport->port_name);
		qla24xx_post_gidpn_work(vha, fcport);
		return;
	}

	qla24xx_post_gpsc_work(vha, fcport);
}

static void qla2x00_async_gfpnid_sp_done(void *s, int res)
{
	struct srb *sp = s;
	struct scsi_qla_host *vha = sp->vha;
	fc_port_t *fcport = sp->fcport;
	u8 *fpn = fcport->ct_desc.ct_sns->p.rsp.rsp.gfpn_id.port_name;
	struct event_arg ea;
	u64 wwn;

	wwn = wwn_to_u64(fpn);
	if (wwn)
		memcpy(fcport->fabric_port_name, fpn, WWN_SIZE);

	memset(&ea, 0, sizeof(ea));
	ea.fcport = fcport;
	ea.sp = sp;
	ea.rc = res;
	ea.event = FCME_GFPNID_DONE;

	ql_dbg(ql_dbg_disc, vha, 0x204f,
	    "Async done-%s res %x, WWPN %8phC %8phC\n",
	    sp->name, res, fcport->port_name, fcport->fabric_port_name);

	qla2x00_fcport_event_handler(vha, &ea);

	sp->free(sp);
}

int qla24xx_async_gfpnid(scsi_qla_host_t *vha, fc_port_t *fcport)
{
	int rval = QLA_FUNCTION_FAILED;
	struct ct_sns_req       *ct_req;
	srb_t *sp;

	if (!vha->flags.online || (fcport->flags & FCF_ASYNC_SENT))
		return rval;

	sp = qla2x00_get_sp(vha, fcport, GFP_ATOMIC);
	if (!sp)
		goto done;

	sp->type = SRB_CT_PTHRU_CMD;
	sp->name = "gfpnid";
	sp->gen1 = fcport->rscn_gen;
	sp->gen2 = fcport->login_gen;

	sp->u.iocb_cmd.timeout = qla2x00_async_iocb_timeout;
	qla2x00_init_timer(sp, qla2x00_get_async_timeout(vha) + 2);

	/* CT_IU preamble  */
	ct_req = qla2x00_prep_ct_req(fcport->ct_desc.ct_sns, GFPN_ID_CMD,
	    GFPN_ID_RSP_SIZE);

	/* GFPN_ID req */
	ct_req->req.port_id.port_id[0] = fcport->d_id.b.domain;
	ct_req->req.port_id.port_id[1] = fcport->d_id.b.area;
	ct_req->req.port_id.port_id[2] = fcport->d_id.b.al_pa;


	/* req & rsp use the same buffer */
	sp->u.iocb_cmd.u.ctarg.req = fcport->ct_desc.ct_sns;
	sp->u.iocb_cmd.u.ctarg.req_dma = fcport->ct_desc.ct_sns_dma;
	sp->u.iocb_cmd.u.ctarg.rsp = fcport->ct_desc.ct_sns;
	sp->u.iocb_cmd.u.ctarg.rsp_dma = fcport->ct_desc.ct_sns_dma;
	sp->u.iocb_cmd.u.ctarg.req_size = GFPN_ID_REQ_SIZE;
	sp->u.iocb_cmd.u.ctarg.rsp_size = GFPN_ID_RSP_SIZE;
	sp->u.iocb_cmd.u.ctarg.nport_handle = NPH_SNS;

	sp->done = qla2x00_async_gfpnid_sp_done;

	rval = qla2x00_start_sp(sp);
	if (rval != QLA_SUCCESS)
		goto done_free_sp;

	ql_dbg(ql_dbg_disc, vha, 0xffff,
	    "Async-%s - %8phC hdl=%x loopid=%x portid %06x.\n",
	    sp->name, fcport->port_name,
	    sp->handle, fcport->loop_id, fcport->d_id.b24);
	return rval;

done_free_sp:
	sp->free(sp);
	fcport->flags &= ~FCF_ASYNC_SENT;
done:
	return rval;
}

int qla24xx_post_gfpnid_work(struct scsi_qla_host *vha, fc_port_t *fcport)
{
	struct qla_work_evt *e;
	int ls;

	ls = atomic_read(&vha->loop_state);
	if (((ls != LOOP_READY) && (ls != LOOP_UP)) ||
		test_bit(UNLOADING, &vha->dpc_flags))
		return 0;

	e = qla2x00_alloc_work(vha, QLA_EVT_GFPNID);
	if (!e)
		return QLA_FUNCTION_FAILED;

	e->u.fcport.fcport = fcport;
	return qla2x00_post_work(vha, e);
}<|MERGE_RESOLUTION|>--- conflicted
+++ resolved
@@ -3391,21 +3391,6 @@
 
 void qla24xx_sp_unmap(scsi_qla_host_t *vha, srb_t *sp)
 {
-<<<<<<< HEAD
-	if (sp->u.iocb_cmd.u.ctarg.req) {
-		dma_free_coherent(&vha->hw->pdev->dev,
-			sp->u.iocb_cmd.u.ctarg.req_allocated_size,
-			sp->u.iocb_cmd.u.ctarg.req,
-			sp->u.iocb_cmd.u.ctarg.req_dma);
-		sp->u.iocb_cmd.u.ctarg.req = NULL;
-	}
-	if (sp->u.iocb_cmd.u.ctarg.rsp) {
-		dma_free_coherent(&vha->hw->pdev->dev,
-			sp->u.iocb_cmd.u.ctarg.rsp_allocated_size,
-			sp->u.iocb_cmd.u.ctarg.rsp,
-			sp->u.iocb_cmd.u.ctarg.rsp_dma);
-		sp->u.iocb_cmd.u.ctarg.rsp = NULL;
-=======
 	struct srb_iocb *c = &sp->u.iocb_cmd;
 
 	switch (sp->type) {
@@ -3440,7 +3425,6 @@
 			sp->u.iocb_cmd.u.ctarg.rsp = NULL;
 		}
 		break;
->>>>>>> 6bf4ca7f
 	}
 
 	sp->free(sp);
