/* exynos_drm_gem.c
 *
 * Copyright (c) 2011 Samsung Electronics Co., Ltd.
 * Author: Inki Dae <inki.dae@samsung.com>
 *
 * This program is free software; you can redistribute  it and/or modify it
 * under  the terms of  the GNU General  Public License as published by the
 * Free Software Foundation;  either version 2 of the  License, or (at your
 * option) any later version.
 */

#include <drm/drmP.h>
#include <drm/drm_vma_manager.h>

#include <linux/shmem_fs.h>
#include <linux/dma-buf.h>
#include <linux/pfn_t.h>
#include <drm/exynos_drm.h>

#include "exynos_drm_drv.h"
#include "exynos_drm_gem.h"
#include "exynos_drm_iommu.h"

static int exynos_drm_alloc_buf(struct exynos_drm_gem *exynos_gem)
{
	struct drm_device *dev = exynos_gem->base.dev;
	unsigned long attr;
	unsigned int nr_pages;
	struct sg_table sgt;
	int ret = -ENOMEM;

	if (exynos_gem->dma_addr) {
		DRM_DEBUG_KMS("already allocated.\n");
		return 0;
	}

	exynos_gem->dma_attrs = 0;

	/*
	 * if EXYNOS_BO_CONTIG, fully physically contiguous memory
	 * region will be allocated else physically contiguous
	 * as possible.
	 */
	if (!(exynos_gem->flags & EXYNOS_BO_NONCONTIG))
		exynos_gem->dma_attrs |= DMA_ATTR_FORCE_CONTIGUOUS;

	/*
	 * if EXYNOS_BO_WC or EXYNOS_BO_NONCACHABLE, writecombine mapping
	 * else cachable mapping.
	 */
	if (exynos_gem->flags & EXYNOS_BO_WC ||
			!(exynos_gem->flags & EXYNOS_BO_CACHABLE))
		attr = DMA_ATTR_WRITE_COMBINE;
	else
		attr = DMA_ATTR_NON_CONSISTENT;

	exynos_gem->dma_attrs |= attr;
	exynos_gem->dma_attrs |= DMA_ATTR_NO_KERNEL_MAPPING;

	nr_pages = exynos_gem->size >> PAGE_SHIFT;

	exynos_gem->pages = kvmalloc_array(nr_pages, sizeof(struct page *),
			GFP_KERNEL | __GFP_ZERO);
	if (!exynos_gem->pages) {
		DRM_ERROR("failed to allocate pages.\n");
		return -ENOMEM;
	}

	exynos_gem->cookie = dma_alloc_attrs(to_dma_dev(dev), exynos_gem->size,
					     &exynos_gem->dma_addr, GFP_KERNEL,
					     exynos_gem->dma_attrs);
	if (!exynos_gem->cookie) {
		DRM_ERROR("failed to allocate buffer.\n");
		goto err_free;
	}

	ret = dma_get_sgtable_attrs(to_dma_dev(dev), &sgt, exynos_gem->cookie,
				    exynos_gem->dma_addr, exynos_gem->size,
				    exynos_gem->dma_attrs);
	if (ret < 0) {
		DRM_ERROR("failed to get sgtable.\n");
		goto err_dma_free;
	}

	if (drm_prime_sg_to_page_addr_arrays(&sgt, exynos_gem->pages, NULL,
					     nr_pages)) {
		DRM_ERROR("invalid sgtable.\n");
		ret = -EINVAL;
		goto err_sgt_free;
	}

	sg_free_table(&sgt);

	DRM_DEBUG_KMS("dma_addr(0x%lx), size(0x%lx)\n",
			(unsigned long)exynos_gem->dma_addr, exynos_gem->size);

	return 0;

err_sgt_free:
	sg_free_table(&sgt);
err_dma_free:
	dma_free_attrs(to_dma_dev(dev), exynos_gem->size, exynos_gem->cookie,
		       exynos_gem->dma_addr, exynos_gem->dma_attrs);
err_free:
	kvfree(exynos_gem->pages);

	return ret;
}

static void exynos_drm_free_buf(struct exynos_drm_gem *exynos_gem)
{
	struct drm_device *dev = exynos_gem->base.dev;

	if (!exynos_gem->dma_addr) {
		DRM_DEBUG_KMS("dma_addr is invalid.\n");
		return;
	}

	DRM_DEBUG_KMS("dma_addr(0x%lx), size(0x%lx)\n",
			(unsigned long)exynos_gem->dma_addr, exynos_gem->size);

	dma_free_attrs(to_dma_dev(dev), exynos_gem->size, exynos_gem->cookie,
			(dma_addr_t)exynos_gem->dma_addr,
			exynos_gem->dma_attrs);

	kvfree(exynos_gem->pages);
}

static int exynos_drm_gem_handle_create(struct drm_gem_object *obj,
					struct drm_file *file_priv,
					unsigned int *handle)
{
	int ret;

	/*
	 * allocate a id of idr table where the obj is registered
	 * and handle has the id what user can see.
	 */
	ret = drm_gem_handle_create(file_priv, obj, handle);
	if (ret)
		return ret;

	DRM_DEBUG_KMS("gem handle = 0x%x\n", *handle);

	/* drop reference from allocate - handle holds it now. */
	drm_gem_object_put_unlocked(obj);

	return 0;
}

void exynos_drm_gem_destroy(struct exynos_drm_gem *exynos_gem)
{
	struct drm_gem_object *obj = &exynos_gem->base;

	DRM_DEBUG_KMS("handle count = %d\n", obj->handle_count);

	/*
	 * do not release memory region from exporter.
	 *
	 * the region will be released by exporter
	 * once dmabuf's refcount becomes 0.
	 */
	if (obj->import_attach)
		drm_prime_gem_destroy(obj, exynos_gem->sgt);
	else
		exynos_drm_free_buf(exynos_gem);

	/* release file pointer to gem object. */
	drm_gem_object_release(obj);

	kfree(exynos_gem);
}

<<<<<<< HEAD
unsigned long exynos_drm_gem_get_size(struct drm_device *dev,
						unsigned int gem_handle,
						struct drm_file *file_priv)
{
	struct exynos_drm_gem *exynos_gem;
	struct drm_gem_object *obj;

	obj = drm_gem_object_lookup(file_priv, gem_handle);
	if (!obj) {
		DRM_ERROR("failed to lookup gem object.\n");
		return 0;
	}

	exynos_gem = to_exynos_gem(obj);

	drm_gem_object_put_unlocked(obj);

	return exynos_gem->size;
}

=======
>>>>>>> 6bf4ca7f
static struct exynos_drm_gem *exynos_drm_gem_init(struct drm_device *dev,
						  unsigned long size)
{
	struct exynos_drm_gem *exynos_gem;
	struct drm_gem_object *obj;
	int ret;

	exynos_gem = kzalloc(sizeof(*exynos_gem), GFP_KERNEL);
	if (!exynos_gem)
		return ERR_PTR(-ENOMEM);

	exynos_gem->size = size;
	obj = &exynos_gem->base;

	ret = drm_gem_object_init(dev, obj, size);
	if (ret < 0) {
		DRM_ERROR("failed to initialize gem object\n");
		kfree(exynos_gem);
		return ERR_PTR(ret);
	}

	ret = drm_gem_create_mmap_offset(obj);
	if (ret < 0) {
		drm_gem_object_release(obj);
		kfree(exynos_gem);
		return ERR_PTR(ret);
	}

	DRM_DEBUG_KMS("created file object = %pK\n", obj->filp);

	return exynos_gem;
}

struct exynos_drm_gem *exynos_drm_gem_create(struct drm_device *dev,
					     unsigned int flags,
					     unsigned long size)
{
	struct exynos_drm_gem *exynos_gem;
	int ret;

	if (flags & ~(EXYNOS_BO_MASK)) {
		DRM_ERROR("invalid GEM buffer flags: %u\n", flags);
		return ERR_PTR(-EINVAL);
	}

	if (!size) {
		DRM_ERROR("invalid GEM buffer size: %lu\n", size);
		return ERR_PTR(-EINVAL);
	}

	size = roundup(size, PAGE_SIZE);

	exynos_gem = exynos_drm_gem_init(dev, size);
	if (IS_ERR(exynos_gem))
		return exynos_gem;

	if (!is_drm_iommu_supported(dev) && (flags & EXYNOS_BO_NONCONTIG)) {
		/*
		 * when no IOMMU is available, all allocated buffers are
		 * contiguous anyway, so drop EXYNOS_BO_NONCONTIG flag
		 */
		flags &= ~EXYNOS_BO_NONCONTIG;
		DRM_WARN("Non-contiguous allocation is not supported without IOMMU, falling back to contiguous buffer\n");
	}

	/* set memory type and cache attribute from user side. */
	exynos_gem->flags = flags;

	ret = exynos_drm_alloc_buf(exynos_gem);
	if (ret < 0) {
		drm_gem_object_release(&exynos_gem->base);
		kfree(exynos_gem);
		return ERR_PTR(ret);
	}

	return exynos_gem;
}

int exynos_drm_gem_create_ioctl(struct drm_device *dev, void *data,
				struct drm_file *file_priv)
{
	struct drm_exynos_gem_create *args = data;
	struct exynos_drm_gem *exynos_gem;
	int ret;

	exynos_gem = exynos_drm_gem_create(dev, args->flags, args->size);
	if (IS_ERR(exynos_gem))
		return PTR_ERR(exynos_gem);

	ret = exynos_drm_gem_handle_create(&exynos_gem->base, file_priv,
					   &args->handle);
	if (ret) {
		exynos_drm_gem_destroy(exynos_gem);
		return ret;
	}

	return 0;
}

int exynos_drm_gem_map_ioctl(struct drm_device *dev, void *data,
			     struct drm_file *file_priv)
{
	struct drm_exynos_gem_map *args = data;

	return drm_gem_dumb_map_offset(file_priv, dev, args->handle,
				       &args->offset);
}

struct exynos_drm_gem *exynos_drm_gem_get(struct drm_file *filp,
					  unsigned int gem_handle)
{
	struct drm_gem_object *obj;

	obj = drm_gem_object_lookup(filp, gem_handle);
<<<<<<< HEAD
	if (!obj) {
		DRM_ERROR("failed to lookup gem object.\n");
		return;
	}

	drm_gem_object_put_unlocked(obj);

	/*
	 * decrease obj->refcount one more time because we has already
	 * increased it at exynos_drm_gem_get_dma_addr().
	 */
	drm_gem_object_put_unlocked(obj);
=======
	if (!obj)
		return NULL;
	return to_exynos_gem(obj);
>>>>>>> 6bf4ca7f
}

static int exynos_drm_gem_mmap_buffer(struct exynos_drm_gem *exynos_gem,
				      struct vm_area_struct *vma)
{
	struct drm_device *drm_dev = exynos_gem->base.dev;
	unsigned long vm_size;
	int ret;

	vma->vm_flags &= ~VM_PFNMAP;
	vma->vm_pgoff = 0;

	vm_size = vma->vm_end - vma->vm_start;

	/* check if user-requested size is valid. */
	if (vm_size > exynos_gem->size)
		return -EINVAL;

	ret = dma_mmap_attrs(to_dma_dev(drm_dev), vma, exynos_gem->cookie,
			     exynos_gem->dma_addr, exynos_gem->size,
			     exynos_gem->dma_attrs);
	if (ret < 0) {
		DRM_ERROR("failed to mmap.\n");
		return ret;
	}

	return 0;
}

int exynos_drm_gem_get_ioctl(struct drm_device *dev, void *data,
				      struct drm_file *file_priv)
{
	struct exynos_drm_gem *exynos_gem;
	struct drm_exynos_gem_info *args = data;
	struct drm_gem_object *obj;

	obj = drm_gem_object_lookup(file_priv, args->handle);
	if (!obj) {
		DRM_ERROR("failed to lookup gem object.\n");
		return -EINVAL;
	}

	exynos_gem = to_exynos_gem(obj);

	args->flags = exynos_gem->flags;
	args->size = exynos_gem->size;

	drm_gem_object_put_unlocked(obj);

	return 0;
}

void exynos_drm_gem_free_object(struct drm_gem_object *obj)
{
	exynos_drm_gem_destroy(to_exynos_gem(obj));
}

int exynos_drm_gem_dumb_create(struct drm_file *file_priv,
			       struct drm_device *dev,
			       struct drm_mode_create_dumb *args)
{
	struct exynos_drm_gem *exynos_gem;
	unsigned int flags;
	int ret;

	/*
	 * allocate memory to be used for framebuffer.
	 * - this callback would be called by user application
	 *	with DRM_IOCTL_MODE_CREATE_DUMB command.
	 */

	args->pitch = args->width * ((args->bpp + 7) / 8);
	args->size = args->pitch * args->height;

	if (is_drm_iommu_supported(dev))
		flags = EXYNOS_BO_NONCONTIG | EXYNOS_BO_WC;
	else
		flags = EXYNOS_BO_CONTIG | EXYNOS_BO_WC;

	exynos_gem = exynos_drm_gem_create(dev, flags, args->size);
	if (IS_ERR(exynos_gem)) {
		dev_warn(dev->dev, "FB allocation failed.\n");
		return PTR_ERR(exynos_gem);
	}

	ret = exynos_drm_gem_handle_create(&exynos_gem->base, file_priv,
					   &args->handle);
	if (ret) {
		exynos_drm_gem_destroy(exynos_gem);
		return ret;
	}

	return 0;
}

vm_fault_t exynos_drm_gem_fault(struct vm_fault *vmf)
{
	struct vm_area_struct *vma = vmf->vma;
	struct drm_gem_object *obj = vma->vm_private_data;
	struct exynos_drm_gem *exynos_gem = to_exynos_gem(obj);
	unsigned long pfn;
	pgoff_t page_offset;

	page_offset = (vmf->address - vma->vm_start) >> PAGE_SHIFT;

	if (page_offset >= (exynos_gem->size >> PAGE_SHIFT)) {
		DRM_ERROR("invalid page offset\n");
		return VM_FAULT_SIGBUS;
	}

	pfn = page_to_pfn(exynos_gem->pages[page_offset]);
	return vmf_insert_mixed(vma, vmf->address,
			__pfn_to_pfn_t(pfn, PFN_DEV));
}

static int exynos_drm_gem_mmap_obj(struct drm_gem_object *obj,
				   struct vm_area_struct *vma)
{
	struct exynos_drm_gem *exynos_gem = to_exynos_gem(obj);
	int ret;

	DRM_DEBUG_KMS("flags = 0x%x\n", exynos_gem->flags);

	/* non-cachable as default. */
	if (exynos_gem->flags & EXYNOS_BO_CACHABLE)
		vma->vm_page_prot = vm_get_page_prot(vma->vm_flags);
	else if (exynos_gem->flags & EXYNOS_BO_WC)
		vma->vm_page_prot =
			pgprot_writecombine(vm_get_page_prot(vma->vm_flags));
	else
		vma->vm_page_prot =
			pgprot_noncached(vm_get_page_prot(vma->vm_flags));

	ret = exynos_drm_gem_mmap_buffer(exynos_gem, vma);
	if (ret)
		goto err_close_vm;

	return ret;

err_close_vm:
	drm_gem_vm_close(vma);

	return ret;
}

int exynos_drm_gem_mmap(struct file *filp, struct vm_area_struct *vma)
{
	struct drm_gem_object *obj;
	int ret;

	/* set vm_area_struct. */
	ret = drm_gem_mmap(filp, vma);
	if (ret < 0) {
		DRM_ERROR("failed to mmap.\n");
		return ret;
	}

	obj = vma->vm_private_data;

	if (obj->import_attach)
		return dma_buf_mmap(obj->dma_buf, vma, 0);

	return exynos_drm_gem_mmap_obj(obj, vma);
}

/* low-level interface prime helpers */
struct drm_gem_object *exynos_drm_gem_prime_import(struct drm_device *dev,
					    struct dma_buf *dma_buf)
{
	return drm_gem_prime_import_dev(dev, dma_buf, to_dma_dev(dev));
}

struct sg_table *exynos_drm_gem_prime_get_sg_table(struct drm_gem_object *obj)
{
	struct exynos_drm_gem *exynos_gem = to_exynos_gem(obj);
	int npages;

	npages = exynos_gem->size >> PAGE_SHIFT;

	return drm_prime_pages_to_sg(exynos_gem->pages, npages);
}

struct drm_gem_object *
exynos_drm_gem_prime_import_sg_table(struct drm_device *dev,
				     struct dma_buf_attachment *attach,
				     struct sg_table *sgt)
{
	struct exynos_drm_gem *exynos_gem;
	int npages;
	int ret;

	exynos_gem = exynos_drm_gem_init(dev, attach->dmabuf->size);
	if (IS_ERR(exynos_gem)) {
		ret = PTR_ERR(exynos_gem);
		return ERR_PTR(ret);
	}

	exynos_gem->dma_addr = sg_dma_address(sgt->sgl);

	npages = exynos_gem->size >> PAGE_SHIFT;
	exynos_gem->pages = kvmalloc_array(npages, sizeof(struct page *), GFP_KERNEL);
	if (!exynos_gem->pages) {
		ret = -ENOMEM;
		goto err;
	}

	ret = drm_prime_sg_to_page_addr_arrays(sgt, exynos_gem->pages, NULL,
					       npages);
	if (ret < 0)
		goto err_free_large;

	exynos_gem->sgt = sgt;

	if (sgt->nents == 1) {
		/* always physically continuous memory if sgt->nents is 1. */
		exynos_gem->flags |= EXYNOS_BO_CONTIG;
	} else {
		/*
		 * this case could be CONTIG or NONCONTIG type but for now
		 * sets NONCONTIG.
		 * TODO. we have to find a way that exporter can notify
		 * the type of its own buffer to importer.
		 */
		exynos_gem->flags |= EXYNOS_BO_NONCONTIG;
	}

	return &exynos_gem->base;

err_free_large:
	kvfree(exynos_gem->pages);
err:
	drm_gem_object_release(&exynos_gem->base);
	kfree(exynos_gem);
	return ERR_PTR(ret);
}

void *exynos_drm_gem_prime_vmap(struct drm_gem_object *obj)
{
	return NULL;
}

void exynos_drm_gem_prime_vunmap(struct drm_gem_object *obj, void *vaddr)
{
	/* Nothing to do */
}

int exynos_drm_gem_prime_mmap(struct drm_gem_object *obj,
			      struct vm_area_struct *vma)
{
	int ret;

	ret = drm_gem_mmap_obj(obj, obj->size, vma);
	if (ret < 0)
		return ret;

	return exynos_drm_gem_mmap_obj(obj, vma);
}<|MERGE_RESOLUTION|>--- conflicted
+++ resolved
@@ -171,29 +171,6 @@
 	kfree(exynos_gem);
 }
 
-<<<<<<< HEAD
-unsigned long exynos_drm_gem_get_size(struct drm_device *dev,
-						unsigned int gem_handle,
-						struct drm_file *file_priv)
-{
-	struct exynos_drm_gem *exynos_gem;
-	struct drm_gem_object *obj;
-
-	obj = drm_gem_object_lookup(file_priv, gem_handle);
-	if (!obj) {
-		DRM_ERROR("failed to lookup gem object.\n");
-		return 0;
-	}
-
-	exynos_gem = to_exynos_gem(obj);
-
-	drm_gem_object_put_unlocked(obj);
-
-	return exynos_gem->size;
-}
-
-=======
->>>>>>> 6bf4ca7f
 static struct exynos_drm_gem *exynos_drm_gem_init(struct drm_device *dev,
 						  unsigned long size)
 {
@@ -308,24 +285,9 @@
 	struct drm_gem_object *obj;
 
 	obj = drm_gem_object_lookup(filp, gem_handle);
-<<<<<<< HEAD
-	if (!obj) {
-		DRM_ERROR("failed to lookup gem object.\n");
-		return;
-	}
-
-	drm_gem_object_put_unlocked(obj);
-
-	/*
-	 * decrease obj->refcount one more time because we has already
-	 * increased it at exynos_drm_gem_get_dma_addr().
-	 */
-	drm_gem_object_put_unlocked(obj);
-=======
 	if (!obj)
 		return NULL;
 	return to_exynos_gem(obj);
->>>>>>> 6bf4ca7f
 }
 
 static int exynos_drm_gem_mmap_buffer(struct exynos_drm_gem *exynos_gem,
