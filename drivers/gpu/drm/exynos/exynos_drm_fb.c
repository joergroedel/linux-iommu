/* exynos_drm_fb.c
 *
 * Copyright (c) 2011 Samsung Electronics Co., Ltd.
 * Authors:
 *	Inki Dae <inki.dae@samsung.com>
 *	Joonyoung Shim <jy0922.shim@samsung.com>
 *	Seung-Woo Kim <sw0312.kim@samsung.com>
 *
 * This program is free software; you can redistribute  it and/or modify it
 * under  the terms of  the GNU General  Public License as published by the
 * Free Software Foundation;  either version 2 of the  License, or (at your
 * option) any later version.
 */

#include <drm/drmP.h>
#include <drm/drm_crtc.h>
#include <drm/drm_crtc_helper.h>
#include <drm/drm_fb_helper.h>
#include <drm/drm_atomic.h>
#include <drm/drm_atomic_helper.h>
#include <drm/drm_gem_framebuffer_helper.h>
#include <uapi/drm/exynos_drm.h>

#include "exynos_drm_drv.h"
#include "exynos_drm_fb.h"
#include "exynos_drm_fbdev.h"
#include "exynos_drm_iommu.h"
#include "exynos_drm_crtc.h"

static int check_fb_gem_memory_type(struct drm_device *drm_dev,
				    struct exynos_drm_gem *exynos_gem)
{
	unsigned int flags;

	/*
	 * if exynos drm driver supports iommu then framebuffer can use
	 * all the buffer types.
	 */
	if (is_drm_iommu_supported(drm_dev))
		return 0;

	flags = exynos_gem->flags;

	/*
	 * Physically non-contiguous memory type for framebuffer is not
	 * supported without IOMMU.
	 */
	if (IS_NONCONTIG_BUFFER(flags)) {
		DRM_ERROR("Non-contiguous GEM memory is not supported.\n");
		return -EINVAL;
	}

	return 0;
}

static const struct drm_framebuffer_funcs exynos_drm_fb_funcs = {
	.destroy	= drm_gem_fb_destroy,
	.create_handle	= drm_gem_fb_create_handle,
};

struct drm_framebuffer *
exynos_drm_framebuffer_init(struct drm_device *dev,
			    const struct drm_mode_fb_cmd2 *mode_cmd,
			    struct exynos_drm_gem **exynos_gem,
			    int count)
{
	struct drm_framebuffer *fb;
	int i;
	int ret;

	fb = kzalloc(sizeof(*fb), GFP_KERNEL);
	if (!fb)
		return ERR_PTR(-ENOMEM);

	for (i = 0; i < count; i++) {
		ret = check_fb_gem_memory_type(dev, exynos_gem[i]);
		if (ret < 0)
			goto err;

		fb->obj[i] = &exynos_gem[i]->base;
	}

	drm_helper_mode_fill_fb_struct(dev, fb, mode_cmd);

	ret = drm_framebuffer_init(dev, fb, &exynos_drm_fb_funcs);
	if (ret < 0) {
		DRM_ERROR("failed to initialize framebuffer\n");
		goto err;
	}

	return fb;

err:
	kfree(fb);
	return ERR_PTR(ret);
}

static struct drm_framebuffer *
exynos_user_fb_create(struct drm_device *dev, struct drm_file *file_priv,
		      const struct drm_mode_fb_cmd2 *mode_cmd)
{
	const struct drm_format_info *info = drm_get_format_info(dev, mode_cmd);
	struct exynos_drm_gem *exynos_gem[MAX_FB_BUFFER];
	struct drm_framebuffer *fb;
	int i;
	int ret;

	for (i = 0; i < info->num_planes; i++) {
		unsigned int height = (i == 0) ? mode_cmd->height :
				     DIV_ROUND_UP(mode_cmd->height, info->vsub);
		unsigned long size = height * mode_cmd->pitches[i] +
				     mode_cmd->offsets[i];

		exynos_gem[i] = exynos_drm_gem_get(file_priv,
						   mode_cmd->handles[i]);
		if (!exynos_gem[i]) {
			DRM_ERROR("failed to lookup gem object\n");
			ret = -ENOENT;
			goto err;
		}

		if (size > exynos_gem[i]->size) {
			i++;
			ret = -EINVAL;
			goto err;
		}
	}

	fb = exynos_drm_framebuffer_init(dev, mode_cmd, exynos_gem, i);
	if (IS_ERR(fb)) {
		ret = PTR_ERR(fb);
		goto err;
	}

	return fb;

err:
	while (i--)
<<<<<<< HEAD
		drm_gem_object_put_unlocked(&exynos_gem[i]->base);
=======
		exynos_drm_gem_put(exynos_gem[i]);
>>>>>>> 6bf4ca7f

	return ERR_PTR(ret);
}

dma_addr_t exynos_drm_fb_dma_addr(struct drm_framebuffer *fb, int index)
{
	struct exynos_drm_gem *exynos_gem;

	if (WARN_ON_ONCE(index >= MAX_FB_BUFFER))
		return 0;

	exynos_gem = to_exynos_gem(fb->obj[index]);
	return exynos_gem->dma_addr + fb->offsets[index];
}

static struct drm_mode_config_helper_funcs exynos_drm_mode_config_helpers = {
	.atomic_commit_tail = drm_atomic_helper_commit_tail_rpm,
};

static const struct drm_mode_config_funcs exynos_drm_mode_config_funcs = {
	.fb_create = exynos_user_fb_create,
	.output_poll_changed = drm_fb_helper_output_poll_changed,
	.atomic_check = drm_atomic_helper_check,
	.atomic_commit = drm_atomic_helper_commit,
};

void exynos_drm_mode_config_init(struct drm_device *dev)
{
	dev->mode_config.min_width = 0;
	dev->mode_config.min_height = 0;

	/*
	 * set max width and height as default value(4096x4096).
	 * this value would be used to check framebuffer size limitation
	 * at drm_mode_addfb().
	 */
	dev->mode_config.max_width = 4096;
	dev->mode_config.max_height = 4096;

	dev->mode_config.funcs = &exynos_drm_mode_config_funcs;
	dev->mode_config.helper_private = &exynos_drm_mode_config_helpers;

	dev->mode_config.allow_fb_modifiers = true;

	dev->mode_config.normalize_zpos = true;
}<|MERGE_RESOLUTION|>--- conflicted
+++ resolved
@@ -136,11 +136,7 @@
 
 err:
 	while (i--)
-<<<<<<< HEAD
-		drm_gem_object_put_unlocked(&exynos_gem[i]->base);
-=======
 		exynos_drm_gem_put(exynos_gem[i]);
->>>>>>> 6bf4ca7f
 
 	return ERR_PTR(ret);
 }
