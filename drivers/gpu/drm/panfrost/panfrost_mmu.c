// SPDX-License-Identifier:	GPL-2.0
/* Copyright 2019 Linaro, Ltd, Rob Herring <robh@kernel.org> */
#include <linux/atomic.h>
#include <linux/bitfield.h>
#include <linux/delay.h>
#include <linux/dma-mapping.h>
#include <linux/interrupt.h>
#include <linux/io.h>
#include <linux/iopoll.h>
#include <linux/io-pgtable.h>
#include <linux/iommu.h>
#include <linux/platform_device.h>
#include <linux/pm_runtime.h>
#include <linux/shmem_fs.h>
#include <linux/sizes.h>

#include "panfrost_device.h"
#include "panfrost_mmu.h"
#include "panfrost_gem.h"
#include "panfrost_features.h"
#include "panfrost_regs.h"

#define mmu_write(dev, reg, data) writel(data, dev->iomem + reg)
#define mmu_read(dev, reg) readl(dev->iomem + reg)

static int wait_ready(struct panfrost_device *pfdev, u32 as_nr)
{
	int ret;
	u32 val;

	/* Wait for the MMU status to indicate there is no active command, in
	 * case one is pending. */
	ret = readl_relaxed_poll_timeout_atomic(pfdev->iomem + AS_STATUS(as_nr),
		val, !(val & AS_STATUS_AS_ACTIVE), 10, 1000);

	if (ret)
		dev_err(pfdev->dev, "AS_ACTIVE bit stuck\n");

	return ret;
}

static int write_cmd(struct panfrost_device *pfdev, u32 as_nr, u32 cmd)
{
	int status;

	/* write AS_COMMAND when MMU is ready to accept another command */
	status = wait_ready(pfdev, as_nr);
	if (!status)
		mmu_write(pfdev, AS_COMMAND(as_nr), cmd);

	return status;
}

static void lock_region(struct panfrost_device *pfdev, u32 as_nr,
			u64 iova, size_t size)
{
	u8 region_width;
	u64 region = iova & PAGE_MASK;
	/*
	 * fls returns:
	 * 1 .. 32
	 *
	 * 10 + fls(num_pages)
	 * results in the range (11 .. 42)
	 */

	size = round_up(size, PAGE_SIZE);

	region_width = 10 + fls(size >> PAGE_SHIFT);
	if ((size >> PAGE_SHIFT) != (1ul << (region_width - 11))) {
		/* not pow2, so must go up to the next pow2 */
		region_width += 1;
	}
	region |= region_width;

	/* Lock the region that needs to be updated */
	mmu_write(pfdev, AS_LOCKADDR_LO(as_nr), region & 0xFFFFFFFFUL);
	mmu_write(pfdev, AS_LOCKADDR_HI(as_nr), (region >> 32) & 0xFFFFFFFFUL);
	write_cmd(pfdev, as_nr, AS_COMMAND_LOCK);
}


static int mmu_hw_do_operation_locked(struct panfrost_device *pfdev, int as_nr,
				      u64 iova, size_t size, u32 op)
{
	if (as_nr < 0)
		return 0;

	if (op != AS_COMMAND_UNLOCK)
		lock_region(pfdev, as_nr, iova, size);

	/* Run the MMU operation */
	write_cmd(pfdev, as_nr, op);

	/* Wait for the flush to complete */
	return wait_ready(pfdev, as_nr);
}

static int mmu_hw_do_operation(struct panfrost_device *pfdev,
			       struct panfrost_mmu *mmu,
			       u64 iova, size_t size, u32 op)
{
	int ret;

	spin_lock(&pfdev->as_lock);
	ret = mmu_hw_do_operation_locked(pfdev, mmu->as, iova, size, op);
	spin_unlock(&pfdev->as_lock);
	return ret;
}

static void panfrost_mmu_enable(struct panfrost_device *pfdev, struct panfrost_mmu *mmu)
{
	int as_nr = mmu->as;
	struct io_pgtable_cfg *cfg = &mmu->pgtbl_cfg;
	u64 transtab = cfg->arm_mali_lpae_cfg.transtab;
	u64 memattr = cfg->arm_mali_lpae_cfg.memattr;

	mmu_hw_do_operation_locked(pfdev, as_nr, 0, ~0UL, AS_COMMAND_FLUSH_MEM);

	mmu_write(pfdev, AS_TRANSTAB_LO(as_nr), transtab & 0xffffffffUL);
	mmu_write(pfdev, AS_TRANSTAB_HI(as_nr), transtab >> 32);

	/* Need to revisit mem attrs.
	 * NC is the default, Mali driver is inner WT.
	 */
	mmu_write(pfdev, AS_MEMATTR_LO(as_nr), memattr & 0xffffffffUL);
	mmu_write(pfdev, AS_MEMATTR_HI(as_nr), memattr >> 32);

	write_cmd(pfdev, as_nr, AS_COMMAND_UPDATE);
}

static void panfrost_mmu_disable(struct panfrost_device *pfdev, u32 as_nr)
{
	mmu_hw_do_operation_locked(pfdev, as_nr, 0, ~0UL, AS_COMMAND_FLUSH_MEM);

	mmu_write(pfdev, AS_TRANSTAB_LO(as_nr), 0);
	mmu_write(pfdev, AS_TRANSTAB_HI(as_nr), 0);

	mmu_write(pfdev, AS_MEMATTR_LO(as_nr), 0);
	mmu_write(pfdev, AS_MEMATTR_HI(as_nr), 0);

	write_cmd(pfdev, as_nr, AS_COMMAND_UPDATE);
}

u32 panfrost_mmu_as_get(struct panfrost_device *pfdev, struct panfrost_mmu *mmu)
{
	int as;

	spin_lock(&pfdev->as_lock);

	as = mmu->as;
	if (as >= 0) {
		int en = atomic_inc_return(&mmu->as_count);
		WARN_ON(en >= NUM_JOB_SLOTS);

		list_move(&mmu->list, &pfdev->as_lru_list);
		goto out;
	}

	/* Check for a free AS */
	as = ffz(pfdev->as_alloc_mask);
	if (!(BIT(as) & pfdev->features.as_present)) {
		struct panfrost_mmu *lru_mmu;

		list_for_each_entry_reverse(lru_mmu, &pfdev->as_lru_list, list) {
			if (!atomic_read(&lru_mmu->as_count))
				break;
		}
		WARN_ON(&lru_mmu->list == &pfdev->as_lru_list);

		list_del_init(&lru_mmu->list);
		as = lru_mmu->as;

		WARN_ON(as < 0);
		lru_mmu->as = -1;
	}

	/* Assign the free or reclaimed AS to the FD */
	mmu->as = as;
	set_bit(as, &pfdev->as_alloc_mask);
	atomic_set(&mmu->as_count, 1);
	list_add(&mmu->list, &pfdev->as_lru_list);

	dev_dbg(pfdev->dev, "Assigned AS%d to mmu %p, alloc_mask=%lx", as, mmu, pfdev->as_alloc_mask);

	panfrost_mmu_enable(pfdev, mmu);

out:
	spin_unlock(&pfdev->as_lock);
	return as;
}

void panfrost_mmu_as_put(struct panfrost_device *pfdev, struct panfrost_mmu *mmu)
{
	atomic_dec(&mmu->as_count);
	WARN_ON(atomic_read(&mmu->as_count) < 0);
}

void panfrost_mmu_reset(struct panfrost_device *pfdev)
{
	struct panfrost_mmu *mmu, *mmu_tmp;

	spin_lock(&pfdev->as_lock);

	pfdev->as_alloc_mask = 0;

	list_for_each_entry_safe(mmu, mmu_tmp, &pfdev->as_lru_list, list) {
		mmu->as = -1;
		atomic_set(&mmu->as_count, 0);
		list_del_init(&mmu->list);
	}

	spin_unlock(&pfdev->as_lock);

	mmu_write(pfdev, MMU_INT_CLEAR, ~0);
	mmu_write(pfdev, MMU_INT_MASK, ~0);
}

static size_t get_pgsize(u64 addr, size_t size)
{
	if (addr & (SZ_2M - 1) || size < SZ_2M)
		return SZ_4K;

	return SZ_2M;
}

void panfrost_mmu_flush_range(struct panfrost_device *pfdev,
			      struct panfrost_mmu *mmu,
			      u64 iova, size_t size)
{
	if (mmu->as < 0)
		return;

	pm_runtime_get_noresume(pfdev->dev);

	/* Flush the PTs only if we're already awake */
	if (pm_runtime_active(pfdev->dev))
		mmu_hw_do_operation(pfdev, mmu, iova, size, AS_COMMAND_FLUSH_PT);

	pm_runtime_put_sync_autosuspend(pfdev->dev);
}

static int mmu_map_sg(struct panfrost_device *pfdev, struct panfrost_mmu *mmu,
		      u64 iova, int prot, struct sg_table *sgt)
{
	unsigned int count;
	struct scatterlist *sgl;
	struct io_pgtable_ops *ops = mmu->pgtbl_ops;
	u64 start_iova = iova;

	for_each_sg(sgt->sgl, sgl, sgt->nents, count) {
		unsigned long paddr = sg_dma_address(sgl);
		size_t len = sg_dma_len(sgl);

		dev_dbg(pfdev->dev, "map: as=%d, iova=%llx, paddr=%lx, len=%zx", mmu->as, iova, paddr, len);

		while (len) {
			size_t pgsize = get_pgsize(iova | paddr, len);

			ops->map(ops, iova, paddr, pgsize, prot);
			iova += pgsize;
			paddr += pgsize;
			len -= pgsize;
		}
	}

	panfrost_mmu_flush_range(pfdev, mmu, start_iova, iova - start_iova);

	return 0;
}

int panfrost_mmu_map(struct panfrost_gem_object *bo)
{
	struct drm_gem_object *obj = &bo->base.base;
	struct panfrost_device *pfdev = to_panfrost_device(obj->dev);
	struct sg_table *sgt;
	int prot = IOMMU_READ | IOMMU_WRITE;

	if (WARN_ON(bo->is_mapped))
		return 0;

	if (bo->noexec)
		prot |= IOMMU_NOEXEC;

	sgt = drm_gem_shmem_get_pages_sgt(obj);
	if (WARN_ON(IS_ERR(sgt)))
		return PTR_ERR(sgt);

	mmu_map_sg(pfdev, bo->mmu, bo->node.start << PAGE_SHIFT, prot, sgt);
	bo->is_mapped = true;

	return 0;
}

void panfrost_mmu_unmap(struct panfrost_gem_object *bo)
{
	struct drm_gem_object *obj = &bo->base.base;
	struct panfrost_device *pfdev = to_panfrost_device(obj->dev);
	struct io_pgtable_ops *ops = bo->mmu->pgtbl_ops;
	u64 iova = bo->node.start << PAGE_SHIFT;
	size_t len = bo->node.size << PAGE_SHIFT;
	size_t unmapped_len = 0;

	if (WARN_ON(!bo->is_mapped))
		return;

	dev_dbg(pfdev->dev, "unmap: as=%d, iova=%llx, len=%zx", bo->mmu->as, iova, len);

	while (unmapped_len < len) {
		size_t unmapped_page;
		size_t pgsize = get_pgsize(iova, len - unmapped_len);

<<<<<<< HEAD
		unmapped_page = ops->unmap(ops, iova, pgsize, NULL);
		if (!unmapped_page)
			break;

		iova += unmapped_page;
		unmapped_len += unmapped_page;
=======
		if (ops->iova_to_phys(ops, iova)) {
			unmapped_page = ops->unmap(ops, iova, pgsize, NULL);
			WARN_ON(unmapped_page != pgsize);
		}
		iova += pgsize;
		unmapped_len += pgsize;
>>>>>>> 4f5cafb5
	}

	panfrost_mmu_flush_range(pfdev, bo->mmu, bo->node.start << PAGE_SHIFT, len);
	bo->is_mapped = false;
}

static void mmu_tlb_inv_context_s1(void *cookie)
<<<<<<< HEAD
{
	struct panfrost_device *pfdev = cookie;

	mmu_hw_do_operation(pfdev, 0, 0, ~0UL, AS_COMMAND_FLUSH_MEM);
}
=======
{}
>>>>>>> 4f5cafb5

static void mmu_tlb_sync_context(void *cookie)
{
	//struct panfrost_device *pfdev = cookie;
	// TODO: Wait 1000 GPU cycles for HW_ISSUE_6367/T60X
}

static void mmu_tlb_flush_walk(unsigned long iova, size_t size, size_t granule,
			       void *cookie)
{
	mmu_tlb_sync_context(cookie);
}

static void mmu_tlb_flush_leaf(unsigned long iova, size_t size, size_t granule,
			       void *cookie)
{
	mmu_tlb_sync_context(cookie);
}

static const struct iommu_flush_ops mmu_tlb_ops = {
	.tlb_flush_all	= mmu_tlb_inv_context_s1,
	.tlb_flush_walk = mmu_tlb_flush_walk,
	.tlb_flush_leaf = mmu_tlb_flush_leaf,
};

int panfrost_mmu_pgtable_alloc(struct panfrost_file_priv *priv)
{
	struct panfrost_mmu *mmu = &priv->mmu;
	struct panfrost_device *pfdev = priv->pfdev;

	INIT_LIST_HEAD(&mmu->list);
	mmu->as = -1;

	mmu->pgtbl_cfg = (struct io_pgtable_cfg) {
		.pgsize_bitmap	= SZ_4K | SZ_2M,
		.ias		= FIELD_GET(0xff, pfdev->features.mmu_features),
		.oas		= FIELD_GET(0xff00, pfdev->features.mmu_features),
		.tlb		= &mmu_tlb_ops,
		.iommu_dev	= pfdev->dev,
	};

	mmu->pgtbl_ops = alloc_io_pgtable_ops(ARM_MALI_LPAE, &mmu->pgtbl_cfg,
					      priv);
	if (!mmu->pgtbl_ops)
		return -EINVAL;

	return 0;
}

void panfrost_mmu_pgtable_free(struct panfrost_file_priv *priv)
{
	struct panfrost_device *pfdev = priv->pfdev;
	struct panfrost_mmu *mmu = &priv->mmu;

	spin_lock(&pfdev->as_lock);
	if (mmu->as >= 0) {
		pm_runtime_get_noresume(pfdev->dev);
		if (pm_runtime_active(pfdev->dev))
			panfrost_mmu_disable(pfdev, mmu->as);
		pm_runtime_put_autosuspend(pfdev->dev);

		clear_bit(mmu->as, &pfdev->as_alloc_mask);
		clear_bit(mmu->as, &pfdev->as_in_use_mask);
		list_del(&mmu->list);
	}
	spin_unlock(&pfdev->as_lock);

	free_io_pgtable_ops(mmu->pgtbl_ops);
}

static struct panfrost_gem_object *
addr_to_drm_mm_node(struct panfrost_device *pfdev, int as, u64 addr)
{
	struct panfrost_gem_object *bo = NULL;
	struct panfrost_file_priv *priv;
	struct drm_mm_node *node;
	u64 offset = addr >> PAGE_SHIFT;
	struct panfrost_mmu *mmu;

	spin_lock(&pfdev->as_lock);
	list_for_each_entry(mmu, &pfdev->as_lru_list, list) {
		if (as == mmu->as)
			break;
	}
	if (as != mmu->as)
		goto out;

	priv = container_of(mmu, struct panfrost_file_priv, mmu);

	spin_lock(&priv->mm_lock);

	drm_mm_for_each_node(node, &priv->mm) {
		if (offset >= node->start &&
		    offset < (node->start + node->size)) {
			bo = drm_mm_node_to_panfrost_bo(node);
			drm_gem_object_get(&bo->base.base);
			break;
		}
	}

	spin_unlock(&priv->mm_lock);
out:
	spin_unlock(&pfdev->as_lock);
	return bo;
}

#define NUM_FAULT_PAGES (SZ_2M / PAGE_SIZE)

int panfrost_mmu_map_fault_addr(struct panfrost_device *pfdev, int as, u64 addr)
{
	int ret, i;
	struct panfrost_gem_object *bo;
	struct address_space *mapping;
	pgoff_t page_offset;
	struct sg_table *sgt;
	struct page **pages;

	bo = addr_to_drm_mm_node(pfdev, as, addr);
	if (!bo)
		return -ENOENT;

	if (!bo->is_heap) {
		dev_WARN(pfdev->dev, "matching BO is not heap type (GPU VA = %llx)",
			 bo->node.start << PAGE_SHIFT);
		ret = -EINVAL;
		goto err_bo;
	}
	WARN_ON(bo->mmu->as != as);

	/* Assume 2MB alignment and size multiple */
	addr &= ~((u64)SZ_2M - 1);
	page_offset = addr >> PAGE_SHIFT;
	page_offset -= bo->node.start;

	mutex_lock(&bo->base.pages_lock);

	if (!bo->base.pages) {
		bo->sgts = kvmalloc_array(bo->base.base.size / SZ_2M,
				     sizeof(struct sg_table), GFP_KERNEL | __GFP_ZERO);
		if (!bo->sgts) {
			mutex_unlock(&bo->base.pages_lock);
			ret = -ENOMEM;
			goto err_bo;
		}

		pages = kvmalloc_array(bo->base.base.size >> PAGE_SHIFT,
				       sizeof(struct page *), GFP_KERNEL | __GFP_ZERO);
		if (!pages) {
			kfree(bo->sgts);
			bo->sgts = NULL;
			mutex_unlock(&bo->base.pages_lock);
			ret = -ENOMEM;
			goto err_bo;
		}
		bo->base.pages = pages;
		bo->base.pages_use_count = 1;
	} else
		pages = bo->base.pages;

	mapping = bo->base.base.filp->f_mapping;
	mapping_set_unevictable(mapping);

	for (i = page_offset; i < page_offset + NUM_FAULT_PAGES; i++) {
		pages[i] = shmem_read_mapping_page(mapping, i);
		if (IS_ERR(pages[i])) {
			mutex_unlock(&bo->base.pages_lock);
			ret = PTR_ERR(pages[i]);
			goto err_pages;
		}
	}

	mutex_unlock(&bo->base.pages_lock);

	sgt = &bo->sgts[page_offset / (SZ_2M / PAGE_SIZE)];
	ret = sg_alloc_table_from_pages(sgt, pages + page_offset,
					NUM_FAULT_PAGES, 0, SZ_2M, GFP_KERNEL);
	if (ret)
		goto err_pages;

	if (!dma_map_sg(pfdev->dev, sgt->sgl, sgt->nents, DMA_BIDIRECTIONAL)) {
		ret = -EINVAL;
		goto err_map;
	}

	mmu_map_sg(pfdev, bo->mmu, addr, IOMMU_WRITE | IOMMU_READ | IOMMU_NOEXEC, sgt);

	bo->is_mapped = true;

	dev_dbg(pfdev->dev, "mapped page fault @ AS%d %llx", as, addr);

	drm_gem_object_put_unlocked(&bo->base.base);

	return 0;

err_map:
	sg_free_table(sgt);
err_pages:
	drm_gem_shmem_put_pages(&bo->base);
err_bo:
	drm_gem_object_put_unlocked(&bo->base.base);
	return ret;
}

static const char *access_type_name(struct panfrost_device *pfdev,
		u32 fault_status)
{
	switch (fault_status & AS_FAULTSTATUS_ACCESS_TYPE_MASK) {
	case AS_FAULTSTATUS_ACCESS_TYPE_ATOMIC:
		if (panfrost_has_hw_feature(pfdev, HW_FEATURE_AARCH64_MMU))
			return "ATOMIC";
		else
			return "UNKNOWN";
	case AS_FAULTSTATUS_ACCESS_TYPE_READ:
		return "READ";
	case AS_FAULTSTATUS_ACCESS_TYPE_WRITE:
		return "WRITE";
	case AS_FAULTSTATUS_ACCESS_TYPE_EX:
		return "EXECUTE";
	default:
		WARN_ON(1);
		return NULL;
	}
}

static irqreturn_t panfrost_mmu_irq_handler(int irq, void *data)
{
	struct panfrost_device *pfdev = data;

	if (!mmu_read(pfdev, MMU_INT_STAT))
		return IRQ_NONE;

	mmu_write(pfdev, MMU_INT_MASK, 0);
	return IRQ_WAKE_THREAD;
}

static irqreturn_t panfrost_mmu_irq_handler_thread(int irq, void *data)
{
	struct panfrost_device *pfdev = data;
	u32 status = mmu_read(pfdev, MMU_INT_RAWSTAT);
	int i, ret;

	for (i = 0; status; i++) {
		u32 mask = BIT(i) | BIT(i + 16);
		u64 addr;
		u32 fault_status;
		u32 exception_type;
		u32 access_type;
		u32 source_id;

		if (!(status & mask))
			continue;

		fault_status = mmu_read(pfdev, AS_FAULTSTATUS(i));
		addr = mmu_read(pfdev, AS_FAULTADDRESS_LO(i));
		addr |= (u64)mmu_read(pfdev, AS_FAULTADDRESS_HI(i)) << 32;

		/* decode the fault status */
		exception_type = fault_status & 0xFF;
		access_type = (fault_status >> 8) & 0x3;
		source_id = (fault_status >> 16);

		/* Page fault only */
		if ((status & mask) == BIT(i)) {
			WARN_ON(exception_type < 0xC1 || exception_type > 0xC4);

			ret = panfrost_mmu_map_fault_addr(pfdev, i, addr);
			if (!ret) {
				mmu_write(pfdev, MMU_INT_CLEAR, BIT(i));
				status &= ~mask;
				continue;
			}
		}

		/* terminal fault, print info about the fault */
		dev_err(pfdev->dev,
			"Unhandled Page fault in AS%d at VA 0x%016llX\n"
			"Reason: %s\n"
			"raw fault status: 0x%X\n"
			"decoded fault status: %s\n"
			"exception type 0x%X: %s\n"
			"access type 0x%X: %s\n"
			"source id 0x%X\n",
			i, addr,
			"TODO",
			fault_status,
			(fault_status & (1 << 10) ? "DECODER FAULT" : "SLAVE FAULT"),
			exception_type, panfrost_exception_name(pfdev, exception_type),
			access_type, access_type_name(pfdev, fault_status),
			source_id);

		mmu_write(pfdev, MMU_INT_CLEAR, mask);

		status &= ~mask;
	}

	mmu_write(pfdev, MMU_INT_MASK, ~0);
	return IRQ_HANDLED;
};

int panfrost_mmu_init(struct panfrost_device *pfdev)
{
	int err, irq;

	irq = platform_get_irq_byname(to_platform_device(pfdev->dev), "mmu");
	if (irq <= 0)
		return -ENODEV;

	err = devm_request_threaded_irq(pfdev->dev, irq, panfrost_mmu_irq_handler,
					panfrost_mmu_irq_handler_thread,
					IRQF_SHARED, "mmu", pfdev);

	if (err) {
		dev_err(pfdev->dev, "failed to request mmu irq");
		return err;
	}

	return 0;
}

void panfrost_mmu_fini(struct panfrost_device *pfdev)
{
	mmu_write(pfdev, MMU_INT_MASK, 0);
}<|MERGE_RESOLUTION|>--- conflicted
+++ resolved
@@ -310,21 +310,12 @@
 		size_t unmapped_page;
 		size_t pgsize = get_pgsize(iova, len - unmapped_len);
 
-<<<<<<< HEAD
-		unmapped_page = ops->unmap(ops, iova, pgsize, NULL);
-		if (!unmapped_page)
-			break;
-
-		iova += unmapped_page;
-		unmapped_len += unmapped_page;
-=======
 		if (ops->iova_to_phys(ops, iova)) {
 			unmapped_page = ops->unmap(ops, iova, pgsize, NULL);
 			WARN_ON(unmapped_page != pgsize);
 		}
 		iova += pgsize;
 		unmapped_len += pgsize;
->>>>>>> 4f5cafb5
 	}
 
 	panfrost_mmu_flush_range(pfdev, bo->mmu, bo->node.start << PAGE_SHIFT, len);
@@ -332,15 +323,7 @@
 }
 
 static void mmu_tlb_inv_context_s1(void *cookie)
-<<<<<<< HEAD
-{
-	struct panfrost_device *pfdev = cookie;
-
-	mmu_hw_do_operation(pfdev, 0, 0, ~0UL, AS_COMMAND_FLUSH_MEM);
-}
-=======
 {}
->>>>>>> 4f5cafb5
 
 static void mmu_tlb_sync_context(void *cookie)
 {
