--- conflicted
+++ resolved
@@ -794,11 +794,6 @@
 	if ((rdev->family >= CHIP_BARTS) && (rdev->family <= CHIP_CAYMAN)) {
 		snprintf(fw_name, sizeof(fw_name), "radeon/%s_smc.bin", chip_name);
 		err = request_firmware(&rdev->smc_fw, fw_name, rdev->dev);
-<<<<<<< HEAD
-		if (err)
-			goto out;
-		if (rdev->smc_fw->size != smc_req_size) {
-=======
 		if (err) {
 			printk(KERN_ERR
 			       "smc: error loading firmware \"%s\"\n",
@@ -806,7 +801,6 @@
 			release_firmware(rdev->smc_fw);
 			rdev->smc_fw = NULL;
 		} else if (rdev->smc_fw->size != smc_req_size) {
->>>>>>> 0f7dd1aa
 			printk(KERN_ERR
 			       "ni_mc: Bogus length %zu in firmware \"%s\"\n",
 			       rdev->mc_fw->size, fw_name);
