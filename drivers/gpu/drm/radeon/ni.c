/*
 * Copyright 2010 Advanced Micro Devices, Inc.
 *
 * Permission is hereby granted, free of charge, to any person obtaining a
 * copy of this software and associated documentation files (the "Software"),
 * to deal in the Software without restriction, including without limitation
 * the rights to use, copy, modify, merge, publish, distribute, sublicense,
 * and/or sell copies of the Software, and to permit persons to whom the
 * Software is furnished to do so, subject to the following conditions:
 *
 * The above copyright notice and this permission notice shall be included in
 * all copies or substantial portions of the Software.
 *
 * THE SOFTWARE IS PROVIDED "AS IS", WITHOUT WARRANTY OF ANY KIND, EXPRESS OR
 * IMPLIED, INCLUDING BUT NOT LIMITED TO THE WARRANTIES OF MERCHANTABILITY,
 * FITNESS FOR A PARTICULAR PURPOSE AND NONINFRINGEMENT.  IN NO EVENT SHALL
 * THE COPYRIGHT HOLDER(S) OR AUTHOR(S) BE LIABLE FOR ANY CLAIM, DAMAGES OR
 * OTHER LIABILITY, WHETHER IN AN ACTION OF CONTRACT, TORT OR OTHERWISE,
 * ARISING FROM, OUT OF OR IN CONNECTION WITH THE SOFTWARE OR THE USE OR
 * OTHER DEALINGS IN THE SOFTWARE.
 *
 * Authors: Alex Deucher
 */
#include <linux/firmware.h>
#include <linux/platform_device.h>
#include <linux/slab.h>
#include <linux/module.h>
#include <drm/drmP.h>
#include "radeon.h"
#include "radeon_asic.h"
#include <drm/radeon_drm.h>
#include "nid.h"
#include "atom.h"
#include "ni_reg.h"
#include "cayman_blit_shaders.h"

extern void evergreen_mc_stop(struct radeon_device *rdev, struct evergreen_mc_save *save);
extern void evergreen_mc_resume(struct radeon_device *rdev, struct evergreen_mc_save *save);
extern int evergreen_mc_wait_for_idle(struct radeon_device *rdev);
extern void evergreen_mc_program(struct radeon_device *rdev);
extern void evergreen_irq_suspend(struct radeon_device *rdev);
extern int evergreen_mc_init(struct radeon_device *rdev);
extern void evergreen_fix_pci_max_read_req_size(struct radeon_device *rdev);
extern void evergreen_pcie_gen2_enable(struct radeon_device *rdev);
extern void si_rlc_fini(struct radeon_device *rdev);
extern int si_rlc_init(struct radeon_device *rdev);

#define EVERGREEN_PFP_UCODE_SIZE 1120
#define EVERGREEN_PM4_UCODE_SIZE 1376
#define EVERGREEN_RLC_UCODE_SIZE 768
#define BTC_MC_UCODE_SIZE 6024

#define CAYMAN_PFP_UCODE_SIZE 2176
#define CAYMAN_PM4_UCODE_SIZE 2176
#define CAYMAN_RLC_UCODE_SIZE 1024
#define CAYMAN_MC_UCODE_SIZE 6037

#define ARUBA_RLC_UCODE_SIZE 1536

/* Firmware Names */
MODULE_FIRMWARE("radeon/BARTS_pfp.bin");
MODULE_FIRMWARE("radeon/BARTS_me.bin");
MODULE_FIRMWARE("radeon/BARTS_mc.bin");
MODULE_FIRMWARE("radeon/BTC_rlc.bin");
MODULE_FIRMWARE("radeon/TURKS_pfp.bin");
MODULE_FIRMWARE("radeon/TURKS_me.bin");
MODULE_FIRMWARE("radeon/TURKS_mc.bin");
MODULE_FIRMWARE("radeon/CAICOS_pfp.bin");
MODULE_FIRMWARE("radeon/CAICOS_me.bin");
MODULE_FIRMWARE("radeon/CAICOS_mc.bin");
MODULE_FIRMWARE("radeon/CAYMAN_pfp.bin");
MODULE_FIRMWARE("radeon/CAYMAN_me.bin");
MODULE_FIRMWARE("radeon/CAYMAN_mc.bin");
MODULE_FIRMWARE("radeon/CAYMAN_rlc.bin");
MODULE_FIRMWARE("radeon/ARUBA_pfp.bin");
MODULE_FIRMWARE("radeon/ARUBA_me.bin");
MODULE_FIRMWARE("radeon/ARUBA_rlc.bin");

#define BTC_IO_MC_REGS_SIZE 29

static const u32 barts_io_mc_regs[BTC_IO_MC_REGS_SIZE][2] = {
	{0x00000077, 0xff010100},
	{0x00000078, 0x00000000},
	{0x00000079, 0x00001434},
	{0x0000007a, 0xcc08ec08},
	{0x0000007b, 0x00040000},
	{0x0000007c, 0x000080c0},
	{0x0000007d, 0x09000000},
	{0x0000007e, 0x00210404},
	{0x00000081, 0x08a8e800},
	{0x00000082, 0x00030444},
	{0x00000083, 0x00000000},
	{0x00000085, 0x00000001},
	{0x00000086, 0x00000002},
	{0x00000087, 0x48490000},
	{0x00000088, 0x20244647},
	{0x00000089, 0x00000005},
	{0x0000008b, 0x66030000},
	{0x0000008c, 0x00006603},
	{0x0000008d, 0x00000100},
	{0x0000008f, 0x00001c0a},
	{0x00000090, 0xff000001},
	{0x00000094, 0x00101101},
	{0x00000095, 0x00000fff},
	{0x00000096, 0x00116fff},
	{0x00000097, 0x60010000},
	{0x00000098, 0x10010000},
	{0x00000099, 0x00006000},
	{0x0000009a, 0x00001000},
	{0x0000009f, 0x00946a00}
};

static const u32 turks_io_mc_regs[BTC_IO_MC_REGS_SIZE][2] = {
	{0x00000077, 0xff010100},
	{0x00000078, 0x00000000},
	{0x00000079, 0x00001434},
	{0x0000007a, 0xcc08ec08},
	{0x0000007b, 0x00040000},
	{0x0000007c, 0x000080c0},
	{0x0000007d, 0x09000000},
	{0x0000007e, 0x00210404},
	{0x00000081, 0x08a8e800},
	{0x00000082, 0x00030444},
	{0x00000083, 0x00000000},
	{0x00000085, 0x00000001},
	{0x00000086, 0x00000002},
	{0x00000087, 0x48490000},
	{0x00000088, 0x20244647},
	{0x00000089, 0x00000005},
	{0x0000008b, 0x66030000},
	{0x0000008c, 0x00006603},
	{0x0000008d, 0x00000100},
	{0x0000008f, 0x00001c0a},
	{0x00000090, 0xff000001},
	{0x00000094, 0x00101101},
	{0x00000095, 0x00000fff},
	{0x00000096, 0x00116fff},
	{0x00000097, 0x60010000},
	{0x00000098, 0x10010000},
	{0x00000099, 0x00006000},
	{0x0000009a, 0x00001000},
	{0x0000009f, 0x00936a00}
};

static const u32 caicos_io_mc_regs[BTC_IO_MC_REGS_SIZE][2] = {
	{0x00000077, 0xff010100},
	{0x00000078, 0x00000000},
	{0x00000079, 0x00001434},
	{0x0000007a, 0xcc08ec08},
	{0x0000007b, 0x00040000},
	{0x0000007c, 0x000080c0},
	{0x0000007d, 0x09000000},
	{0x0000007e, 0x00210404},
	{0x00000081, 0x08a8e800},
	{0x00000082, 0x00030444},
	{0x00000083, 0x00000000},
	{0x00000085, 0x00000001},
	{0x00000086, 0x00000002},
	{0x00000087, 0x48490000},
	{0x00000088, 0x20244647},
	{0x00000089, 0x00000005},
	{0x0000008b, 0x66030000},
	{0x0000008c, 0x00006603},
	{0x0000008d, 0x00000100},
	{0x0000008f, 0x00001c0a},
	{0x00000090, 0xff000001},
	{0x00000094, 0x00101101},
	{0x00000095, 0x00000fff},
	{0x00000096, 0x00116fff},
	{0x00000097, 0x60010000},
	{0x00000098, 0x10010000},
	{0x00000099, 0x00006000},
	{0x0000009a, 0x00001000},
	{0x0000009f, 0x00916a00}
};

static const u32 cayman_io_mc_regs[BTC_IO_MC_REGS_SIZE][2] = {
	{0x00000077, 0xff010100},
	{0x00000078, 0x00000000},
	{0x00000079, 0x00001434},
	{0x0000007a, 0xcc08ec08},
	{0x0000007b, 0x00040000},
	{0x0000007c, 0x000080c0},
	{0x0000007d, 0x09000000},
	{0x0000007e, 0x00210404},
	{0x00000081, 0x08a8e800},
	{0x00000082, 0x00030444},
	{0x00000083, 0x00000000},
	{0x00000085, 0x00000001},
	{0x00000086, 0x00000002},
	{0x00000087, 0x48490000},
	{0x00000088, 0x20244647},
	{0x00000089, 0x00000005},
	{0x0000008b, 0x66030000},
	{0x0000008c, 0x00006603},
	{0x0000008d, 0x00000100},
	{0x0000008f, 0x00001c0a},
	{0x00000090, 0xff000001},
	{0x00000094, 0x00101101},
	{0x00000095, 0x00000fff},
	{0x00000096, 0x00116fff},
	{0x00000097, 0x60010000},
	{0x00000098, 0x10010000},
	{0x00000099, 0x00006000},
	{0x0000009a, 0x00001000},
	{0x0000009f, 0x00976b00}
};

int ni_mc_load_microcode(struct radeon_device *rdev)
{
	const __be32 *fw_data;
	u32 mem_type, running, blackout = 0;
	u32 *io_mc_regs;
	int i, ucode_size, regs_size;

	if (!rdev->mc_fw)
		return -EINVAL;

	switch (rdev->family) {
	case CHIP_BARTS:
		io_mc_regs = (u32 *)&barts_io_mc_regs;
		ucode_size = BTC_MC_UCODE_SIZE;
		regs_size = BTC_IO_MC_REGS_SIZE;
		break;
	case CHIP_TURKS:
		io_mc_regs = (u32 *)&turks_io_mc_regs;
		ucode_size = BTC_MC_UCODE_SIZE;
		regs_size = BTC_IO_MC_REGS_SIZE;
		break;
	case CHIP_CAICOS:
	default:
		io_mc_regs = (u32 *)&caicos_io_mc_regs;
		ucode_size = BTC_MC_UCODE_SIZE;
		regs_size = BTC_IO_MC_REGS_SIZE;
		break;
	case CHIP_CAYMAN:
		io_mc_regs = (u32 *)&cayman_io_mc_regs;
		ucode_size = CAYMAN_MC_UCODE_SIZE;
		regs_size = BTC_IO_MC_REGS_SIZE;
		break;
	}

	mem_type = (RREG32(MC_SEQ_MISC0) & MC_SEQ_MISC0_GDDR5_MASK) >> MC_SEQ_MISC0_GDDR5_SHIFT;
	running = RREG32(MC_SEQ_SUP_CNTL) & RUN_MASK;

	if ((mem_type == MC_SEQ_MISC0_GDDR5_VALUE) && (running == 0)) {
		if (running) {
			blackout = RREG32(MC_SHARED_BLACKOUT_CNTL);
			WREG32(MC_SHARED_BLACKOUT_CNTL, 1);
		}

		/* reset the engine and set to writable */
		WREG32(MC_SEQ_SUP_CNTL, 0x00000008);
		WREG32(MC_SEQ_SUP_CNTL, 0x00000010);

		/* load mc io regs */
		for (i = 0; i < regs_size; i++) {
			WREG32(MC_SEQ_IO_DEBUG_INDEX, io_mc_regs[(i << 1)]);
			WREG32(MC_SEQ_IO_DEBUG_DATA, io_mc_regs[(i << 1) + 1]);
		}
		/* load the MC ucode */
		fw_data = (const __be32 *)rdev->mc_fw->data;
		for (i = 0; i < ucode_size; i++)
			WREG32(MC_SEQ_SUP_PGM, be32_to_cpup(fw_data++));

		/* put the engine back into the active state */
		WREG32(MC_SEQ_SUP_CNTL, 0x00000008);
		WREG32(MC_SEQ_SUP_CNTL, 0x00000004);
		WREG32(MC_SEQ_SUP_CNTL, 0x00000001);

		/* wait for training to complete */
		for (i = 0; i < rdev->usec_timeout; i++) {
			if (RREG32(MC_IO_PAD_CNTL_D0) & MEM_FALL_OUT_CMD)
				break;
			udelay(1);
		}

		if (running)
			WREG32(MC_SHARED_BLACKOUT_CNTL, blackout);
	}

	return 0;
}

int ni_init_microcode(struct radeon_device *rdev)
{
	struct platform_device *pdev;
	const char *chip_name;
	const char *rlc_chip_name;
	size_t pfp_req_size, me_req_size, rlc_req_size, mc_req_size;
	char fw_name[30];
	int err;

	DRM_DEBUG("\n");

	pdev = platform_device_register_simple("radeon_cp", 0, NULL, 0);
	err = IS_ERR(pdev);
	if (err) {
		printk(KERN_ERR "radeon_cp: Failed to register firmware\n");
		return -EINVAL;
	}

	switch (rdev->family) {
	case CHIP_BARTS:
		chip_name = "BARTS";
		rlc_chip_name = "BTC";
		pfp_req_size = EVERGREEN_PFP_UCODE_SIZE * 4;
		me_req_size = EVERGREEN_PM4_UCODE_SIZE * 4;
		rlc_req_size = EVERGREEN_RLC_UCODE_SIZE * 4;
		mc_req_size = BTC_MC_UCODE_SIZE * 4;
		break;
	case CHIP_TURKS:
		chip_name = "TURKS";
		rlc_chip_name = "BTC";
		pfp_req_size = EVERGREEN_PFP_UCODE_SIZE * 4;
		me_req_size = EVERGREEN_PM4_UCODE_SIZE * 4;
		rlc_req_size = EVERGREEN_RLC_UCODE_SIZE * 4;
		mc_req_size = BTC_MC_UCODE_SIZE * 4;
		break;
	case CHIP_CAICOS:
		chip_name = "CAICOS";
		rlc_chip_name = "BTC";
		pfp_req_size = EVERGREEN_PFP_UCODE_SIZE * 4;
		me_req_size = EVERGREEN_PM4_UCODE_SIZE * 4;
		rlc_req_size = EVERGREEN_RLC_UCODE_SIZE * 4;
		mc_req_size = BTC_MC_UCODE_SIZE * 4;
		break;
	case CHIP_CAYMAN:
		chip_name = "CAYMAN";
		rlc_chip_name = "CAYMAN";
		pfp_req_size = CAYMAN_PFP_UCODE_SIZE * 4;
		me_req_size = CAYMAN_PM4_UCODE_SIZE * 4;
		rlc_req_size = CAYMAN_RLC_UCODE_SIZE * 4;
		mc_req_size = CAYMAN_MC_UCODE_SIZE * 4;
		break;
	case CHIP_ARUBA:
		chip_name = "ARUBA";
		rlc_chip_name = "ARUBA";
		/* pfp/me same size as CAYMAN */
		pfp_req_size = CAYMAN_PFP_UCODE_SIZE * 4;
		me_req_size = CAYMAN_PM4_UCODE_SIZE * 4;
		rlc_req_size = ARUBA_RLC_UCODE_SIZE * 4;
		mc_req_size = 0;
		break;
	default: BUG();
	}

	DRM_INFO("Loading %s Microcode\n", chip_name);

	snprintf(fw_name, sizeof(fw_name), "radeon/%s_pfp.bin", chip_name);
	err = request_firmware(&rdev->pfp_fw, fw_name, &pdev->dev);
	if (err)
		goto out;
	if (rdev->pfp_fw->size != pfp_req_size) {
		printk(KERN_ERR
		       "ni_cp: Bogus length %zu in firmware \"%s\"\n",
		       rdev->pfp_fw->size, fw_name);
		err = -EINVAL;
		goto out;
	}

	snprintf(fw_name, sizeof(fw_name), "radeon/%s_me.bin", chip_name);
	err = request_firmware(&rdev->me_fw, fw_name, &pdev->dev);
	if (err)
		goto out;
	if (rdev->me_fw->size != me_req_size) {
		printk(KERN_ERR
		       "ni_cp: Bogus length %zu in firmware \"%s\"\n",
		       rdev->me_fw->size, fw_name);
		err = -EINVAL;
	}

	snprintf(fw_name, sizeof(fw_name), "radeon/%s_rlc.bin", rlc_chip_name);
	err = request_firmware(&rdev->rlc_fw, fw_name, &pdev->dev);
	if (err)
		goto out;
	if (rdev->rlc_fw->size != rlc_req_size) {
		printk(KERN_ERR
		       "ni_rlc: Bogus length %zu in firmware \"%s\"\n",
		       rdev->rlc_fw->size, fw_name);
		err = -EINVAL;
	}

	/* no MC ucode on TN */
	if (!(rdev->flags & RADEON_IS_IGP)) {
		snprintf(fw_name, sizeof(fw_name), "radeon/%s_mc.bin", chip_name);
		err = request_firmware(&rdev->mc_fw, fw_name, &pdev->dev);
		if (err)
			goto out;
		if (rdev->mc_fw->size != mc_req_size) {
			printk(KERN_ERR
			       "ni_mc: Bogus length %zu in firmware \"%s\"\n",
			       rdev->mc_fw->size, fw_name);
			err = -EINVAL;
		}
	}
out:
	platform_device_unregister(pdev);

	if (err) {
		if (err != -EINVAL)
			printk(KERN_ERR
			       "ni_cp: Failed to load firmware \"%s\"\n",
			       fw_name);
		release_firmware(rdev->pfp_fw);
		rdev->pfp_fw = NULL;
		release_firmware(rdev->me_fw);
		rdev->me_fw = NULL;
		release_firmware(rdev->rlc_fw);
		rdev->rlc_fw = NULL;
		release_firmware(rdev->mc_fw);
		rdev->mc_fw = NULL;
	}
	return err;
}

/*
 * Core functions
 */
static void cayman_gpu_init(struct radeon_device *rdev)
{
	u32 gb_addr_config = 0;
	u32 mc_shared_chmap, mc_arb_ramcfg;
	u32 cgts_tcc_disable;
	u32 sx_debug_1;
	u32 smx_dc_ctl0;
	u32 cgts_sm_ctrl_reg;
	u32 hdp_host_path_cntl;
	u32 tmp;
	u32 disabled_rb_mask;
	int i, j;

	switch (rdev->family) {
	case CHIP_CAYMAN:
		rdev->config.cayman.max_shader_engines = 2;
		rdev->config.cayman.max_pipes_per_simd = 4;
		rdev->config.cayman.max_tile_pipes = 8;
		rdev->config.cayman.max_simds_per_se = 12;
		rdev->config.cayman.max_backends_per_se = 4;
		rdev->config.cayman.max_texture_channel_caches = 8;
		rdev->config.cayman.max_gprs = 256;
		rdev->config.cayman.max_threads = 256;
		rdev->config.cayman.max_gs_threads = 32;
		rdev->config.cayman.max_stack_entries = 512;
		rdev->config.cayman.sx_num_of_sets = 8;
		rdev->config.cayman.sx_max_export_size = 256;
		rdev->config.cayman.sx_max_export_pos_size = 64;
		rdev->config.cayman.sx_max_export_smx_size = 192;
		rdev->config.cayman.max_hw_contexts = 8;
		rdev->config.cayman.sq_num_cf_insts = 2;

		rdev->config.cayman.sc_prim_fifo_size = 0x100;
		rdev->config.cayman.sc_hiz_tile_fifo_size = 0x30;
		rdev->config.cayman.sc_earlyz_tile_fifo_size = 0x130;
		gb_addr_config = CAYMAN_GB_ADDR_CONFIG_GOLDEN;
		break;
	case CHIP_ARUBA:
	default:
		rdev->config.cayman.max_shader_engines = 1;
		rdev->config.cayman.max_pipes_per_simd = 4;
		rdev->config.cayman.max_tile_pipes = 2;
		if ((rdev->pdev->device == 0x9900) ||
		    (rdev->pdev->device == 0x9901) ||
		    (rdev->pdev->device == 0x9905) ||
		    (rdev->pdev->device == 0x9906) ||
		    (rdev->pdev->device == 0x9907) ||
		    (rdev->pdev->device == 0x9908) ||
		    (rdev->pdev->device == 0x9909) ||
		    (rdev->pdev->device == 0x9910) ||
		    (rdev->pdev->device == 0x9917)) {
			rdev->config.cayman.max_simds_per_se = 6;
			rdev->config.cayman.max_backends_per_se = 2;
		} else if ((rdev->pdev->device == 0x9903) ||
			   (rdev->pdev->device == 0x9904) ||
			   (rdev->pdev->device == 0x990A) ||
			   (rdev->pdev->device == 0x9913) ||
			   (rdev->pdev->device == 0x9918)) {
			rdev->config.cayman.max_simds_per_se = 4;
			rdev->config.cayman.max_backends_per_se = 2;
		} else if ((rdev->pdev->device == 0x9919) ||
			   (rdev->pdev->device == 0x9990) ||
			   (rdev->pdev->device == 0x9991) ||
			   (rdev->pdev->device == 0x9994) ||
			   (rdev->pdev->device == 0x99A0)) {
			rdev->config.cayman.max_simds_per_se = 3;
			rdev->config.cayman.max_backends_per_se = 1;
		} else {
			rdev->config.cayman.max_simds_per_se = 2;
			rdev->config.cayman.max_backends_per_se = 1;
		}
		rdev->config.cayman.max_texture_channel_caches = 2;
		rdev->config.cayman.max_gprs = 256;
		rdev->config.cayman.max_threads = 256;
		rdev->config.cayman.max_gs_threads = 32;
		rdev->config.cayman.max_stack_entries = 512;
		rdev->config.cayman.sx_num_of_sets = 8;
		rdev->config.cayman.sx_max_export_size = 256;
		rdev->config.cayman.sx_max_export_pos_size = 64;
		rdev->config.cayman.sx_max_export_smx_size = 192;
		rdev->config.cayman.max_hw_contexts = 8;
		rdev->config.cayman.sq_num_cf_insts = 2;

		rdev->config.cayman.sc_prim_fifo_size = 0x40;
		rdev->config.cayman.sc_hiz_tile_fifo_size = 0x30;
		rdev->config.cayman.sc_earlyz_tile_fifo_size = 0x130;
		gb_addr_config = ARUBA_GB_ADDR_CONFIG_GOLDEN;
		break;
	}

	/* Initialize HDP */
	for (i = 0, j = 0; i < 32; i++, j += 0x18) {
		WREG32((0x2c14 + j), 0x00000000);
		WREG32((0x2c18 + j), 0x00000000);
		WREG32((0x2c1c + j), 0x00000000);
		WREG32((0x2c20 + j), 0x00000000);
		WREG32((0x2c24 + j), 0x00000000);
	}

	WREG32(GRBM_CNTL, GRBM_READ_TIMEOUT(0xff));

	evergreen_fix_pci_max_read_req_size(rdev);

	mc_shared_chmap = RREG32(MC_SHARED_CHMAP);
	mc_arb_ramcfg = RREG32(MC_ARB_RAMCFG);

	tmp = (mc_arb_ramcfg & NOOFCOLS_MASK) >> NOOFCOLS_SHIFT;
	rdev->config.cayman.mem_row_size_in_kb = (4 * (1 << (8 + tmp))) / 1024;
	if (rdev->config.cayman.mem_row_size_in_kb > 4)
		rdev->config.cayman.mem_row_size_in_kb = 4;
	/* XXX use MC settings? */
	rdev->config.cayman.shader_engine_tile_size = 32;
	rdev->config.cayman.num_gpus = 1;
	rdev->config.cayman.multi_gpu_tile_size = 64;

	tmp = (gb_addr_config & NUM_PIPES_MASK) >> NUM_PIPES_SHIFT;
	rdev->config.cayman.num_tile_pipes = (1 << tmp);
	tmp = (gb_addr_config & PIPE_INTERLEAVE_SIZE_MASK) >> PIPE_INTERLEAVE_SIZE_SHIFT;
	rdev->config.cayman.mem_max_burst_length_bytes = (tmp + 1) * 256;
	tmp = (gb_addr_config & NUM_SHADER_ENGINES_MASK) >> NUM_SHADER_ENGINES_SHIFT;
	rdev->config.cayman.num_shader_engines = tmp + 1;
	tmp = (gb_addr_config & NUM_GPUS_MASK) >> NUM_GPUS_SHIFT;
	rdev->config.cayman.num_gpus = tmp + 1;
	tmp = (gb_addr_config & MULTI_GPU_TILE_SIZE_MASK) >> MULTI_GPU_TILE_SIZE_SHIFT;
	rdev->config.cayman.multi_gpu_tile_size = 1 << tmp;
	tmp = (gb_addr_config & ROW_SIZE_MASK) >> ROW_SIZE_SHIFT;
	rdev->config.cayman.mem_row_size_in_kb = 1 << tmp;


	/* setup tiling info dword.  gb_addr_config is not adequate since it does
	 * not have bank info, so create a custom tiling dword.
	 * bits 3:0   num_pipes
	 * bits 7:4   num_banks
	 * bits 11:8  group_size
	 * bits 15:12 row_size
	 */
	rdev->config.cayman.tile_config = 0;
	switch (rdev->config.cayman.num_tile_pipes) {
	case 1:
	default:
		rdev->config.cayman.tile_config |= (0 << 0);
		break;
	case 2:
		rdev->config.cayman.tile_config |= (1 << 0);
		break;
	case 4:
		rdev->config.cayman.tile_config |= (2 << 0);
		break;
	case 8:
		rdev->config.cayman.tile_config |= (3 << 0);
		break;
	}

	/* num banks is 8 on all fusion asics. 0 = 4, 1 = 8, 2 = 16 */
	if (rdev->flags & RADEON_IS_IGP)
		rdev->config.cayman.tile_config |= 1 << 4;
	else {
		switch ((mc_arb_ramcfg & NOOFBANK_MASK) >> NOOFBANK_SHIFT) {
		case 0: /* four banks */
			rdev->config.cayman.tile_config |= 0 << 4;
			break;
		case 1: /* eight banks */
			rdev->config.cayman.tile_config |= 1 << 4;
			break;
		case 2: /* sixteen banks */
		default:
			rdev->config.cayman.tile_config |= 2 << 4;
			break;
		}
	}
	rdev->config.cayman.tile_config |=
		((gb_addr_config & PIPE_INTERLEAVE_SIZE_MASK) >> PIPE_INTERLEAVE_SIZE_SHIFT) << 8;
	rdev->config.cayman.tile_config |=
		((gb_addr_config & ROW_SIZE_MASK) >> ROW_SIZE_SHIFT) << 12;

	tmp = 0;
	for (i = (rdev->config.cayman.max_shader_engines - 1); i >= 0; i--) {
		u32 rb_disable_bitmap;

		WREG32(GRBM_GFX_INDEX, INSTANCE_BROADCAST_WRITES | SE_INDEX(i));
		WREG32(RLC_GFX_INDEX, INSTANCE_BROADCAST_WRITES | SE_INDEX(i));
		rb_disable_bitmap = (RREG32(CC_RB_BACKEND_DISABLE) & 0x00ff0000) >> 16;
		tmp <<= 4;
		tmp |= rb_disable_bitmap;
	}
	/* enabled rb are just the one not disabled :) */
	disabled_rb_mask = tmp;

	WREG32(GRBM_GFX_INDEX, INSTANCE_BROADCAST_WRITES | SE_BROADCAST_WRITES);
	WREG32(RLC_GFX_INDEX, INSTANCE_BROADCAST_WRITES | SE_BROADCAST_WRITES);

	WREG32(GB_ADDR_CONFIG, gb_addr_config);
	WREG32(DMIF_ADDR_CONFIG, gb_addr_config);
	WREG32(HDP_ADDR_CONFIG, gb_addr_config);
	WREG32(DMA_TILING_CONFIG + DMA0_REGISTER_OFFSET, gb_addr_config);
	WREG32(DMA_TILING_CONFIG + DMA1_REGISTER_OFFSET, gb_addr_config);

	tmp = gb_addr_config & NUM_PIPES_MASK;
	tmp = r6xx_remap_render_backend(rdev, tmp,
					rdev->config.cayman.max_backends_per_se *
					rdev->config.cayman.max_shader_engines,
					CAYMAN_MAX_BACKENDS, disabled_rb_mask);
	WREG32(GB_BACKEND_MAP, tmp);

	cgts_tcc_disable = 0xffff0000;
	for (i = 0; i < rdev->config.cayman.max_texture_channel_caches; i++)
		cgts_tcc_disable &= ~(1 << (16 + i));
	WREG32(CGTS_TCC_DISABLE, cgts_tcc_disable);
	WREG32(CGTS_SYS_TCC_DISABLE, cgts_tcc_disable);
	WREG32(CGTS_USER_SYS_TCC_DISABLE, cgts_tcc_disable);
	WREG32(CGTS_USER_TCC_DISABLE, cgts_tcc_disable);

	/* reprogram the shader complex */
	cgts_sm_ctrl_reg = RREG32(CGTS_SM_CTRL_REG);
	for (i = 0; i < 16; i++)
		WREG32(CGTS_SM_CTRL_REG, OVERRIDE);
	WREG32(CGTS_SM_CTRL_REG, cgts_sm_ctrl_reg);

	/* set HW defaults for 3D engine */
	WREG32(CP_MEQ_THRESHOLDS, MEQ1_START(0x30) | MEQ2_START(0x60));

	sx_debug_1 = RREG32(SX_DEBUG_1);
	sx_debug_1 |= ENABLE_NEW_SMX_ADDRESS;
	WREG32(SX_DEBUG_1, sx_debug_1);

	smx_dc_ctl0 = RREG32(SMX_DC_CTL0);
	smx_dc_ctl0 &= ~NUMBER_OF_SETS(0x1ff);
	smx_dc_ctl0 |= NUMBER_OF_SETS(rdev->config.cayman.sx_num_of_sets);
	WREG32(SMX_DC_CTL0, smx_dc_ctl0);

	WREG32(SPI_CONFIG_CNTL_1, VTX_DONE_DELAY(4) | CRC_SIMD_ID_WADDR_DISABLE);

	/* need to be explicitly zero-ed */
	WREG32(VGT_OFFCHIP_LDS_BASE, 0);
	WREG32(SQ_LSTMP_RING_BASE, 0);
	WREG32(SQ_HSTMP_RING_BASE, 0);
	WREG32(SQ_ESTMP_RING_BASE, 0);
	WREG32(SQ_GSTMP_RING_BASE, 0);
	WREG32(SQ_VSTMP_RING_BASE, 0);
	WREG32(SQ_PSTMP_RING_BASE, 0);

	WREG32(TA_CNTL_AUX, DISABLE_CUBE_ANISO);

	WREG32(SX_EXPORT_BUFFER_SIZES, (COLOR_BUFFER_SIZE((rdev->config.cayman.sx_max_export_size / 4) - 1) |
					POSITION_BUFFER_SIZE((rdev->config.cayman.sx_max_export_pos_size / 4) - 1) |
					SMX_BUFFER_SIZE((rdev->config.cayman.sx_max_export_smx_size / 4) - 1)));

	WREG32(PA_SC_FIFO_SIZE, (SC_PRIM_FIFO_SIZE(rdev->config.cayman.sc_prim_fifo_size) |
				 SC_HIZ_TILE_FIFO_SIZE(rdev->config.cayman.sc_hiz_tile_fifo_size) |
				 SC_EARLYZ_TILE_FIFO_SIZE(rdev->config.cayman.sc_earlyz_tile_fifo_size)));


	WREG32(VGT_NUM_INSTANCES, 1);

	WREG32(CP_PERFMON_CNTL, 0);

	WREG32(SQ_MS_FIFO_SIZES, (CACHE_FIFO_SIZE(16 * rdev->config.cayman.sq_num_cf_insts) |
				  FETCH_FIFO_HIWATER(0x4) |
				  DONE_FIFO_HIWATER(0xe0) |
				  ALU_UPDATE_FIFO_HIWATER(0x8)));

	WREG32(SQ_GPR_RESOURCE_MGMT_1, NUM_CLAUSE_TEMP_GPRS(4));
	WREG32(SQ_CONFIG, (VC_ENABLE |
			   EXPORT_SRC_C |
			   GFX_PRIO(0) |
			   CS1_PRIO(0) |
			   CS2_PRIO(1)));
	WREG32(SQ_DYN_GPR_CNTL_PS_FLUSH_REQ, DYN_GPR_ENABLE);

	WREG32(PA_SC_FORCE_EOV_MAX_CNTS, (FORCE_EOV_MAX_CLK_CNT(4095) |
					  FORCE_EOV_MAX_REZ_CNT(255)));

	WREG32(VGT_CACHE_INVALIDATION, CACHE_INVALIDATION(VC_AND_TC) |
	       AUTO_INVLD_EN(ES_AND_GS_AUTO));

	WREG32(VGT_GS_VERTEX_REUSE, 16);
	WREG32(PA_SC_LINE_STIPPLE_STATE, 0);

	WREG32(CB_PERF_CTR0_SEL_0, 0);
	WREG32(CB_PERF_CTR0_SEL_1, 0);
	WREG32(CB_PERF_CTR1_SEL_0, 0);
	WREG32(CB_PERF_CTR1_SEL_1, 0);
	WREG32(CB_PERF_CTR2_SEL_0, 0);
	WREG32(CB_PERF_CTR2_SEL_1, 0);
	WREG32(CB_PERF_CTR3_SEL_0, 0);
	WREG32(CB_PERF_CTR3_SEL_1, 0);

	tmp = RREG32(HDP_MISC_CNTL);
	tmp |= HDP_FLUSH_INVALIDATE_CACHE;
	WREG32(HDP_MISC_CNTL, tmp);

	hdp_host_path_cntl = RREG32(HDP_HOST_PATH_CNTL);
	WREG32(HDP_HOST_PATH_CNTL, hdp_host_path_cntl);

	WREG32(PA_CL_ENHANCE, CLIP_VTX_REORDER_ENA | NUM_CLIP_SEQ(3));

	udelay(50);
}

/*
 * GART
 */
void cayman_pcie_gart_tlb_flush(struct radeon_device *rdev)
{
	/* flush hdp cache */
	WREG32(HDP_MEM_COHERENCY_FLUSH_CNTL, 0x1);

	/* bits 0-7 are the VM contexts0-7 */
	WREG32(VM_INVALIDATE_REQUEST, 1);
}

static int cayman_pcie_gart_enable(struct radeon_device *rdev)
{
	int i, r;

	if (rdev->gart.robj == NULL) {
		dev_err(rdev->dev, "No VRAM object for PCIE GART.\n");
		return -EINVAL;
	}
	r = radeon_gart_table_vram_pin(rdev);
	if (r)
		return r;
	radeon_gart_restore(rdev);
	/* Setup TLB control */
	WREG32(MC_VM_MX_L1_TLB_CNTL,
	       (0xA << 7) |
	       ENABLE_L1_TLB |
	       ENABLE_L1_FRAGMENT_PROCESSING |
	       SYSTEM_ACCESS_MODE_NOT_IN_SYS |
	       ENABLE_ADVANCED_DRIVER_MODEL |
	       SYSTEM_APERTURE_UNMAPPED_ACCESS_PASS_THRU);
	/* Setup L2 cache */
	WREG32(VM_L2_CNTL, ENABLE_L2_CACHE |
	       ENABLE_L2_PTE_CACHE_LRU_UPDATE_BY_WRITE |
	       ENABLE_L2_PDE0_CACHE_LRU_UPDATE_BY_WRITE |
	       EFFECTIVE_L2_QUEUE_SIZE(7) |
	       CONTEXT1_IDENTITY_ACCESS_MODE(1));
	WREG32(VM_L2_CNTL2, INVALIDATE_ALL_L1_TLBS | INVALIDATE_L2_CACHE);
	WREG32(VM_L2_CNTL3, L2_CACHE_BIGK_ASSOCIATIVITY |
	       L2_CACHE_BIGK_FRAGMENT_SIZE(6));
	/* setup context0 */
	WREG32(VM_CONTEXT0_PAGE_TABLE_START_ADDR, rdev->mc.gtt_start >> 12);
	WREG32(VM_CONTEXT0_PAGE_TABLE_END_ADDR, rdev->mc.gtt_end >> 12);
	WREG32(VM_CONTEXT0_PAGE_TABLE_BASE_ADDR, rdev->gart.table_addr >> 12);
	WREG32(VM_CONTEXT0_PROTECTION_FAULT_DEFAULT_ADDR,
			(u32)(rdev->dummy_page.addr >> 12));
	WREG32(VM_CONTEXT0_CNTL2, 0);
	WREG32(VM_CONTEXT0_CNTL, ENABLE_CONTEXT | PAGE_TABLE_DEPTH(0) |
				RANGE_PROTECTION_FAULT_ENABLE_DEFAULT);

	WREG32(0x15D4, 0);
	WREG32(0x15D8, 0);
	WREG32(0x15DC, 0);

	/* empty context1-7 */
	/* Assign the pt base to something valid for now; the pts used for
	 * the VMs are determined by the application and setup and assigned
	 * on the fly in the vm part of radeon_gart.c
	 */
	for (i = 1; i < 8; i++) {
		WREG32(VM_CONTEXT0_PAGE_TABLE_START_ADDR + (i << 2), 0);
		WREG32(VM_CONTEXT0_PAGE_TABLE_END_ADDR + (i << 2), rdev->vm_manager.max_pfn);
		WREG32(VM_CONTEXT0_PAGE_TABLE_BASE_ADDR + (i << 2),
			rdev->gart.table_addr >> 12);
	}

	/* enable context1-7 */
	WREG32(VM_CONTEXT1_PROTECTION_FAULT_DEFAULT_ADDR,
	       (u32)(rdev->dummy_page.addr >> 12));
	WREG32(VM_CONTEXT1_CNTL2, 4);
	WREG32(VM_CONTEXT1_CNTL, ENABLE_CONTEXT | PAGE_TABLE_DEPTH(1) |
				RANGE_PROTECTION_FAULT_ENABLE_INTERRUPT |
				RANGE_PROTECTION_FAULT_ENABLE_DEFAULT |
				DUMMY_PAGE_PROTECTION_FAULT_ENABLE_INTERRUPT |
				DUMMY_PAGE_PROTECTION_FAULT_ENABLE_DEFAULT |
				PDE0_PROTECTION_FAULT_ENABLE_INTERRUPT |
				PDE0_PROTECTION_FAULT_ENABLE_DEFAULT |
				VALID_PROTECTION_FAULT_ENABLE_INTERRUPT |
				VALID_PROTECTION_FAULT_ENABLE_DEFAULT |
				READ_PROTECTION_FAULT_ENABLE_INTERRUPT |
				READ_PROTECTION_FAULT_ENABLE_DEFAULT |
				WRITE_PROTECTION_FAULT_ENABLE_INTERRUPT |
				WRITE_PROTECTION_FAULT_ENABLE_DEFAULT);

	cayman_pcie_gart_tlb_flush(rdev);
	DRM_INFO("PCIE GART of %uM enabled (table at 0x%016llX).\n",
		 (unsigned)(rdev->mc.gtt_size >> 20),
		 (unsigned long long)rdev->gart.table_addr);
	rdev->gart.ready = true;
	return 0;
}

static void cayman_pcie_gart_disable(struct radeon_device *rdev)
{
	/* Disable all tables */
	WREG32(VM_CONTEXT0_CNTL, 0);
	WREG32(VM_CONTEXT1_CNTL, 0);
	/* Setup TLB control */
	WREG32(MC_VM_MX_L1_TLB_CNTL, ENABLE_L1_FRAGMENT_PROCESSING |
	       SYSTEM_ACCESS_MODE_NOT_IN_SYS |
	       SYSTEM_APERTURE_UNMAPPED_ACCESS_PASS_THRU);
	/* Setup L2 cache */
	WREG32(VM_L2_CNTL, ENABLE_L2_PTE_CACHE_LRU_UPDATE_BY_WRITE |
	       ENABLE_L2_PDE0_CACHE_LRU_UPDATE_BY_WRITE |
	       EFFECTIVE_L2_QUEUE_SIZE(7) |
	       CONTEXT1_IDENTITY_ACCESS_MODE(1));
	WREG32(VM_L2_CNTL2, 0);
	WREG32(VM_L2_CNTL3, L2_CACHE_BIGK_ASSOCIATIVITY |
	       L2_CACHE_BIGK_FRAGMENT_SIZE(6));
	radeon_gart_table_vram_unpin(rdev);
}

static void cayman_pcie_gart_fini(struct radeon_device *rdev)
{
	cayman_pcie_gart_disable(rdev);
	radeon_gart_table_vram_free(rdev);
	radeon_gart_fini(rdev);
}

void cayman_cp_int_cntl_setup(struct radeon_device *rdev,
			      int ring, u32 cp_int_cntl)
{
	u32 srbm_gfx_cntl = RREG32(SRBM_GFX_CNTL) & ~3;

	WREG32(SRBM_GFX_CNTL, srbm_gfx_cntl | (ring & 3));
	WREG32(CP_INT_CNTL, cp_int_cntl);
}

/*
 * CP.
 */
void cayman_fence_ring_emit(struct radeon_device *rdev,
			    struct radeon_fence *fence)
{
	struct radeon_ring *ring = &rdev->ring[fence->ring];
	u64 addr = rdev->fence_drv[fence->ring].gpu_addr;

	/* flush read cache over gart for this vmid */
	radeon_ring_write(ring, PACKET3(PACKET3_SET_CONFIG_REG, 1));
	radeon_ring_write(ring, (CP_COHER_CNTL2 - PACKET3_SET_CONFIG_REG_START) >> 2);
	radeon_ring_write(ring, 0);
	radeon_ring_write(ring, PACKET3(PACKET3_SURFACE_SYNC, 3));
	radeon_ring_write(ring, PACKET3_TC_ACTION_ENA | PACKET3_SH_ACTION_ENA);
	radeon_ring_write(ring, 0xFFFFFFFF);
	radeon_ring_write(ring, 0);
	radeon_ring_write(ring, 10); /* poll interval */
	/* EVENT_WRITE_EOP - flush caches, send int */
	radeon_ring_write(ring, PACKET3(PACKET3_EVENT_WRITE_EOP, 4));
	radeon_ring_write(ring, EVENT_TYPE(CACHE_FLUSH_AND_INV_EVENT_TS) | EVENT_INDEX(5));
	radeon_ring_write(ring, addr & 0xffffffff);
	radeon_ring_write(ring, (upper_32_bits(addr) & 0xff) | DATA_SEL(1) | INT_SEL(2));
	radeon_ring_write(ring, fence->seq);
	radeon_ring_write(ring, 0);
}

void cayman_ring_ib_execute(struct radeon_device *rdev, struct radeon_ib *ib)
{
	struct radeon_ring *ring = &rdev->ring[ib->ring];

	/* set to DX10/11 mode */
	radeon_ring_write(ring, PACKET3(PACKET3_MODE_CONTROL, 0));
	radeon_ring_write(ring, 1);

	if (ring->rptr_save_reg) {
		uint32_t next_rptr = ring->wptr + 3 + 4 + 8;
		radeon_ring_write(ring, PACKET3(PACKET3_SET_CONFIG_REG, 1));
		radeon_ring_write(ring, ((ring->rptr_save_reg - 
					  PACKET3_SET_CONFIG_REG_START) >> 2));
		radeon_ring_write(ring, next_rptr);
	}

	radeon_ring_write(ring, PACKET3(PACKET3_INDIRECT_BUFFER, 2));
	radeon_ring_write(ring,
#ifdef __BIG_ENDIAN
			  (2 << 0) |
#endif
			  (ib->gpu_addr & 0xFFFFFFFC));
	radeon_ring_write(ring, upper_32_bits(ib->gpu_addr) & 0xFF);
	radeon_ring_write(ring, ib->length_dw | 
			  (ib->vm ? (ib->vm->id << 24) : 0));

	/* flush read cache over gart for this vmid */
	radeon_ring_write(ring, PACKET3(PACKET3_SET_CONFIG_REG, 1));
	radeon_ring_write(ring, (CP_COHER_CNTL2 - PACKET3_SET_CONFIG_REG_START) >> 2);
	radeon_ring_write(ring, ib->vm ? ib->vm->id : 0);
	radeon_ring_write(ring, PACKET3(PACKET3_SURFACE_SYNC, 3));
	radeon_ring_write(ring, PACKET3_TC_ACTION_ENA | PACKET3_SH_ACTION_ENA);
	radeon_ring_write(ring, 0xFFFFFFFF);
	radeon_ring_write(ring, 0);
	radeon_ring_write(ring, 10); /* poll interval */
}

static void cayman_cp_enable(struct radeon_device *rdev, bool enable)
{
	if (enable)
		WREG32(CP_ME_CNTL, 0);
	else {
		radeon_ttm_set_active_vram_size(rdev, rdev->mc.visible_vram_size);
		WREG32(CP_ME_CNTL, (CP_ME_HALT | CP_PFP_HALT));
		WREG32(SCRATCH_UMSK, 0);
		rdev->ring[RADEON_RING_TYPE_GFX_INDEX].ready = false;
	}
}

static int cayman_cp_load_microcode(struct radeon_device *rdev)
{
	const __be32 *fw_data;
	int i;

	if (!rdev->me_fw || !rdev->pfp_fw)
		return -EINVAL;

	cayman_cp_enable(rdev, false);

	fw_data = (const __be32 *)rdev->pfp_fw->data;
	WREG32(CP_PFP_UCODE_ADDR, 0);
	for (i = 0; i < CAYMAN_PFP_UCODE_SIZE; i++)
		WREG32(CP_PFP_UCODE_DATA, be32_to_cpup(fw_data++));
	WREG32(CP_PFP_UCODE_ADDR, 0);

	fw_data = (const __be32 *)rdev->me_fw->data;
	WREG32(CP_ME_RAM_WADDR, 0);
	for (i = 0; i < CAYMAN_PM4_UCODE_SIZE; i++)
		WREG32(CP_ME_RAM_DATA, be32_to_cpup(fw_data++));

	WREG32(CP_PFP_UCODE_ADDR, 0);
	WREG32(CP_ME_RAM_WADDR, 0);
	WREG32(CP_ME_RAM_RADDR, 0);
	return 0;
}

static int cayman_cp_start(struct radeon_device *rdev)
{
	struct radeon_ring *ring = &rdev->ring[RADEON_RING_TYPE_GFX_INDEX];
	int r, i;

	r = radeon_ring_lock(rdev, ring, 7);
	if (r) {
		DRM_ERROR("radeon: cp failed to lock ring (%d).\n", r);
		return r;
	}
	radeon_ring_write(ring, PACKET3(PACKET3_ME_INITIALIZE, 5));
	radeon_ring_write(ring, 0x1);
	radeon_ring_write(ring, 0x0);
	radeon_ring_write(ring, rdev->config.cayman.max_hw_contexts - 1);
	radeon_ring_write(ring, PACKET3_ME_INITIALIZE_DEVICE_ID(1));
	radeon_ring_write(ring, 0);
	radeon_ring_write(ring, 0);
	radeon_ring_unlock_commit(rdev, ring);

	cayman_cp_enable(rdev, true);

	r = radeon_ring_lock(rdev, ring, cayman_default_size + 19);
	if (r) {
		DRM_ERROR("radeon: cp failed to lock ring (%d).\n", r);
		return r;
	}

	/* setup clear context state */
	radeon_ring_write(ring, PACKET3(PACKET3_PREAMBLE_CNTL, 0));
	radeon_ring_write(ring, PACKET3_PREAMBLE_BEGIN_CLEAR_STATE);

	for (i = 0; i < cayman_default_size; i++)
		radeon_ring_write(ring, cayman_default_state[i]);

	radeon_ring_write(ring, PACKET3(PACKET3_PREAMBLE_CNTL, 0));
	radeon_ring_write(ring, PACKET3_PREAMBLE_END_CLEAR_STATE);

	/* set clear context state */
	radeon_ring_write(ring, PACKET3(PACKET3_CLEAR_STATE, 0));
	radeon_ring_write(ring, 0);

	/* SQ_VTX_BASE_VTX_LOC */
	radeon_ring_write(ring, 0xc0026f00);
	radeon_ring_write(ring, 0x00000000);
	radeon_ring_write(ring, 0x00000000);
	radeon_ring_write(ring, 0x00000000);

	/* Clear consts */
	radeon_ring_write(ring, 0xc0036f00);
	radeon_ring_write(ring, 0x00000bc4);
	radeon_ring_write(ring, 0xffffffff);
	radeon_ring_write(ring, 0xffffffff);
	radeon_ring_write(ring, 0xffffffff);

	radeon_ring_write(ring, 0xc0026900);
	radeon_ring_write(ring, 0x00000316);
	radeon_ring_write(ring, 0x0000000e); /* VGT_VERTEX_REUSE_BLOCK_CNTL */
	radeon_ring_write(ring, 0x00000010); /*  */

	radeon_ring_unlock_commit(rdev, ring);

	/* XXX init other rings */

	return 0;
}

static void cayman_cp_fini(struct radeon_device *rdev)
{
	struct radeon_ring *ring = &rdev->ring[RADEON_RING_TYPE_GFX_INDEX];
	cayman_cp_enable(rdev, false);
	radeon_ring_fini(rdev, ring);
	radeon_scratch_free(rdev, ring->rptr_save_reg);
}

static int cayman_cp_resume(struct radeon_device *rdev)
{
	static const int ridx[] = {
		RADEON_RING_TYPE_GFX_INDEX,
		CAYMAN_RING_TYPE_CP1_INDEX,
		CAYMAN_RING_TYPE_CP2_INDEX
	};
	static const unsigned cp_rb_cntl[] = {
		CP_RB0_CNTL,
		CP_RB1_CNTL,
		CP_RB2_CNTL,
	};
	static const unsigned cp_rb_rptr_addr[] = {
		CP_RB0_RPTR_ADDR,
		CP_RB1_RPTR_ADDR,
		CP_RB2_RPTR_ADDR
	};
	static const unsigned cp_rb_rptr_addr_hi[] = {
		CP_RB0_RPTR_ADDR_HI,
		CP_RB1_RPTR_ADDR_HI,
		CP_RB2_RPTR_ADDR_HI
	};
	static const unsigned cp_rb_base[] = {
		CP_RB0_BASE,
		CP_RB1_BASE,
		CP_RB2_BASE
	};
	struct radeon_ring *ring;
	int i, r;

	/* Reset cp; if cp is reset, then PA, SH, VGT also need to be reset */
	WREG32(GRBM_SOFT_RESET, (SOFT_RESET_CP |
				 SOFT_RESET_PA |
				 SOFT_RESET_SH |
				 SOFT_RESET_VGT |
				 SOFT_RESET_SPI |
				 SOFT_RESET_SX));
	RREG32(GRBM_SOFT_RESET);
	mdelay(15);
	WREG32(GRBM_SOFT_RESET, 0);
	RREG32(GRBM_SOFT_RESET);

	WREG32(CP_SEM_WAIT_TIMER, 0x0);
	WREG32(CP_SEM_INCOMPLETE_TIMER_CNTL, 0x0);

	/* Set the write pointer delay */
	WREG32(CP_RB_WPTR_DELAY, 0);

	WREG32(CP_DEBUG, (1 << 27));

	/* set the wb address whether it's enabled or not */
	WREG32(SCRATCH_ADDR, ((rdev->wb.gpu_addr + RADEON_WB_SCRATCH_OFFSET) >> 8) & 0xFFFFFFFF);
	WREG32(SCRATCH_UMSK, 0xff);

	for (i = 0; i < 3; ++i) {
		uint32_t rb_cntl;
		uint64_t addr;

		/* Set ring buffer size */
		ring = &rdev->ring[ridx[i]];
		rb_cntl = drm_order(ring->ring_size / 8);
		rb_cntl |= drm_order(RADEON_GPU_PAGE_SIZE/8) << 8;
#ifdef __BIG_ENDIAN
		rb_cntl |= BUF_SWAP_32BIT;
#endif
		WREG32(cp_rb_cntl[i], rb_cntl);

		/* set the wb address whether it's enabled or not */
		addr = rdev->wb.gpu_addr + RADEON_WB_CP_RPTR_OFFSET;
		WREG32(cp_rb_rptr_addr[i], addr & 0xFFFFFFFC);
		WREG32(cp_rb_rptr_addr_hi[i], upper_32_bits(addr) & 0xFF);
	}

	/* set the rb base addr, this causes an internal reset of ALL rings */
	for (i = 0; i < 3; ++i) {
		ring = &rdev->ring[ridx[i]];
		WREG32(cp_rb_base[i], ring->gpu_addr >> 8);
	}

	for (i = 0; i < 3; ++i) {
		/* Initialize the ring buffer's read and write pointers */
		ring = &rdev->ring[ridx[i]];
		WREG32_P(cp_rb_cntl[i], RB_RPTR_WR_ENA, ~RB_RPTR_WR_ENA);

		ring->rptr = ring->wptr = 0;
		WREG32(ring->rptr_reg, ring->rptr);
		WREG32(ring->wptr_reg, ring->wptr);

		mdelay(1);
		WREG32_P(cp_rb_cntl[i], 0, ~RB_RPTR_WR_ENA);
	}

	/* start the rings */
	cayman_cp_start(rdev);
	rdev->ring[RADEON_RING_TYPE_GFX_INDEX].ready = true;
	rdev->ring[CAYMAN_RING_TYPE_CP1_INDEX].ready = false;
	rdev->ring[CAYMAN_RING_TYPE_CP2_INDEX].ready = false;
	/* this only test cp0 */
	r = radeon_ring_test(rdev, RADEON_RING_TYPE_GFX_INDEX, &rdev->ring[RADEON_RING_TYPE_GFX_INDEX]);
	if (r) {
		rdev->ring[RADEON_RING_TYPE_GFX_INDEX].ready = false;
		rdev->ring[CAYMAN_RING_TYPE_CP1_INDEX].ready = false;
		rdev->ring[CAYMAN_RING_TYPE_CP2_INDEX].ready = false;
		return r;
	}

	return 0;
}

/*
 * DMA
 * Starting with R600, the GPU has an asynchronous
 * DMA engine.  The programming model is very similar
 * to the 3D engine (ring buffer, IBs, etc.), but the
 * DMA controller has it's own packet format that is
 * different form the PM4 format used by the 3D engine.
 * It supports copying data, writing embedded data,
 * solid fills, and a number of other things.  It also
 * has support for tiling/detiling of buffers.
 * Cayman and newer support two asynchronous DMA engines.
 */
/**
 * cayman_dma_ring_ib_execute - Schedule an IB on the DMA engine
 *
 * @rdev: radeon_device pointer
 * @ib: IB object to schedule
 *
 * Schedule an IB in the DMA ring (cayman-SI).
 */
void cayman_dma_ring_ib_execute(struct radeon_device *rdev,
				struct radeon_ib *ib)
{
	struct radeon_ring *ring = &rdev->ring[ib->ring];

	if (rdev->wb.enabled) {
		u32 next_rptr = ring->wptr + 4;
		while ((next_rptr & 7) != 5)
			next_rptr++;
		next_rptr += 3;
		radeon_ring_write(ring, DMA_PACKET(DMA_PACKET_WRITE, 0, 0, 1));
		radeon_ring_write(ring, ring->next_rptr_gpu_addr & 0xfffffffc);
		radeon_ring_write(ring, upper_32_bits(ring->next_rptr_gpu_addr) & 0xff);
		radeon_ring_write(ring, next_rptr);
	}

	/* The indirect buffer packet must end on an 8 DW boundary in the DMA ring.
	 * Pad as necessary with NOPs.
	 */
	while ((ring->wptr & 7) != 5)
		radeon_ring_write(ring, DMA_PACKET(DMA_PACKET_NOP, 0, 0, 0));
	radeon_ring_write(ring, DMA_IB_PACKET(DMA_PACKET_INDIRECT_BUFFER, ib->vm ? ib->vm->id : 0, 0));
	radeon_ring_write(ring, (ib->gpu_addr & 0xFFFFFFE0));
	radeon_ring_write(ring, (ib->length_dw << 12) | (upper_32_bits(ib->gpu_addr) & 0xFF));

}

/**
 * cayman_dma_stop - stop the async dma engines
 *
 * @rdev: radeon_device pointer
 *
 * Stop the async dma engines (cayman-SI).
 */
void cayman_dma_stop(struct radeon_device *rdev)
{
	u32 rb_cntl;

	radeon_ttm_set_active_vram_size(rdev, rdev->mc.visible_vram_size);

	/* dma0 */
	rb_cntl = RREG32(DMA_RB_CNTL + DMA0_REGISTER_OFFSET);
	rb_cntl &= ~DMA_RB_ENABLE;
	WREG32(DMA_RB_CNTL + DMA0_REGISTER_OFFSET, rb_cntl);

	/* dma1 */
	rb_cntl = RREG32(DMA_RB_CNTL + DMA1_REGISTER_OFFSET);
	rb_cntl &= ~DMA_RB_ENABLE;
	WREG32(DMA_RB_CNTL + DMA1_REGISTER_OFFSET, rb_cntl);

	rdev->ring[R600_RING_TYPE_DMA_INDEX].ready = false;
	rdev->ring[CAYMAN_RING_TYPE_DMA1_INDEX].ready = false;
}

/**
 * cayman_dma_resume - setup and start the async dma engines
 *
 * @rdev: radeon_device pointer
 *
 * Set up the DMA ring buffers and enable them. (cayman-SI).
 * Returns 0 for success, error for failure.
 */
int cayman_dma_resume(struct radeon_device *rdev)
{
	struct radeon_ring *ring;
	u32 rb_cntl, dma_cntl;
	u32 rb_bufsz;
	u32 reg_offset, wb_offset;
	int i, r;

	/* Reset dma */
	WREG32(SRBM_SOFT_RESET, SOFT_RESET_DMA | SOFT_RESET_DMA1);
	RREG32(SRBM_SOFT_RESET);
	udelay(50);
	WREG32(SRBM_SOFT_RESET, 0);

	for (i = 0; i < 2; i++) {
		if (i == 0) {
			ring = &rdev->ring[R600_RING_TYPE_DMA_INDEX];
			reg_offset = DMA0_REGISTER_OFFSET;
			wb_offset = R600_WB_DMA_RPTR_OFFSET;
		} else {
			ring = &rdev->ring[CAYMAN_RING_TYPE_DMA1_INDEX];
			reg_offset = DMA1_REGISTER_OFFSET;
			wb_offset = CAYMAN_WB_DMA1_RPTR_OFFSET;
		}

		WREG32(DMA_SEM_INCOMPLETE_TIMER_CNTL + reg_offset, 0);
		WREG32(DMA_SEM_WAIT_FAIL_TIMER_CNTL + reg_offset, 0);

		/* Set ring buffer size in dwords */
		rb_bufsz = drm_order(ring->ring_size / 4);
		rb_cntl = rb_bufsz << 1;
#ifdef __BIG_ENDIAN
		rb_cntl |= DMA_RB_SWAP_ENABLE | DMA_RPTR_WRITEBACK_SWAP_ENABLE;
#endif
		WREG32(DMA_RB_CNTL + reg_offset, rb_cntl);

		/* Initialize the ring buffer's read and write pointers */
		WREG32(DMA_RB_RPTR + reg_offset, 0);
		WREG32(DMA_RB_WPTR + reg_offset, 0);

		/* set the wb address whether it's enabled or not */
		WREG32(DMA_RB_RPTR_ADDR_HI + reg_offset,
		       upper_32_bits(rdev->wb.gpu_addr + wb_offset) & 0xFF);
		WREG32(DMA_RB_RPTR_ADDR_LO + reg_offset,
		       ((rdev->wb.gpu_addr + wb_offset) & 0xFFFFFFFC));

		if (rdev->wb.enabled)
			rb_cntl |= DMA_RPTR_WRITEBACK_ENABLE;

		WREG32(DMA_RB_BASE + reg_offset, ring->gpu_addr >> 8);

		/* enable DMA IBs */
		WREG32(DMA_IB_CNTL + reg_offset, DMA_IB_ENABLE | CMD_VMID_FORCE);

		dma_cntl = RREG32(DMA_CNTL + reg_offset);
		dma_cntl &= ~CTXEMPTY_INT_ENABLE;
		WREG32(DMA_CNTL + reg_offset, dma_cntl);

		ring->wptr = 0;
		WREG32(DMA_RB_WPTR + reg_offset, ring->wptr << 2);

		ring->rptr = RREG32(DMA_RB_RPTR + reg_offset) >> 2;

		WREG32(DMA_RB_CNTL + reg_offset, rb_cntl | DMA_RB_ENABLE);

		ring->ready = true;

		r = radeon_ring_test(rdev, ring->idx, ring);
		if (r) {
			ring->ready = false;
			return r;
		}
	}

	radeon_ttm_set_active_vram_size(rdev, rdev->mc.real_vram_size);

	return 0;
}

/**
 * cayman_dma_fini - tear down the async dma engines
 *
 * @rdev: radeon_device pointer
 *
 * Stop the async dma engines and free the rings (cayman-SI).
 */
void cayman_dma_fini(struct radeon_device *rdev)
{
	cayman_dma_stop(rdev);
	radeon_ring_fini(rdev, &rdev->ring[R600_RING_TYPE_DMA_INDEX]);
	radeon_ring_fini(rdev, &rdev->ring[CAYMAN_RING_TYPE_DMA1_INDEX]);
}

static void cayman_gpu_soft_reset_gfx(struct radeon_device *rdev)
{
	u32 grbm_reset = 0;

	if (!(RREG32(GRBM_STATUS) & GUI_ACTIVE))
		return;

	dev_info(rdev->dev, "  GRBM_STATUS               = 0x%08X\n",
		RREG32(GRBM_STATUS));
	dev_info(rdev->dev, "  GRBM_STATUS_SE0           = 0x%08X\n",
		RREG32(GRBM_STATUS_SE0));
	dev_info(rdev->dev, "  GRBM_STATUS_SE1           = 0x%08X\n",
		RREG32(GRBM_STATUS_SE1));
	dev_info(rdev->dev, "  SRBM_STATUS               = 0x%08X\n",
		RREG32(SRBM_STATUS));
	dev_info(rdev->dev, "  R_008674_CP_STALLED_STAT1 = 0x%08X\n",
		RREG32(CP_STALLED_STAT1));
	dev_info(rdev->dev, "  R_008678_CP_STALLED_STAT2 = 0x%08X\n",
		RREG32(CP_STALLED_STAT2));
	dev_info(rdev->dev, "  R_00867C_CP_BUSY_STAT     = 0x%08X\n",
		RREG32(CP_BUSY_STAT));
	dev_info(rdev->dev, "  R_008680_CP_STAT          = 0x%08X\n",
		RREG32(CP_STAT));

	/* Disable CP parsing/prefetching */
	WREG32(CP_ME_CNTL, CP_ME_HALT | CP_PFP_HALT);

	/* reset all the gfx blocks */
	grbm_reset = (SOFT_RESET_CP |
		      SOFT_RESET_CB |
		      SOFT_RESET_DB |
		      SOFT_RESET_GDS |
		      SOFT_RESET_PA |
		      SOFT_RESET_SC |
		      SOFT_RESET_SPI |
		      SOFT_RESET_SH |
		      SOFT_RESET_SX |
		      SOFT_RESET_TC |
		      SOFT_RESET_TA |
		      SOFT_RESET_VGT |
		      SOFT_RESET_IA);

	dev_info(rdev->dev, "  GRBM_SOFT_RESET=0x%08X\n", grbm_reset);
	WREG32(GRBM_SOFT_RESET, grbm_reset);
	(void)RREG32(GRBM_SOFT_RESET);
	udelay(50);
	WREG32(GRBM_SOFT_RESET, 0);
	(void)RREG32(GRBM_SOFT_RESET);

	dev_info(rdev->dev, "  GRBM_STATUS               = 0x%08X\n",
		RREG32(GRBM_STATUS));
	dev_info(rdev->dev, "  GRBM_STATUS_SE0           = 0x%08X\n",
		RREG32(GRBM_STATUS_SE0));
	dev_info(rdev->dev, "  GRBM_STATUS_SE1           = 0x%08X\n",
		RREG32(GRBM_STATUS_SE1));
	dev_info(rdev->dev, "  SRBM_STATUS               = 0x%08X\n",
		RREG32(SRBM_STATUS));
	dev_info(rdev->dev, "  R_008674_CP_STALLED_STAT1 = 0x%08X\n",
		RREG32(CP_STALLED_STAT1));
	dev_info(rdev->dev, "  R_008678_CP_STALLED_STAT2 = 0x%08X\n",
		RREG32(CP_STALLED_STAT2));
	dev_info(rdev->dev, "  R_00867C_CP_BUSY_STAT     = 0x%08X\n",
		RREG32(CP_BUSY_STAT));
	dev_info(rdev->dev, "  R_008680_CP_STAT          = 0x%08X\n",
		RREG32(CP_STAT));

}

static void cayman_gpu_soft_reset_dma(struct radeon_device *rdev)
{
	u32 tmp;

	if (RREG32(DMA_STATUS_REG) & DMA_IDLE)
		return;

	dev_info(rdev->dev, "  R_00D034_DMA_STATUS_REG   = 0x%08X\n",
		RREG32(DMA_STATUS_REG));

	/* dma0 */
	tmp = RREG32(DMA_RB_CNTL + DMA0_REGISTER_OFFSET);
	tmp &= ~DMA_RB_ENABLE;
	WREG32(DMA_RB_CNTL + DMA0_REGISTER_OFFSET, tmp);

	/* dma1 */
	tmp = RREG32(DMA_RB_CNTL + DMA1_REGISTER_OFFSET);
	tmp &= ~DMA_RB_ENABLE;
	WREG32(DMA_RB_CNTL + DMA1_REGISTER_OFFSET, tmp);

	/* Reset dma */
	WREG32(SRBM_SOFT_RESET, SOFT_RESET_DMA | SOFT_RESET_DMA1);
	RREG32(SRBM_SOFT_RESET);
	udelay(50);
	WREG32(SRBM_SOFT_RESET, 0);

	dev_info(rdev->dev, "  R_00D034_DMA_STATUS_REG   = 0x%08X\n",
		RREG32(DMA_STATUS_REG));

}

static int cayman_gpu_soft_reset(struct radeon_device *rdev, u32 reset_mask)
{
	struct evergreen_mc_save save;

	if (reset_mask == 0)
		return 0;

	dev_info(rdev->dev, "GPU softreset: 0x%08X\n", reset_mask);

	dev_info(rdev->dev, "  VM_CONTEXT0_PROTECTION_FAULT_ADDR   0x%08X\n",
		 RREG32(0x14F8));
	dev_info(rdev->dev, "  VM_CONTEXT0_PROTECTION_FAULT_STATUS 0x%08X\n",
		 RREG32(0x14D8));
	dev_info(rdev->dev, "  VM_CONTEXT1_PROTECTION_FAULT_ADDR   0x%08X\n",
		 RREG32(0x14FC));
	dev_info(rdev->dev, "  VM_CONTEXT1_PROTECTION_FAULT_STATUS 0x%08X\n",
		 RREG32(0x14DC));

	evergreen_mc_stop(rdev, &save);
	if (evergreen_mc_wait_for_idle(rdev)) {
		dev_warn(rdev->dev, "Wait for MC idle timedout !\n");
	}

	if (reset_mask & (RADEON_RESET_GFX | RADEON_RESET_COMPUTE))
		cayman_gpu_soft_reset_gfx(rdev);

	if (reset_mask & RADEON_RESET_DMA)
		cayman_gpu_soft_reset_dma(rdev);

	/* Wait a little for things to settle down */
	udelay(50);

	evergreen_mc_resume(rdev, &save);
	return 0;
}

int cayman_asic_reset(struct radeon_device *rdev)
{
	return cayman_gpu_soft_reset(rdev, (RADEON_RESET_GFX |
					    RADEON_RESET_COMPUTE |
					    RADEON_RESET_DMA));
}

/**
 * cayman_dma_is_lockup - Check if the DMA engine is locked up
 *
 * @rdev: radeon_device pointer
 * @ring: radeon_ring structure holding ring information
 *
 * Check if the async DMA engine is locked up (cayman-SI).
 * Returns true if the engine appears to be locked up, false if not.
 */
bool cayman_dma_is_lockup(struct radeon_device *rdev, struct radeon_ring *ring)
{
	u32 dma_status_reg;

	if (ring->idx == R600_RING_TYPE_DMA_INDEX)
		dma_status_reg = RREG32(DMA_STATUS_REG + DMA0_REGISTER_OFFSET);
	else
		dma_status_reg = RREG32(DMA_STATUS_REG + DMA1_REGISTER_OFFSET);
	if (dma_status_reg & DMA_IDLE) {
		radeon_ring_lockup_update(ring);
		return false;
	}
	/* force ring activities */
	radeon_ring_force_activity(rdev, ring);
	return radeon_ring_test_lockup(rdev, ring);
}

static int cayman_startup(struct radeon_device *rdev)
{
	struct radeon_ring *ring = &rdev->ring[RADEON_RING_TYPE_GFX_INDEX];
	int r;

	/* enable pcie gen2 link */
	evergreen_pcie_gen2_enable(rdev);

	if (rdev->flags & RADEON_IS_IGP) {
		if (!rdev->me_fw || !rdev->pfp_fw || !rdev->rlc_fw) {
			r = ni_init_microcode(rdev);
			if (r) {
				DRM_ERROR("Failed to load firmware!\n");
				return r;
			}
		}
	} else {
		if (!rdev->me_fw || !rdev->pfp_fw || !rdev->rlc_fw || !rdev->mc_fw) {
			r = ni_init_microcode(rdev);
			if (r) {
				DRM_ERROR("Failed to load firmware!\n");
				return r;
			}
		}

		r = ni_mc_load_microcode(rdev);
		if (r) {
			DRM_ERROR("Failed to load MC firmware!\n");
			return r;
		}
	}

	r = r600_vram_scratch_init(rdev);
	if (r)
		return r;

	evergreen_mc_program(rdev);
	r = cayman_pcie_gart_enable(rdev);
	if (r)
		return r;
	cayman_gpu_init(rdev);

	r = evergreen_blit_init(rdev);
	if (r) {
		r600_blit_fini(rdev);
		rdev->asic->copy.copy = NULL;
		dev_warn(rdev->dev, "failed blitter (%d) falling back to memcpy\n", r);
	}

	/* allocate rlc buffers */
	if (rdev->flags & RADEON_IS_IGP) {
		r = si_rlc_init(rdev);
		if (r) {
			DRM_ERROR("Failed to init rlc BOs!\n");
			return r;
		}
	}

	/* allocate wb buffer */
	r = radeon_wb_init(rdev);
	if (r)
		return r;

	r = radeon_fence_driver_start_ring(rdev, RADEON_RING_TYPE_GFX_INDEX);
	if (r) {
		dev_err(rdev->dev, "failed initializing CP fences (%d).\n", r);
		return r;
	}

	r = radeon_fence_driver_start_ring(rdev, CAYMAN_RING_TYPE_CP1_INDEX);
	if (r) {
		dev_err(rdev->dev, "failed initializing CP fences (%d).\n", r);
		return r;
	}

	r = radeon_fence_driver_start_ring(rdev, CAYMAN_RING_TYPE_CP2_INDEX);
	if (r) {
		dev_err(rdev->dev, "failed initializing CP fences (%d).\n", r);
		return r;
	}

	r = radeon_fence_driver_start_ring(rdev, R600_RING_TYPE_DMA_INDEX);
	if (r) {
		dev_err(rdev->dev, "failed initializing DMA fences (%d).\n", r);
		return r;
	}

	r = radeon_fence_driver_start_ring(rdev, CAYMAN_RING_TYPE_DMA1_INDEX);
	if (r) {
		dev_err(rdev->dev, "failed initializing DMA fences (%d).\n", r);
		return r;
	}

	/* Enable IRQ */
	r = r600_irq_init(rdev);
	if (r) {
		DRM_ERROR("radeon: IH init failed (%d).\n", r);
		radeon_irq_kms_fini(rdev);
		return r;
	}
	evergreen_irq_set(rdev);

	r = radeon_ring_init(rdev, ring, ring->ring_size, RADEON_WB_CP_RPTR_OFFSET,
			     CP_RB0_RPTR, CP_RB0_WPTR,
			     0, 0xfffff, RADEON_CP_PACKET2);
	if (r)
		return r;

	ring = &rdev->ring[R600_RING_TYPE_DMA_INDEX];
	r = radeon_ring_init(rdev, ring, ring->ring_size, R600_WB_DMA_RPTR_OFFSET,
			     DMA_RB_RPTR + DMA0_REGISTER_OFFSET,
			     DMA_RB_WPTR + DMA0_REGISTER_OFFSET,
			     2, 0x3fffc, DMA_PACKET(DMA_PACKET_NOP, 0, 0, 0));
	if (r)
		return r;

	ring = &rdev->ring[CAYMAN_RING_TYPE_DMA1_INDEX];
	r = radeon_ring_init(rdev, ring, ring->ring_size, CAYMAN_WB_DMA1_RPTR_OFFSET,
			     DMA_RB_RPTR + DMA1_REGISTER_OFFSET,
			     DMA_RB_WPTR + DMA1_REGISTER_OFFSET,
			     2, 0x3fffc, DMA_PACKET(DMA_PACKET_NOP, 0, 0, 0));
	if (r)
		return r;

	r = cayman_cp_load_microcode(rdev);
	if (r)
		return r;
	r = cayman_cp_resume(rdev);
	if (r)
		return r;

	r = cayman_dma_resume(rdev);
	if (r)
		return r;

	r = radeon_ib_pool_init(rdev);
	if (r) {
		dev_err(rdev->dev, "IB initialization failed (%d).\n", r);
		return r;
	}

	r = radeon_vm_manager_init(rdev);
	if (r) {
		dev_err(rdev->dev, "vm manager initialization failed (%d).\n", r);
		return r;
	}

	r = r600_audio_init(rdev);
	if (r)
		return r;

	return 0;
}

int cayman_resume(struct radeon_device *rdev)
{
	int r;

	/* Do not reset GPU before posting, on rv770 hw unlike on r500 hw,
	 * posting will perform necessary task to bring back GPU into good
	 * shape.
	 */
	/* post card */
	atom_asic_init(rdev->mode_info.atom_context);

	rdev->accel_working = true;
	r = cayman_startup(rdev);
	if (r) {
		DRM_ERROR("cayman startup failed on resume\n");
		rdev->accel_working = false;
		return r;
	}
	return r;
}

int cayman_suspend(struct radeon_device *rdev)
{
	r600_audio_fini(rdev);
	cayman_cp_enable(rdev, false);
	cayman_dma_stop(rdev);
	evergreen_irq_suspend(rdev);
	radeon_wb_disable(rdev);
	cayman_pcie_gart_disable(rdev);
	return 0;
}

/* Plan is to move initialization in that function and use
 * helper function so that radeon_device_init pretty much
 * do nothing more than calling asic specific function. This
 * should also allow to remove a bunch of callback function
 * like vram_info.
 */
int cayman_init(struct radeon_device *rdev)
{
	struct radeon_ring *ring = &rdev->ring[RADEON_RING_TYPE_GFX_INDEX];
	int r;

	/* Read BIOS */
	if (!radeon_get_bios(rdev)) {
		if (ASIC_IS_AVIVO(rdev))
			return -EINVAL;
	}
	/* Must be an ATOMBIOS */
	if (!rdev->is_atom_bios) {
		dev_err(rdev->dev, "Expecting atombios for cayman GPU\n");
		return -EINVAL;
	}
	r = radeon_atombios_init(rdev);
	if (r)
		return r;

	/* Post card if necessary */
	if (!radeon_card_posted(rdev)) {
		if (!rdev->bios) {
			dev_err(rdev->dev, "Card not posted and no BIOS - ignoring\n");
			return -EINVAL;
		}
		DRM_INFO("GPU not posted. posting now...\n");
		atom_asic_init(rdev->mode_info.atom_context);
	}
	/* Initialize scratch registers */
	r600_scratch_init(rdev);
	/* Initialize surface registers */
	radeon_surface_init(rdev);
	/* Initialize clocks */
	radeon_get_clock_info(rdev->ddev);
	/* Fence driver */
	r = radeon_fence_driver_init(rdev);
	if (r)
		return r;
	/* initialize memory controller */
	r = evergreen_mc_init(rdev);
	if (r)
		return r;
	/* Memory manager */
	r = radeon_bo_init(rdev);
	if (r)
		return r;

	r = radeon_irq_kms_init(rdev);
	if (r)
		return r;

	ring->ring_obj = NULL;
	r600_ring_init(rdev, ring, 1024 * 1024);

	ring = &rdev->ring[R600_RING_TYPE_DMA_INDEX];
	ring->ring_obj = NULL;
	r600_ring_init(rdev, ring, 64 * 1024);

	ring = &rdev->ring[CAYMAN_RING_TYPE_DMA1_INDEX];
	ring->ring_obj = NULL;
	r600_ring_init(rdev, ring, 64 * 1024);

	rdev->ih.ring_obj = NULL;
	r600_ih_ring_init(rdev, 64 * 1024);

	r = r600_pcie_gart_init(rdev);
	if (r)
		return r;

	rdev->accel_working = true;
	r = cayman_startup(rdev);
	if (r) {
		dev_err(rdev->dev, "disabling GPU acceleration\n");
		cayman_cp_fini(rdev);
		cayman_dma_fini(rdev);
		r600_irq_fini(rdev);
		if (rdev->flags & RADEON_IS_IGP)
			si_rlc_fini(rdev);
		radeon_wb_fini(rdev);
		radeon_ib_pool_fini(rdev);
		radeon_vm_manager_fini(rdev);
		radeon_irq_kms_fini(rdev);
		cayman_pcie_gart_fini(rdev);
		rdev->accel_working = false;
	}

	/* Don't start up if the MC ucode is missing.
	 * The default clocks and voltages before the MC ucode
	 * is loaded are not suffient for advanced operations.
	 *
	 * We can skip this check for TN, because there is no MC
	 * ucode.
	 */
	if (!rdev->mc_fw && !(rdev->flags & RADEON_IS_IGP)) {
		DRM_ERROR("radeon: MC ucode required for NI+.\n");
		return -EINVAL;
	}

	return 0;
}

void cayman_fini(struct radeon_device *rdev)
{
	r600_blit_fini(rdev);
	cayman_cp_fini(rdev);
	cayman_dma_fini(rdev);
	r600_irq_fini(rdev);
	if (rdev->flags & RADEON_IS_IGP)
		si_rlc_fini(rdev);
	radeon_wb_fini(rdev);
	radeon_vm_manager_fini(rdev);
	radeon_ib_pool_fini(rdev);
	radeon_irq_kms_fini(rdev);
	cayman_pcie_gart_fini(rdev);
	r600_vram_scratch_fini(rdev);
	radeon_gem_fini(rdev);
	radeon_fence_driver_fini(rdev);
	radeon_bo_fini(rdev);
	radeon_atombios_fini(rdev);
	kfree(rdev->bios);
	rdev->bios = NULL;
}

/*
 * vm
 */
int cayman_vm_init(struct radeon_device *rdev)
{
	/* number of VMs */
	rdev->vm_manager.nvm = 8;
	/* base offset of vram pages */
	if (rdev->flags & RADEON_IS_IGP) {
		u64 tmp = RREG32(FUS_MC_VM_FB_OFFSET);
		tmp <<= 22;
		rdev->vm_manager.vram_base_offset = tmp;
	} else
		rdev->vm_manager.vram_base_offset = 0;
	return 0;
}

void cayman_vm_fini(struct radeon_device *rdev)
{
}

#define R600_ENTRY_VALID   (1 << 0)
#define R600_PTE_SYSTEM    (1 << 1)
#define R600_PTE_SNOOPED   (1 << 2)
#define R600_PTE_READABLE  (1 << 5)
#define R600_PTE_WRITEABLE (1 << 6)

uint32_t cayman_vm_page_flags(struct radeon_device *rdev, uint32_t flags)
{
	uint32_t r600_flags = 0;
	r600_flags |= (flags & RADEON_VM_PAGE_VALID) ? R600_ENTRY_VALID : 0;
	r600_flags |= (flags & RADEON_VM_PAGE_READABLE) ? R600_PTE_READABLE : 0;
	r600_flags |= (flags & RADEON_VM_PAGE_WRITEABLE) ? R600_PTE_WRITEABLE : 0;
	if (flags & RADEON_VM_PAGE_SYSTEM) {
		r600_flags |= R600_PTE_SYSTEM;
		r600_flags |= (flags & RADEON_VM_PAGE_SNOOPED) ? R600_PTE_SNOOPED : 0;
	}
	return r600_flags;
}

/**
 * cayman_vm_set_page - update the page tables using the CP
 *
 * @rdev: radeon_device pointer
 * @pe: addr of the page entry
 * @addr: dst addr to write into pe
 * @count: number of page entries to update
 * @incr: increase next addr by incr bytes
 * @flags: access flags
 *
 * Update the page tables using the CP (cayman-si).
 */
void cayman_vm_set_page(struct radeon_device *rdev, uint64_t pe,
			uint64_t addr, unsigned count,
			uint32_t incr, uint32_t flags)
{
	struct radeon_ring *ring = &rdev->ring[rdev->asic->vm.pt_ring_index];
	uint32_t r600_flags = cayman_vm_page_flags(rdev, flags);
<<<<<<< HEAD

	while (count) {
		unsigned ndw = 1 + count * 2;
		if (ndw > 0x3FFF)
			ndw = 0x3FFF;

		radeon_ring_write(ring, PACKET3(PACKET3_ME_WRITE, ndw));
		radeon_ring_write(ring, pe);
		radeon_ring_write(ring, upper_32_bits(pe) & 0xff);
		for (; ndw > 1; ndw -= 2, --count, pe += 8) {
			uint64_t value = 0;
			if (flags & RADEON_VM_PAGE_SYSTEM) {
				value = radeon_vm_map_gart(rdev, addr);
				value &= 0xFFFFFFFFFFFFF000ULL;
				addr += incr;

			} else if (flags & RADEON_VM_PAGE_VALID) {
				value = addr;
				addr += incr;
			}

			value |= r600_flags;
			radeon_ring_write(ring, value);
			radeon_ring_write(ring, upper_32_bits(value));
=======
	uint64_t value;
	unsigned ndw;

	if (rdev->asic->vm.pt_ring_index == RADEON_RING_TYPE_GFX_INDEX) {
		while (count) {
			ndw = 1 + count * 2;
			if (ndw > 0x3FFF)
				ndw = 0x3FFF;

			radeon_ring_write(ring, PACKET3(PACKET3_ME_WRITE, ndw));
			radeon_ring_write(ring, pe);
			radeon_ring_write(ring, upper_32_bits(pe) & 0xff);
			for (; ndw > 1; ndw -= 2, --count, pe += 8) {
				if (flags & RADEON_VM_PAGE_SYSTEM) {
					value = radeon_vm_map_gart(rdev, addr);
					value &= 0xFFFFFFFFFFFFF000ULL;
				} else if (flags & RADEON_VM_PAGE_VALID) {
					value = addr;
				} else {
					value = 0;
				}
				addr += incr;
				value |= r600_flags;
				radeon_ring_write(ring, value);
				radeon_ring_write(ring, upper_32_bits(value));
			}
		}
	} else {
		while (count) {
			ndw = count * 2;
			if (ndw > 0xFFFFE)
				ndw = 0xFFFFE;

			/* for non-physically contiguous pages (system) */
			radeon_ring_write(ring, DMA_PACKET(DMA_PACKET_WRITE, 0, 0, ndw));
			radeon_ring_write(ring, pe);
			radeon_ring_write(ring, upper_32_bits(pe) & 0xff);
			for (; ndw > 0; ndw -= 2, --count, pe += 8) {
				if (flags & RADEON_VM_PAGE_SYSTEM) {
					value = radeon_vm_map_gart(rdev, addr);
					value &= 0xFFFFFFFFFFFFF000ULL;
				} else if (flags & RADEON_VM_PAGE_VALID) {
					value = addr;
				} else {
					value = 0;
				}
				addr += incr;
				value |= r600_flags;
				radeon_ring_write(ring, value);
				radeon_ring_write(ring, upper_32_bits(value));
			}
>>>>>>> 097e3635
		}
	}
}

/**
 * cayman_vm_flush - vm flush using the CP
 *
 * @rdev: radeon_device pointer
 *
 * Update the page table base and flush the VM TLB
 * using the CP (cayman-si).
 */
void cayman_vm_flush(struct radeon_device *rdev, int ridx, struct radeon_vm *vm)
{
	struct radeon_ring *ring = &rdev->ring[ridx];

	if (vm == NULL)
		return;

	radeon_ring_write(ring, PACKET0(VM_CONTEXT0_PAGE_TABLE_BASE_ADDR + (vm->id << 2), 0));
	radeon_ring_write(ring, vm->pd_gpu_addr >> 12);

	/* flush hdp cache */
	radeon_ring_write(ring, PACKET0(HDP_MEM_COHERENCY_FLUSH_CNTL, 0));
	radeon_ring_write(ring, 0x1);

	/* bits 0-7 are the VM contexts0-7 */
	radeon_ring_write(ring, PACKET0(VM_INVALIDATE_REQUEST, 0));
	radeon_ring_write(ring, 1 << vm->id);

	/* sync PFP to ME, otherwise we might get invalid PFP reads */
	radeon_ring_write(ring, PACKET3(PACKET3_PFP_SYNC_ME, 0));
	radeon_ring_write(ring, 0x0);
<<<<<<< HEAD
}
=======
}

void cayman_dma_vm_flush(struct radeon_device *rdev, int ridx, struct radeon_vm *vm)
{
	struct radeon_ring *ring = &rdev->ring[ridx];

	if (vm == NULL)
		return;

	radeon_ring_write(ring, DMA_PACKET(DMA_PACKET_SRBM_WRITE, 0, 0, 0));
	radeon_ring_write(ring, (0xf << 16) | ((VM_CONTEXT0_PAGE_TABLE_BASE_ADDR + (vm->id << 2)) >> 2));
	radeon_ring_write(ring, vm->pd_gpu_addr >> 12);

	/* flush hdp cache */
	radeon_ring_write(ring, DMA_PACKET(DMA_PACKET_SRBM_WRITE, 0, 0, 0));
	radeon_ring_write(ring, (0xf << 16) | (HDP_MEM_COHERENCY_FLUSH_CNTL >> 2));
	radeon_ring_write(ring, 1);

	/* bits 0-7 are the VM contexts0-7 */
	radeon_ring_write(ring, DMA_PACKET(DMA_PACKET_SRBM_WRITE, 0, 0, 0));
	radeon_ring_write(ring, (0xf << 16) | (VM_INVALIDATE_REQUEST >> 2));
	radeon_ring_write(ring, 1 << vm->id);
}
>>>>>>> 097e3635
<|MERGE_RESOLUTION|>--- conflicted
+++ resolved
@@ -1847,32 +1847,6 @@
 {
 	struct radeon_ring *ring = &rdev->ring[rdev->asic->vm.pt_ring_index];
 	uint32_t r600_flags = cayman_vm_page_flags(rdev, flags);
-<<<<<<< HEAD
-
-	while (count) {
-		unsigned ndw = 1 + count * 2;
-		if (ndw > 0x3FFF)
-			ndw = 0x3FFF;
-
-		radeon_ring_write(ring, PACKET3(PACKET3_ME_WRITE, ndw));
-		radeon_ring_write(ring, pe);
-		radeon_ring_write(ring, upper_32_bits(pe) & 0xff);
-		for (; ndw > 1; ndw -= 2, --count, pe += 8) {
-			uint64_t value = 0;
-			if (flags & RADEON_VM_PAGE_SYSTEM) {
-				value = radeon_vm_map_gart(rdev, addr);
-				value &= 0xFFFFFFFFFFFFF000ULL;
-				addr += incr;
-
-			} else if (flags & RADEON_VM_PAGE_VALID) {
-				value = addr;
-				addr += incr;
-			}
-
-			value |= r600_flags;
-			radeon_ring_write(ring, value);
-			radeon_ring_write(ring, upper_32_bits(value));
-=======
 	uint64_t value;
 	unsigned ndw;
 
@@ -1924,7 +1898,6 @@
 				radeon_ring_write(ring, value);
 				radeon_ring_write(ring, upper_32_bits(value));
 			}
->>>>>>> 097e3635
 		}
 	}
 }
@@ -1958,9 +1931,6 @@
 	/* sync PFP to ME, otherwise we might get invalid PFP reads */
 	radeon_ring_write(ring, PACKET3(PACKET3_PFP_SYNC_ME, 0));
 	radeon_ring_write(ring, 0x0);
-<<<<<<< HEAD
-}
-=======
 }
 
 void cayman_dma_vm_flush(struct radeon_device *rdev, int ridx, struct radeon_vm *vm)
@@ -1984,4 +1954,3 @@
 	radeon_ring_write(ring, (0xf << 16) | (VM_INVALIDATE_REQUEST >> 2));
 	radeon_ring_write(ring, 1 << vm->id);
 }
->>>>>>> 097e3635
