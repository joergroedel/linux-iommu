/*
 * Copyright 2007-11 Advanced Micro Devices, Inc.
 * Copyright 2008 Red Hat Inc.
 *
 * Permission is hereby granted, free of charge, to any person obtaining a
 * copy of this software and associated documentation files (the "Software"),
 * to deal in the Software without restriction, including without limitation
 * the rights to use, copy, modify, merge, publish, distribute, sublicense,
 * and/or sell copies of the Software, and to permit persons to whom the
 * Software is furnished to do so, subject to the following conditions:
 *
 * The above copyright notice and this permission notice shall be included in
 * all copies or substantial portions of the Software.
 *
 * THE SOFTWARE IS PROVIDED "AS IS", WITHOUT WARRANTY OF ANY KIND, EXPRESS OR
 * IMPLIED, INCLUDING BUT NOT LIMITED TO THE WARRANTIES OF MERCHANTABILITY,
 * FITNESS FOR A PARTICULAR PURPOSE AND NONINFRINGEMENT.  IN NO EVENT SHALL
 * THE COPYRIGHT HOLDER(S) OR AUTHOR(S) BE LIABLE FOR ANY CLAIM, DAMAGES OR
 * OTHER LIABILITY, WHETHER IN AN ACTION OF CONTRACT, TORT OR OTHERWISE,
 * ARISING FROM, OUT OF OR IN CONNECTION WITH THE SOFTWARE OR THE USE OR
 * OTHER DEALINGS IN THE SOFTWARE.
 *
 * Authors: Dave Airlie
 *          Alex Deucher
 */
#include <drm/drmP.h>
#include <drm/drm_crtc_helper.h>
#include <drm/radeon_drm.h>
#include "radeon.h"
#include "radeon_audio.h"
#include "atom.h"
#include <linux/backlight.h>

extern int atom_debug;

static u8
radeon_atom_get_backlight_level_from_reg(struct radeon_device *rdev)
{
	u8 backlight_level;
	u32 bios_2_scratch;

	if (rdev->family >= CHIP_R600)
		bios_2_scratch = RREG32(R600_BIOS_2_SCRATCH);
	else
		bios_2_scratch = RREG32(RADEON_BIOS_2_SCRATCH);

	backlight_level = ((bios_2_scratch & ATOM_S2_CURRENT_BL_LEVEL_MASK) >>
			   ATOM_S2_CURRENT_BL_LEVEL_SHIFT);

	return backlight_level;
}

static void
radeon_atom_set_backlight_level_to_reg(struct radeon_device *rdev,
				       u8 backlight_level)
{
	u32 bios_2_scratch;

	if (rdev->family >= CHIP_R600)
		bios_2_scratch = RREG32(R600_BIOS_2_SCRATCH);
	else
		bios_2_scratch = RREG32(RADEON_BIOS_2_SCRATCH);

	bios_2_scratch &= ~ATOM_S2_CURRENT_BL_LEVEL_MASK;
	bios_2_scratch |= ((backlight_level << ATOM_S2_CURRENT_BL_LEVEL_SHIFT) &
			   ATOM_S2_CURRENT_BL_LEVEL_MASK);

	if (rdev->family >= CHIP_R600)
		WREG32(R600_BIOS_2_SCRATCH, bios_2_scratch);
	else
		WREG32(RADEON_BIOS_2_SCRATCH, bios_2_scratch);
}

u8
atombios_get_backlight_level(struct radeon_encoder *radeon_encoder)
{
	struct drm_device *dev = radeon_encoder->base.dev;
	struct radeon_device *rdev = dev->dev_private;

	if (!(rdev->mode_info.firmware_flags & ATOM_BIOS_INFO_BL_CONTROLLED_BY_GPU))
		return 0;

	return radeon_atom_get_backlight_level_from_reg(rdev);
}

void
atombios_set_backlight_level(struct radeon_encoder *radeon_encoder, u8 level)
{
	struct drm_encoder *encoder = &radeon_encoder->base;
	struct drm_device *dev = radeon_encoder->base.dev;
	struct radeon_device *rdev = dev->dev_private;
	struct radeon_encoder_atom_dig *dig;
	DISPLAY_DEVICE_OUTPUT_CONTROL_PS_ALLOCATION args;
	int index;

	if (!(rdev->mode_info.firmware_flags & ATOM_BIOS_INFO_BL_CONTROLLED_BY_GPU))
		return;

	if ((radeon_encoder->devices & (ATOM_DEVICE_LCD_SUPPORT)) &&
	    radeon_encoder->enc_priv) {
		dig = radeon_encoder->enc_priv;
		dig->backlight_level = level;
		radeon_atom_set_backlight_level_to_reg(rdev, dig->backlight_level);

		switch (radeon_encoder->encoder_id) {
		case ENCODER_OBJECT_ID_INTERNAL_LVDS:
		case ENCODER_OBJECT_ID_INTERNAL_LVTM1:
			index = GetIndexIntoMasterTable(COMMAND, LCD1OutputControl);
			if (dig->backlight_level == 0) {
				args.ucAction = ATOM_LCD_BLOFF;
				atom_execute_table(rdev->mode_info.atom_context, index, (uint32_t *)&args);
			} else {
				args.ucAction = ATOM_LCD_BL_BRIGHTNESS_CONTROL;
				atom_execute_table(rdev->mode_info.atom_context, index, (uint32_t *)&args);
				args.ucAction = ATOM_LCD_BLON;
				atom_execute_table(rdev->mode_info.atom_context, index, (uint32_t *)&args);
			}
			break;
		case ENCODER_OBJECT_ID_INTERNAL_UNIPHY:
		case ENCODER_OBJECT_ID_INTERNAL_KLDSCP_LVTMA:
		case ENCODER_OBJECT_ID_INTERNAL_UNIPHY1:
		case ENCODER_OBJECT_ID_INTERNAL_UNIPHY2:
			if (dig->backlight_level == 0)
				atombios_dig_transmitter_setup(encoder, ATOM_TRANSMITTER_ACTION_LCD_BLOFF, 0, 0);
			else {
				atombios_dig_transmitter_setup(encoder, ATOM_TRANSMITTER_ACTION_BL_BRIGHTNESS_CONTROL, 0, 0);
				atombios_dig_transmitter_setup(encoder, ATOM_TRANSMITTER_ACTION_LCD_BLON, 0, 0);
			}
			break;
		default:
			break;
		}
	}
}

#if defined(CONFIG_BACKLIGHT_CLASS_DEVICE) || defined(CONFIG_BACKLIGHT_CLASS_DEVICE_MODULE)

static u8 radeon_atom_bl_level(struct backlight_device *bd)
{
	u8 level;

	/* Convert brightness to hardware level */
	if (bd->props.brightness < 0)
		level = 0;
	else if (bd->props.brightness > RADEON_MAX_BL_LEVEL)
		level = RADEON_MAX_BL_LEVEL;
	else
		level = bd->props.brightness;

	return level;
}

static int radeon_atom_backlight_update_status(struct backlight_device *bd)
{
	struct radeon_backlight_privdata *pdata = bl_get_data(bd);
	struct radeon_encoder *radeon_encoder = pdata->encoder;

	atombios_set_backlight_level(radeon_encoder, radeon_atom_bl_level(bd));

	return 0;
}

static int radeon_atom_backlight_get_brightness(struct backlight_device *bd)
{
	struct radeon_backlight_privdata *pdata = bl_get_data(bd);
	struct radeon_encoder *radeon_encoder = pdata->encoder;
	struct drm_device *dev = radeon_encoder->base.dev;
	struct radeon_device *rdev = dev->dev_private;

	return radeon_atom_get_backlight_level_from_reg(rdev);
}

static const struct backlight_ops radeon_atom_backlight_ops = {
	.get_brightness = radeon_atom_backlight_get_brightness,
	.update_status	= radeon_atom_backlight_update_status,
};

void radeon_atom_backlight_init(struct radeon_encoder *radeon_encoder,
				struct drm_connector *drm_connector)
{
	struct drm_device *dev = radeon_encoder->base.dev;
	struct radeon_device *rdev = dev->dev_private;
	struct backlight_device *bd;
	struct backlight_properties props;
	struct radeon_backlight_privdata *pdata;
	struct radeon_encoder_atom_dig *dig;
	char bl_name[16];

	/* Mac laptops with multiple GPUs use the gmux driver for backlight
	 * so don't register a backlight device
	 */
	if ((rdev->pdev->subsystem_vendor == PCI_VENDOR_ID_APPLE) &&
	    (rdev->pdev->device == 0x6741))
		return;

	if (!radeon_encoder->enc_priv)
		return;

	if (!rdev->is_atom_bios)
		return;

	if (!(rdev->mode_info.firmware_flags & ATOM_BIOS_INFO_BL_CONTROLLED_BY_GPU))
		return;

	pdata = kmalloc(sizeof(struct radeon_backlight_privdata), GFP_KERNEL);
	if (!pdata) {
		DRM_ERROR("Memory allocation failed\n");
		goto error;
	}

	memset(&props, 0, sizeof(props));
	props.max_brightness = RADEON_MAX_BL_LEVEL;
	props.type = BACKLIGHT_RAW;
	snprintf(bl_name, sizeof(bl_name),
		 "radeon_bl%d", dev->primary->index);
	bd = backlight_device_register(bl_name, drm_connector->kdev,
				       pdata, &radeon_atom_backlight_ops, &props);
	if (IS_ERR(bd)) {
		DRM_ERROR("Backlight registration failed\n");
		goto error;
	}

	pdata->encoder = radeon_encoder;

	dig = radeon_encoder->enc_priv;
	dig->bl_dev = bd;

	bd->props.brightness = radeon_atom_backlight_get_brightness(bd);
	/* Set a reasonable default here if the level is 0 otherwise
	 * fbdev will attempt to turn the backlight on after console
	 * unblanking and it will try and restore 0 which turns the backlight
	 * off again.
	 */
	if (bd->props.brightness == 0)
		bd->props.brightness = RADEON_MAX_BL_LEVEL;
	bd->props.power = FB_BLANK_UNBLANK;
	backlight_update_status(bd);

	DRM_INFO("radeon atom DIG backlight initialized\n");
	rdev->mode_info.bl_encoder = radeon_encoder;

	return;

error:
	kfree(pdata);
	return;
}

static void radeon_atom_backlight_exit(struct radeon_encoder *radeon_encoder)
{
	struct drm_device *dev = radeon_encoder->base.dev;
	struct radeon_device *rdev = dev->dev_private;
	struct backlight_device *bd = NULL;
	struct radeon_encoder_atom_dig *dig;

	if (!radeon_encoder->enc_priv)
		return;

	if (!rdev->is_atom_bios)
		return;

	if (!(rdev->mode_info.firmware_flags & ATOM_BIOS_INFO_BL_CONTROLLED_BY_GPU))
		return;

	dig = radeon_encoder->enc_priv;
	bd = dig->bl_dev;
	dig->bl_dev = NULL;

	if (bd) {
		struct radeon_legacy_backlight_privdata *pdata;

		pdata = bl_get_data(bd);
		backlight_device_unregister(bd);
		kfree(pdata);

		DRM_INFO("radeon atom LVDS backlight unloaded\n");
	}
}

#else /* !CONFIG_BACKLIGHT_CLASS_DEVICE */

void radeon_atom_backlight_init(struct radeon_encoder *encoder)
{
}

static void radeon_atom_backlight_exit(struct radeon_encoder *encoder)
{
}

#endif

/* evil but including atombios.h is much worse */
bool radeon_atom_get_tv_timings(struct radeon_device *rdev, int index,
				struct drm_display_mode *mode);

static bool radeon_atom_mode_fixup(struct drm_encoder *encoder,
				   const struct drm_display_mode *mode,
				   struct drm_display_mode *adjusted_mode)
{
	struct radeon_encoder *radeon_encoder = to_radeon_encoder(encoder);
	struct drm_device *dev = encoder->dev;
	struct radeon_device *rdev = dev->dev_private;

	/* set the active encoder to connector routing */
	radeon_encoder_set_active_device(encoder);
	drm_mode_set_crtcinfo(adjusted_mode, 0);

	/* hw bug */
	if ((mode->flags & DRM_MODE_FLAG_INTERLACE)
	    && (mode->crtc_vsync_start < (mode->crtc_vdisplay + 2)))
		adjusted_mode->crtc_vsync_start = adjusted_mode->crtc_vdisplay + 2;

	/* get the native mode for scaling */
	if (radeon_encoder->active_device & (ATOM_DEVICE_LCD_SUPPORT)) {
		radeon_panel_mode_fixup(encoder, adjusted_mode);
	} else if (radeon_encoder->active_device & (ATOM_DEVICE_TV_SUPPORT)) {
		struct radeon_encoder_atom_dac *tv_dac = radeon_encoder->enc_priv;
		if (tv_dac) {
			if (tv_dac->tv_std == TV_STD_NTSC ||
			    tv_dac->tv_std == TV_STD_NTSC_J ||
			    tv_dac->tv_std == TV_STD_PAL_M)
				radeon_atom_get_tv_timings(rdev, 0, adjusted_mode);
			else
				radeon_atom_get_tv_timings(rdev, 1, adjusted_mode);
		}
	} else if (radeon_encoder->rmx_type != RMX_OFF) {
		radeon_panel_mode_fixup(encoder, adjusted_mode);
	}

	if (ASIC_IS_DCE3(rdev) &&
	    ((radeon_encoder->active_device & (ATOM_DEVICE_DFP_SUPPORT | ATOM_DEVICE_LCD_SUPPORT)) ||
	     (radeon_encoder_get_dp_bridge_encoder_id(encoder) != ENCODER_OBJECT_ID_NONE))) {
		struct drm_connector *connector = radeon_get_connector_for_encoder(encoder);
		radeon_dp_set_link_config(connector, adjusted_mode);
	}

	return true;
}

static void
atombios_dac_setup(struct drm_encoder *encoder, int action)
{
	struct drm_device *dev = encoder->dev;
	struct radeon_device *rdev = dev->dev_private;
	struct radeon_encoder *radeon_encoder = to_radeon_encoder(encoder);
	DAC_ENCODER_CONTROL_PS_ALLOCATION args;
	int index = 0;
	struct radeon_encoder_atom_dac *dac_info = radeon_encoder->enc_priv;

	memset(&args, 0, sizeof(args));

	switch (radeon_encoder->encoder_id) {
	case ENCODER_OBJECT_ID_INTERNAL_DAC1:
	case ENCODER_OBJECT_ID_INTERNAL_KLDSCP_DAC1:
		index = GetIndexIntoMasterTable(COMMAND, DAC1EncoderControl);
		break;
	case ENCODER_OBJECT_ID_INTERNAL_DAC2:
	case ENCODER_OBJECT_ID_INTERNAL_KLDSCP_DAC2:
		index = GetIndexIntoMasterTable(COMMAND, DAC2EncoderControl);
		break;
	}

	args.ucAction = action;

	if (radeon_encoder->active_device & (ATOM_DEVICE_CRT_SUPPORT))
		args.ucDacStandard = ATOM_DAC1_PS2;
	else if (radeon_encoder->active_device & (ATOM_DEVICE_CV_SUPPORT))
		args.ucDacStandard = ATOM_DAC1_CV;
	else {
		switch (dac_info->tv_std) {
		case TV_STD_PAL:
		case TV_STD_PAL_M:
		case TV_STD_SCART_PAL:
		case TV_STD_SECAM:
		case TV_STD_PAL_CN:
			args.ucDacStandard = ATOM_DAC1_PAL;
			break;
		case TV_STD_NTSC:
		case TV_STD_NTSC_J:
		case TV_STD_PAL_60:
		default:
			args.ucDacStandard = ATOM_DAC1_NTSC;
			break;
		}
	}
	args.usPixelClock = cpu_to_le16(radeon_encoder->pixel_clock / 10);

	atom_execute_table(rdev->mode_info.atom_context, index, (uint32_t *)&args);

}

static void
atombios_tv_setup(struct drm_encoder *encoder, int action)
{
	struct drm_device *dev = encoder->dev;
	struct radeon_device *rdev = dev->dev_private;
	struct radeon_encoder *radeon_encoder = to_radeon_encoder(encoder);
	TV_ENCODER_CONTROL_PS_ALLOCATION args;
	int index = 0;
	struct radeon_encoder_atom_dac *dac_info = radeon_encoder->enc_priv;

	memset(&args, 0, sizeof(args));

	index = GetIndexIntoMasterTable(COMMAND, TVEncoderControl);

	args.sTVEncoder.ucAction = action;

	if (radeon_encoder->active_device & (ATOM_DEVICE_CV_SUPPORT))
		args.sTVEncoder.ucTvStandard = ATOM_TV_CV;
	else {
		switch (dac_info->tv_std) {
		case TV_STD_NTSC:
			args.sTVEncoder.ucTvStandard = ATOM_TV_NTSC;
			break;
		case TV_STD_PAL:
			args.sTVEncoder.ucTvStandard = ATOM_TV_PAL;
			break;
		case TV_STD_PAL_M:
			args.sTVEncoder.ucTvStandard = ATOM_TV_PALM;
			break;
		case TV_STD_PAL_60:
			args.sTVEncoder.ucTvStandard = ATOM_TV_PAL60;
			break;
		case TV_STD_NTSC_J:
			args.sTVEncoder.ucTvStandard = ATOM_TV_NTSCJ;
			break;
		case TV_STD_SCART_PAL:
			args.sTVEncoder.ucTvStandard = ATOM_TV_PAL; /* ??? */
			break;
		case TV_STD_SECAM:
			args.sTVEncoder.ucTvStandard = ATOM_TV_SECAM;
			break;
		case TV_STD_PAL_CN:
			args.sTVEncoder.ucTvStandard = ATOM_TV_PALCN;
			break;
		default:
			args.sTVEncoder.ucTvStandard = ATOM_TV_NTSC;
			break;
		}
	}

	args.sTVEncoder.usPixelClock = cpu_to_le16(radeon_encoder->pixel_clock / 10);

	atom_execute_table(rdev->mode_info.atom_context, index, (uint32_t *)&args);

}

static u8 radeon_atom_get_bpc(struct drm_encoder *encoder)
{
	int bpc = 8;

	if (encoder->crtc) {
		struct radeon_crtc *radeon_crtc = to_radeon_crtc(encoder->crtc);
		bpc = radeon_crtc->bpc;
	}

	switch (bpc) {
	case 0:
		return PANEL_BPC_UNDEFINE;
	case 6:
		return PANEL_6BIT_PER_COLOR;
	case 8:
	default:
		return PANEL_8BIT_PER_COLOR;
	case 10:
		return PANEL_10BIT_PER_COLOR;
	case 12:
		return PANEL_12BIT_PER_COLOR;
	case 16:
		return PANEL_16BIT_PER_COLOR;
	}
}

union dvo_encoder_control {
	ENABLE_EXTERNAL_TMDS_ENCODER_PS_ALLOCATION ext_tmds;
	DVO_ENCODER_CONTROL_PS_ALLOCATION dvo;
	DVO_ENCODER_CONTROL_PS_ALLOCATION_V3 dvo_v3;
	DVO_ENCODER_CONTROL_PS_ALLOCATION_V1_4 dvo_v4;
};

void
atombios_dvo_setup(struct drm_encoder *encoder, int action)
{
	struct drm_device *dev = encoder->dev;
	struct radeon_device *rdev = dev->dev_private;
	struct radeon_encoder *radeon_encoder = to_radeon_encoder(encoder);
	union dvo_encoder_control args;
	int index = GetIndexIntoMasterTable(COMMAND, DVOEncoderControl);
	uint8_t frev, crev;

	memset(&args, 0, sizeof(args));

	if (!atom_parse_cmd_header(rdev->mode_info.atom_context, index, &frev, &crev))
		return;

	/* some R4xx chips have the wrong frev */
	if (rdev->family <= CHIP_RV410)
		frev = 1;

	switch (frev) {
	case 1:
		switch (crev) {
		case 1:
			/* R4xx, R5xx */
			args.ext_tmds.sXTmdsEncoder.ucEnable = action;

			if (radeon_dig_monitor_is_duallink(encoder, radeon_encoder->pixel_clock))
				args.ext_tmds.sXTmdsEncoder.ucMisc |= PANEL_ENCODER_MISC_DUAL;

			args.ext_tmds.sXTmdsEncoder.ucMisc |= ATOM_PANEL_MISC_888RGB;
			break;
		case 2:
			/* RS600/690/740 */
			args.dvo.sDVOEncoder.ucAction = action;
			args.dvo.sDVOEncoder.usPixelClock = cpu_to_le16(radeon_encoder->pixel_clock / 10);
			/* DFP1, CRT1, TV1 depending on the type of port */
			args.dvo.sDVOEncoder.ucDeviceType = ATOM_DEVICE_DFP1_INDEX;

			if (radeon_dig_monitor_is_duallink(encoder, radeon_encoder->pixel_clock))
				args.dvo.sDVOEncoder.usDevAttr.sDigAttrib.ucAttribute |= PANEL_ENCODER_MISC_DUAL;
			break;
		case 3:
			/* R6xx */
			args.dvo_v3.ucAction = action;
			args.dvo_v3.usPixelClock = cpu_to_le16(radeon_encoder->pixel_clock / 10);
			args.dvo_v3.ucDVOConfig = 0; /* XXX */
			break;
		case 4:
			/* DCE8 */
			args.dvo_v4.ucAction = action;
			args.dvo_v4.usPixelClock = cpu_to_le16(radeon_encoder->pixel_clock / 10);
			args.dvo_v4.ucDVOConfig = 0; /* XXX */
			args.dvo_v4.ucBitPerColor = radeon_atom_get_bpc(encoder);
			break;
		default:
			DRM_ERROR("Unknown table version %d, %d\n", frev, crev);
			break;
		}
		break;
	default:
		DRM_ERROR("Unknown table version %d, %d\n", frev, crev);
		break;
	}

	atom_execute_table(rdev->mode_info.atom_context, index, (uint32_t *)&args);
}

union lvds_encoder_control {
	LVDS_ENCODER_CONTROL_PS_ALLOCATION    v1;
	LVDS_ENCODER_CONTROL_PS_ALLOCATION_V2 v2;
};

void
atombios_digital_setup(struct drm_encoder *encoder, int action)
{
	struct drm_device *dev = encoder->dev;
	struct radeon_device *rdev = dev->dev_private;
	struct radeon_encoder *radeon_encoder = to_radeon_encoder(encoder);
	struct radeon_encoder_atom_dig *dig = radeon_encoder->enc_priv;
	union lvds_encoder_control args;
	int index = 0;
	int hdmi_detected = 0;
	uint8_t frev, crev;

	if (!dig)
		return;

	if (atombios_get_encoder_mode(encoder) == ATOM_ENCODER_MODE_HDMI)
		hdmi_detected = 1;

	memset(&args, 0, sizeof(args));

	switch (radeon_encoder->encoder_id) {
	case ENCODER_OBJECT_ID_INTERNAL_LVDS:
		index = GetIndexIntoMasterTable(COMMAND, LVDSEncoderControl);
		break;
	case ENCODER_OBJECT_ID_INTERNAL_TMDS1:
	case ENCODER_OBJECT_ID_INTERNAL_KLDSCP_TMDS1:
		index = GetIndexIntoMasterTable(COMMAND, TMDS1EncoderControl);
		break;
	case ENCODER_OBJECT_ID_INTERNAL_LVTM1:
		if (radeon_encoder->devices & (ATOM_DEVICE_LCD_SUPPORT))
			index = GetIndexIntoMasterTable(COMMAND, LVDSEncoderControl);
		else
			index = GetIndexIntoMasterTable(COMMAND, TMDS2EncoderControl);
		break;
	}

	if (!atom_parse_cmd_header(rdev->mode_info.atom_context, index, &frev, &crev))
		return;

	switch (frev) {
	case 1:
	case 2:
		switch (crev) {
		case 1:
			args.v1.ucMisc = 0;
			args.v1.ucAction = action;
			if (hdmi_detected)
				args.v1.ucMisc |= PANEL_ENCODER_MISC_HDMI_TYPE;
			args.v1.usPixelClock = cpu_to_le16(radeon_encoder->pixel_clock / 10);
			if (radeon_encoder->devices & (ATOM_DEVICE_LCD_SUPPORT)) {
				if (dig->lcd_misc & ATOM_PANEL_MISC_DUAL)
					args.v1.ucMisc |= PANEL_ENCODER_MISC_DUAL;
				if (dig->lcd_misc & ATOM_PANEL_MISC_888RGB)
					args.v1.ucMisc |= ATOM_PANEL_MISC_888RGB;
			} else {
				if (dig->linkb)
					args.v1.ucMisc |= PANEL_ENCODER_MISC_TMDS_LINKB;
				if (radeon_dig_monitor_is_duallink(encoder, radeon_encoder->pixel_clock))
					args.v1.ucMisc |= PANEL_ENCODER_MISC_DUAL;
				/*if (pScrn->rgbBits == 8) */
				args.v1.ucMisc |= ATOM_PANEL_MISC_888RGB;
			}
			break;
		case 2:
		case 3:
			args.v2.ucMisc = 0;
			args.v2.ucAction = action;
			if (crev == 3) {
				if (dig->coherent_mode)
					args.v2.ucMisc |= PANEL_ENCODER_MISC_COHERENT;
			}
			if (hdmi_detected)
				args.v2.ucMisc |= PANEL_ENCODER_MISC_HDMI_TYPE;
			args.v2.usPixelClock = cpu_to_le16(radeon_encoder->pixel_clock / 10);
			args.v2.ucTruncate = 0;
			args.v2.ucSpatial = 0;
			args.v2.ucTemporal = 0;
			args.v2.ucFRC = 0;
			if (radeon_encoder->devices & (ATOM_DEVICE_LCD_SUPPORT)) {
				if (dig->lcd_misc & ATOM_PANEL_MISC_DUAL)
					args.v2.ucMisc |= PANEL_ENCODER_MISC_DUAL;
				if (dig->lcd_misc & ATOM_PANEL_MISC_SPATIAL) {
					args.v2.ucSpatial = PANEL_ENCODER_SPATIAL_DITHER_EN;
					if (dig->lcd_misc & ATOM_PANEL_MISC_888RGB)
						args.v2.ucSpatial |= PANEL_ENCODER_SPATIAL_DITHER_DEPTH;
				}
				if (dig->lcd_misc & ATOM_PANEL_MISC_TEMPORAL) {
					args.v2.ucTemporal = PANEL_ENCODER_TEMPORAL_DITHER_EN;
					if (dig->lcd_misc & ATOM_PANEL_MISC_888RGB)
						args.v2.ucTemporal |= PANEL_ENCODER_TEMPORAL_DITHER_DEPTH;
					if (((dig->lcd_misc >> ATOM_PANEL_MISC_GREY_LEVEL_SHIFT) & 0x3) == 2)
						args.v2.ucTemporal |= PANEL_ENCODER_TEMPORAL_LEVEL_4;
				}
			} else {
				if (dig->linkb)
					args.v2.ucMisc |= PANEL_ENCODER_MISC_TMDS_LINKB;
				if (radeon_dig_monitor_is_duallink(encoder, radeon_encoder->pixel_clock))
					args.v2.ucMisc |= PANEL_ENCODER_MISC_DUAL;
			}
			break;
		default:
			DRM_ERROR("Unknown table version %d, %d\n", frev, crev);
			break;
		}
		break;
	default:
		DRM_ERROR("Unknown table version %d, %d\n", frev, crev);
		break;
	}

	atom_execute_table(rdev->mode_info.atom_context, index, (uint32_t *)&args);
}

int
atombios_get_encoder_mode(struct drm_encoder *encoder)
{
	struct drm_device *dev = encoder->dev;
	struct radeon_device *rdev = dev->dev_private;
	struct radeon_encoder *radeon_encoder = to_radeon_encoder(encoder);
	struct drm_connector *connector;
	struct radeon_connector *radeon_connector;
	struct radeon_connector_atom_dig *dig_connector;
	struct radeon_encoder_atom_dig *dig_enc;

	if (radeon_encoder_is_digital(encoder)) {
		dig_enc = radeon_encoder->enc_priv;
		if (dig_enc->active_mst_links)
			return ATOM_ENCODER_MODE_DP_MST;
	}
	if (radeon_encoder->is_mst_encoder || radeon_encoder->offset)
		return ATOM_ENCODER_MODE_DP_MST;
	/* dp bridges are always DP */
	if (radeon_encoder_get_dp_bridge_encoder_id(encoder) != ENCODER_OBJECT_ID_NONE)
		return ATOM_ENCODER_MODE_DP;

	/* DVO is always DVO */
	if ((radeon_encoder->encoder_id == ENCODER_OBJECT_ID_INTERNAL_DVO1) ||
	    (radeon_encoder->encoder_id == ENCODER_OBJECT_ID_INTERNAL_KLDSCP_DVO1))
		return ATOM_ENCODER_MODE_DVO;

	connector = radeon_get_connector_for_encoder(encoder);
	/* if we don't have an active device yet, just use one of
	 * the connectors tied to the encoder.
	 */
	if (!connector)
		connector = radeon_get_connector_for_encoder_init(encoder);
	radeon_connector = to_radeon_connector(connector);

	switch (connector->connector_type) {
	case DRM_MODE_CONNECTOR_DVII:
	case DRM_MODE_CONNECTOR_HDMIB: /* HDMI-B is basically DL-DVI; analog works fine */
		if (radeon_audio != 0) {
			if (radeon_connector->use_digital &&
			    (radeon_connector->audio == RADEON_AUDIO_ENABLE))
				return ATOM_ENCODER_MODE_HDMI;
			else if (drm_detect_hdmi_monitor(radeon_connector_edid(connector)) &&
				 (radeon_connector->audio == RADEON_AUDIO_AUTO))
				return ATOM_ENCODER_MODE_HDMI;
			else if (radeon_connector->use_digital)
				return ATOM_ENCODER_MODE_DVI;
			else
				return ATOM_ENCODER_MODE_CRT;
		} else if (radeon_connector->use_digital) {
			return ATOM_ENCODER_MODE_DVI;
		} else {
			return ATOM_ENCODER_MODE_CRT;
		}
		break;
	case DRM_MODE_CONNECTOR_DVID:
	case DRM_MODE_CONNECTOR_HDMIA:
	default:
		if (radeon_audio != 0) {
			if (radeon_connector->audio == RADEON_AUDIO_ENABLE)
				return ATOM_ENCODER_MODE_HDMI;
			else if (drm_detect_hdmi_monitor(radeon_connector_edid(connector)) &&
				 (radeon_connector->audio == RADEON_AUDIO_AUTO))
				return ATOM_ENCODER_MODE_HDMI;
			else
				return ATOM_ENCODER_MODE_DVI;
		} else {
			return ATOM_ENCODER_MODE_DVI;
		}
		break;
	case DRM_MODE_CONNECTOR_LVDS:
		return ATOM_ENCODER_MODE_LVDS;
		break;
	case DRM_MODE_CONNECTOR_DisplayPort:
		dig_connector = radeon_connector->con_priv;
		if ((dig_connector->dp_sink_type == CONNECTOR_OBJECT_ID_DISPLAYPORT) ||
		    (dig_connector->dp_sink_type == CONNECTOR_OBJECT_ID_eDP)) {
			if (radeon_audio != 0 &&
			    drm_detect_monitor_audio(radeon_connector_edid(connector)) &&
			    ASIC_IS_DCE4(rdev) && !ASIC_IS_DCE5(rdev))
				return ATOM_ENCODER_MODE_DP_AUDIO;
			return ATOM_ENCODER_MODE_DP;
		} else if (radeon_audio != 0) {
			if (radeon_connector->audio == RADEON_AUDIO_ENABLE)
				return ATOM_ENCODER_MODE_HDMI;
			else if (drm_detect_hdmi_monitor(radeon_connector_edid(connector)) &&
				 (radeon_connector->audio == RADEON_AUDIO_AUTO))
				return ATOM_ENCODER_MODE_HDMI;
			else
				return ATOM_ENCODER_MODE_DVI;
		} else {
			return ATOM_ENCODER_MODE_DVI;
		}
		break;
	case DRM_MODE_CONNECTOR_eDP:
		if (radeon_audio != 0 &&
		    drm_detect_monitor_audio(radeon_connector_edid(connector)) &&
		    ASIC_IS_DCE4(rdev) && !ASIC_IS_DCE5(rdev))
			return ATOM_ENCODER_MODE_DP_AUDIO;
		return ATOM_ENCODER_MODE_DP;
	case DRM_MODE_CONNECTOR_DVIA:
	case DRM_MODE_CONNECTOR_VGA:
		return ATOM_ENCODER_MODE_CRT;
		break;
	case DRM_MODE_CONNECTOR_Composite:
	case DRM_MODE_CONNECTOR_SVIDEO:
	case DRM_MODE_CONNECTOR_9PinDIN:
		/* fix me */
		return ATOM_ENCODER_MODE_TV;
		/*return ATOM_ENCODER_MODE_CV;*/
		break;
	}
}

/*
 * DIG Encoder/Transmitter Setup
 *
 * DCE 3.0/3.1
 * - 2 DIG transmitter blocks. UNIPHY (links A and B) and LVTMA.
 * Supports up to 3 digital outputs
 * - 2 DIG encoder blocks.
 * DIG1 can drive UNIPHY link A or link B
 * DIG2 can drive UNIPHY link B or LVTMA
 *
 * DCE 3.2
 * - 3 DIG transmitter blocks. UNIPHY0/1/2 (links A and B).
 * Supports up to 5 digital outputs
 * - 2 DIG encoder blocks.
 * DIG1/2 can drive UNIPHY0/1/2 link A or link B
 *
 * DCE 4.0/5.0/6.0
 * - 3 DIG transmitter blocks UNIPHY0/1/2 (links A and B).
 * Supports up to 6 digital outputs
 * - 6 DIG encoder blocks.
 * - DIG to PHY mapping is hardcoded
 * DIG1 drives UNIPHY0 link A, A+B
 * DIG2 drives UNIPHY0 link B
 * DIG3 drives UNIPHY1 link A, A+B
 * DIG4 drives UNIPHY1 link B
 * DIG5 drives UNIPHY2 link A, A+B
 * DIG6 drives UNIPHY2 link B
 *
 * DCE 4.1
 * - 3 DIG transmitter blocks UNIPHY0/1/2 (links A and B).
 * Supports up to 6 digital outputs
 * - 2 DIG encoder blocks.
 * llano
 * DIG1/2 can drive UNIPHY0/1/2 link A or link B
 * ontario
 * DIG1 drives UNIPHY0/1/2 link A
 * DIG2 drives UNIPHY0/1/2 link B
 *
 * Routing
 * crtc -> dig encoder -> UNIPHY/LVTMA (1 or 2 links)
 * Examples:
 * crtc0 -> dig2 -> LVTMA   links A+B -> TMDS/HDMI
 * crtc1 -> dig1 -> UNIPHY0 link  B   -> DP
 * crtc0 -> dig1 -> UNIPHY2 link  A   -> LVDS
 * crtc1 -> dig2 -> UNIPHY1 link  B+A -> TMDS/HDMI
 */

union dig_encoder_control {
	DIG_ENCODER_CONTROL_PS_ALLOCATION v1;
	DIG_ENCODER_CONTROL_PARAMETERS_V2 v2;
	DIG_ENCODER_CONTROL_PARAMETERS_V3 v3;
	DIG_ENCODER_CONTROL_PARAMETERS_V4 v4;
};

void
atombios_dig_encoder_setup2(struct drm_encoder *encoder, int action, int panel_mode, int enc_override)
{
	struct drm_device *dev = encoder->dev;
	struct radeon_device *rdev = dev->dev_private;
	struct radeon_encoder *radeon_encoder = to_radeon_encoder(encoder);
	struct radeon_encoder_atom_dig *dig = radeon_encoder->enc_priv;
	struct drm_connector *connector = radeon_get_connector_for_encoder(encoder);
	union dig_encoder_control args;
	int index = 0;
	uint8_t frev, crev;
	int dp_clock = 0;
	int dp_lane_count = 0;
	int hpd_id = RADEON_HPD_NONE;

	if (connector) {
		struct radeon_connector *radeon_connector = to_radeon_connector(connector);
		struct radeon_connector_atom_dig *dig_connector =
			radeon_connector->con_priv;

		dp_clock = dig_connector->dp_clock;
		dp_lane_count = dig_connector->dp_lane_count;
		hpd_id = radeon_connector->hpd.hpd;
	}

	/* no dig encoder assigned */
	if (dig->dig_encoder == -1)
		return;

	memset(&args, 0, sizeof(args));

	if (ASIC_IS_DCE4(rdev))
		index = GetIndexIntoMasterTable(COMMAND, DIGxEncoderControl);
	else {
		if (dig->dig_encoder)
			index = GetIndexIntoMasterTable(COMMAND, DIG2EncoderControl);
		else
			index = GetIndexIntoMasterTable(COMMAND, DIG1EncoderControl);
	}

	if (!atom_parse_cmd_header(rdev->mode_info.atom_context, index, &frev, &crev))
		return;

	switch (frev) {
	case 1:
		switch (crev) {
		case 1:
			args.v1.ucAction = action;
			args.v1.usPixelClock = cpu_to_le16(radeon_encoder->pixel_clock / 10);
			if (action == ATOM_ENCODER_CMD_SETUP_PANEL_MODE)
				args.v3.ucPanelMode = panel_mode;
			else
				args.v1.ucEncoderMode = atombios_get_encoder_mode(encoder);

			if (ENCODER_MODE_IS_DP(args.v1.ucEncoderMode))
				args.v1.ucLaneNum = dp_lane_count;
			else if (radeon_dig_monitor_is_duallink(encoder, radeon_encoder->pixel_clock))
				args.v1.ucLaneNum = 8;
			else
				args.v1.ucLaneNum = 4;

			if (ENCODER_MODE_IS_DP(args.v1.ucEncoderMode) && (dp_clock == 270000))
				args.v1.ucConfig |= ATOM_ENCODER_CONFIG_DPLINKRATE_2_70GHZ;
			switch (radeon_encoder->encoder_id) {
			case ENCODER_OBJECT_ID_INTERNAL_UNIPHY:
				args.v1.ucConfig = ATOM_ENCODER_CONFIG_V2_TRANSMITTER1;
				break;
			case ENCODER_OBJECT_ID_INTERNAL_UNIPHY1:
			case ENCODER_OBJECT_ID_INTERNAL_KLDSCP_LVTMA:
				args.v1.ucConfig = ATOM_ENCODER_CONFIG_V2_TRANSMITTER2;
				break;
			case ENCODER_OBJECT_ID_INTERNAL_UNIPHY2:
				args.v1.ucConfig = ATOM_ENCODER_CONFIG_V2_TRANSMITTER3;
				break;
			}
			if (dig->linkb)
				args.v1.ucConfig |= ATOM_ENCODER_CONFIG_LINKB;
			else
				args.v1.ucConfig |= ATOM_ENCODER_CONFIG_LINKA;
			break;
		case 2:
		case 3:
			args.v3.ucAction = action;
			args.v3.usPixelClock = cpu_to_le16(radeon_encoder->pixel_clock / 10);
			if (action == ATOM_ENCODER_CMD_SETUP_PANEL_MODE)
				args.v3.ucPanelMode = panel_mode;
			else
				args.v3.ucEncoderMode = atombios_get_encoder_mode(encoder);

			if (ENCODER_MODE_IS_DP(args.v3.ucEncoderMode))
				args.v3.ucLaneNum = dp_lane_count;
			else if (radeon_dig_monitor_is_duallink(encoder, radeon_encoder->pixel_clock))
				args.v3.ucLaneNum = 8;
			else
				args.v3.ucLaneNum = 4;

			if (ENCODER_MODE_IS_DP(args.v3.ucEncoderMode) && (dp_clock == 270000))
				args.v1.ucConfig |= ATOM_ENCODER_CONFIG_V3_DPLINKRATE_2_70GHZ;
			if (enc_override != -1)
				args.v3.acConfig.ucDigSel = enc_override;
			else
				args.v3.acConfig.ucDigSel = dig->dig_encoder;
			args.v3.ucBitPerColor = radeon_atom_get_bpc(encoder);
			break;
		case 4:
			args.v4.ucAction = action;
			args.v4.usPixelClock = cpu_to_le16(radeon_encoder->pixel_clock / 10);
			if (action == ATOM_ENCODER_CMD_SETUP_PANEL_MODE)
				args.v4.ucPanelMode = panel_mode;
			else
				args.v4.ucEncoderMode = atombios_get_encoder_mode(encoder);

			if (ENCODER_MODE_IS_DP(args.v4.ucEncoderMode))
				args.v4.ucLaneNum = dp_lane_count;
			else if (radeon_dig_monitor_is_duallink(encoder, radeon_encoder->pixel_clock))
				args.v4.ucLaneNum = 8;
			else
				args.v4.ucLaneNum = 4;

			if (ENCODER_MODE_IS_DP(args.v4.ucEncoderMode)) {
				if (dp_clock == 540000)
					args.v1.ucConfig |= ATOM_ENCODER_CONFIG_V4_DPLINKRATE_5_40GHZ;
				else if (dp_clock == 324000)
					args.v1.ucConfig |= ATOM_ENCODER_CONFIG_V4_DPLINKRATE_3_24GHZ;
				else if (dp_clock == 270000)
					args.v1.ucConfig |= ATOM_ENCODER_CONFIG_V4_DPLINKRATE_2_70GHZ;
				else
					args.v1.ucConfig |= ATOM_ENCODER_CONFIG_V4_DPLINKRATE_1_62GHZ;
			}

			if (enc_override != -1)
				args.v4.acConfig.ucDigSel = enc_override;
			else
				args.v4.acConfig.ucDigSel = dig->dig_encoder;
			args.v4.ucBitPerColor = radeon_atom_get_bpc(encoder);
			if (hpd_id == RADEON_HPD_NONE)
				args.v4.ucHPD_ID = 0;
			else
				args.v4.ucHPD_ID = hpd_id + 1;
			break;
		default:
			DRM_ERROR("Unknown table version %d, %d\n", frev, crev);
			break;
		}
		break;
	default:
		DRM_ERROR("Unknown table version %d, %d\n", frev, crev);
		break;
	}

	atom_execute_table(rdev->mode_info.atom_context, index, (uint32_t *)&args);

}

void
atombios_dig_encoder_setup(struct drm_encoder *encoder, int action, int panel_mode)
{
	atombios_dig_encoder_setup2(encoder, action, panel_mode, -1);
}

union dig_transmitter_control {
	DIG_TRANSMITTER_CONTROL_PS_ALLOCATION v1;
	DIG_TRANSMITTER_CONTROL_PARAMETERS_V2 v2;
	DIG_TRANSMITTER_CONTROL_PARAMETERS_V3 v3;
	DIG_TRANSMITTER_CONTROL_PARAMETERS_V4 v4;
	DIG_TRANSMITTER_CONTROL_PARAMETERS_V1_5 v5;
};

void
atombios_dig_transmitter_setup2(struct drm_encoder *encoder, int action, uint8_t lane_num, uint8_t lane_set, int fe)
{
	struct drm_device *dev = encoder->dev;
	struct radeon_device *rdev = dev->dev_private;
	struct radeon_encoder *radeon_encoder = to_radeon_encoder(encoder);
	struct radeon_encoder_atom_dig *dig = radeon_encoder->enc_priv;
	struct drm_connector *connector;
	union dig_transmitter_control args;
	int index = 0;
	uint8_t frev, crev;
	bool is_dp = false;
	int pll_id = 0;
	int dp_clock = 0;
	int dp_lane_count = 0;
	int connector_object_id = 0;
	int igp_lane_info = 0;
	int dig_encoder = dig->dig_encoder;
	int hpd_id = RADEON_HPD_NONE;

	if (action == ATOM_TRANSMITTER_ACTION_INIT) {
		connector = radeon_get_connector_for_encoder_init(encoder);
		/* just needed to avoid bailing in the encoder check.  the encoder
		 * isn't used for init
		 */
		dig_encoder = 0;
	} else
		connector = radeon_get_connector_for_encoder(encoder);

	if (connector) {
		struct radeon_connector *radeon_connector = to_radeon_connector(connector);
		struct radeon_connector_atom_dig *dig_connector =
			radeon_connector->con_priv;

		hpd_id = radeon_connector->hpd.hpd;
		dp_clock = dig_connector->dp_clock;
		dp_lane_count = dig_connector->dp_lane_count;
		connector_object_id =
			(radeon_connector->connector_object_id & OBJECT_ID_MASK) >> OBJECT_ID_SHIFT;
		igp_lane_info = dig_connector->igp_lane_info;
	}

	if (encoder->crtc) {
		struct radeon_crtc *radeon_crtc = to_radeon_crtc(encoder->crtc);
		pll_id = radeon_crtc->pll_id;
	}

	/* no dig encoder assigned */
	if (dig_encoder == -1)
		return;

	if (ENCODER_MODE_IS_DP(atombios_get_encoder_mode(encoder)))
		is_dp = true;

	memset(&args, 0, sizeof(args));

	switch (radeon_encoder->encoder_id) {
	case ENCODER_OBJECT_ID_INTERNAL_KLDSCP_DVO1:
		index = GetIndexIntoMasterTable(COMMAND, DVOOutputControl);
		break;
	case ENCODER_OBJECT_ID_INTERNAL_UNIPHY:
	case ENCODER_OBJECT_ID_INTERNAL_UNIPHY1:
	case ENCODER_OBJECT_ID_INTERNAL_UNIPHY2:
	case ENCODER_OBJECT_ID_INTERNAL_UNIPHY3:
		index = GetIndexIntoMasterTable(COMMAND, UNIPHYTransmitterControl);
		break;
	case ENCODER_OBJECT_ID_INTERNAL_KLDSCP_LVTMA:
		index = GetIndexIntoMasterTable(COMMAND, LVTMATransmitterControl);
		break;
	}

	if (!atom_parse_cmd_header(rdev->mode_info.atom_context, index, &frev, &crev))
		return;

	switch (frev) {
	case 1:
		switch (crev) {
		case 1:
			args.v1.ucAction = action;
			if (action == ATOM_TRANSMITTER_ACTION_INIT) {
				args.v1.usInitInfo = cpu_to_le16(connector_object_id);
			} else if (action == ATOM_TRANSMITTER_ACTION_SETUP_VSEMPH) {
				args.v1.asMode.ucLaneSel = lane_num;
				args.v1.asMode.ucLaneSet = lane_set;
			} else {
				if (is_dp)
					args.v1.usPixelClock = cpu_to_le16(dp_clock / 10);
				else if (radeon_dig_monitor_is_duallink(encoder, radeon_encoder->pixel_clock))
					args.v1.usPixelClock = cpu_to_le16((radeon_encoder->pixel_clock / 2) / 10);
				else
					args.v1.usPixelClock = cpu_to_le16(radeon_encoder->pixel_clock / 10);
			}

			args.v1.ucConfig = ATOM_TRANSMITTER_CONFIG_CLKSRC_PPLL;

			if (dig_encoder)
				args.v1.ucConfig |= ATOM_TRANSMITTER_CONFIG_DIG2_ENCODER;
			else
				args.v1.ucConfig |= ATOM_TRANSMITTER_CONFIG_DIG1_ENCODER;

			if ((rdev->flags & RADEON_IS_IGP) &&
			    (radeon_encoder->encoder_id == ENCODER_OBJECT_ID_INTERNAL_UNIPHY)) {
				if (is_dp ||
				    !radeon_dig_monitor_is_duallink(encoder, radeon_encoder->pixel_clock)) {
					if (igp_lane_info & 0x1)
						args.v1.ucConfig |= ATOM_TRANSMITTER_CONFIG_LANE_0_3;
					else if (igp_lane_info & 0x2)
						args.v1.ucConfig |= ATOM_TRANSMITTER_CONFIG_LANE_4_7;
					else if (igp_lane_info & 0x4)
						args.v1.ucConfig |= ATOM_TRANSMITTER_CONFIG_LANE_8_11;
					else if (igp_lane_info & 0x8)
						args.v1.ucConfig |= ATOM_TRANSMITTER_CONFIG_LANE_12_15;
				} else {
					if (igp_lane_info & 0x3)
						args.v1.ucConfig |= ATOM_TRANSMITTER_CONFIG_LANE_0_7;
					else if (igp_lane_info & 0xc)
						args.v1.ucConfig |= ATOM_TRANSMITTER_CONFIG_LANE_8_15;
				}
			}

			if (dig->linkb)
				args.v1.ucConfig |= ATOM_TRANSMITTER_CONFIG_LINKB;
			else
				args.v1.ucConfig |= ATOM_TRANSMITTER_CONFIG_LINKA;

			if (is_dp)
				args.v1.ucConfig |= ATOM_TRANSMITTER_CONFIG_COHERENT;
			else if (radeon_encoder->devices & (ATOM_DEVICE_DFP_SUPPORT)) {
				if (dig->coherent_mode)
					args.v1.ucConfig |= ATOM_TRANSMITTER_CONFIG_COHERENT;
				if (radeon_dig_monitor_is_duallink(encoder, radeon_encoder->pixel_clock))
					args.v1.ucConfig |= ATOM_TRANSMITTER_CONFIG_8LANE_LINK;
			}
			break;
		case 2:
			args.v2.ucAction = action;
			if (action == ATOM_TRANSMITTER_ACTION_INIT) {
				args.v2.usInitInfo = cpu_to_le16(connector_object_id);
			} else if (action == ATOM_TRANSMITTER_ACTION_SETUP_VSEMPH) {
				args.v2.asMode.ucLaneSel = lane_num;
				args.v2.asMode.ucLaneSet = lane_set;
			} else {
				if (is_dp)
					args.v2.usPixelClock = cpu_to_le16(dp_clock / 10);
				else if (radeon_dig_monitor_is_duallink(encoder, radeon_encoder->pixel_clock))
					args.v2.usPixelClock = cpu_to_le16((radeon_encoder->pixel_clock / 2) / 10);
				else
					args.v2.usPixelClock = cpu_to_le16(radeon_encoder->pixel_clock / 10);
			}

			args.v2.acConfig.ucEncoderSel = dig_encoder;
			if (dig->linkb)
				args.v2.acConfig.ucLinkSel = 1;

			switch (radeon_encoder->encoder_id) {
			case ENCODER_OBJECT_ID_INTERNAL_UNIPHY:
				args.v2.acConfig.ucTransmitterSel = 0;
				break;
			case ENCODER_OBJECT_ID_INTERNAL_UNIPHY1:
				args.v2.acConfig.ucTransmitterSel = 1;
				break;
			case ENCODER_OBJECT_ID_INTERNAL_UNIPHY2:
				args.v2.acConfig.ucTransmitterSel = 2;
				break;
			}

			if (is_dp) {
				args.v2.acConfig.fCoherentMode = 1;
				args.v2.acConfig.fDPConnector = 1;
			} else if (radeon_encoder->devices & (ATOM_DEVICE_DFP_SUPPORT)) {
				if (dig->coherent_mode)
					args.v2.acConfig.fCoherentMode = 1;
				if (radeon_dig_monitor_is_duallink(encoder, radeon_encoder->pixel_clock))
					args.v2.acConfig.fDualLinkConnector = 1;
			}
			break;
		case 3:
			args.v3.ucAction = action;
			if (action == ATOM_TRANSMITTER_ACTION_INIT) {
				args.v3.usInitInfo = cpu_to_le16(connector_object_id);
			} else if (action == ATOM_TRANSMITTER_ACTION_SETUP_VSEMPH) {
				args.v3.asMode.ucLaneSel = lane_num;
				args.v3.asMode.ucLaneSet = lane_set;
			} else {
				if (is_dp)
					args.v3.usPixelClock = cpu_to_le16(dp_clock / 10);
				else if (radeon_dig_monitor_is_duallink(encoder, radeon_encoder->pixel_clock))
					args.v3.usPixelClock = cpu_to_le16((radeon_encoder->pixel_clock / 2) / 10);
				else
					args.v3.usPixelClock = cpu_to_le16(radeon_encoder->pixel_clock / 10);
			}

			if (is_dp)
				args.v3.ucLaneNum = dp_lane_count;
			else if (radeon_dig_monitor_is_duallink(encoder, radeon_encoder->pixel_clock))
				args.v3.ucLaneNum = 8;
			else
				args.v3.ucLaneNum = 4;

			if (dig->linkb)
				args.v3.acConfig.ucLinkSel = 1;
			if (dig_encoder & 1)
				args.v3.acConfig.ucEncoderSel = 1;

			/* Select the PLL for the PHY
			 * DP PHY should be clocked from external src if there is
			 * one.
			 */
			/* On DCE4, if there is an external clock, it generates the DP ref clock */
			if (is_dp && rdev->clock.dp_extclk)
				args.v3.acConfig.ucRefClkSource = 2; /* external src */
			else
				args.v3.acConfig.ucRefClkSource = pll_id;

			switch (radeon_encoder->encoder_id) {
			case ENCODER_OBJECT_ID_INTERNAL_UNIPHY:
				args.v3.acConfig.ucTransmitterSel = 0;
				break;
			case ENCODER_OBJECT_ID_INTERNAL_UNIPHY1:
				args.v3.acConfig.ucTransmitterSel = 1;
				break;
			case ENCODER_OBJECT_ID_INTERNAL_UNIPHY2:
				args.v3.acConfig.ucTransmitterSel = 2;
				break;
			}

			if (is_dp)
				args.v3.acConfig.fCoherentMode = 1; /* DP requires coherent */
			else if (radeon_encoder->devices & (ATOM_DEVICE_DFP_SUPPORT)) {
				if (dig->coherent_mode)
					args.v3.acConfig.fCoherentMode = 1;
				if (radeon_dig_monitor_is_duallink(encoder, radeon_encoder->pixel_clock))
					args.v3.acConfig.fDualLinkConnector = 1;
			}
			break;
		case 4:
			args.v4.ucAction = action;
			if (action == ATOM_TRANSMITTER_ACTION_INIT) {
				args.v4.usInitInfo = cpu_to_le16(connector_object_id);
			} else if (action == ATOM_TRANSMITTER_ACTION_SETUP_VSEMPH) {
				args.v4.asMode.ucLaneSel = lane_num;
				args.v4.asMode.ucLaneSet = lane_set;
			} else {
				if (is_dp)
					args.v4.usPixelClock = cpu_to_le16(dp_clock / 10);
				else if (radeon_dig_monitor_is_duallink(encoder, radeon_encoder->pixel_clock))
					args.v4.usPixelClock = cpu_to_le16((radeon_encoder->pixel_clock / 2) / 10);
				else
					args.v4.usPixelClock = cpu_to_le16(radeon_encoder->pixel_clock / 10);
			}

			if (is_dp)
				args.v4.ucLaneNum = dp_lane_count;
			else if (radeon_dig_monitor_is_duallink(encoder, radeon_encoder->pixel_clock))
				args.v4.ucLaneNum = 8;
			else
				args.v4.ucLaneNum = 4;

			if (dig->linkb)
				args.v4.acConfig.ucLinkSel = 1;
			if (dig_encoder & 1)
				args.v4.acConfig.ucEncoderSel = 1;

			/* Select the PLL for the PHY
			 * DP PHY should be clocked from external src if there is
			 * one.
			 */
			/* On DCE5 DCPLL usually generates the DP ref clock */
			if (is_dp) {
				if (rdev->clock.dp_extclk)
					args.v4.acConfig.ucRefClkSource = ENCODER_REFCLK_SRC_EXTCLK;
				else
					args.v4.acConfig.ucRefClkSource = ENCODER_REFCLK_SRC_DCPLL;
			} else
				args.v4.acConfig.ucRefClkSource = pll_id;

			switch (radeon_encoder->encoder_id) {
			case ENCODER_OBJECT_ID_INTERNAL_UNIPHY:
				args.v4.acConfig.ucTransmitterSel = 0;
				break;
			case ENCODER_OBJECT_ID_INTERNAL_UNIPHY1:
				args.v4.acConfig.ucTransmitterSel = 1;
				break;
			case ENCODER_OBJECT_ID_INTERNAL_UNIPHY2:
				args.v4.acConfig.ucTransmitterSel = 2;
				break;
			}

			if (is_dp)
				args.v4.acConfig.fCoherentMode = 1; /* DP requires coherent */
			else if (radeon_encoder->devices & (ATOM_DEVICE_DFP_SUPPORT)) {
				if (dig->coherent_mode)
					args.v4.acConfig.fCoherentMode = 1;
				if (radeon_dig_monitor_is_duallink(encoder, radeon_encoder->pixel_clock))
					args.v4.acConfig.fDualLinkConnector = 1;
			}
			break;
		case 5:
			args.v5.ucAction = action;
			if (is_dp)
				args.v5.usSymClock = cpu_to_le16(dp_clock / 10);
			else
				args.v5.usSymClock = cpu_to_le16(radeon_encoder->pixel_clock / 10);

			switch (radeon_encoder->encoder_id) {
			case ENCODER_OBJECT_ID_INTERNAL_UNIPHY:
				if (dig->linkb)
					args.v5.ucPhyId = ATOM_PHY_ID_UNIPHYB;
				else
					args.v5.ucPhyId = ATOM_PHY_ID_UNIPHYA;
				break;
			case ENCODER_OBJECT_ID_INTERNAL_UNIPHY1:
				if (dig->linkb)
					args.v5.ucPhyId = ATOM_PHY_ID_UNIPHYD;
				else
					args.v5.ucPhyId = ATOM_PHY_ID_UNIPHYC;
				break;
			case ENCODER_OBJECT_ID_INTERNAL_UNIPHY2:
				if (dig->linkb)
					args.v5.ucPhyId = ATOM_PHY_ID_UNIPHYF;
				else
					args.v5.ucPhyId = ATOM_PHY_ID_UNIPHYE;
				break;
			case ENCODER_OBJECT_ID_INTERNAL_UNIPHY3:
				args.v5.ucPhyId = ATOM_PHY_ID_UNIPHYG;
				break;
			}
			if (is_dp)
				args.v5.ucLaneNum = dp_lane_count;
			else if (radeon_dig_monitor_is_duallink(encoder, radeon_encoder->pixel_clock))
				args.v5.ucLaneNum = 8;
			else
				args.v5.ucLaneNum = 4;
			args.v5.ucConnObjId = connector_object_id;
			args.v5.ucDigMode = atombios_get_encoder_mode(encoder);

			if (is_dp && rdev->clock.dp_extclk)
				args.v5.asConfig.ucPhyClkSrcId = ENCODER_REFCLK_SRC_EXTCLK;
			else
				args.v5.asConfig.ucPhyClkSrcId = pll_id;

			if (is_dp)
				args.v5.asConfig.ucCoherentMode = 1; /* DP requires coherent */
			else if (radeon_encoder->devices & (ATOM_DEVICE_DFP_SUPPORT)) {
				if (dig->coherent_mode)
					args.v5.asConfig.ucCoherentMode = 1;
			}
			if (hpd_id == RADEON_HPD_NONE)
				args.v5.asConfig.ucHPDSel = 0;
			else
				args.v5.asConfig.ucHPDSel = hpd_id + 1;
			args.v5.ucDigEncoderSel = (fe != -1) ? (1 << fe) : (1 << dig_encoder);
			args.v5.ucDPLaneSet = lane_set;
			break;
		default:
			DRM_ERROR("Unknown table version %d, %d\n", frev, crev);
			break;
		}
		break;
	default:
		DRM_ERROR("Unknown table version %d, %d\n", frev, crev);
		break;
	}

	atom_execute_table(rdev->mode_info.atom_context, index, (uint32_t *)&args);
}

void
atombios_dig_transmitter_setup(struct drm_encoder *encoder, int action, uint8_t lane_num, uint8_t lane_set)
{
	atombios_dig_transmitter_setup2(encoder, action, lane_num, lane_set, -1);
}

bool
atombios_set_edp_panel_power(struct drm_connector *connector, int action)
{
	struct radeon_connector *radeon_connector = to_radeon_connector(connector);
	struct drm_device *dev = radeon_connector->base.dev;
	struct radeon_device *rdev = dev->dev_private;
	union dig_transmitter_control args;
	int index = GetIndexIntoMasterTable(COMMAND, UNIPHYTransmitterControl);
	uint8_t frev, crev;

	if (connector->connector_type != DRM_MODE_CONNECTOR_eDP)
		goto done;

	if (!ASIC_IS_DCE4(rdev))
		goto done;

	if ((action != ATOM_TRANSMITTER_ACTION_POWER_ON) &&
	    (action != ATOM_TRANSMITTER_ACTION_POWER_OFF))
		goto done;

	if (!atom_parse_cmd_header(rdev->mode_info.atom_context, index, &frev, &crev))
		goto done;

	memset(&args, 0, sizeof(args));

	args.v1.ucAction = action;

	atom_execute_table(rdev->mode_info.atom_context, index, (uint32_t *)&args);

	/* wait for the panel to power up */
	if (action == ATOM_TRANSMITTER_ACTION_POWER_ON) {
		int i;

		for (i = 0; i < 300; i++) {
			if (radeon_hpd_sense(rdev, radeon_connector->hpd.hpd))
				return true;
			mdelay(1);
		}
		return false;
	}
done:
	return true;
}

union external_encoder_control {
	EXTERNAL_ENCODER_CONTROL_PS_ALLOCATION v1;
	EXTERNAL_ENCODER_CONTROL_PS_ALLOCATION_V3 v3;
};

static void
atombios_external_encoder_setup(struct drm_encoder *encoder,
				struct drm_encoder *ext_encoder,
				int action)
{
	struct drm_device *dev = encoder->dev;
	struct radeon_device *rdev = dev->dev_private;
	struct radeon_encoder *radeon_encoder = to_radeon_encoder(encoder);
	struct radeon_encoder *ext_radeon_encoder = to_radeon_encoder(ext_encoder);
	union external_encoder_control args;
	struct drm_connector *connector;
	int index = GetIndexIntoMasterTable(COMMAND, ExternalEncoderControl);
	u8 frev, crev;
	int dp_clock = 0;
	int dp_lane_count = 0;
	int connector_object_id = 0;
	u32 ext_enum = (ext_radeon_encoder->encoder_enum & ENUM_ID_MASK) >> ENUM_ID_SHIFT;

	if (action == EXTERNAL_ENCODER_ACTION_V3_ENCODER_INIT)
		connector = radeon_get_connector_for_encoder_init(encoder);
	else
		connector = radeon_get_connector_for_encoder(encoder);

	if (connector) {
		struct radeon_connector *radeon_connector = to_radeon_connector(connector);
		struct radeon_connector_atom_dig *dig_connector =
			radeon_connector->con_priv;

		dp_clock = dig_connector->dp_clock;
		dp_lane_count = dig_connector->dp_lane_count;
		connector_object_id =
			(radeon_connector->connector_object_id & OBJECT_ID_MASK) >> OBJECT_ID_SHIFT;
	}

	memset(&args, 0, sizeof(args));

	if (!atom_parse_cmd_header(rdev->mode_info.atom_context, index, &frev, &crev))
		return;

	switch (frev) {
	case 1:
		/* no params on frev 1 */
		break;
	case 2:
		switch (crev) {
		case 1:
		case 2:
			args.v1.sDigEncoder.ucAction = action;
			args.v1.sDigEncoder.usPixelClock = cpu_to_le16(radeon_encoder->pixel_clock / 10);
			args.v1.sDigEncoder.ucEncoderMode = atombios_get_encoder_mode(encoder);

			if (ENCODER_MODE_IS_DP(args.v1.sDigEncoder.ucEncoderMode)) {
				if (dp_clock == 270000)
					args.v1.sDigEncoder.ucConfig |= ATOM_ENCODER_CONFIG_DPLINKRATE_2_70GHZ;
				args.v1.sDigEncoder.ucLaneNum = dp_lane_count;
			} else if (radeon_dig_monitor_is_duallink(encoder, radeon_encoder->pixel_clock))
				args.v1.sDigEncoder.ucLaneNum = 8;
			else
				args.v1.sDigEncoder.ucLaneNum = 4;
			break;
		case 3:
			args.v3.sExtEncoder.ucAction = action;
			if (action == EXTERNAL_ENCODER_ACTION_V3_ENCODER_INIT)
				args.v3.sExtEncoder.usConnectorId = cpu_to_le16(connector_object_id);
			else
				args.v3.sExtEncoder.usPixelClock = cpu_to_le16(radeon_encoder->pixel_clock / 10);
			args.v3.sExtEncoder.ucEncoderMode = atombios_get_encoder_mode(encoder);

			if (ENCODER_MODE_IS_DP(args.v3.sExtEncoder.ucEncoderMode)) {
				if (dp_clock == 270000)
					args.v3.sExtEncoder.ucConfig |= EXTERNAL_ENCODER_CONFIG_V3_DPLINKRATE_2_70GHZ;
				else if (dp_clock == 540000)
					args.v3.sExtEncoder.ucConfig |= EXTERNAL_ENCODER_CONFIG_V3_DPLINKRATE_5_40GHZ;
				args.v3.sExtEncoder.ucLaneNum = dp_lane_count;
			} else if (radeon_dig_monitor_is_duallink(encoder, radeon_encoder->pixel_clock))
				args.v3.sExtEncoder.ucLaneNum = 8;
			else
				args.v3.sExtEncoder.ucLaneNum = 4;
			switch (ext_enum) {
			case GRAPH_OBJECT_ENUM_ID1:
				args.v3.sExtEncoder.ucConfig |= EXTERNAL_ENCODER_CONFIG_V3_ENCODER1;
				break;
			case GRAPH_OBJECT_ENUM_ID2:
				args.v3.sExtEncoder.ucConfig |= EXTERNAL_ENCODER_CONFIG_V3_ENCODER2;
				break;
			case GRAPH_OBJECT_ENUM_ID3:
				args.v3.sExtEncoder.ucConfig |= EXTERNAL_ENCODER_CONFIG_V3_ENCODER3;
				break;
			}
			args.v3.sExtEncoder.ucBitPerColor = radeon_atom_get_bpc(encoder);
			break;
		default:
			DRM_ERROR("Unknown table version: %d, %d\n", frev, crev);
			return;
		}
		break;
	default:
		DRM_ERROR("Unknown table version: %d, %d\n", frev, crev);
		return;
	}
	atom_execute_table(rdev->mode_info.atom_context, index, (uint32_t *)&args);
}

static void
atombios_yuv_setup(struct drm_encoder *encoder, bool enable)
{
	struct drm_device *dev = encoder->dev;
	struct radeon_device *rdev = dev->dev_private;
	struct radeon_encoder *radeon_encoder = to_radeon_encoder(encoder);
	struct radeon_crtc *radeon_crtc = to_radeon_crtc(encoder->crtc);
	ENABLE_YUV_PS_ALLOCATION args;
	int index = GetIndexIntoMasterTable(COMMAND, EnableYUV);
	uint32_t temp, reg;

	memset(&args, 0, sizeof(args));

	if (rdev->family >= CHIP_R600)
		reg = R600_BIOS_3_SCRATCH;
	else
		reg = RADEON_BIOS_3_SCRATCH;

	/* XXX: fix up scratch reg handling */
	temp = RREG32(reg);
	if (radeon_encoder->active_device & (ATOM_DEVICE_TV_SUPPORT))
		WREG32(reg, (ATOM_S3_TV1_ACTIVE |
			     (radeon_crtc->crtc_id << 18)));
	else if (radeon_encoder->active_device & (ATOM_DEVICE_CV_SUPPORT))
		WREG32(reg, (ATOM_S3_CV_ACTIVE | (radeon_crtc->crtc_id << 24)));
	else
		WREG32(reg, 0);

	if (enable)
		args.ucEnable = ATOM_ENABLE;
	args.ucCRTC = radeon_crtc->crtc_id;

	atom_execute_table(rdev->mode_info.atom_context, index, (uint32_t *)&args);

	WREG32(reg, temp);
}

static void
radeon_atom_encoder_dpms_avivo(struct drm_encoder *encoder, int mode)
{
	struct drm_device *dev = encoder->dev;
	struct radeon_device *rdev = dev->dev_private;
	struct radeon_encoder *radeon_encoder = to_radeon_encoder(encoder);
	DISPLAY_DEVICE_OUTPUT_CONTROL_PS_ALLOCATION args;
	int index = 0;

	memset(&args, 0, sizeof(args));

	switch (radeon_encoder->encoder_id) {
	case ENCODER_OBJECT_ID_INTERNAL_TMDS1:
	case ENCODER_OBJECT_ID_INTERNAL_KLDSCP_TMDS1:
		index = GetIndexIntoMasterTable(COMMAND, TMDSAOutputControl);
		break;
	case ENCODER_OBJECT_ID_INTERNAL_DVO1:
	case ENCODER_OBJECT_ID_INTERNAL_DDI:
	case ENCODER_OBJECT_ID_INTERNAL_KLDSCP_DVO1:
		index = GetIndexIntoMasterTable(COMMAND, DVOOutputControl);
		break;
	case ENCODER_OBJECT_ID_INTERNAL_LVDS:
		index = GetIndexIntoMasterTable(COMMAND, LCD1OutputControl);
		break;
	case ENCODER_OBJECT_ID_INTERNAL_LVTM1:
		if (radeon_encoder->devices & (ATOM_DEVICE_LCD_SUPPORT))
			index = GetIndexIntoMasterTable(COMMAND, LCD1OutputControl);
		else
			index = GetIndexIntoMasterTable(COMMAND, LVTMAOutputControl);
		break;
	case ENCODER_OBJECT_ID_INTERNAL_DAC1:
	case ENCODER_OBJECT_ID_INTERNAL_KLDSCP_DAC1:
		if (radeon_encoder->active_device & (ATOM_DEVICE_TV_SUPPORT))
			index = GetIndexIntoMasterTable(COMMAND, TV1OutputControl);
		else if (radeon_encoder->active_device & (ATOM_DEVICE_CV_SUPPORT))
			index = GetIndexIntoMasterTable(COMMAND, CV1OutputControl);
		else
			index = GetIndexIntoMasterTable(COMMAND, DAC1OutputControl);
		break;
	case ENCODER_OBJECT_ID_INTERNAL_DAC2:
	case ENCODER_OBJECT_ID_INTERNAL_KLDSCP_DAC2:
		if (radeon_encoder->active_device & (ATOM_DEVICE_TV_SUPPORT))
			index = GetIndexIntoMasterTable(COMMAND, TV1OutputControl);
		else if (radeon_encoder->active_device & (ATOM_DEVICE_CV_SUPPORT))
			index = GetIndexIntoMasterTable(COMMAND, CV1OutputControl);
		else
			index = GetIndexIntoMasterTable(COMMAND, DAC2OutputControl);
		break;
	default:
		return;
	}

	switch (mode) {
	case DRM_MODE_DPMS_ON:
		args.ucAction = ATOM_ENABLE;
		/* workaround for DVOOutputControl on some RS690 systems */
		if (radeon_encoder->encoder_id == ENCODER_OBJECT_ID_INTERNAL_DDI) {
			u32 reg = RREG32(RADEON_BIOS_3_SCRATCH);
			WREG32(RADEON_BIOS_3_SCRATCH, reg & ~ATOM_S3_DFP2I_ACTIVE);
			atom_execute_table(rdev->mode_info.atom_context, index, (uint32_t *)&args);
			WREG32(RADEON_BIOS_3_SCRATCH, reg);
		} else
			atom_execute_table(rdev->mode_info.atom_context, index, (uint32_t *)&args);
		if (radeon_encoder->devices & (ATOM_DEVICE_LCD_SUPPORT)) {
<<<<<<< HEAD
			struct radeon_encoder_atom_dig *dig = radeon_encoder->enc_priv;

			atombios_set_backlight_level(radeon_encoder, dig->backlight_level);
=======
			if (rdev->mode_info.bl_encoder) {
				struct radeon_encoder_atom_dig *dig = radeon_encoder->enc_priv;

				atombios_set_backlight_level(radeon_encoder, dig->backlight_level);
			} else {
				args.ucAction = ATOM_LCD_BLON;
				atom_execute_table(rdev->mode_info.atom_context, index, (uint32_t *)&args);
			}
>>>>>>> b67ad2f7
		}
		break;
	case DRM_MODE_DPMS_STANDBY:
	case DRM_MODE_DPMS_SUSPEND:
	case DRM_MODE_DPMS_OFF:
		args.ucAction = ATOM_DISABLE;
		atom_execute_table(rdev->mode_info.atom_context, index, (uint32_t *)&args);
		if (radeon_encoder->devices & (ATOM_DEVICE_LCD_SUPPORT)) {
			args.ucAction = ATOM_LCD_BLOFF;
			atom_execute_table(rdev->mode_info.atom_context, index, (uint32_t *)&args);
		}
		break;
	}
}

static void
radeon_atom_encoder_dpms_dig(struct drm_encoder *encoder, int mode)
{
	struct drm_device *dev = encoder->dev;
	struct radeon_device *rdev = dev->dev_private;
	struct radeon_encoder *radeon_encoder = to_radeon_encoder(encoder);
	struct drm_encoder *ext_encoder = radeon_get_external_encoder(encoder);
	struct radeon_encoder_atom_dig *dig = radeon_encoder->enc_priv;
	struct drm_connector *connector = radeon_get_connector_for_encoder(encoder);
	struct radeon_connector *radeon_connector = NULL;
	struct radeon_connector_atom_dig *radeon_dig_connector = NULL;
	bool travis_quirk = false;

	if (connector) {
		radeon_connector = to_radeon_connector(connector);
		radeon_dig_connector = radeon_connector->con_priv;
		if ((radeon_connector_encoder_get_dp_bridge_encoder_id(connector) ==
		     ENCODER_OBJECT_ID_TRAVIS) &&
		    (radeon_encoder->devices & (ATOM_DEVICE_LCD_SUPPORT)) &&
		    !ASIC_IS_DCE5(rdev))
			travis_quirk = true;
	}

	switch (mode) {
	case DRM_MODE_DPMS_ON:
		if (ASIC_IS_DCE41(rdev) || ASIC_IS_DCE5(rdev)) {
			if (!connector)
				dig->panel_mode = DP_PANEL_MODE_EXTERNAL_DP_MODE;
			else
				dig->panel_mode = radeon_dp_get_panel_mode(encoder, connector);

			/* setup and enable the encoder */
			atombios_dig_encoder_setup(encoder, ATOM_ENCODER_CMD_SETUP, 0);
			atombios_dig_encoder_setup(encoder,
						   ATOM_ENCODER_CMD_SETUP_PANEL_MODE,
						   dig->panel_mode);
			if (ext_encoder) {
				if (ASIC_IS_DCE41(rdev) || ASIC_IS_DCE61(rdev))
					atombios_external_encoder_setup(encoder, ext_encoder,
									EXTERNAL_ENCODER_ACTION_V3_ENCODER_SETUP);
			}
		} else if (ASIC_IS_DCE4(rdev)) {
			/* setup and enable the encoder */
			atombios_dig_encoder_setup(encoder, ATOM_ENCODER_CMD_SETUP, 0);
		} else {
			/* setup and enable the encoder and transmitter */
			atombios_dig_encoder_setup(encoder, ATOM_ENABLE, 0);
			atombios_dig_transmitter_setup(encoder, ATOM_TRANSMITTER_ACTION_SETUP, 0, 0);
		}
		if (ENCODER_MODE_IS_DP(atombios_get_encoder_mode(encoder)) && connector) {
			if (connector->connector_type == DRM_MODE_CONNECTOR_eDP) {
				atombios_set_edp_panel_power(connector,
							     ATOM_TRANSMITTER_ACTION_POWER_ON);
				radeon_dig_connector->edp_on = true;
			}
		}
		/* enable the transmitter */
		atombios_dig_transmitter_setup(encoder, ATOM_TRANSMITTER_ACTION_ENABLE, 0, 0);
		if (ENCODER_MODE_IS_DP(atombios_get_encoder_mode(encoder)) && connector) {
			/* DP_SET_POWER_D0 is set in radeon_dp_link_train */
			radeon_dp_link_train(encoder, connector);
			if (ASIC_IS_DCE4(rdev))
				atombios_dig_encoder_setup(encoder, ATOM_ENCODER_CMD_DP_VIDEO_ON, 0);
		}
<<<<<<< HEAD
		if (radeon_encoder->devices & (ATOM_DEVICE_LCD_SUPPORT))
			atombios_set_backlight_level(radeon_encoder, dig->backlight_level);
=======
		if (radeon_encoder->devices & (ATOM_DEVICE_LCD_SUPPORT)) {
			if (rdev->mode_info.bl_encoder)
				atombios_set_backlight_level(radeon_encoder, dig->backlight_level);
			else
				atombios_dig_transmitter_setup(encoder,
							       ATOM_TRANSMITTER_ACTION_LCD_BLON, 0, 0);
		}
>>>>>>> b67ad2f7
		if (ext_encoder)
			atombios_external_encoder_setup(encoder, ext_encoder, ATOM_ENABLE);
		break;
	case DRM_MODE_DPMS_STANDBY:
	case DRM_MODE_DPMS_SUSPEND:
	case DRM_MODE_DPMS_OFF:

		/* don't power off encoders with active MST links */
		if (dig->active_mst_links)
			return;

		if (ASIC_IS_DCE4(rdev)) {
			if (ENCODER_MODE_IS_DP(atombios_get_encoder_mode(encoder)) && connector)
				atombios_dig_encoder_setup(encoder, ATOM_ENCODER_CMD_DP_VIDEO_OFF, 0);
		}
		if (ext_encoder)
			atombios_external_encoder_setup(encoder, ext_encoder, ATOM_DISABLE);
		if (radeon_encoder->devices & (ATOM_DEVICE_LCD_SUPPORT))
			atombios_dig_transmitter_setup(encoder,
						       ATOM_TRANSMITTER_ACTION_LCD_BLOFF, 0, 0);

		if (ENCODER_MODE_IS_DP(atombios_get_encoder_mode(encoder)) &&
		    connector && !travis_quirk)
			radeon_dp_set_rx_power_state(connector, DP_SET_POWER_D3);
		if (ASIC_IS_DCE4(rdev)) {
			/* disable the transmitter */
			atombios_dig_transmitter_setup(encoder,
						       ATOM_TRANSMITTER_ACTION_DISABLE, 0, 0);
		} else {
			/* disable the encoder and transmitter */
			atombios_dig_transmitter_setup(encoder,
						       ATOM_TRANSMITTER_ACTION_DISABLE, 0, 0);
			atombios_dig_encoder_setup(encoder, ATOM_DISABLE, 0);
		}
		if (ENCODER_MODE_IS_DP(atombios_get_encoder_mode(encoder)) && connector) {
			if (travis_quirk)
				radeon_dp_set_rx_power_state(connector, DP_SET_POWER_D3);
			if (connector->connector_type == DRM_MODE_CONNECTOR_eDP) {
				atombios_set_edp_panel_power(connector,
							     ATOM_TRANSMITTER_ACTION_POWER_OFF);
				radeon_dig_connector->edp_on = false;
			}
		}
		break;
	}
}

static void
radeon_atom_encoder_dpms(struct drm_encoder *encoder, int mode)
{
	struct drm_device *dev = encoder->dev;
	struct radeon_device *rdev = dev->dev_private;
	struct radeon_encoder *radeon_encoder = to_radeon_encoder(encoder);
	int encoder_mode = atombios_get_encoder_mode(encoder);

	DRM_DEBUG_KMS("encoder dpms %d to mode %d, devices %08x, active_devices %08x\n",
		  radeon_encoder->encoder_id, mode, radeon_encoder->devices,
		  radeon_encoder->active_device);

	if ((radeon_audio != 0) &&
	    ((encoder_mode == ATOM_ENCODER_MODE_HDMI) ||
	     ENCODER_MODE_IS_DP(encoder_mode)))
		radeon_audio_dpms(encoder, mode);

	switch (radeon_encoder->encoder_id) {
	case ENCODER_OBJECT_ID_INTERNAL_TMDS1:
	case ENCODER_OBJECT_ID_INTERNAL_KLDSCP_TMDS1:
	case ENCODER_OBJECT_ID_INTERNAL_LVDS:
	case ENCODER_OBJECT_ID_INTERNAL_LVTM1:
	case ENCODER_OBJECT_ID_INTERNAL_DVO1:
	case ENCODER_OBJECT_ID_INTERNAL_DDI:
	case ENCODER_OBJECT_ID_INTERNAL_DAC2:
	case ENCODER_OBJECT_ID_INTERNAL_KLDSCP_DAC2:
		radeon_atom_encoder_dpms_avivo(encoder, mode);
		break;
	case ENCODER_OBJECT_ID_INTERNAL_UNIPHY:
	case ENCODER_OBJECT_ID_INTERNAL_UNIPHY1:
	case ENCODER_OBJECT_ID_INTERNAL_UNIPHY2:
	case ENCODER_OBJECT_ID_INTERNAL_UNIPHY3:
	case ENCODER_OBJECT_ID_INTERNAL_KLDSCP_LVTMA:
		radeon_atom_encoder_dpms_dig(encoder, mode);
		break;
	case ENCODER_OBJECT_ID_INTERNAL_KLDSCP_DVO1:
		if (ASIC_IS_DCE5(rdev)) {
			switch (mode) {
			case DRM_MODE_DPMS_ON:
				atombios_dvo_setup(encoder, ATOM_ENABLE);
				break;
			case DRM_MODE_DPMS_STANDBY:
			case DRM_MODE_DPMS_SUSPEND:
			case DRM_MODE_DPMS_OFF:
				atombios_dvo_setup(encoder, ATOM_DISABLE);
				break;
			}
		} else if (ASIC_IS_DCE3(rdev))
			radeon_atom_encoder_dpms_dig(encoder, mode);
		else
			radeon_atom_encoder_dpms_avivo(encoder, mode);
		break;
	case ENCODER_OBJECT_ID_INTERNAL_DAC1:
	case ENCODER_OBJECT_ID_INTERNAL_KLDSCP_DAC1:
		if (ASIC_IS_DCE5(rdev)) {
			switch (mode) {
			case DRM_MODE_DPMS_ON:
				atombios_dac_setup(encoder, ATOM_ENABLE);
				break;
			case DRM_MODE_DPMS_STANDBY:
			case DRM_MODE_DPMS_SUSPEND:
			case DRM_MODE_DPMS_OFF:
				atombios_dac_setup(encoder, ATOM_DISABLE);
				break;
			}
		} else
			radeon_atom_encoder_dpms_avivo(encoder, mode);
		break;
	default:
		return;
	}

	radeon_atombios_encoder_dpms_scratch_regs(encoder, (mode == DRM_MODE_DPMS_ON) ? true : false);

}

union crtc_source_param {
	SELECT_CRTC_SOURCE_PS_ALLOCATION v1;
	SELECT_CRTC_SOURCE_PARAMETERS_V2 v2;
};

static void
atombios_set_encoder_crtc_source(struct drm_encoder *encoder)
{
	struct drm_device *dev = encoder->dev;
	struct radeon_device *rdev = dev->dev_private;
	struct radeon_encoder *radeon_encoder = to_radeon_encoder(encoder);
	struct radeon_crtc *radeon_crtc = to_radeon_crtc(encoder->crtc);
	union crtc_source_param args;
	int index = GetIndexIntoMasterTable(COMMAND, SelectCRTC_Source);
	uint8_t frev, crev;
	struct radeon_encoder_atom_dig *dig;

	memset(&args, 0, sizeof(args));

	if (!atom_parse_cmd_header(rdev->mode_info.atom_context, index, &frev, &crev))
		return;

	switch (frev) {
	case 1:
		switch (crev) {
		case 1:
		default:
			if (ASIC_IS_AVIVO(rdev))
				args.v1.ucCRTC = radeon_crtc->crtc_id;
			else {
				if (radeon_encoder->encoder_id == ENCODER_OBJECT_ID_INTERNAL_DAC1) {
					args.v1.ucCRTC = radeon_crtc->crtc_id;
				} else {
					args.v1.ucCRTC = radeon_crtc->crtc_id << 2;
				}
			}
			switch (radeon_encoder->encoder_id) {
			case ENCODER_OBJECT_ID_INTERNAL_TMDS1:
			case ENCODER_OBJECT_ID_INTERNAL_KLDSCP_TMDS1:
				args.v1.ucDevice = ATOM_DEVICE_DFP1_INDEX;
				break;
			case ENCODER_OBJECT_ID_INTERNAL_LVDS:
			case ENCODER_OBJECT_ID_INTERNAL_LVTM1:
				if (radeon_encoder->devices & ATOM_DEVICE_LCD1_SUPPORT)
					args.v1.ucDevice = ATOM_DEVICE_LCD1_INDEX;
				else
					args.v1.ucDevice = ATOM_DEVICE_DFP3_INDEX;
				break;
			case ENCODER_OBJECT_ID_INTERNAL_DVO1:
			case ENCODER_OBJECT_ID_INTERNAL_DDI:
			case ENCODER_OBJECT_ID_INTERNAL_KLDSCP_DVO1:
				args.v1.ucDevice = ATOM_DEVICE_DFP2_INDEX;
				break;
			case ENCODER_OBJECT_ID_INTERNAL_DAC1:
			case ENCODER_OBJECT_ID_INTERNAL_KLDSCP_DAC1:
				if (radeon_encoder->active_device & (ATOM_DEVICE_TV_SUPPORT))
					args.v1.ucDevice = ATOM_DEVICE_TV1_INDEX;
				else if (radeon_encoder->active_device & (ATOM_DEVICE_CV_SUPPORT))
					args.v1.ucDevice = ATOM_DEVICE_CV_INDEX;
				else
					args.v1.ucDevice = ATOM_DEVICE_CRT1_INDEX;
				break;
			case ENCODER_OBJECT_ID_INTERNAL_DAC2:
			case ENCODER_OBJECT_ID_INTERNAL_KLDSCP_DAC2:
				if (radeon_encoder->active_device & (ATOM_DEVICE_TV_SUPPORT))
					args.v1.ucDevice = ATOM_DEVICE_TV1_INDEX;
				else if (radeon_encoder->active_device & (ATOM_DEVICE_CV_SUPPORT))
					args.v1.ucDevice = ATOM_DEVICE_CV_INDEX;
				else
					args.v1.ucDevice = ATOM_DEVICE_CRT2_INDEX;
				break;
			}
			break;
		case 2:
			args.v2.ucCRTC = radeon_crtc->crtc_id;
			if (radeon_encoder_get_dp_bridge_encoder_id(encoder) != ENCODER_OBJECT_ID_NONE) {
				struct drm_connector *connector = radeon_get_connector_for_encoder(encoder);

				if (connector->connector_type == DRM_MODE_CONNECTOR_LVDS)
					args.v2.ucEncodeMode = ATOM_ENCODER_MODE_LVDS;
				else if (connector->connector_type == DRM_MODE_CONNECTOR_VGA)
					args.v2.ucEncodeMode = ATOM_ENCODER_MODE_CRT;
				else
					args.v2.ucEncodeMode = atombios_get_encoder_mode(encoder);
			} else if (radeon_encoder->devices & (ATOM_DEVICE_LCD_SUPPORT)) {
				args.v2.ucEncodeMode = ATOM_ENCODER_MODE_LVDS;
			} else {
				args.v2.ucEncodeMode = atombios_get_encoder_mode(encoder);
			}
			switch (radeon_encoder->encoder_id) {
			case ENCODER_OBJECT_ID_INTERNAL_UNIPHY:
			case ENCODER_OBJECT_ID_INTERNAL_UNIPHY1:
			case ENCODER_OBJECT_ID_INTERNAL_UNIPHY2:
			case ENCODER_OBJECT_ID_INTERNAL_UNIPHY3:
			case ENCODER_OBJECT_ID_INTERNAL_KLDSCP_LVTMA:
				dig = radeon_encoder->enc_priv;
				switch (dig->dig_encoder) {
				case 0:
					args.v2.ucEncoderID = ASIC_INT_DIG1_ENCODER_ID;
					break;
				case 1:
					args.v2.ucEncoderID = ASIC_INT_DIG2_ENCODER_ID;
					break;
				case 2:
					args.v2.ucEncoderID = ASIC_INT_DIG3_ENCODER_ID;
					break;
				case 3:
					args.v2.ucEncoderID = ASIC_INT_DIG4_ENCODER_ID;
					break;
				case 4:
					args.v2.ucEncoderID = ASIC_INT_DIG5_ENCODER_ID;
					break;
				case 5:
					args.v2.ucEncoderID = ASIC_INT_DIG6_ENCODER_ID;
					break;
				case 6:
					args.v2.ucEncoderID = ASIC_INT_DIG7_ENCODER_ID;
					break;
				}
				break;
			case ENCODER_OBJECT_ID_INTERNAL_KLDSCP_DVO1:
				args.v2.ucEncoderID = ASIC_INT_DVO_ENCODER_ID;
				break;
			case ENCODER_OBJECT_ID_INTERNAL_KLDSCP_DAC1:
				if (radeon_encoder->active_device & (ATOM_DEVICE_TV_SUPPORT))
					args.v2.ucEncoderID = ASIC_INT_TV_ENCODER_ID;
				else if (radeon_encoder->active_device & (ATOM_DEVICE_CV_SUPPORT))
					args.v2.ucEncoderID = ASIC_INT_TV_ENCODER_ID;
				else
					args.v2.ucEncoderID = ASIC_INT_DAC1_ENCODER_ID;
				break;
			case ENCODER_OBJECT_ID_INTERNAL_KLDSCP_DAC2:
				if (radeon_encoder->active_device & (ATOM_DEVICE_TV_SUPPORT))
					args.v2.ucEncoderID = ASIC_INT_TV_ENCODER_ID;
				else if (radeon_encoder->active_device & (ATOM_DEVICE_CV_SUPPORT))
					args.v2.ucEncoderID = ASIC_INT_TV_ENCODER_ID;
				else
					args.v2.ucEncoderID = ASIC_INT_DAC2_ENCODER_ID;
				break;
			}
			break;
		}
		break;
	default:
		DRM_ERROR("Unknown table version: %d, %d\n", frev, crev);
		return;
	}

	atom_execute_table(rdev->mode_info.atom_context, index, (uint32_t *)&args);

	/* update scratch regs with new routing */
	radeon_atombios_encoder_crtc_scratch_regs(encoder, radeon_crtc->crtc_id);
}

void
atombios_set_mst_encoder_crtc_source(struct drm_encoder *encoder, int fe)
{
	struct drm_device *dev = encoder->dev;
	struct radeon_device *rdev = dev->dev_private;
	struct radeon_crtc *radeon_crtc = to_radeon_crtc(encoder->crtc);
	int index = GetIndexIntoMasterTable(COMMAND, SelectCRTC_Source);
	uint8_t frev, crev;
	union crtc_source_param args;

	memset(&args, 0, sizeof(args));

	if (!atom_parse_cmd_header(rdev->mode_info.atom_context, index, &frev, &crev))
		return;

	if (frev != 1 && crev != 2)
		DRM_ERROR("Unknown table for MST %d, %d\n", frev, crev);

	args.v2.ucCRTC = radeon_crtc->crtc_id;
	args.v2.ucEncodeMode = ATOM_ENCODER_MODE_DP_MST;

	switch (fe) {
	case 0:
		args.v2.ucEncoderID = ASIC_INT_DIG1_ENCODER_ID;
		break;
	case 1:
		args.v2.ucEncoderID = ASIC_INT_DIG2_ENCODER_ID;
		break;
	case 2:
		args.v2.ucEncoderID = ASIC_INT_DIG3_ENCODER_ID;
		break;
	case 3:
		args.v2.ucEncoderID = ASIC_INT_DIG4_ENCODER_ID;
		break;
	case 4:
		args.v2.ucEncoderID = ASIC_INT_DIG5_ENCODER_ID;
		break;
	case 5:
		args.v2.ucEncoderID = ASIC_INT_DIG6_ENCODER_ID;
		break;
	case 6:
		args.v2.ucEncoderID = ASIC_INT_DIG7_ENCODER_ID;
		break;
	}
	atom_execute_table(rdev->mode_info.atom_context, index, (uint32_t *)&args);
}

static void
atombios_apply_encoder_quirks(struct drm_encoder *encoder,
			      struct drm_display_mode *mode)
{
	struct drm_device *dev = encoder->dev;
	struct radeon_device *rdev = dev->dev_private;
	struct radeon_encoder *radeon_encoder = to_radeon_encoder(encoder);
	struct radeon_crtc *radeon_crtc = to_radeon_crtc(encoder->crtc);

	/* Funky macbooks */
	if ((dev->pdev->device == 0x71C5) &&
	    (dev->pdev->subsystem_vendor == 0x106b) &&
	    (dev->pdev->subsystem_device == 0x0080)) {
		if (radeon_encoder->devices & ATOM_DEVICE_LCD1_SUPPORT) {
			uint32_t lvtma_bit_depth_control = RREG32(AVIVO_LVTMA_BIT_DEPTH_CONTROL);

			lvtma_bit_depth_control &= ~AVIVO_LVTMA_BIT_DEPTH_CONTROL_TRUNCATE_EN;
			lvtma_bit_depth_control &= ~AVIVO_LVTMA_BIT_DEPTH_CONTROL_SPATIAL_DITHER_EN;

			WREG32(AVIVO_LVTMA_BIT_DEPTH_CONTROL, lvtma_bit_depth_control);
		}
	}

	/* set scaler clears this on some chips */
	if (ASIC_IS_AVIVO(rdev) &&
	    (!(radeon_encoder->active_device & (ATOM_DEVICE_TV_SUPPORT)))) {
		if (ASIC_IS_DCE8(rdev)) {
			if (mode->flags & DRM_MODE_FLAG_INTERLACE)
				WREG32(CIK_LB_DATA_FORMAT + radeon_crtc->crtc_offset,
				       CIK_INTERLEAVE_EN);
			else
				WREG32(CIK_LB_DATA_FORMAT + radeon_crtc->crtc_offset, 0);
		} else if (ASIC_IS_DCE4(rdev)) {
			if (mode->flags & DRM_MODE_FLAG_INTERLACE)
				WREG32(EVERGREEN_DATA_FORMAT + radeon_crtc->crtc_offset,
				       EVERGREEN_INTERLEAVE_EN);
			else
				WREG32(EVERGREEN_DATA_FORMAT + radeon_crtc->crtc_offset, 0);
		} else {
			if (mode->flags & DRM_MODE_FLAG_INTERLACE)
				WREG32(AVIVO_D1MODE_DATA_FORMAT + radeon_crtc->crtc_offset,
				       AVIVO_D1MODE_INTERLEAVE_EN);
			else
				WREG32(AVIVO_D1MODE_DATA_FORMAT + radeon_crtc->crtc_offset, 0);
		}
	}
}

void radeon_atom_release_dig_encoder(struct radeon_device *rdev, int enc_idx)
{
	if (enc_idx < 0)
		return;
	rdev->mode_info.active_encoders &= ~(1 << enc_idx);
}

int radeon_atom_pick_dig_encoder(struct drm_encoder *encoder, int fe_idx)
{
	struct drm_device *dev = encoder->dev;
	struct radeon_device *rdev = dev->dev_private;
	struct radeon_crtc *radeon_crtc = to_radeon_crtc(encoder->crtc);
	struct radeon_encoder *radeon_encoder = to_radeon_encoder(encoder);
	struct drm_encoder *test_encoder;
	struct radeon_encoder_atom_dig *dig = radeon_encoder->enc_priv;
	uint32_t dig_enc_in_use = 0;
	int enc_idx = -1;

	if (fe_idx >= 0) {
		enc_idx = fe_idx;
		goto assigned;
	}
	if (ASIC_IS_DCE6(rdev)) {
		/* DCE6 */
		switch (radeon_encoder->encoder_id) {
		case ENCODER_OBJECT_ID_INTERNAL_UNIPHY:
			if (dig->linkb)
				enc_idx = 1;
			else
				enc_idx = 0;
			break;
		case ENCODER_OBJECT_ID_INTERNAL_UNIPHY1:
			if (dig->linkb)
				enc_idx = 3;
			else
				enc_idx = 2;
			break;
		case ENCODER_OBJECT_ID_INTERNAL_UNIPHY2:
			if (dig->linkb)
				enc_idx = 5;
			else
				enc_idx = 4;
			break;
		case ENCODER_OBJECT_ID_INTERNAL_UNIPHY3:
			enc_idx = 6;
			break;
		}
		goto assigned;
	} else if (ASIC_IS_DCE4(rdev)) {
		/* DCE4/5 */
		if (ASIC_IS_DCE41(rdev) && !ASIC_IS_DCE61(rdev)) {
			/* ontario follows DCE4 */
			if (rdev->family == CHIP_PALM) {
				if (dig->linkb)
					enc_idx = 1;
				else
					enc_idx = 0;
			} else
				/* llano follows DCE3.2 */
				enc_idx = radeon_crtc->crtc_id;
		} else {
			switch (radeon_encoder->encoder_id) {
			case ENCODER_OBJECT_ID_INTERNAL_UNIPHY:
				if (dig->linkb)
					enc_idx = 1;
				else
					enc_idx = 0;
				break;
			case ENCODER_OBJECT_ID_INTERNAL_UNIPHY1:
				if (dig->linkb)
					enc_idx = 3;
				else
					enc_idx = 2;
				break;
			case ENCODER_OBJECT_ID_INTERNAL_UNIPHY2:
				if (dig->linkb)
					enc_idx = 5;
				else
					enc_idx = 4;
				break;
			}
		}
		goto assigned;
	}

	/* on DCE32 and encoder can driver any block so just crtc id */
	if (ASIC_IS_DCE32(rdev)) {
		enc_idx = radeon_crtc->crtc_id;
		goto assigned;
	}

	/* on DCE3 - LVTMA can only be driven by DIGB */
	list_for_each_entry(test_encoder, &dev->mode_config.encoder_list, head) {
		struct radeon_encoder *radeon_test_encoder;

		if (encoder == test_encoder)
			continue;

		if (!radeon_encoder_is_digital(test_encoder))
			continue;

		radeon_test_encoder = to_radeon_encoder(test_encoder);
		dig = radeon_test_encoder->enc_priv;

		if (dig->dig_encoder >= 0)
			dig_enc_in_use |= (1 << dig->dig_encoder);
	}

	if (radeon_encoder->encoder_id == ENCODER_OBJECT_ID_INTERNAL_KLDSCP_LVTMA) {
		if (dig_enc_in_use & 0x2)
			DRM_ERROR("LVDS required digital encoder 2 but it was in use - stealing\n");
		return 1;
	}
	if (!(dig_enc_in_use & 1))
		return 0;
	return 1;

assigned:
	if (enc_idx == -1) {
		DRM_ERROR("Got encoder index incorrect - returning 0\n");
		return 0;
	}
	if (rdev->mode_info.active_encoders & (1 << enc_idx)) {
		DRM_ERROR("chosen encoder in use %d\n", enc_idx);
	}
	rdev->mode_info.active_encoders |= (1 << enc_idx);
	return enc_idx;
}

/* This only needs to be called once at startup */
void
radeon_atom_encoder_init(struct radeon_device *rdev)
{
	struct drm_device *dev = rdev->ddev;
	struct drm_encoder *encoder;

	list_for_each_entry(encoder, &dev->mode_config.encoder_list, head) {
		struct radeon_encoder *radeon_encoder = to_radeon_encoder(encoder);
		struct drm_encoder *ext_encoder = radeon_get_external_encoder(encoder);

		switch (radeon_encoder->encoder_id) {
		case ENCODER_OBJECT_ID_INTERNAL_UNIPHY:
		case ENCODER_OBJECT_ID_INTERNAL_UNIPHY1:
		case ENCODER_OBJECT_ID_INTERNAL_UNIPHY2:
		case ENCODER_OBJECT_ID_INTERNAL_UNIPHY3:
		case ENCODER_OBJECT_ID_INTERNAL_KLDSCP_LVTMA:
			atombios_dig_transmitter_setup(encoder, ATOM_TRANSMITTER_ACTION_INIT, 0, 0);
			break;
		default:
			break;
		}

		if (ext_encoder && (ASIC_IS_DCE41(rdev) || ASIC_IS_DCE61(rdev)))
			atombios_external_encoder_setup(encoder, ext_encoder,
							EXTERNAL_ENCODER_ACTION_V3_ENCODER_INIT);
	}
}

static void
radeon_atom_encoder_mode_set(struct drm_encoder *encoder,
			     struct drm_display_mode *mode,
			     struct drm_display_mode *adjusted_mode)
{
	struct drm_device *dev = encoder->dev;
	struct radeon_device *rdev = dev->dev_private;
	struct radeon_encoder *radeon_encoder = to_radeon_encoder(encoder);
	struct drm_connector *connector = radeon_get_connector_for_encoder(encoder);
	int encoder_mode;

	radeon_encoder->pixel_clock = adjusted_mode->clock;

	/* need to call this here rather than in prepare() since we need some crtc info */
	radeon_atom_encoder_dpms(encoder, DRM_MODE_DPMS_OFF);

	if (ASIC_IS_AVIVO(rdev) && !ASIC_IS_DCE4(rdev)) {
		if (radeon_encoder->active_device & (ATOM_DEVICE_CV_SUPPORT | ATOM_DEVICE_TV_SUPPORT))
			atombios_yuv_setup(encoder, true);
		else
			atombios_yuv_setup(encoder, false);
	}

	switch (radeon_encoder->encoder_id) {
	case ENCODER_OBJECT_ID_INTERNAL_TMDS1:
	case ENCODER_OBJECT_ID_INTERNAL_KLDSCP_TMDS1:
	case ENCODER_OBJECT_ID_INTERNAL_LVDS:
	case ENCODER_OBJECT_ID_INTERNAL_LVTM1:
		atombios_digital_setup(encoder, PANEL_ENCODER_ACTION_ENABLE);
		break;
	case ENCODER_OBJECT_ID_INTERNAL_UNIPHY:
	case ENCODER_OBJECT_ID_INTERNAL_UNIPHY1:
	case ENCODER_OBJECT_ID_INTERNAL_UNIPHY2:
	case ENCODER_OBJECT_ID_INTERNAL_UNIPHY3:
	case ENCODER_OBJECT_ID_INTERNAL_KLDSCP_LVTMA:
		/* handled in dpms */
		break;
	case ENCODER_OBJECT_ID_INTERNAL_DDI:
	case ENCODER_OBJECT_ID_INTERNAL_DVO1:
	case ENCODER_OBJECT_ID_INTERNAL_KLDSCP_DVO1:
		atombios_dvo_setup(encoder, ATOM_ENABLE);
		break;
	case ENCODER_OBJECT_ID_INTERNAL_DAC1:
	case ENCODER_OBJECT_ID_INTERNAL_KLDSCP_DAC1:
	case ENCODER_OBJECT_ID_INTERNAL_DAC2:
	case ENCODER_OBJECT_ID_INTERNAL_KLDSCP_DAC2:
		atombios_dac_setup(encoder, ATOM_ENABLE);
		if (radeon_encoder->devices & (ATOM_DEVICE_TV_SUPPORT | ATOM_DEVICE_CV_SUPPORT)) {
			if (radeon_encoder->active_device & (ATOM_DEVICE_TV_SUPPORT | ATOM_DEVICE_CV_SUPPORT))
				atombios_tv_setup(encoder, ATOM_ENABLE);
			else
				atombios_tv_setup(encoder, ATOM_DISABLE);
		}
		break;
	}

	atombios_apply_encoder_quirks(encoder, adjusted_mode);

	encoder_mode = atombios_get_encoder_mode(encoder);
	if (connector && (radeon_audio != 0) &&
	    ((encoder_mode == ATOM_ENCODER_MODE_HDMI) ||
	     ENCODER_MODE_IS_DP(encoder_mode)))
		radeon_audio_mode_set(encoder, adjusted_mode);
}

static bool
atombios_dac_load_detect(struct drm_encoder *encoder, struct drm_connector *connector)
{
	struct drm_device *dev = encoder->dev;
	struct radeon_device *rdev = dev->dev_private;
	struct radeon_encoder *radeon_encoder = to_radeon_encoder(encoder);
	struct radeon_connector *radeon_connector = to_radeon_connector(connector);

	if (radeon_encoder->devices & (ATOM_DEVICE_TV_SUPPORT |
				       ATOM_DEVICE_CV_SUPPORT |
				       ATOM_DEVICE_CRT_SUPPORT)) {
		DAC_LOAD_DETECTION_PS_ALLOCATION args;
		int index = GetIndexIntoMasterTable(COMMAND, DAC_LoadDetection);
		uint8_t frev, crev;

		memset(&args, 0, sizeof(args));

		if (!atom_parse_cmd_header(rdev->mode_info.atom_context, index, &frev, &crev))
			return false;

		args.sDacload.ucMisc = 0;

		if ((radeon_encoder->encoder_id == ENCODER_OBJECT_ID_INTERNAL_DAC1) ||
		    (radeon_encoder->encoder_id == ENCODER_OBJECT_ID_INTERNAL_KLDSCP_DAC1))
			args.sDacload.ucDacType = ATOM_DAC_A;
		else
			args.sDacload.ucDacType = ATOM_DAC_B;

		if (radeon_connector->devices & ATOM_DEVICE_CRT1_SUPPORT)
			args.sDacload.usDeviceID = cpu_to_le16(ATOM_DEVICE_CRT1_SUPPORT);
		else if (radeon_connector->devices & ATOM_DEVICE_CRT2_SUPPORT)
			args.sDacload.usDeviceID = cpu_to_le16(ATOM_DEVICE_CRT2_SUPPORT);
		else if (radeon_connector->devices & ATOM_DEVICE_CV_SUPPORT) {
			args.sDacload.usDeviceID = cpu_to_le16(ATOM_DEVICE_CV_SUPPORT);
			if (crev >= 3)
				args.sDacload.ucMisc = DAC_LOAD_MISC_YPrPb;
		} else if (radeon_connector->devices & ATOM_DEVICE_TV1_SUPPORT) {
			args.sDacload.usDeviceID = cpu_to_le16(ATOM_DEVICE_TV1_SUPPORT);
			if (crev >= 3)
				args.sDacload.ucMisc = DAC_LOAD_MISC_YPrPb;
		}

		atom_execute_table(rdev->mode_info.atom_context, index, (uint32_t *)&args);

		return true;
	} else
		return false;
}

static enum drm_connector_status
radeon_atom_dac_detect(struct drm_encoder *encoder, struct drm_connector *connector)
{
	struct drm_device *dev = encoder->dev;
	struct radeon_device *rdev = dev->dev_private;
	struct radeon_encoder *radeon_encoder = to_radeon_encoder(encoder);
	struct radeon_connector *radeon_connector = to_radeon_connector(connector);
	uint32_t bios_0_scratch;

	if (!atombios_dac_load_detect(encoder, connector)) {
		DRM_DEBUG_KMS("detect returned false \n");
		return connector_status_unknown;
	}

	if (rdev->family >= CHIP_R600)
		bios_0_scratch = RREG32(R600_BIOS_0_SCRATCH);
	else
		bios_0_scratch = RREG32(RADEON_BIOS_0_SCRATCH);

	DRM_DEBUG_KMS("Bios 0 scratch %x %08x\n", bios_0_scratch, radeon_encoder->devices);
	if (radeon_connector->devices & ATOM_DEVICE_CRT1_SUPPORT) {
		if (bios_0_scratch & ATOM_S0_CRT1_MASK)
			return connector_status_connected;
	}
	if (radeon_connector->devices & ATOM_DEVICE_CRT2_SUPPORT) {
		if (bios_0_scratch & ATOM_S0_CRT2_MASK)
			return connector_status_connected;
	}
	if (radeon_connector->devices & ATOM_DEVICE_CV_SUPPORT) {
		if (bios_0_scratch & (ATOM_S0_CV_MASK|ATOM_S0_CV_MASK_A))
			return connector_status_connected;
	}
	if (radeon_connector->devices & ATOM_DEVICE_TV1_SUPPORT) {
		if (bios_0_scratch & (ATOM_S0_TV1_COMPOSITE | ATOM_S0_TV1_COMPOSITE_A))
			return connector_status_connected; /* CTV */
		else if (bios_0_scratch & (ATOM_S0_TV1_SVIDEO | ATOM_S0_TV1_SVIDEO_A))
			return connector_status_connected; /* STV */
	}
	return connector_status_disconnected;
}

static enum drm_connector_status
radeon_atom_dig_detect(struct drm_encoder *encoder, struct drm_connector *connector)
{
	struct drm_device *dev = encoder->dev;
	struct radeon_device *rdev = dev->dev_private;
	struct radeon_encoder *radeon_encoder = to_radeon_encoder(encoder);
	struct radeon_connector *radeon_connector = to_radeon_connector(connector);
	struct drm_encoder *ext_encoder = radeon_get_external_encoder(encoder);
	u32 bios_0_scratch;

	if (!ASIC_IS_DCE4(rdev))
		return connector_status_unknown;

	if (!ext_encoder)
		return connector_status_unknown;

	if ((radeon_connector->devices & ATOM_DEVICE_CRT_SUPPORT) == 0)
		return connector_status_unknown;

	/* load detect on the dp bridge */
	atombios_external_encoder_setup(encoder, ext_encoder,
					EXTERNAL_ENCODER_ACTION_V3_DACLOAD_DETECTION);

	bios_0_scratch = RREG32(R600_BIOS_0_SCRATCH);

	DRM_DEBUG_KMS("Bios 0 scratch %x %08x\n", bios_0_scratch, radeon_encoder->devices);
	if (radeon_connector->devices & ATOM_DEVICE_CRT1_SUPPORT) {
		if (bios_0_scratch & ATOM_S0_CRT1_MASK)
			return connector_status_connected;
	}
	if (radeon_connector->devices & ATOM_DEVICE_CRT2_SUPPORT) {
		if (bios_0_scratch & ATOM_S0_CRT2_MASK)
			return connector_status_connected;
	}
	if (radeon_connector->devices & ATOM_DEVICE_CV_SUPPORT) {
		if (bios_0_scratch & (ATOM_S0_CV_MASK|ATOM_S0_CV_MASK_A))
			return connector_status_connected;
	}
	if (radeon_connector->devices & ATOM_DEVICE_TV1_SUPPORT) {
		if (bios_0_scratch & (ATOM_S0_TV1_COMPOSITE | ATOM_S0_TV1_COMPOSITE_A))
			return connector_status_connected; /* CTV */
		else if (bios_0_scratch & (ATOM_S0_TV1_SVIDEO | ATOM_S0_TV1_SVIDEO_A))
			return connector_status_connected; /* STV */
	}
	return connector_status_disconnected;
}

void
radeon_atom_ext_encoder_setup_ddc(struct drm_encoder *encoder)
{
	struct drm_encoder *ext_encoder = radeon_get_external_encoder(encoder);

	if (ext_encoder)
		/* ddc_setup on the dp bridge */
		atombios_external_encoder_setup(encoder, ext_encoder,
						EXTERNAL_ENCODER_ACTION_V3_DDC_SETUP);

}

static void radeon_atom_encoder_prepare(struct drm_encoder *encoder)
{
	struct radeon_device *rdev = encoder->dev->dev_private;
	struct radeon_encoder *radeon_encoder = to_radeon_encoder(encoder);
	struct drm_connector *connector = radeon_get_connector_for_encoder(encoder);

	if ((radeon_encoder->active_device &
	     (ATOM_DEVICE_DFP_SUPPORT | ATOM_DEVICE_LCD_SUPPORT)) ||
	    (radeon_encoder_get_dp_bridge_encoder_id(encoder) !=
	     ENCODER_OBJECT_ID_NONE)) {
		struct radeon_encoder_atom_dig *dig = radeon_encoder->enc_priv;
		if (dig) {
			if (dig->dig_encoder >= 0)
				radeon_atom_release_dig_encoder(rdev, dig->dig_encoder);
			dig->dig_encoder = radeon_atom_pick_dig_encoder(encoder, -1);
			if (radeon_encoder->active_device & ATOM_DEVICE_DFP_SUPPORT) {
				if (rdev->family >= CHIP_R600)
					dig->afmt = rdev->mode_info.afmt[dig->dig_encoder];
				else
					/* RS600/690/740 have only 1 afmt block */
					dig->afmt = rdev->mode_info.afmt[0];
			}
		}
	}

	radeon_atom_output_lock(encoder, true);

	if (connector) {
		struct radeon_connector *radeon_connector = to_radeon_connector(connector);

		/* select the clock/data port if it uses a router */
		if (radeon_connector->router.cd_valid)
			radeon_router_select_cd_port(radeon_connector);

		/* turn eDP panel on for mode set */
		if (connector->connector_type == DRM_MODE_CONNECTOR_eDP)
			atombios_set_edp_panel_power(connector,
						     ATOM_TRANSMITTER_ACTION_POWER_ON);
	}

	/* this is needed for the pll/ss setup to work correctly in some cases */
	atombios_set_encoder_crtc_source(encoder);
	/* set up the FMT blocks */
	if (ASIC_IS_DCE8(rdev))
		dce8_program_fmt(encoder);
	else if (ASIC_IS_DCE4(rdev))
		dce4_program_fmt(encoder);
	else if (ASIC_IS_DCE3(rdev))
		dce3_program_fmt(encoder);
	else if (ASIC_IS_AVIVO(rdev))
		avivo_program_fmt(encoder);
}

static void radeon_atom_encoder_commit(struct drm_encoder *encoder)
{
	/* need to call this here as we need the crtc set up */
	radeon_atom_encoder_dpms(encoder, DRM_MODE_DPMS_ON);
	radeon_atom_output_lock(encoder, false);
}

static void radeon_atom_encoder_disable(struct drm_encoder *encoder)
{
	struct drm_device *dev = encoder->dev;
	struct radeon_device *rdev = dev->dev_private;
	struct radeon_encoder *radeon_encoder = to_radeon_encoder(encoder);
	struct radeon_encoder_atom_dig *dig;

	/* check for pre-DCE3 cards with shared encoders;
	 * can't really use the links individually, so don't disable
	 * the encoder if it's in use by another connector
	 */
	if (!ASIC_IS_DCE3(rdev)) {
		struct drm_encoder *other_encoder;
		struct radeon_encoder *other_radeon_encoder;

		list_for_each_entry(other_encoder, &dev->mode_config.encoder_list, head) {
			other_radeon_encoder = to_radeon_encoder(other_encoder);
			if ((radeon_encoder->encoder_id == other_radeon_encoder->encoder_id) &&
			    drm_helper_encoder_in_use(other_encoder))
				goto disable_done;
		}
	}

	radeon_atom_encoder_dpms(encoder, DRM_MODE_DPMS_OFF);

	switch (radeon_encoder->encoder_id) {
	case ENCODER_OBJECT_ID_INTERNAL_TMDS1:
	case ENCODER_OBJECT_ID_INTERNAL_KLDSCP_TMDS1:
	case ENCODER_OBJECT_ID_INTERNAL_LVDS:
	case ENCODER_OBJECT_ID_INTERNAL_LVTM1:
		atombios_digital_setup(encoder, PANEL_ENCODER_ACTION_DISABLE);
		break;
	case ENCODER_OBJECT_ID_INTERNAL_UNIPHY:
	case ENCODER_OBJECT_ID_INTERNAL_UNIPHY1:
	case ENCODER_OBJECT_ID_INTERNAL_UNIPHY2:
	case ENCODER_OBJECT_ID_INTERNAL_UNIPHY3:
	case ENCODER_OBJECT_ID_INTERNAL_KLDSCP_LVTMA:
		/* handled in dpms */
		break;
	case ENCODER_OBJECT_ID_INTERNAL_DDI:
	case ENCODER_OBJECT_ID_INTERNAL_DVO1:
	case ENCODER_OBJECT_ID_INTERNAL_KLDSCP_DVO1:
		atombios_dvo_setup(encoder, ATOM_DISABLE);
		break;
	case ENCODER_OBJECT_ID_INTERNAL_DAC1:
	case ENCODER_OBJECT_ID_INTERNAL_KLDSCP_DAC1:
	case ENCODER_OBJECT_ID_INTERNAL_DAC2:
	case ENCODER_OBJECT_ID_INTERNAL_KLDSCP_DAC2:
		atombios_dac_setup(encoder, ATOM_DISABLE);
		if (radeon_encoder->devices & (ATOM_DEVICE_TV_SUPPORT | ATOM_DEVICE_CV_SUPPORT))
			atombios_tv_setup(encoder, ATOM_DISABLE);
		break;
	}

disable_done:
	if (radeon_encoder_is_digital(encoder)) {
		if (atombios_get_encoder_mode(encoder) == ATOM_ENCODER_MODE_HDMI) {
			if (rdev->asic->display.hdmi_enable)
				radeon_hdmi_enable(rdev, encoder, false);
		}
		if (atombios_get_encoder_mode(encoder) != ATOM_ENCODER_MODE_DP_MST) {
			dig = radeon_encoder->enc_priv;
			radeon_atom_release_dig_encoder(rdev, dig->dig_encoder);
			dig->dig_encoder = -1;
			radeon_encoder->active_device = 0;
		}
	} else
		radeon_encoder->active_device = 0;
}

/* these are handled by the primary encoders */
static void radeon_atom_ext_prepare(struct drm_encoder *encoder)
{

}

static void radeon_atom_ext_commit(struct drm_encoder *encoder)
{

}

static void
radeon_atom_ext_mode_set(struct drm_encoder *encoder,
			 struct drm_display_mode *mode,
			 struct drm_display_mode *adjusted_mode)
{

}

static void radeon_atom_ext_disable(struct drm_encoder *encoder)
{

}

static void
radeon_atom_ext_dpms(struct drm_encoder *encoder, int mode)
{

}

static bool radeon_atom_ext_mode_fixup(struct drm_encoder *encoder,
				       const struct drm_display_mode *mode,
				       struct drm_display_mode *adjusted_mode)
{
	return true;
}

static const struct drm_encoder_helper_funcs radeon_atom_ext_helper_funcs = {
	.dpms = radeon_atom_ext_dpms,
	.mode_fixup = radeon_atom_ext_mode_fixup,
	.prepare = radeon_atom_ext_prepare,
	.mode_set = radeon_atom_ext_mode_set,
	.commit = radeon_atom_ext_commit,
	.disable = radeon_atom_ext_disable,
	/* no detect for TMDS/LVDS yet */
};

static const struct drm_encoder_helper_funcs radeon_atom_dig_helper_funcs = {
	.dpms = radeon_atom_encoder_dpms,
	.mode_fixup = radeon_atom_mode_fixup,
	.prepare = radeon_atom_encoder_prepare,
	.mode_set = radeon_atom_encoder_mode_set,
	.commit = radeon_atom_encoder_commit,
	.disable = radeon_atom_encoder_disable,
	.detect = radeon_atom_dig_detect,
};

static const struct drm_encoder_helper_funcs radeon_atom_dac_helper_funcs = {
	.dpms = radeon_atom_encoder_dpms,
	.mode_fixup = radeon_atom_mode_fixup,
	.prepare = radeon_atom_encoder_prepare,
	.mode_set = radeon_atom_encoder_mode_set,
	.commit = radeon_atom_encoder_commit,
	.detect = radeon_atom_dac_detect,
};

void radeon_enc_destroy(struct drm_encoder *encoder)
{
	struct radeon_encoder *radeon_encoder = to_radeon_encoder(encoder);
	if (radeon_encoder->devices & (ATOM_DEVICE_LCD_SUPPORT))
		radeon_atom_backlight_exit(radeon_encoder);
	kfree(radeon_encoder->enc_priv);
	drm_encoder_cleanup(encoder);
	kfree(radeon_encoder);
}

static const struct drm_encoder_funcs radeon_atom_enc_funcs = {
	.destroy = radeon_enc_destroy,
};

static struct radeon_encoder_atom_dac *
radeon_atombios_set_dac_info(struct radeon_encoder *radeon_encoder)
{
	struct drm_device *dev = radeon_encoder->base.dev;
	struct radeon_device *rdev = dev->dev_private;
	struct radeon_encoder_atom_dac *dac = kzalloc(sizeof(struct radeon_encoder_atom_dac), GFP_KERNEL);

	if (!dac)
		return NULL;

	dac->tv_std = radeon_atombios_get_tv_info(rdev);
	return dac;
}

static struct radeon_encoder_atom_dig *
radeon_atombios_set_dig_info(struct radeon_encoder *radeon_encoder)
{
	int encoder_enum = (radeon_encoder->encoder_enum & ENUM_ID_MASK) >> ENUM_ID_SHIFT;
	struct radeon_encoder_atom_dig *dig = kzalloc(sizeof(struct radeon_encoder_atom_dig), GFP_KERNEL);

	if (!dig)
		return NULL;

	/* coherent mode by default */
	dig->coherent_mode = true;
	dig->dig_encoder = -1;

	if (encoder_enum == 2)
		dig->linkb = true;
	else
		dig->linkb = false;

	return dig;
}

void
radeon_add_atom_encoder(struct drm_device *dev,
			uint32_t encoder_enum,
			uint32_t supported_device,
			u16 caps)
{
	struct radeon_device *rdev = dev->dev_private;
	struct drm_encoder *encoder;
	struct radeon_encoder *radeon_encoder;

	/* see if we already added it */
	list_for_each_entry(encoder, &dev->mode_config.encoder_list, head) {
		radeon_encoder = to_radeon_encoder(encoder);
		if (radeon_encoder->encoder_enum == encoder_enum) {
			radeon_encoder->devices |= supported_device;
			return;
		}

	}

	/* add a new one */
	radeon_encoder = kzalloc(sizeof(struct radeon_encoder), GFP_KERNEL);
	if (!radeon_encoder)
		return;

	encoder = &radeon_encoder->base;
	switch (rdev->num_crtc) {
	case 1:
		encoder->possible_crtcs = 0x1;
		break;
	case 2:
	default:
		encoder->possible_crtcs = 0x3;
		break;
	case 4:
		encoder->possible_crtcs = 0xf;
		break;
	case 6:
		encoder->possible_crtcs = 0x3f;
		break;
	}

	radeon_encoder->enc_priv = NULL;

	radeon_encoder->encoder_enum = encoder_enum;
	radeon_encoder->encoder_id = (encoder_enum & OBJECT_ID_MASK) >> OBJECT_ID_SHIFT;
	radeon_encoder->devices = supported_device;
	radeon_encoder->rmx_type = RMX_OFF;
	radeon_encoder->underscan_type = UNDERSCAN_OFF;
	radeon_encoder->is_ext_encoder = false;
	radeon_encoder->caps = caps;

	switch (radeon_encoder->encoder_id) {
	case ENCODER_OBJECT_ID_INTERNAL_LVDS:
	case ENCODER_OBJECT_ID_INTERNAL_TMDS1:
	case ENCODER_OBJECT_ID_INTERNAL_KLDSCP_TMDS1:
	case ENCODER_OBJECT_ID_INTERNAL_LVTM1:
		if (radeon_encoder->devices & (ATOM_DEVICE_LCD_SUPPORT)) {
			radeon_encoder->rmx_type = RMX_FULL;
			drm_encoder_init(dev, encoder, &radeon_atom_enc_funcs, DRM_MODE_ENCODER_LVDS);
			radeon_encoder->enc_priv = radeon_atombios_get_lvds_info(radeon_encoder);
		} else {
			drm_encoder_init(dev, encoder, &radeon_atom_enc_funcs, DRM_MODE_ENCODER_TMDS);
			radeon_encoder->enc_priv = radeon_atombios_set_dig_info(radeon_encoder);
		}
		drm_encoder_helper_add(encoder, &radeon_atom_dig_helper_funcs);
		break;
	case ENCODER_OBJECT_ID_INTERNAL_DAC1:
		drm_encoder_init(dev, encoder, &radeon_atom_enc_funcs, DRM_MODE_ENCODER_DAC);
		radeon_encoder->enc_priv = radeon_atombios_set_dac_info(radeon_encoder);
		drm_encoder_helper_add(encoder, &radeon_atom_dac_helper_funcs);
		break;
	case ENCODER_OBJECT_ID_INTERNAL_DAC2:
	case ENCODER_OBJECT_ID_INTERNAL_KLDSCP_DAC1:
	case ENCODER_OBJECT_ID_INTERNAL_KLDSCP_DAC2:
		drm_encoder_init(dev, encoder, &radeon_atom_enc_funcs, DRM_MODE_ENCODER_TVDAC);
		radeon_encoder->enc_priv = radeon_atombios_set_dac_info(radeon_encoder);
		drm_encoder_helper_add(encoder, &radeon_atom_dac_helper_funcs);
		break;
	case ENCODER_OBJECT_ID_INTERNAL_DVO1:
	case ENCODER_OBJECT_ID_INTERNAL_KLDSCP_DVO1:
	case ENCODER_OBJECT_ID_INTERNAL_DDI:
	case ENCODER_OBJECT_ID_INTERNAL_UNIPHY:
	case ENCODER_OBJECT_ID_INTERNAL_KLDSCP_LVTMA:
	case ENCODER_OBJECT_ID_INTERNAL_UNIPHY1:
	case ENCODER_OBJECT_ID_INTERNAL_UNIPHY2:
	case ENCODER_OBJECT_ID_INTERNAL_UNIPHY3:
		if (radeon_encoder->devices & (ATOM_DEVICE_LCD_SUPPORT)) {
			radeon_encoder->rmx_type = RMX_FULL;
			drm_encoder_init(dev, encoder, &radeon_atom_enc_funcs, DRM_MODE_ENCODER_LVDS);
			radeon_encoder->enc_priv = radeon_atombios_get_lvds_info(radeon_encoder);
		} else if (radeon_encoder->devices & (ATOM_DEVICE_CRT_SUPPORT)) {
			drm_encoder_init(dev, encoder, &radeon_atom_enc_funcs, DRM_MODE_ENCODER_DAC);
			radeon_encoder->enc_priv = radeon_atombios_set_dig_info(radeon_encoder);
		} else {
			drm_encoder_init(dev, encoder, &radeon_atom_enc_funcs, DRM_MODE_ENCODER_TMDS);
			radeon_encoder->enc_priv = radeon_atombios_set_dig_info(radeon_encoder);
		}
		drm_encoder_helper_add(encoder, &radeon_atom_dig_helper_funcs);
		break;
	case ENCODER_OBJECT_ID_SI170B:
	case ENCODER_OBJECT_ID_CH7303:
	case ENCODER_OBJECT_ID_EXTERNAL_SDVOA:
	case ENCODER_OBJECT_ID_EXTERNAL_SDVOB:
	case ENCODER_OBJECT_ID_TITFP513:
	case ENCODER_OBJECT_ID_VT1623:
	case ENCODER_OBJECT_ID_HDMI_SI1930:
	case ENCODER_OBJECT_ID_TRAVIS:
	case ENCODER_OBJECT_ID_NUTMEG:
		/* these are handled by the primary encoders */
		radeon_encoder->is_ext_encoder = true;
		if (radeon_encoder->devices & (ATOM_DEVICE_LCD_SUPPORT))
			drm_encoder_init(dev, encoder, &radeon_atom_enc_funcs, DRM_MODE_ENCODER_LVDS);
		else if (radeon_encoder->devices & (ATOM_DEVICE_CRT_SUPPORT))
			drm_encoder_init(dev, encoder, &radeon_atom_enc_funcs, DRM_MODE_ENCODER_DAC);
		else
			drm_encoder_init(dev, encoder, &radeon_atom_enc_funcs, DRM_MODE_ENCODER_TMDS);
		drm_encoder_helper_add(encoder, &radeon_atom_ext_helper_funcs);
		break;
	}
}<|MERGE_RESOLUTION|>--- conflicted
+++ resolved
@@ -1625,11 +1625,6 @@
 		} else
 			atom_execute_table(rdev->mode_info.atom_context, index, (uint32_t *)&args);
 		if (radeon_encoder->devices & (ATOM_DEVICE_LCD_SUPPORT)) {
-<<<<<<< HEAD
-			struct radeon_encoder_atom_dig *dig = radeon_encoder->enc_priv;
-
-			atombios_set_backlight_level(radeon_encoder, dig->backlight_level);
-=======
 			if (rdev->mode_info.bl_encoder) {
 				struct radeon_encoder_atom_dig *dig = radeon_encoder->enc_priv;
 
@@ -1638,7 +1633,6 @@
 				args.ucAction = ATOM_LCD_BLON;
 				atom_execute_table(rdev->mode_info.atom_context, index, (uint32_t *)&args);
 			}
->>>>>>> b67ad2f7
 		}
 		break;
 	case DRM_MODE_DPMS_STANDBY:
@@ -1718,10 +1712,6 @@
 			if (ASIC_IS_DCE4(rdev))
 				atombios_dig_encoder_setup(encoder, ATOM_ENCODER_CMD_DP_VIDEO_ON, 0);
 		}
-<<<<<<< HEAD
-		if (radeon_encoder->devices & (ATOM_DEVICE_LCD_SUPPORT))
-			atombios_set_backlight_level(radeon_encoder, dig->backlight_level);
-=======
 		if (radeon_encoder->devices & (ATOM_DEVICE_LCD_SUPPORT)) {
 			if (rdev->mode_info.bl_encoder)
 				atombios_set_backlight_level(radeon_encoder, dig->backlight_level);
@@ -1729,7 +1719,6 @@
 				atombios_dig_transmitter_setup(encoder,
 							       ATOM_TRANSMITTER_ACTION_LCD_BLON, 0, 0);
 		}
->>>>>>> b67ad2f7
 		if (ext_encoder)
 			atombios_external_encoder_setup(encoder, ext_encoder, ATOM_ENABLE);
 		break;
