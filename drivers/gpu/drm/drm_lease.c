/*
 * Copyright © 2017 Keith Packard <keithp@keithp.com>
 *
 * This program is free software; you can redistribute it and/or modify
 * it under the terms of the GNU General Public License as published by
 * the Free Software Foundation, either version 2 of the License, or
 * (at your option) any later version.
 *
 * This program is distributed in the hope that it will be useful, but
 * WITHOUT ANY WARRANTY; without even the implied warranty of
 * MERCHANTABILITY or FITNESS FOR A PARTICULAR PURPOSE.  See the GNU
 * General Public License for more details.
 */

#include <drm/drmP.h>
#include "drm_internal.h"
#include "drm_legacy.h"
#include "drm_crtc_internal.h"
#include <drm/drm_lease.h>
#include <drm/drm_auth.h>
#include <drm/drm_crtc_helper.h>

#define drm_for_each_lessee(lessee, lessor) \
	list_for_each_entry((lessee), &(lessor)->lessees, lessee_list)

static uint64_t drm_lease_idr_object;

/**
 * drm_lease_owner - return ancestor owner drm_master
 * @master: drm_master somewhere within tree of lessees and lessors
 *
 * RETURN:
 *
 * drm_master at the top of the tree (i.e, with lessor NULL
 */
struct drm_master *drm_lease_owner(struct drm_master *master)
{
	while (master->lessor != NULL)
		master = master->lessor;
	return master;
}
EXPORT_SYMBOL(drm_lease_owner);

/**
 * _drm_find_lessee - find lessee by id (idr_mutex held)
 * @master: drm_master of lessor
 * @lessee_id: id
 *
 * RETURN:
 *
 * drm_master of the lessee if valid, NULL otherwise
 */

static struct drm_master*
_drm_find_lessee(struct drm_master *master, int lessee_id)
{
	lockdep_assert_held(&master->dev->mode_config.idr_mutex);
	return idr_find(&drm_lease_owner(master)->lessee_idr, lessee_id);
}

/**
 * _drm_lease_held_master - check to see if an object is leased (or owned) by master (idr_mutex held)
 * @master: the master to check the lease status of
 * @id: the id to check
 *
 * Checks if the specified master holds a lease on the object. Return
 * value:
 *
 *	true		'master' holds a lease on (or owns) the object
 *	false		'master' does not hold a lease.
 */
static int _drm_lease_held_master(struct drm_master *master, int id)
{
	lockdep_assert_held(&master->dev->mode_config.idr_mutex);
	if (master->lessor)
		return idr_find(&master->leases, id) != NULL;
	return true;
}

/**
 * _drm_has_leased - check to see if an object has been leased (idr_mutex held)
 * @master: the master to check the lease status of
 * @id: the id to check
 *
 * Checks if any lessee of 'master' holds a lease on 'id'. Return
 * value:
 *
 *	true		Some lessee holds a lease on the object.
 *	false		No lessee has a lease on the object.
 */
static bool _drm_has_leased(struct drm_master *master, int id)
{
	struct drm_master *lessee;

	lockdep_assert_held(&master->dev->mode_config.idr_mutex);
	drm_for_each_lessee(lessee, master)
		if (_drm_lease_held_master(lessee, id))
			return true;
	return false;
}

/**
 * _drm_lease_held - check drm_mode_object lease status (idr_mutex held)
 * @file_priv: the master drm_file
 * @id: the object id
 *
 * Checks if the specified master holds a lease on the object. Return
 * value:
 *
 *	true		'master' holds a lease on (or owns) the object
 *	false		'master' does not hold a lease.
 */
bool _drm_lease_held(struct drm_file *file_priv, int id)
{
	if (file_priv == NULL || file_priv->master == NULL)
		return true;

	return _drm_lease_held_master(file_priv->master, id);
}
EXPORT_SYMBOL(_drm_lease_held);

/**
 * drm_lease_held - check drm_mode_object lease status (idr_mutex not held)
 * @file_priv: the master drm_file
 * @id: the object id
 *
 * Checks if the specified master holds a lease on the object. Return
 * value:
 *
 *	true		'master' holds a lease on (or owns) the object
 *	false		'master' does not hold a lease.
 */
bool drm_lease_held(struct drm_file *file_priv, int id)
{
	struct drm_master *master;
	bool ret;

	if (file_priv == NULL || file_priv->master == NULL)
		return true;

	master = file_priv->master;
	mutex_lock(&master->dev->mode_config.idr_mutex);
	ret = _drm_lease_held_master(master, id);
	mutex_unlock(&master->dev->mode_config.idr_mutex);
	return ret;
}
EXPORT_SYMBOL(drm_lease_held);

/**
 * drm_lease_filter_crtcs - restricted crtc set to leased values (idr_mutex not held)
 * @file_priv: requestor file
 * @crtcs_in: bitmask of crtcs to check
 *
 * Reconstructs a crtc mask based on the crtcs which are visible
 * through the specified file.
 */
uint32_t drm_lease_filter_crtcs(struct drm_file *file_priv, uint32_t crtcs_in)
{
	struct drm_master *master;
	struct drm_device *dev;
	struct drm_crtc *crtc;
	int count_in, count_out;
	uint32_t crtcs_out = 0;

	if (file_priv == NULL || file_priv->master == NULL)
		return crtcs_in;

	master = file_priv->master;
	dev = master->dev;

	count_in = count_out = 0;
	mutex_lock(&master->dev->mode_config.idr_mutex);
	list_for_each_entry(crtc, &dev->mode_config.crtc_list, head) {
		if (_drm_lease_held_master(master, crtc->base.id)) {
			uint32_t mask_in = 1ul << count_in;
			if ((crtcs_in & mask_in) != 0) {
				uint32_t mask_out = 1ul << count_out;
				crtcs_out |= mask_out;
			}
			count_out++;
		}
		count_in++;
	}
	mutex_unlock(&master->dev->mode_config.idr_mutex);
	return crtcs_out;
}
EXPORT_SYMBOL(drm_lease_filter_crtcs);

/*
 * drm_lease_create - create a new drm_master with leased objects (idr_mutex not held)
 * @lessor: lease holder (or owner) of objects
 * @leases: objects to lease to the new drm_master
 *
 * Uses drm_master_create to allocate a new drm_master, then checks to
 * make sure all of the desired objects can be leased, atomically
 * leasing them to the new drmmaster.
 *
 * 	ERR_PTR(-EACCESS)	some other master holds the title to any object
 * 	ERR_PTR(-ENOENT)	some object is not a valid DRM object for this device
 * 	ERR_PTR(-EBUSY)		some other lessee holds title to this object
 *	ERR_PTR(-EEXIST)	same object specified more than once in the provided list
 *	ERR_PTR(-ENOMEM)	allocation failed
 */
static struct drm_master *drm_lease_create(struct drm_master *lessor, struct idr *leases)
{
	struct drm_device *dev = lessor->dev;
	int error;
	struct drm_master *lessee;
	int object;
	int id;
	void *entry;

	DRM_DEBUG_LEASE("lessor %d\n", lessor->lessee_id);

	lessee = drm_master_create(lessor->dev);
	if (!lessee) {
		DRM_DEBUG_LEASE("drm_master_create failed\n");
		return ERR_PTR(-ENOMEM);
	}

	mutex_lock(&dev->mode_config.idr_mutex);

	idr_for_each_entry(leases, entry, object) {
		error = 0;
		if (!idr_find(&dev->mode_config.crtc_idr, object))
			error = -ENOENT;
		else if (!_drm_lease_held_master(lessor, object))
			error = -EACCES;
		else if (_drm_has_leased(lessor, object))
			error = -EBUSY;

		if (error != 0) {
			DRM_DEBUG_LEASE("object %d failed %d\n", object, error);
			goto out_lessee;
		}
	}

	/* Insert the new lessee into the tree */
	id = idr_alloc(&(drm_lease_owner(lessor)->lessee_idr), lessee, 1, 0, GFP_KERNEL);
	if (id < 0) {
		error = id;
		goto out_lessee;
	}

	lessee->lessee_id = id;
	lessee->lessor = drm_master_get(lessor);
	list_add_tail(&lessee->lessee_list, &lessor->lessees);

	/* Move the leases over */
	lessee->leases = *leases;
	DRM_DEBUG_LEASE("new lessee %d %p, lessor %d %p\n", lessee->lessee_id, lessee, lessor->lessee_id, lessor);

	mutex_unlock(&dev->mode_config.idr_mutex);
	return lessee;

out_lessee:
	mutex_unlock(&dev->mode_config.idr_mutex);

	drm_master_put(&lessee);

	return ERR_PTR(error);
}

/**
 * drm_lease_destroy - a master is going away (idr_mutex not held)
 * @master: the drm_master being destroyed
 *
 * All lessees will have been destroyed as they
 * hold a reference on their lessor. Notify any
 * lessor for this master so that it can check
 * the list of lessees.
 */
void drm_lease_destroy(struct drm_master *master)
{
	struct drm_device *dev = master->dev;

	mutex_lock(&dev->mode_config.idr_mutex);

	DRM_DEBUG_LEASE("drm_lease_destroy %d\n", master->lessee_id);

	/* This master is referenced by all lessees, hence it cannot be destroyed
	 * until all of them have been
	 */
	WARN_ON(!list_empty(&master->lessees));

	/* Remove this master from the lessee idr in the owner */
	if (master->lessee_id != 0) {
		DRM_DEBUG_LEASE("remove master %d from device list of lessees\n", master->lessee_id);
		idr_remove(&(drm_lease_owner(master)->lessee_idr), master->lessee_id);
	}

	/* Remove this master from any lessee list it may be on */
	list_del(&master->lessee_list);

	mutex_unlock(&dev->mode_config.idr_mutex);

	if (master->lessor) {
		/* Tell the master to check the lessee list */
		drm_sysfs_hotplug_event(dev);
		drm_master_put(&master->lessor);
	}

	DRM_DEBUG_LEASE("drm_lease_destroy done %d\n", master->lessee_id);
}

/**
 * _drm_lease_revoke - revoke access to all leased objects (idr_mutex held)
 * @top: the master losing its lease
 */
static void _drm_lease_revoke(struct drm_master *top)
{
	int object;
	void *entry;
	struct drm_master *master = top;

	lockdep_assert_held(&top->dev->mode_config.idr_mutex);

	/*
	 * Walk the tree starting at 'top' emptying all leases. Because
	 * the tree is fully connected, we can do this without recursing
	 */
	for (;;) {
		DRM_DEBUG_LEASE("revoke leases for %p %d\n", master, master->lessee_id);

		/* Evacuate the lease */
		idr_for_each_entry(&master->leases, entry, object)
			idr_remove(&master->leases, object);

		/* Depth-first list walk */

		/* Down */
		if (!list_empty(&master->lessees)) {
			master = list_first_entry(&master->lessees, struct drm_master, lessee_list);
		} else {
			/* Up */
			while (master != top && master == list_last_entry(&master->lessor->lessees, struct drm_master, lessee_list))
				master = master->lessor;

			if (master == top)
				break;

			/* Over */
			master = list_next_entry(master, lessee_list);
		}
	}
}

/**
 * drm_lease_revoke - revoke access to all leased objects (idr_mutex not held)
 * @top: the master losing its lease
 */
void drm_lease_revoke(struct drm_master *top)
{
	mutex_lock(&top->dev->mode_config.idr_mutex);
	_drm_lease_revoke(top);
	mutex_unlock(&top->dev->mode_config.idr_mutex);
}

static int validate_lease(struct drm_device *dev,
			  struct drm_file *lessor_priv,
			  int object_count,
			  struct drm_mode_object **objects)
{
	int o;
	int has_crtc = -1;
	int has_connector = -1;
	int has_plane = -1;

	/* we want to confirm that there is at least one crtc, plane
	   connector object. */

	for (o = 0; o < object_count; o++) {
		if (objects[o]->type == DRM_MODE_OBJECT_CRTC && has_crtc == -1) {
			has_crtc = o;
		}
		if (objects[o]->type == DRM_MODE_OBJECT_CONNECTOR && has_connector == -1)
			has_connector = o;

		if (lessor_priv->universal_planes) {
			if (objects[o]->type == DRM_MODE_OBJECT_PLANE && has_plane == -1)
				has_plane = o;
		}
	}
	if (has_crtc == -1 || has_connector == -1)
		return -EINVAL;
	if (lessor_priv->universal_planes && has_plane == -1)
		return -EINVAL;
	return 0;
}

static int fill_object_idr(struct drm_device *dev,
			   struct drm_file *lessor_priv,
			   struct idr *leases,
			   int object_count,
			   u32 *object_ids)
{
	struct drm_mode_object **objects;
	u32 o;
	int ret;
	objects = kcalloc(object_count, sizeof(struct drm_mode_object *),
			  GFP_KERNEL);
	if (!objects)
		return -ENOMEM;

	/* step one - get references to all the mode objects
	   and check for validity. */
	for (o = 0; o < object_count; o++) {
		if ((int) object_ids[o] < 0) {
			ret = -EINVAL;
			goto out_free_objects;
		}

		objects[o] = drm_mode_object_find(dev, lessor_priv,
						  object_ids[o],
						  DRM_MODE_OBJECT_ANY);
		if (!objects[o]) {
			ret = -ENOENT;
			goto out_free_objects;
		}

		if (!drm_mode_object_lease_required(objects[o]->type)) {
			ret = -EINVAL;
			goto out_free_objects;
		}
	}

	ret = validate_lease(dev, lessor_priv, object_count, objects);
	if (ret)
		goto out_free_objects;

	/* add their IDs to the lease request - taking into account
	   universal planes */
	for (o = 0; o < object_count; o++) {
		struct drm_mode_object *obj = objects[o];
		u32 object_id = objects[o]->id;
		DRM_DEBUG_LEASE("Adding object %d to lease\n", object_id);

		/*
		 * We're using an IDR to hold the set of leased
		 * objects, but we don't need to point at the object's
		 * data structure from the lease as the main crtc_idr
		 * will be used to actually find that. Instead, all we
		 * really want is a 'leased/not-leased' result, for
		 * which any non-NULL pointer will work fine.
		 */
		ret = idr_alloc(leases, &drm_lease_idr_object , object_id, object_id + 1, GFP_KERNEL);
		if (ret < 0) {
			DRM_DEBUG_LEASE("Object %d cannot be inserted into leases (%d)\n",
					object_id, ret);
			goto out_free_objects;
		}
		if (obj->type == DRM_MODE_OBJECT_CRTC && !lessor_priv->universal_planes) {
			struct drm_crtc *crtc = obj_to_crtc(obj);
			ret = idr_alloc(leases, &drm_lease_idr_object, crtc->primary->base.id, crtc->primary->base.id + 1, GFP_KERNEL);
			if (ret < 0) {
				DRM_DEBUG_LEASE("Object primary plane %d cannot be inserted into leases (%d)\n",
						object_id, ret);
				goto out_free_objects;
			}
			if (crtc->cursor) {
				ret = idr_alloc(leases, &drm_lease_idr_object, crtc->cursor->base.id, crtc->cursor->base.id + 1, GFP_KERNEL);
				if (ret < 0) {
					DRM_DEBUG_LEASE("Object cursor plane %d cannot be inserted into leases (%d)\n",
							object_id, ret);
					goto out_free_objects;
				}
			}
		}
	}

	ret = 0;
out_free_objects:
	for (o = 0; o < object_count; o++) {
		if (objects[o])
			drm_mode_object_put(objects[o]);
	}
	kfree(objects);
	return ret;
}

/**
 * drm_mode_create_lease_ioctl - create a new lease
 * @dev: the drm device
 * @data: pointer to struct drm_mode_create_lease
 * @lessor_priv: the file being manipulated
 *
 * The master associated with the specified file will have a lease
 * created containing the objects specified in the ioctl structure.
 * A file descriptor will be allocated for that and returned to the
 * application.
 */
int drm_mode_create_lease_ioctl(struct drm_device *dev,
				void *data, struct drm_file *lessor_priv)
{
	struct drm_mode_create_lease *cl = data;
	size_t object_count;
	int ret = 0;
	struct idr leases;
	struct drm_master *lessor = lessor_priv->master;
	struct drm_master *lessee = NULL;
	struct file *lessee_file = NULL;
	struct file *lessor_file = lessor_priv->filp;
	struct drm_file *lessee_priv;
	int fd = -1;
	uint32_t *object_ids;

	/* Can't lease without MODESET */
	if (!drm_core_check_feature(dev, DRIVER_MODESET))
		return -EINVAL;

	/* Do not allow sub-leases */
	if (lessor->lessor)
		return -EINVAL;

	/* need some objects */
	if (cl->object_count == 0)
		return -EINVAL;

	if (cl->flags && (cl->flags & ~(O_CLOEXEC | O_NONBLOCK)))
		return -EINVAL;

	object_count = cl->object_count;

	object_ids = memdup_user(u64_to_user_ptr(cl->object_ids), object_count * sizeof(__u32));
	if (IS_ERR(object_ids))
		return PTR_ERR(object_ids);

	idr_init(&leases);

	/* fill and validate the object idr */
	ret = fill_object_idr(dev, lessor_priv, &leases,
			      object_count, object_ids);
	kfree(object_ids);
	if (ret) {
		idr_destroy(&leases);
		return ret;
	}

	/* Allocate a file descriptor for the lease */
	fd = get_unused_fd_flags(cl->flags & (O_CLOEXEC | O_NONBLOCK));
	if (fd < 0) {
		idr_destroy(&leases);
		return fd;
	}

	DRM_DEBUG_LEASE("Creating lease\n");
	lessee = drm_lease_create(lessor, &leases);

	if (IS_ERR(lessee)) {
		ret = PTR_ERR(lessee);
		goto out_leases;
	}

	/* Clone the lessor file to create a new file for us */
	DRM_DEBUG_LEASE("Allocating lease file\n");
<<<<<<< HEAD
	lessee_file = filp_clone_open(lessor_file);
=======
	lessee_file = file_clone_open(lessor_file);
>>>>>>> 6bf4ca7f
	if (IS_ERR(lessee_file)) {
		ret = PTR_ERR(lessee_file);
		goto out_lessee;
	}

	lessee_priv = lessee_file->private_data;
	/* Change the file to a master one */
	drm_master_put(&lessee_priv->master);
	lessee_priv->master = lessee;
	lessee_priv->is_master = 1;
	lessee_priv->authenticated = 1;

	/* Hook up the fd */
	fd_install(fd, lessee_file);

	/* Pass fd back to userspace */
	DRM_DEBUG_LEASE("Returning fd %d id %d\n", fd, lessee->lessee_id);
	cl->fd = fd;
	cl->lessee_id = lessee->lessee_id;

	DRM_DEBUG_LEASE("drm_mode_create_lease_ioctl succeeded\n");
	return 0;

out_lessee:
	drm_master_put(&lessee);

out_leases:
	put_unused_fd(fd);
	idr_destroy(&leases);

	DRM_DEBUG_LEASE("drm_mode_create_lease_ioctl failed: %d\n", ret);
	return ret;
}

/**
 * drm_mode_list_lessees_ioctl - list lessee ids
 * @dev: the drm device
 * @data: pointer to struct drm_mode_list_lessees
 * @lessor_priv: the file being manipulated
 *
 * Starting from the master associated with the specified file,
 * the master with the provided lessee_id is found, and then
 * an array of lessee ids associated with leases from that master
 * are returned.
 */

int drm_mode_list_lessees_ioctl(struct drm_device *dev,
			       void *data, struct drm_file *lessor_priv)
{
	struct drm_mode_list_lessees *arg = data;
	__u32 __user *lessee_ids = (__u32 __user *) (uintptr_t) (arg->lessees_ptr);
	__u32 count_lessees = arg->count_lessees;
	struct drm_master *lessor = lessor_priv->master, *lessee;
	int count;
	int ret = 0;

	if (arg->pad)
		return -EINVAL;

	/* Can't lease without MODESET */
	if (!drm_core_check_feature(dev, DRIVER_MODESET))
		return -EINVAL;

	DRM_DEBUG_LEASE("List lessees for %d\n", lessor->lessee_id);

	mutex_lock(&dev->mode_config.idr_mutex);

	count = 0;
	drm_for_each_lessee(lessee, lessor) {
		/* Only list un-revoked leases */
		if (!idr_is_empty(&lessee->leases)) {
			if (count_lessees > count) {
				DRM_DEBUG_LEASE("Add lessee %d\n", lessee->lessee_id);
				ret = put_user(lessee->lessee_id, lessee_ids + count);
				if (ret)
					break;
			}
			count++;
		}
	}

	DRM_DEBUG_LEASE("Lessor leases to %d\n", count);
	if (ret == 0)
		arg->count_lessees = count;

	mutex_unlock(&dev->mode_config.idr_mutex);

	return ret;
}

/**
 * drm_mode_get_lease_ioctl - list leased objects
 * @dev: the drm device
 * @data: pointer to struct drm_mode_get_lease
 * @lessee_priv: the file being manipulated
 *
 * Return the list of leased objects for the specified lessee
 */

int drm_mode_get_lease_ioctl(struct drm_device *dev,
			     void *data, struct drm_file *lessee_priv)
{
	struct drm_mode_get_lease *arg = data;
	__u32 __user *object_ids = (__u32 __user *) (uintptr_t) (arg->objects_ptr);
	__u32 count_objects = arg->count_objects;
	struct drm_master *lessee = lessee_priv->master;
	struct idr *object_idr;
	int count;
	void *entry;
	int object;
	int ret = 0;

	if (arg->pad)
		return -EINVAL;

	/* Can't lease without MODESET */
	if (!drm_core_check_feature(dev, DRIVER_MODESET))
		return -EINVAL;

	DRM_DEBUG_LEASE("get lease for %d\n", lessee->lessee_id);

	mutex_lock(&dev->mode_config.idr_mutex);

	if (lessee->lessor == NULL)
		/* owner can use all objects */
		object_idr = &lessee->dev->mode_config.crtc_idr;
	else
		/* lessee can only use allowed object */
		object_idr = &lessee->leases;

	count = 0;
	idr_for_each_entry(object_idr, entry, object) {
		if (count_objects > count) {
			DRM_DEBUG_LEASE("adding object %d\n", object);
			ret = put_user(object, object_ids + count);
			if (ret)
				break;
		}
		count++;
	}

	DRM_DEBUG("lease holds %d objects\n", count);
	if (ret == 0)
		arg->count_objects = count;

	mutex_unlock(&dev->mode_config.idr_mutex);

	return ret;
}

/**
 * drm_mode_revoke_lease_ioctl - revoke lease
 * @dev: the drm device
 * @data: pointer to struct drm_mode_revoke_lease
 * @lessor_priv: the file being manipulated
 *
 * This removes all of the objects from the lease without
 * actually getting rid of the lease itself; that way all
 * references to it still work correctly
 */
int drm_mode_revoke_lease_ioctl(struct drm_device *dev,
				void *data, struct drm_file *lessor_priv)
{
	struct drm_mode_revoke_lease *arg = data;
	struct drm_master *lessor = lessor_priv->master;
	struct drm_master *lessee;
	int ret = 0;

	DRM_DEBUG_LEASE("revoke lease for %d\n", arg->lessee_id);

	/* Can't lease without MODESET */
	if (!drm_core_check_feature(dev, DRIVER_MODESET))
		return -EINVAL;

	mutex_lock(&dev->mode_config.idr_mutex);

	lessee = _drm_find_lessee(lessor, arg->lessee_id);

	/* No such lessee */
	if (!lessee) {
		ret = -ENOENT;
		goto fail;
	}

	/* Lease is not held by lessor */
	if (lessee->lessor != lessor) {
		ret = -EACCES;
		goto fail;
	}

	_drm_lease_revoke(lessee);

fail:
	mutex_unlock(&dev->mode_config.idr_mutex);

	return ret;
}<|MERGE_RESOLUTION|>--- conflicted
+++ resolved
@@ -553,11 +553,7 @@
 
 	/* Clone the lessor file to create a new file for us */
 	DRM_DEBUG_LEASE("Allocating lease file\n");
-<<<<<<< HEAD
-	lessee_file = filp_clone_open(lessor_file);
-=======
 	lessee_file = file_clone_open(lessor_file);
->>>>>>> 6bf4ca7f
 	if (IS_ERR(lessee_file)) {
 		ret = PTR_ERR(lessee_file);
 		goto out_lessee;
