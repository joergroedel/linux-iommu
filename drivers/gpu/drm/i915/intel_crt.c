--- conflicted
+++ resolved
@@ -225,14 +225,11 @@
 	struct intel_crtc *intel_crtc = to_intel_crtc(crtc);
 	struct drm_i915_private *dev_priv = dev->dev_private;
 	u32 adpa;
-<<<<<<< HEAD
-=======
 
 	if (HAS_PCH_SPLIT(dev))
 		adpa = ADPA_HOTPLUG_BITS;
 	else
 		adpa = 0;
->>>>>>> 097e3635
 
 	if (adjusted_mode->flags & DRM_MODE_FLAG_PHSYNC)
 		adpa |= ADPA_HSYNC_ACTIVE_HIGH;
@@ -759,11 +756,7 @@
 
 	crt->base.type = INTEL_OUTPUT_ANALOG;
 	crt->base.cloneable = true;
-<<<<<<< HEAD
-	if (IS_HASWELL(dev) || IS_I830(dev))
-=======
 	if (IS_I830(dev))
->>>>>>> 097e3635
 		crt->base.crtc_mask = (1 << 0);
 	else
 		crt->base.crtc_mask = (1 << 0) | (1 << 1) | (1 << 2);
