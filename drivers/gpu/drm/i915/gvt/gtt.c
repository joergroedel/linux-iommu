--- conflicted
+++ resolved
@@ -51,11 +51,7 @@
 
 static bool intel_gvt_is_valid_gfn(struct intel_vgpu *vgpu, unsigned long gfn)
 {
-<<<<<<< HEAD
-	struct kvm *kvm = vgpu->kvm;
-=======
 	struct kvm *kvm = vgpu->vfio_device.kvm;
->>>>>>> 421cfe65
 	int idx;
 	bool ret;
 
@@ -1189,11 +1185,7 @@
 
 	if (!vgpu->attached)
 		return -EINVAL;
-<<<<<<< HEAD
-	pfn = gfn_to_pfn(vgpu->kvm, ops->get_pfn(entry));
-=======
 	pfn = gfn_to_pfn(vgpu->vfio_device.kvm, ops->get_pfn(entry));
->>>>>>> 421cfe65
 	if (is_error_noslot_pfn(pfn))
 		return -EINVAL;
 	return PageTransHuge(pfn_to_page(pfn));
