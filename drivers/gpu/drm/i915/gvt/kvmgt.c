--- conflicted
+++ resolved
@@ -710,14 +710,10 @@
 
 	WARN_ON(vgpu->nr_cache_entries);
 
-<<<<<<< HEAD
-	vgpu->attached = false;
-=======
 	vgpu->gfn_cache = RB_ROOT;
 	vgpu->dma_addr_cache = RB_ROOT;
 
 	intel_vgpu_release_msi_eventfd_ctx(vgpu);
->>>>>>> b7bfaa76
 }
 
 static u64 intel_vgpu_get_bar_addr(struct intel_vgpu *vgpu, int bar)
