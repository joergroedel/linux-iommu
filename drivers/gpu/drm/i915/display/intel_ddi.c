--- conflicted
+++ resolved
@@ -45,10 +45,7 @@
 #include "intel_display_power.h"
 #include "intel_display_types.h"
 #include "intel_dkl_phy.h"
-<<<<<<< HEAD
-=======
 #include "intel_dkl_phy_regs.h"
->>>>>>> b7bfaa76
 #include "intel_dp.h"
 #include "intel_dp_link_training.h"
 #include "intel_dp_mst.h"
@@ -1301,19 +1298,11 @@
 	for (ln = 0; ln < 2; ln++) {
 		int level;
 
-<<<<<<< HEAD
-		intel_dkl_phy_write(dev_priv, DKL_TX_PMD_LANE_SUS(tc_port), ln, 0);
+		intel_dkl_phy_write(dev_priv, DKL_TX_PMD_LANE_SUS(tc_port, ln), 0);
 
 		level = intel_ddi_level(encoder, crtc_state, 2*ln+0);
 
-		intel_dkl_phy_rmw(dev_priv, DKL_TX_DPCNTL0(tc_port), ln,
-=======
-		intel_dkl_phy_write(dev_priv, DKL_TX_PMD_LANE_SUS(tc_port, ln), 0);
-
-		level = intel_ddi_level(encoder, crtc_state, 2*ln+0);
-
 		intel_dkl_phy_rmw(dev_priv, DKL_TX_DPCNTL0(tc_port, ln),
->>>>>>> b7bfaa76
 				  DKL_TX_PRESHOOT_COEFF_MASK |
 				  DKL_TX_DE_EMPAHSIS_COEFF_MASK |
 				  DKL_TX_VSWING_CONTROL_MASK,
@@ -1323,11 +1312,7 @@
 
 		level = intel_ddi_level(encoder, crtc_state, 2*ln+1);
 
-<<<<<<< HEAD
-		intel_dkl_phy_rmw(dev_priv, DKL_TX_DPCNTL1(tc_port), ln,
-=======
 		intel_dkl_phy_rmw(dev_priv, DKL_TX_DPCNTL1(tc_port, ln),
->>>>>>> b7bfaa76
 				  DKL_TX_PRESHOOT_COEFF_MASK |
 				  DKL_TX_DE_EMPAHSIS_COEFF_MASK |
 				  DKL_TX_VSWING_CONTROL_MASK,
@@ -1335,11 +1320,7 @@
 				  DKL_TX_DE_EMPHASIS_COEFF(trans->entries[level].dkl.de_emphasis) |
 				  DKL_TX_VSWING_CONTROL(trans->entries[level].dkl.vswing));
 
-<<<<<<< HEAD
-		intel_dkl_phy_rmw(dev_priv, DKL_TX_DPCNTL2(tc_port), ln,
-=======
 		intel_dkl_phy_rmw(dev_priv, DKL_TX_DPCNTL2(tc_port, ln),
->>>>>>> b7bfaa76
 				  DKL_TX_DP20BITMODE, 0);
 
 		if (IS_ALDERLAKE_P(dev_priv)) {
@@ -1358,11 +1339,7 @@
 				val |= DKL_TX_DPCNTL2_CFG_LOADGENSELECT_TX2(0);
 			}
 
-<<<<<<< HEAD
-			intel_dkl_phy_rmw(dev_priv, DKL_TX_DPCNTL2(tc_port), ln,
-=======
 			intel_dkl_phy_rmw(dev_priv, DKL_TX_DPCNTL2(tc_port, ln),
->>>>>>> b7bfaa76
 					  DKL_TX_DPCNTL2_CFG_LOADGENSELECT_TX1_MASK |
 					  DKL_TX_DPCNTL2_CFG_LOADGENSELECT_TX2_MASK,
 					  val);
@@ -2075,13 +2052,8 @@
 		return;
 
 	if (DISPLAY_VER(dev_priv) >= 12) {
-<<<<<<< HEAD
-		ln0 = intel_dkl_phy_read(dev_priv, DKL_DP_MODE(tc_port), 0);
-		ln1 = intel_dkl_phy_read(dev_priv, DKL_DP_MODE(tc_port), 1);
-=======
 		ln0 = intel_dkl_phy_read(dev_priv, DKL_DP_MODE(tc_port, 0));
 		ln1 = intel_dkl_phy_read(dev_priv, DKL_DP_MODE(tc_port, 1));
->>>>>>> b7bfaa76
 	} else {
 		ln0 = intel_de_read(dev_priv, MG_DP_MODE(0, tc_port));
 		ln1 = intel_de_read(dev_priv, MG_DP_MODE(1, tc_port));
@@ -2142,13 +2114,8 @@
 	}
 
 	if (DISPLAY_VER(dev_priv) >= 12) {
-<<<<<<< HEAD
-		intel_dkl_phy_write(dev_priv, DKL_DP_MODE(tc_port), 0, ln0);
-		intel_dkl_phy_write(dev_priv, DKL_DP_MODE(tc_port), 1, ln1);
-=======
 		intel_dkl_phy_write(dev_priv, DKL_DP_MODE(tc_port, 0), ln0);
 		intel_dkl_phy_write(dev_priv, DKL_DP_MODE(tc_port, 1), ln1);
->>>>>>> b7bfaa76
 	} else {
 		intel_de_write(dev_priv, MG_DP_MODE(0, tc_port), ln0);
 		intel_de_write(dev_priv, MG_DP_MODE(1, tc_port), ln1);
@@ -3145,11 +3112,7 @@
 	int ln;
 
 	for (ln = 0; ln < 2; ln++)
-<<<<<<< HEAD
-		intel_dkl_phy_rmw(i915, DKL_PCS_DW5(tc_port), ln, DKL_PCS_DW5_CORE_SOFTRESET, 0);
-=======
 		intel_dkl_phy_rmw(i915, DKL_PCS_DW5(tc_port, ln), DKL_PCS_DW5_CORE_SOFTRESET, 0);
->>>>>>> b7bfaa76
 }
 
 static void intel_ddi_prepare_link_retrain(struct intel_dp *intel_dp,
