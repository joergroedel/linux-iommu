--- conflicted
+++ resolved
@@ -268,13 +268,6 @@
 	return active;
 }
 
-static void mark_eio(struct i915_request *rq)
-{
-	if (!i915_request_signaled(rq))
-		dma_fence_set_error(&rq->fence, -EIO);
-	i915_request_mark_complete(rq);
-}
-
 static inline u32 intel_hws_preempt_address(struct intel_engine_cs *engine)
 {
 	return (i915_ggtt_offset(engine->status_page.vma) +
@@ -4345,7 +4338,6 @@
 		__i915_request_submit(old);
 		i915_request_put(old);
 	}
-<<<<<<< HEAD
 
 	if (i915_request_completed(rq)) {
 		__i915_request_submit(rq);
@@ -4359,21 +4351,6 @@
 		GEM_BUG_ON(!list_empty(virtual_queue(ve)));
 		list_move_tail(&rq->sched.link, virtual_queue(ve));
 
-=======
-
-	if (i915_request_completed(rq)) {
-		__i915_request_submit(rq);
-
-		ve->base.execlists.queue_priority_hint = INT_MIN;
-		ve->request = NULL;
-	} else {
-		ve->base.execlists.queue_priority_hint = rq_prio(rq);
-		ve->request = i915_request_get(rq);
-
-		GEM_BUG_ON(!list_empty(virtual_queue(ve)));
-		list_move_tail(&rq->sched.link, virtual_queue(ve));
-
->>>>>>> d1eef1c6
 		tasklet_schedule(&ve->base.execlists.tasklet);
 	}
 
