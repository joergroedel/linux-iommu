/*
 * SPDX-License-Identifier: MIT
 *
 * Copyright © 2014-2016 Intel Corporation
 */

#include <linux/mman.h>
#include <linux/sizes.h>

#include "gt/intel_gt.h"
#include "gt/intel_gt_requests.h"

#include "i915_drv.h"
#include "i915_gem_gtt.h"
#include "i915_gem_ioctls.h"
#include "i915_gem_object.h"
#include "i915_trace.h"
#include "i915_vma.h"

static inline bool
__vma_matches(struct vm_area_struct *vma, struct file *filp,
	      unsigned long addr, unsigned long size)
{
	if (vma->vm_file != filp)
		return false;

	return vma->vm_start == addr &&
	       (vma->vm_end - vma->vm_start) == PAGE_ALIGN(size);
}

/**
 * i915_gem_mmap_ioctl - Maps the contents of an object, returning the address
 *			 it is mapped to.
 * @dev: drm device
 * @data: ioctl data blob
 * @file: drm file
 *
 * While the mapping holds a reference on the contents of the object, it doesn't
 * imply a ref on the object itself.
 *
 * IMPORTANT:
 *
 * DRM driver writers who look a this function as an example for how to do GEM
 * mmap support, please don't implement mmap support like here. The modern way
 * to implement DRM mmap support is with an mmap offset ioctl (like
 * i915_gem_mmap_gtt) and then using the mmap syscall on the DRM fd directly.
 * That way debug tooling like valgrind will understand what's going on, hiding
 * the mmap call in a driver private ioctl will break that. The i915 driver only
 * does cpu mmaps this way because we didn't know better.
 */
int
i915_gem_mmap_ioctl(struct drm_device *dev, void *data,
		    struct drm_file *file)
{
	struct drm_i915_gem_mmap *args = data;
	struct drm_i915_gem_object *obj;
	unsigned long addr;

	if (args->flags & ~(I915_MMAP_WC))
		return -EINVAL;

	if (args->flags & I915_MMAP_WC && !boot_cpu_has(X86_FEATURE_PAT))
		return -ENODEV;

	obj = i915_gem_object_lookup(file, args->handle);
	if (!obj)
		return -ENOENT;

	/* prime objects have no backing filp to GEM mmap
	 * pages from.
	 */
	if (!obj->base.filp) {
		addr = -ENXIO;
		goto err;
	}

	if (range_overflows(args->offset, args->size, (u64)obj->base.size)) {
		addr = -EINVAL;
		goto err;
	}

	addr = vm_mmap(obj->base.filp, 0, args->size,
		       PROT_READ | PROT_WRITE, MAP_SHARED,
		       args->offset);
	if (IS_ERR_VALUE(addr))
		goto err;

	if (args->flags & I915_MMAP_WC) {
		struct mm_struct *mm = current->mm;
		struct vm_area_struct *vma;

		if (down_write_killable(&mm->mmap_sem)) {
			addr = -EINTR;
			goto err;
		}
		vma = find_vma(mm, addr);
		if (vma && __vma_matches(vma, obj->base.filp, addr, args->size))
			vma->vm_page_prot =
				pgprot_writecombine(vm_get_page_prot(vma->vm_flags));
		else
			addr = -ENOMEM;
		up_write(&mm->mmap_sem);
		if (IS_ERR_VALUE(addr))
			goto err;
	}
	i915_gem_object_put(obj);

	args->addr_ptr = (u64)addr;
	return 0;

err:
	i915_gem_object_put(obj);
	return addr;
}

static unsigned int tile_row_pages(const struct drm_i915_gem_object *obj)
{
	return i915_gem_object_get_tile_row_size(obj) >> PAGE_SHIFT;
}

/**
 * i915_gem_mmap_gtt_version - report the current feature set for GTT mmaps
 *
 * A history of the GTT mmap interface:
 *
 * 0 - Everything had to fit into the GTT. Both parties of a memcpy had to
 *     aligned and suitable for fencing, and still fit into the available
 *     mappable space left by the pinned display objects. A classic problem
 *     we called the page-fault-of-doom where we would ping-pong between
 *     two objects that could not fit inside the GTT and so the memcpy
 *     would page one object in at the expense of the other between every
 *     single byte.
 *
 * 1 - Objects can be any size, and have any compatible fencing (X Y, or none
 *     as set via i915_gem_set_tiling() [DRM_I915_GEM_SET_TILING]). If the
 *     object is too large for the available space (or simply too large
 *     for the mappable aperture!), a view is created instead and faulted
 *     into userspace. (This view is aligned and sized appropriately for
 *     fenced access.)
 *
 * 2 - Recognise WC as a separate cache domain so that we can flush the
 *     delayed writes via GTT before performing direct access via WC.
 *
 * 3 - Remove implicit set-domain(GTT) and synchronisation on initial
 *     pagefault; swapin remains transparent.
 *
 * Restrictions:
 *
 *  * snoopable objects cannot be accessed via the GTT. It can cause machine
 *    hangs on some architectures, corruption on others. An attempt to service
 *    a GTT page fault from a snoopable object will generate a SIGBUS.
 *
 *  * the object must be able to fit into RAM (physical memory, though no
 *    limited to the mappable aperture).
 *
 *
 * Caveats:
 *
 *  * a new GTT page fault will synchronize rendering from the GPU and flush
 *    all data to system memory. Subsequent access will not be synchronized.
 *
 *  * all mappings are revoked on runtime device suspend.
 *
 *  * there are only 8, 16 or 32 fence registers to share between all users
 *    (older machines require fence register for display and blitter access
 *    as well). Contention of the fence registers will cause the previous users
 *    to be unmapped and any new access will generate new page faults.
 *
 *  * running out of memory while servicing a fault may generate a SIGBUS,
 *    rather than the expected SIGSEGV.
 */
int i915_gem_mmap_gtt_version(void)
{
	return 3;
}

static inline struct i915_ggtt_view
compute_partial_view(const struct drm_i915_gem_object *obj,
		     pgoff_t page_offset,
		     unsigned int chunk)
{
	struct i915_ggtt_view view;

	if (i915_gem_object_is_tiled(obj))
		chunk = roundup(chunk, tile_row_pages(obj));

	view.type = I915_GGTT_VIEW_PARTIAL;
	view.partial.offset = rounddown(page_offset, chunk);
	view.partial.size =
		min_t(unsigned int, chunk,
		      (obj->base.size >> PAGE_SHIFT) - view.partial.offset);

	/* If the partial covers the entire object, just create a normal VMA. */
	if (chunk >= obj->base.size >> PAGE_SHIFT)
		view.type = I915_GGTT_VIEW_NORMAL;

	return view;
}

/**
 * i915_gem_fault - fault a page into the GTT
 * @vmf: fault info
 *
 * The fault handler is set up by drm_gem_mmap() when a object is GTT mapped
 * from userspace.  The fault handler takes care of binding the object to
 * the GTT (if needed), allocating and programming a fence register (again,
 * only if needed based on whether the old reg is still valid or the object
 * is tiled) and inserting a new PTE into the faulting process.
 *
 * Note that the faulting process may involve evicting existing objects
 * from the GTT and/or fence registers to make room.  So performance may
 * suffer if the GTT working set is large or there are few fence registers
 * left.
 *
 * The current feature set supported by i915_gem_fault() and thus GTT mmaps
 * is exposed via I915_PARAM_MMAP_GTT_VERSION (see i915_gem_mmap_gtt_version).
 */
vm_fault_t i915_gem_fault(struct vm_fault *vmf)
{
#define MIN_CHUNK_PAGES (SZ_1M >> PAGE_SHIFT)
	struct vm_area_struct *area = vmf->vma;
	struct drm_i915_gem_object *obj = to_intel_bo(area->vm_private_data);
	struct drm_device *dev = obj->base.dev;
	struct drm_i915_private *i915 = to_i915(dev);
	struct intel_runtime_pm *rpm = &i915->runtime_pm;
	struct i915_ggtt *ggtt = &i915->ggtt;
	bool write = area->vm_flags & VM_WRITE;
	intel_wakeref_t wakeref;
	struct i915_vma *vma;
	pgoff_t page_offset;
	int srcu;
	int ret;

	/* Sanity check that we allow writing into this object */
	if (i915_gem_object_is_readonly(obj) && write)
		return VM_FAULT_SIGBUS;

	/* We don't use vmf->pgoff since that has the fake offset */
	page_offset = (vmf->address - area->vm_start) >> PAGE_SHIFT;

	trace_i915_gem_object_fault(obj, page_offset, true, write);

	ret = i915_gem_object_pin_pages(obj);
	if (ret)
		goto err;

	wakeref = intel_runtime_pm_get(rpm);

	ret = intel_gt_reset_trylock(ggtt->vm.gt, &srcu);
	if (ret)
		goto err_rpm;

	/* Now pin it into the GTT as needed */
	vma = i915_gem_object_ggtt_pin(obj, NULL, 0, 0,
				       PIN_MAPPABLE |
				       PIN_NONBLOCK /* NOWARN */ |
				       PIN_NOEVICT);
	if (IS_ERR(vma)) {
		/* Use a partial view if it is bigger than available space */
		struct i915_ggtt_view view =
			compute_partial_view(obj, page_offset, MIN_CHUNK_PAGES);
		unsigned int flags;

		flags = PIN_MAPPABLE | PIN_NOSEARCH;
		if (view.type == I915_GGTT_VIEW_NORMAL)
			flags |= PIN_NONBLOCK; /* avoid warnings for pinned */

		/*
		 * Userspace is now writing through an untracked VMA, abandon
		 * all hope that the hardware is able to track future writes.
		 */

		vma = i915_gem_object_ggtt_pin(obj, &view, 0, 0, flags);
		if (IS_ERR(vma)) {
			flags = PIN_MAPPABLE;
			view.type = I915_GGTT_VIEW_PARTIAL;
			vma = i915_gem_object_ggtt_pin(obj, &view, 0, 0, flags);
		}

		/* The entire mappable GGTT is pinned? Unexpected! */
		GEM_BUG_ON(vma == ERR_PTR(-ENOSPC));
	}
	if (IS_ERR(vma)) {
		ret = PTR_ERR(vma);
		goto err_reset;
	}

	/* Access to snoopable pages through the GTT is incoherent. */
	if (obj->cache_level != I915_CACHE_NONE && !HAS_LLC(i915)) {
		ret = -EFAULT;
		goto err_unpin;
	}

	ret = i915_vma_pin_fence(vma);
	if (ret)
		goto err_unpin;

	/* Finally, remap it using the new GTT offset */
	ret = remap_io_mapping(area,
			       area->vm_start + (vma->ggtt_view.partial.offset << PAGE_SHIFT),
			       (ggtt->gmadr.start + vma->node.start) >> PAGE_SHIFT,
			       min_t(u64, vma->size, area->vm_end - area->vm_start),
			       &ggtt->iomap);
	if (ret)
		goto err_fence;

	assert_rpm_wakelock_held(rpm);

	/* Mark as being mmapped into userspace for later revocation */
	mutex_lock(&i915->ggtt.vm.mutex);
	if (!i915_vma_set_userfault(vma) && !obj->userfault_count++)
		list_add(&obj->userfault_link, &i915->ggtt.userfault_list);
	mutex_unlock(&i915->ggtt.vm.mutex);

	if (IS_ACTIVE(CONFIG_DRM_I915_USERFAULT_AUTOSUSPEND))
		intel_wakeref_auto(&i915->ggtt.userfault_wakeref,
				   msecs_to_jiffies_timeout(CONFIG_DRM_I915_USERFAULT_AUTOSUSPEND));

	if (write) {
		GEM_BUG_ON(!i915_gem_object_has_pinned_pages(obj));
		i915_vma_set_ggtt_write(vma);
		obj->mm.dirty = true;
	}

err_fence:
	i915_vma_unpin_fence(vma);
err_unpin:
	__i915_vma_unpin(vma);
err_reset:
	intel_gt_reset_unlock(ggtt->vm.gt, srcu);
err_rpm:
	intel_runtime_pm_put(rpm, wakeref);
	i915_gem_object_unpin_pages(obj);
err:
	switch (ret) {
	default:
		WARN_ONCE(ret, "unhandled error in %s: %i\n", __func__, ret);
		/* fallthrough */
	case -EIO: /* shmemfs failure from swap device */
	case -EFAULT: /* purged object */
	case -ENODEV: /* bad object, how did you get here! */
		return VM_FAULT_SIGBUS;

	case -ENOSPC: /* shmemfs allocation failure */
	case -ENOMEM: /* our allocation failure */
		return VM_FAULT_OOM;

	case 0:
	case -EAGAIN:
	case -ERESTARTSYS:
	case -EINTR:
	case -EBUSY:
		/*
		 * EBUSY is ok: this just means that another thread
		 * already did the job.
		 */
		return VM_FAULT_NOPAGE;
<<<<<<< HEAD
	case -ENOMEM:
		return VM_FAULT_OOM;
	case -ENOSPC:
	case -EFAULT:
	case -ENODEV: /* bad object, how did you get here! */
		return VM_FAULT_SIGBUS;
	default:
		WARN_ONCE(ret, "unhandled error in %s: %i\n", __func__, ret);
		return VM_FAULT_SIGBUS;
=======
>>>>>>> d1eef1c6
	}
}

void __i915_gem_object_release_mmap(struct drm_i915_gem_object *obj)
{
	struct i915_vma *vma;

	GEM_BUG_ON(!obj->userfault_count);

	obj->userfault_count = 0;
	list_del(&obj->userfault_link);
	drm_vma_node_unmap(&obj->base.vma_node,
			   obj->base.dev->anon_inode->i_mapping);

	for_each_ggtt_vma(vma, obj)
		i915_vma_unset_userfault(vma);
}

/**
 * i915_gem_object_release_mmap - remove physical page mappings
 * @obj: obj in question
 *
 * Preserve the reservation of the mmapping with the DRM core code, but
 * relinquish ownership of the pages back to the system.
 *
 * It is vital that we remove the page mapping if we have mapped a tiled
 * object through the GTT and then lose the fence register due to
 * resource pressure. Similarly if the object has been moved out of the
 * aperture, than pages mapped into userspace must be revoked. Removing the
 * mapping will then trigger a page fault on the next user access, allowing
 * fixup by i915_gem_fault().
 */
void i915_gem_object_release_mmap(struct drm_i915_gem_object *obj)
{
	struct drm_i915_private *i915 = to_i915(obj->base.dev);
	intel_wakeref_t wakeref;

	/* Serialisation between user GTT access and our code depends upon
	 * revoking the CPU's PTE whilst the mutex is held. The next user
	 * pagefault then has to wait until we release the mutex.
	 *
	 * Note that RPM complicates somewhat by adding an additional
	 * requirement that operations to the GGTT be made holding the RPM
	 * wakeref.
	 */
	wakeref = intel_runtime_pm_get(&i915->runtime_pm);
	mutex_lock(&i915->ggtt.vm.mutex);

	if (!obj->userfault_count)
		goto out;

	__i915_gem_object_release_mmap(obj);

	/* Ensure that the CPU's PTE are revoked and there are not outstanding
	 * memory transactions from userspace before we return. The TLB
	 * flushing implied above by changing the PTE above *should* be
	 * sufficient, an extra barrier here just provides us with a bit
	 * of paranoid documentation about our requirement to serialise
	 * memory writes before touching registers / GSM.
	 */
	wmb();

out:
	mutex_unlock(&i915->ggtt.vm.mutex);
	intel_runtime_pm_put(&i915->runtime_pm, wakeref);
}

static int create_mmap_offset(struct drm_i915_gem_object *obj)
{
	struct drm_i915_private *i915 = to_i915(obj->base.dev);
	struct intel_gt *gt = &i915->gt;
	int err;

	err = drm_gem_create_mmap_offset(&obj->base);
	if (likely(!err))
		return 0;

	/* Attempt to reap some mmap space from dead objects */
	err = intel_gt_retire_requests_timeout(gt, MAX_SCHEDULE_TIMEOUT);
	if (err)
		return err;

	i915_gem_drain_freed_objects(i915);
	return drm_gem_create_mmap_offset(&obj->base);
}

int
i915_gem_mmap_gtt(struct drm_file *file,
		  struct drm_device *dev,
		  u32 handle,
		  u64 *offset)
{
	struct drm_i915_gem_object *obj;
	int ret;

	obj = i915_gem_object_lookup(file, handle);
	if (!obj)
		return -ENOENT;

	if (i915_gem_object_never_bind_ggtt(obj)) {
		ret = -ENODEV;
		goto out;
	}

	ret = create_mmap_offset(obj);
	if (ret == 0)
		*offset = drm_vma_node_offset_addr(&obj->base.vma_node);

out:
	i915_gem_object_put(obj);
	return ret;
}

/**
 * i915_gem_mmap_gtt_ioctl - prepare an object for GTT mmap'ing
 * @dev: DRM device
 * @data: GTT mapping ioctl data
 * @file: GEM object info
 *
 * Simply returns the fake offset to userspace so it can mmap it.
 * The mmap call will end up in drm_gem_mmap(), which will set things
 * up so we can get faults in the handler above.
 *
 * The fault handler will take care of binding the object into the GTT
 * (since it may have been evicted to make room for something), allocating
 * a fence register, and mapping the appropriate aperture address into
 * userspace.
 */
int
i915_gem_mmap_gtt_ioctl(struct drm_device *dev, void *data,
			struct drm_file *file)
{
	struct drm_i915_gem_mmap_gtt *args = data;

	return i915_gem_mmap_gtt(file, dev, args->handle, &args->offset);
}

#if IS_ENABLED(CONFIG_DRM_I915_SELFTEST)
#include "selftests/i915_gem_mman.c"
#endif<|MERGE_RESOLUTION|>--- conflicted
+++ resolved
@@ -355,18 +355,6 @@
 		 * already did the job.
 		 */
 		return VM_FAULT_NOPAGE;
-<<<<<<< HEAD
-	case -ENOMEM:
-		return VM_FAULT_OOM;
-	case -ENOSPC:
-	case -EFAULT:
-	case -ENODEV: /* bad object, how did you get here! */
-		return VM_FAULT_SIGBUS;
-	default:
-		WARN_ONCE(ret, "unhandled error in %s: %i\n", __func__, ret);
-		return VM_FAULT_SIGBUS;
-=======
->>>>>>> d1eef1c6
 	}
 }
 
