--- conflicted
+++ resolved
@@ -454,13 +454,8 @@
 				const char *header,
 				const struct drm_i915_error_context *ctx)
 {
-<<<<<<< HEAD
-	err_printf(m, "%s%s[%d] user_handle %d hw_id %d, prio %d, guilty %d active %d\n",
-		   header, ctx->comm, ctx->pid, ctx->handle, ctx->hw_id,
-=======
 	err_printf(m, "%s%s[%d] hw_id %d, prio %d, guilty %d active %d\n",
 		   header, ctx->comm, ctx->pid, ctx->hw_id,
->>>>>>> a01b2c6f
 		   ctx->sched_attr.priority, ctx->guilty, ctx->active);
 }
 
@@ -763,17 +758,9 @@
 		if (obj) {
 			err_puts(m, m->i915->engine[i]->name);
 			if (ee->context.pid)
-<<<<<<< HEAD
-				err_printf(m, " (submitted by %s [%d], ctx %d [%d])",
-					   ee->context.comm,
-					   ee->context.pid,
-					   ee->context.handle,
-					   ee->context.hw_id);
-=======
 				err_printf(m, " (submitted by %s [%d])",
 					   ee->context.comm,
 					   ee->context.pid);
->>>>>>> a01b2c6f
 			err_printf(m, " --- gtt_offset = 0x%08x %08x\n",
 				   upper_32_bits(obj->gtt_offset),
 				   lower_32_bits(obj->gtt_offset));
@@ -1149,11 +1136,7 @@
 	struct drm_i915_private *dev_priv = engine->i915;
 
 	if (INTEL_GEN(dev_priv) >= 6) {
-<<<<<<< HEAD
-		ee->rc_psmi = I915_READ(RING_PSMI_CTL(engine->mmio_base));
-=======
 		ee->rc_psmi = ENGINE_READ(engine, RING_PSMI_CTL);
->>>>>>> a01b2c6f
 		if (INTEL_GEN(dev_priv) >= 8)
 			ee->fault_reg = I915_READ(GEN8_RING_FAULT_REG);
 		else
@@ -1181,17 +1164,10 @@
 
 	ee->instpm = ENGINE_READ(engine, RING_INSTPM);
 	ee->acthd = intel_engine_get_active_head(engine);
-<<<<<<< HEAD
-	ee->start = I915_READ_START(engine);
-	ee->head = I915_READ_HEAD(engine);
-	ee->tail = I915_READ_TAIL(engine);
-	ee->ctl = I915_READ_CTL(engine);
-=======
 	ee->start = ENGINE_READ(engine, RING_START);
 	ee->head = ENGINE_READ(engine, RING_HEAD);
 	ee->tail = ENGINE_READ(engine, RING_TAIL);
 	ee->ctl = ENGINE_READ(engine, RING_CTL);
->>>>>>> a01b2c6f
 	if (INTEL_GEN(dev_priv) > 2)
 		ee->mode = ENGINE_READ(engine, RING_MI_MODE);
 
