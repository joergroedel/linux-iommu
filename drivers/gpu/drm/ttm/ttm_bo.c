--- conflicted
+++ resolved
@@ -574,10 +574,6 @@
 	if (ret && !no_wait_gpu) {
 		void *sync_obj;
 
-<<<<<<< HEAD
-retry_reserve:
-	spin_lock(&glob->lru_lock);
-=======
 		/*
 		 * Take a reference to the fence and unreserve,
 		 * at this point the buffer should be dead, so
@@ -585,35 +581,11 @@
 		 */
 		sync_obj = driver->sync_obj_ref(bo->sync_obj);
 		spin_unlock(&bdev->fence_lock);
->>>>>>> 097e3635
 
 		atomic_set(&bo->reserved, 0);
 		wake_up_all(&bo->event_queue);
 		spin_unlock(&glob->lru_lock);
 
-<<<<<<< HEAD
-	ret = ttm_bo_reserve_locked(bo, false, true, false, 0);
-
-	if (unlikely(ret == -EBUSY)) {
-		spin_unlock(&glob->lru_lock);
-		if (likely(!no_wait_reserve))
-			ret = ttm_bo_wait_unreserved(bo, interruptible);
-		if (unlikely(ret != 0))
-			return ret;
-
-		goto retry_reserve;
-	}
-
-	BUG_ON(ret != 0);
-
-	/**
-	 * We can re-check for sync object without taking
-	 * the bo::lock since setting the sync object requires
-	 * also bo::reserved. A busy object at this point may
-	 * be caused by another thread recently starting an accelerated
-	 * eviction.
-	 */
-=======
 		ret = driver->sync_obj_wait(sync_obj, false, interruptible);
 		driver->sync_obj_unref(&sync_obj);
 		if (ret)
@@ -647,7 +619,6 @@
 		}
 	} else
 		spin_unlock(&bdev->fence_lock);
->>>>>>> 097e3635
 
 	if (ret || unlikely(list_empty(&bo->ddestroy))) {
 		atomic_set(&bo->reserved, 0);
@@ -851,26 +822,10 @@
 
 	if (ret) {
 		spin_unlock(&glob->lru_lock);
-<<<<<<< HEAD
-		ret = ttm_bo_cleanup_refs(bo, interruptible,
-					  no_wait_reserve, no_wait_gpu);
-		kref_put(&bo->list_kref, ttm_bo_release_list);
-
 		return ret;
 	}
 
-	ret = ttm_bo_reserve_locked(bo, false, true, false, 0);
-
-	if (unlikely(ret == -EBUSY)) {
-		spin_unlock(&glob->lru_lock);
-		if (likely(!no_wait_reserve))
-			ret = ttm_bo_wait_unreserved(bo, interruptible);
-=======
-		return ret;
-	}
-
 	kref_get(&bo->list_kref);
->>>>>>> 097e3635
 
 	if (!list_empty(&bo->ddestroy)) {
 		ret = ttm_bo_cleanup_refs_and_unlock(bo, interruptible,
