/**************************************************************************
 *
 * Copyright © 2009-2015 VMware, Inc., Palo Alto, CA., USA
 * All Rights Reserved.
 *
 * Permission is hereby granted, free of charge, to any person obtaining a
 * copy of this software and associated documentation files (the
 * "Software"), to deal in the Software without restriction, including
 * without limitation the rights to use, copy, modify, merge, publish,
 * distribute, sub license, and/or sell copies of the Software, and to
 * permit persons to whom the Software is furnished to do so, subject to
 * the following conditions:
 *
 * The above copyright notice and this permission notice (including the
 * next paragraph) shall be included in all copies or substantial portions
 * of the Software.
 *
 * THE SOFTWARE IS PROVIDED "AS IS", WITHOUT WARRANTY OF ANY KIND, EXPRESS OR
 * IMPLIED, INCLUDING BUT NOT LIMITED TO THE WARRANTIES OF MERCHANTABILITY,
 * FITNESS FOR A PARTICULAR PURPOSE AND NON-INFRINGEMENT. IN NO EVENT SHALL
 * THE COPYRIGHT HOLDERS, AUTHORS AND/OR ITS SUPPLIERS BE LIABLE FOR ANY CLAIM,
 * DAMAGES OR OTHER LIABILITY, WHETHER IN AN ACTION OF CONTRACT, TORT OR
 * OTHERWISE, ARISING FROM, OUT OF OR IN CONNECTION WITH THE SOFTWARE OR THE
 * USE OR OTHER DEALINGS IN THE SOFTWARE.
 *
 **************************************************************************/

#include "vmwgfx_drv.h"
#include <drm/vmwgfx_drm.h>
#include <drm/ttm/ttm_object.h>
#include <drm/ttm/ttm_placement.h>
#include <drm/drmP.h>
#include "vmwgfx_resource_priv.h"
#include "vmwgfx_binding.h"

#define VMW_RES_EVICT_ERR_COUNT 10

struct vmw_user_dma_buffer {
	struct ttm_prime_object prime;
	struct vmw_dma_buffer dma;
};

struct vmw_bo_user_rep {
	uint32_t handle;
	uint64_t map_handle;
};

static inline struct vmw_dma_buffer *
vmw_dma_buffer(struct ttm_buffer_object *bo)
{
	return container_of(bo, struct vmw_dma_buffer, base);
}

static inline struct vmw_user_dma_buffer *
vmw_user_dma_buffer(struct ttm_buffer_object *bo)
{
	struct vmw_dma_buffer *vmw_bo = vmw_dma_buffer(bo);
	return container_of(vmw_bo, struct vmw_user_dma_buffer, dma);
}

struct vmw_resource *vmw_resource_reference(struct vmw_resource *res)
{
	kref_get(&res->kref);
	return res;
}

struct vmw_resource *
vmw_resource_reference_unless_doomed(struct vmw_resource *res)
{
	return kref_get_unless_zero(&res->kref) ? res : NULL;
}

/**
 * vmw_resource_release_id - release a resource id to the id manager.
 *
 * @res: Pointer to the resource.
 *
 * Release the resource id to the resource id manager and set it to -1
 */
void vmw_resource_release_id(struct vmw_resource *res)
{
	struct vmw_private *dev_priv = res->dev_priv;
	struct idr *idr = &dev_priv->res_idr[res->func->res_type];

	write_lock(&dev_priv->resource_lock);
	if (res->id != -1)
		idr_remove(idr, res->id);
	res->id = -1;
	write_unlock(&dev_priv->resource_lock);
}

static void vmw_resource_release(struct kref *kref)
{
	struct vmw_resource *res =
	    container_of(kref, struct vmw_resource, kref);
	struct vmw_private *dev_priv = res->dev_priv;
	int id;
	struct idr *idr = &dev_priv->res_idr[res->func->res_type];

	write_lock(&dev_priv->resource_lock);
	res->avail = false;
	list_del_init(&res->lru_head);
	write_unlock(&dev_priv->resource_lock);
	if (res->backup) {
		struct ttm_buffer_object *bo = &res->backup->base;

		ttm_bo_reserve(bo, false, false, NULL);
		if (!list_empty(&res->mob_head) &&
		    res->func->unbind != NULL) {
			struct ttm_validate_buffer val_buf;

			val_buf.bo = bo;
			val_buf.shared = false;
			res->func->unbind(res, false, &val_buf);
		}
		res->backup_dirty = false;
		list_del_init(&res->mob_head);
		ttm_bo_unreserve(bo);
		vmw_dmabuf_unreference(&res->backup);
	}

	if (likely(res->hw_destroy != NULL)) {
		mutex_lock(&dev_priv->binding_mutex);
		vmw_binding_res_list_kill(&res->binding_head);
		mutex_unlock(&dev_priv->binding_mutex);
		res->hw_destroy(res);
	}

	id = res->id;
	if (res->res_free != NULL)
		res->res_free(res);
	else
		kfree(res);

	write_lock(&dev_priv->resource_lock);
	if (id != -1)
		idr_remove(idr, id);
	write_unlock(&dev_priv->resource_lock);
}

void vmw_resource_unreference(struct vmw_resource **p_res)
{
	struct vmw_resource *res = *p_res;

	*p_res = NULL;
	kref_put(&res->kref, vmw_resource_release);
}


/**
 * vmw_resource_alloc_id - release a resource id to the id manager.
 *
 * @res: Pointer to the resource.
 *
 * Allocate the lowest free resource from the resource manager, and set
 * @res->id to that id. Returns 0 on success and -ENOMEM on failure.
 */
int vmw_resource_alloc_id(struct vmw_resource *res)
{
	struct vmw_private *dev_priv = res->dev_priv;
	int ret;
	struct idr *idr = &dev_priv->res_idr[res->func->res_type];

	BUG_ON(res->id != -1);

	idr_preload(GFP_KERNEL);
	write_lock(&dev_priv->resource_lock);

	ret = idr_alloc(idr, res, 1, 0, GFP_NOWAIT);
	if (ret >= 0)
		res->id = ret;

	write_unlock(&dev_priv->resource_lock);
	idr_preload_end();
	return ret < 0 ? ret : 0;
}

/**
 * vmw_resource_init - initialize a struct vmw_resource
 *
 * @dev_priv:       Pointer to a device private struct.
 * @res:            The struct vmw_resource to initialize.
 * @obj_type:       Resource object type.
 * @delay_id:       Boolean whether to defer device id allocation until
 *                  the first validation.
 * @res_free:       Resource destructor.
 * @func:           Resource function table.
 */
int vmw_resource_init(struct vmw_private *dev_priv, struct vmw_resource *res,
		      bool delay_id,
		      void (*res_free) (struct vmw_resource *res),
		      const struct vmw_res_func *func)
{
	kref_init(&res->kref);
	res->hw_destroy = NULL;
	res->res_free = res_free;
	res->avail = false;
	res->dev_priv = dev_priv;
	res->func = func;
	INIT_LIST_HEAD(&res->lru_head);
	INIT_LIST_HEAD(&res->mob_head);
	INIT_LIST_HEAD(&res->binding_head);
	res->id = -1;
	res->backup = NULL;
	res->backup_offset = 0;
	res->backup_dirty = false;
	res->res_dirty = false;
	if (delay_id)
		return 0;
	else
		return vmw_resource_alloc_id(res);
}

/**
 * vmw_resource_activate
 *
 * @res:        Pointer to the newly created resource
 * @hw_destroy: Destroy function. NULL if none.
 *
 * Activate a resource after the hardware has been made aware of it.
 * Set tye destroy function to @destroy. Typically this frees the
 * resource and destroys the hardware resources associated with it.
 * Activate basically means that the function vmw_resource_lookup will
 * find it.
 */
void vmw_resource_activate(struct vmw_resource *res,
			   void (*hw_destroy) (struct vmw_resource *))
{
	struct vmw_private *dev_priv = res->dev_priv;

	write_lock(&dev_priv->resource_lock);
	res->avail = true;
	res->hw_destroy = hw_destroy;
	write_unlock(&dev_priv->resource_lock);
}

/**
 * vmw_user_resource_lookup_handle - lookup a struct resource from a
 * TTM user-space handle and perform basic type checks
 *
 * @dev_priv:     Pointer to a device private struct
 * @tfile:        Pointer to a struct ttm_object_file identifying the caller
 * @handle:       The TTM user-space handle
 * @converter:    Pointer to an object describing the resource type
 * @p_res:        On successful return the location pointed to will contain
 *                a pointer to a refcounted struct vmw_resource.
 *
 * If the handle can't be found or is associated with an incorrect resource
 * type, -EINVAL will be returned.
 */
int vmw_user_resource_lookup_handle(struct vmw_private *dev_priv,
				    struct ttm_object_file *tfile,
				    uint32_t handle,
				    const struct vmw_user_resource_conv
				    *converter,
				    struct vmw_resource **p_res)
{
	struct ttm_base_object *base;
	struct vmw_resource *res;
	int ret = -EINVAL;

	base = ttm_base_object_lookup(tfile, handle);
	if (unlikely(base == NULL))
		return -EINVAL;

	if (unlikely(ttm_base_object_type(base) != converter->object_type))
		goto out_bad_resource;

	res = converter->base_obj_to_res(base);

	read_lock(&dev_priv->resource_lock);
	if (!res->avail || res->res_free != converter->res_free) {
		read_unlock(&dev_priv->resource_lock);
		goto out_bad_resource;
	}

	kref_get(&res->kref);
	read_unlock(&dev_priv->resource_lock);

	*p_res = res;
	ret = 0;

out_bad_resource:
	ttm_base_object_unref(&base);

	return ret;
}

/**
 * Helper function that looks either a surface or dmabuf.
 *
 * The pointer this pointed at by out_surf and out_buf needs to be null.
 */
int vmw_user_lookup_handle(struct vmw_private *dev_priv,
			   struct ttm_object_file *tfile,
			   uint32_t handle,
			   struct vmw_surface **out_surf,
			   struct vmw_dma_buffer **out_buf)
{
	struct vmw_resource *res;
	int ret;

	BUG_ON(*out_surf || *out_buf);

	ret = vmw_user_resource_lookup_handle(dev_priv, tfile, handle,
					      user_surface_converter,
					      &res);
	if (!ret) {
		*out_surf = vmw_res_to_srf(res);
		return 0;
	}

	*out_surf = NULL;
	ret = vmw_user_dmabuf_lookup(tfile, handle, out_buf, NULL);
	return ret;
}

/**
 * Buffer management.
 */

/**
 * vmw_dmabuf_acc_size - Calculate the pinned memory usage of buffers
 *
 * @dev_priv: Pointer to a struct vmw_private identifying the device.
 * @size: The requested buffer size.
 * @user: Whether this is an ordinary dma buffer or a user dma buffer.
 */
static size_t vmw_dmabuf_acc_size(struct vmw_private *dev_priv, size_t size,
				  bool user)
{
	static size_t struct_size, user_struct_size;
	size_t num_pages = PAGE_ALIGN(size) >> PAGE_SHIFT;
	size_t page_array_size = ttm_round_pot(num_pages * sizeof(void *));

	if (unlikely(struct_size == 0)) {
		size_t backend_size = ttm_round_pot(vmw_tt_size);

		struct_size = backend_size +
			ttm_round_pot(sizeof(struct vmw_dma_buffer));
		user_struct_size = backend_size +
			ttm_round_pot(sizeof(struct vmw_user_dma_buffer));
	}

	if (dev_priv->map_mode == vmw_dma_alloc_coherent)
		page_array_size +=
			ttm_round_pot(num_pages * sizeof(dma_addr_t));

	return ((user) ? user_struct_size : struct_size) +
		page_array_size;
}

void vmw_dmabuf_bo_free(struct ttm_buffer_object *bo)
{
	struct vmw_dma_buffer *vmw_bo = vmw_dma_buffer(bo);

	kfree(vmw_bo);
}

static void vmw_user_dmabuf_destroy(struct ttm_buffer_object *bo)
{
	struct vmw_user_dma_buffer *vmw_user_bo = vmw_user_dma_buffer(bo);

	ttm_prime_object_kfree(vmw_user_bo, prime);
}

int vmw_dmabuf_init(struct vmw_private *dev_priv,
		    struct vmw_dma_buffer *vmw_bo,
		    size_t size, struct ttm_placement *placement,
		    bool interruptible,
		    void (*bo_free) (struct ttm_buffer_object *bo))
{
	struct ttm_bo_device *bdev = &dev_priv->bdev;
	size_t acc_size;
	int ret;
	bool user = (bo_free == &vmw_user_dmabuf_destroy);

	BUG_ON(!bo_free && (!user && (bo_free != vmw_dmabuf_bo_free)));

	acc_size = vmw_dmabuf_acc_size(dev_priv, size, user);
	memset(vmw_bo, 0, sizeof(*vmw_bo));

	INIT_LIST_HEAD(&vmw_bo->res_list);

	ret = ttm_bo_init(bdev, &vmw_bo->base, size,
			  ttm_bo_type_device, placement,
			  0, interruptible,
			  NULL, acc_size, NULL, NULL, bo_free);
	return ret;
}

static void vmw_user_dmabuf_release(struct ttm_base_object **p_base)
{
	struct vmw_user_dma_buffer *vmw_user_bo;
	struct ttm_base_object *base = *p_base;
	struct ttm_buffer_object *bo;

	*p_base = NULL;

	if (unlikely(base == NULL))
		return;

	vmw_user_bo = container_of(base, struct vmw_user_dma_buffer,
				   prime.base);
	bo = &vmw_user_bo->dma.base;
	ttm_bo_unref(&bo);
}

static void vmw_user_dmabuf_ref_obj_release(struct ttm_base_object *base,
					    enum ttm_ref_type ref_type)
{
	struct vmw_user_dma_buffer *user_bo;
	user_bo = container_of(base, struct vmw_user_dma_buffer, prime.base);

	switch (ref_type) {
	case TTM_REF_SYNCCPU_WRITE:
		ttm_bo_synccpu_write_release(&user_bo->dma.base);
		break;
	default:
		BUG();
	}
}

/**
 * vmw_user_dmabuf_alloc - Allocate a user dma buffer
 *
 * @dev_priv: Pointer to a struct device private.
 * @tfile: Pointer to a struct ttm_object_file on which to register the user
 * object.
 * @size: Size of the dma buffer.
 * @shareable: Boolean whether the buffer is shareable with other open files.
 * @handle: Pointer to where the handle value should be assigned.
 * @p_dma_buf: Pointer to where the refcounted struct vmw_dma_buffer pointer
 * should be assigned.
 */
int vmw_user_dmabuf_alloc(struct vmw_private *dev_priv,
			  struct ttm_object_file *tfile,
			  uint32_t size,
			  bool shareable,
			  uint32_t *handle,
			  struct vmw_dma_buffer **p_dma_buf,
			  struct ttm_base_object **p_base)
{
	struct vmw_user_dma_buffer *user_bo;
	struct ttm_buffer_object *tmp;
	int ret;

	user_bo = kzalloc(sizeof(*user_bo), GFP_KERNEL);
	if (unlikely(user_bo == NULL)) {
		DRM_ERROR("Failed to allocate a buffer.\n");
		return -ENOMEM;
	}

	ret = vmw_dmabuf_init(dev_priv, &user_bo->dma, size,
			      (dev_priv->has_mob) ?
			      &vmw_sys_placement :
			      &vmw_vram_sys_placement, true,
			      &vmw_user_dmabuf_destroy);
	if (unlikely(ret != 0))
		return ret;

	tmp = ttm_bo_reference(&user_bo->dma.base);
	ret = ttm_prime_object_init(tfile,
				    size,
				    &user_bo->prime,
				    shareable,
				    ttm_buffer_type,
				    &vmw_user_dmabuf_release,
				    &vmw_user_dmabuf_ref_obj_release);
	if (unlikely(ret != 0)) {
		ttm_bo_unref(&tmp);
		goto out_no_base_object;
	}

	*p_dma_buf = &user_bo->dma;
	if (p_base) {
		*p_base = &user_bo->prime.base;
		kref_get(&(*p_base)->refcount);
	}
	*handle = user_bo->prime.base.hash.key;

out_no_base_object:
	return ret;
}

/**
 * vmw_user_dmabuf_verify_access - verify access permissions on this
 * buffer object.
 *
 * @bo: Pointer to the buffer object being accessed
 * @tfile: Identifying the caller.
 */
int vmw_user_dmabuf_verify_access(struct ttm_buffer_object *bo,
				  struct ttm_object_file *tfile)
{
	struct vmw_user_dma_buffer *vmw_user_bo;

	if (unlikely(bo->destroy != vmw_user_dmabuf_destroy))
		return -EPERM;

	vmw_user_bo = vmw_user_dma_buffer(bo);

	/* Check that the caller has opened the object. */
	if (likely(ttm_ref_object_exists(tfile, &vmw_user_bo->prime.base)))
		return 0;

	DRM_ERROR("Could not grant buffer access.\n");
	return -EPERM;
}

/**
 * vmw_user_dmabuf_synccpu_grab - Grab a struct vmw_user_dma_buffer for cpu
 * access, idling previous GPU operations on the buffer and optionally
 * blocking it for further command submissions.
 *
 * @user_bo: Pointer to the buffer object being grabbed for CPU access
 * @tfile: Identifying the caller.
 * @flags: Flags indicating how the grab should be performed.
 *
 * A blocking grab will be automatically released when @tfile is closed.
 */
static int vmw_user_dmabuf_synccpu_grab(struct vmw_user_dma_buffer *user_bo,
					struct ttm_object_file *tfile,
					uint32_t flags)
{
	struct ttm_buffer_object *bo = &user_bo->dma.base;
	bool existed;
	int ret;

	if (flags & drm_vmw_synccpu_allow_cs) {
		bool nonblock = !!(flags & drm_vmw_synccpu_dontblock);
		long lret;

		lret = reservation_object_wait_timeout_rcu(bo->resv, true, true,
							   nonblock ? 0 : MAX_SCHEDULE_TIMEOUT);
		if (!lret)
			return -EBUSY;
		else if (lret < 0)
			return lret;
		return 0;
	}

	ret = ttm_bo_synccpu_write_grab
		(bo, !!(flags & drm_vmw_synccpu_dontblock));
	if (unlikely(ret != 0))
		return ret;

	ret = ttm_ref_object_add(tfile, &user_bo->prime.base,
				 TTM_REF_SYNCCPU_WRITE, &existed, false);
	if (ret != 0 || existed)
		ttm_bo_synccpu_write_release(&user_bo->dma.base);

	return ret;
}

/**
 * vmw_user_dmabuf_synccpu_release - Release a previous grab for CPU access,
 * and unblock command submission on the buffer if blocked.
 *
 * @handle: Handle identifying the buffer object.
 * @tfile: Identifying the caller.
 * @flags: Flags indicating the type of release.
 */
static int vmw_user_dmabuf_synccpu_release(uint32_t handle,
					   struct ttm_object_file *tfile,
					   uint32_t flags)
{
	if (!(flags & drm_vmw_synccpu_allow_cs))
		return ttm_ref_object_base_unref(tfile, handle,
						 TTM_REF_SYNCCPU_WRITE);

	return 0;
}

/**
 * vmw_user_dmabuf_synccpu_release - ioctl function implementing the synccpu
 * functionality.
 *
 * @dev: Identifies the drm device.
 * @data: Pointer to the ioctl argument.
 * @file_priv: Identifies the caller.
 *
 * This function checks the ioctl arguments for validity and calls the
 * relevant synccpu functions.
 */
int vmw_user_dmabuf_synccpu_ioctl(struct drm_device *dev, void *data,
				  struct drm_file *file_priv)
{
	struct drm_vmw_synccpu_arg *arg =
		(struct drm_vmw_synccpu_arg *) data;
	struct vmw_dma_buffer *dma_buf;
	struct vmw_user_dma_buffer *user_bo;
	struct ttm_object_file *tfile = vmw_fpriv(file_priv)->tfile;
	struct ttm_base_object *buffer_base;
	int ret;

	if ((arg->flags & (drm_vmw_synccpu_read | drm_vmw_synccpu_write)) == 0
	    || (arg->flags & ~(drm_vmw_synccpu_read | drm_vmw_synccpu_write |
			       drm_vmw_synccpu_dontblock |
			       drm_vmw_synccpu_allow_cs)) != 0) {
		DRM_ERROR("Illegal synccpu flags.\n");
		return -EINVAL;
	}

	switch (arg->op) {
	case drm_vmw_synccpu_grab:
		ret = vmw_user_dmabuf_lookup(tfile, arg->handle, &dma_buf,
					     &buffer_base);
		if (unlikely(ret != 0))
			return ret;

		user_bo = container_of(dma_buf, struct vmw_user_dma_buffer,
				       dma);
		ret = vmw_user_dmabuf_synccpu_grab(user_bo, tfile, arg->flags);
		vmw_dmabuf_unreference(&dma_buf);
		ttm_base_object_unref(&buffer_base);
		if (unlikely(ret != 0 && ret != -ERESTARTSYS &&
			     ret != -EBUSY)) {
			DRM_ERROR("Failed synccpu grab on handle 0x%08x.\n",
				  (unsigned int) arg->handle);
			return ret;
		}
		break;
	case drm_vmw_synccpu_release:
		ret = vmw_user_dmabuf_synccpu_release(arg->handle, tfile,
						      arg->flags);
		if (unlikely(ret != 0)) {
			DRM_ERROR("Failed synccpu release on handle 0x%08x.\n",
				  (unsigned int) arg->handle);
			return ret;
		}
		break;
	default:
		DRM_ERROR("Invalid synccpu operation.\n");
		return -EINVAL;
	}

	return 0;
}

int vmw_dmabuf_alloc_ioctl(struct drm_device *dev, void *data,
			   struct drm_file *file_priv)
{
	struct vmw_private *dev_priv = vmw_priv(dev);
	union drm_vmw_alloc_dmabuf_arg *arg =
	    (union drm_vmw_alloc_dmabuf_arg *)data;
	struct drm_vmw_alloc_dmabuf_req *req = &arg->req;
	struct drm_vmw_dmabuf_rep *rep = &arg->rep;
	struct vmw_dma_buffer *dma_buf;
	uint32_t handle;
	int ret;

	ret = ttm_read_lock(&dev_priv->reservation_sem, true);
	if (unlikely(ret != 0))
		return ret;

	ret = vmw_user_dmabuf_alloc(dev_priv, vmw_fpriv(file_priv)->tfile,
				    req->size, false, &handle, &dma_buf,
				    NULL);
	if (unlikely(ret != 0))
		goto out_no_dmabuf;

	rep->handle = handle;
	rep->map_handle = drm_vma_node_offset_addr(&dma_buf->base.vma_node);
	rep->cur_gmr_id = handle;
	rep->cur_gmr_offset = 0;

	vmw_dmabuf_unreference(&dma_buf);

out_no_dmabuf:
	ttm_read_unlock(&dev_priv->reservation_sem);

	return ret;
}

int vmw_dmabuf_unref_ioctl(struct drm_device *dev, void *data,
			   struct drm_file *file_priv)
{
	struct drm_vmw_unref_dmabuf_arg *arg =
	    (struct drm_vmw_unref_dmabuf_arg *)data;

	return ttm_ref_object_base_unref(vmw_fpriv(file_priv)->tfile,
					 arg->handle,
					 TTM_REF_USAGE);
}

int vmw_user_dmabuf_lookup(struct ttm_object_file *tfile,
			   uint32_t handle, struct vmw_dma_buffer **out,
			   struct ttm_base_object **p_base)
{
	struct vmw_user_dma_buffer *vmw_user_bo;
	struct ttm_base_object *base;

	base = ttm_base_object_lookup(tfile, handle);
	if (unlikely(base == NULL)) {
		pr_err("Invalid buffer object handle 0x%08lx\n",
		       (unsigned long)handle);
		return -ESRCH;
	}

	if (unlikely(ttm_base_object_type(base) != ttm_buffer_type)) {
		ttm_base_object_unref(&base);
		pr_err("Invalid buffer object handle 0x%08lx\n",
		       (unsigned long)handle);
		return -EINVAL;
	}

	vmw_user_bo = container_of(base, struct vmw_user_dma_buffer,
				   prime.base);
	(void)ttm_bo_reference(&vmw_user_bo->dma.base);
	if (p_base)
		*p_base = base;
	else
		ttm_base_object_unref(&base);
	*out = &vmw_user_bo->dma;

	return 0;
}

int vmw_user_dmabuf_reference(struct ttm_object_file *tfile,
			      struct vmw_dma_buffer *dma_buf,
			      uint32_t *handle)
{
	struct vmw_user_dma_buffer *user_bo;

	if (dma_buf->base.destroy != vmw_user_dmabuf_destroy)
		return -EINVAL;

	user_bo = container_of(dma_buf, struct vmw_user_dma_buffer, dma);

	*handle = user_bo->prime.base.hash.key;
	return ttm_ref_object_add(tfile, &user_bo->prime.base,
				  TTM_REF_USAGE, NULL, false);
<<<<<<< HEAD
}

/*
 * Stream management
 */

static void vmw_stream_destroy(struct vmw_resource *res)
{
	struct vmw_private *dev_priv = res->dev_priv;
	struct vmw_stream *stream;
	int ret;

	DRM_INFO("%s: unref\n", __func__);
	stream = container_of(res, struct vmw_stream, res);

	ret = vmw_overlay_unref(dev_priv, stream->stream_id);
	WARN_ON(ret != 0);
=======
>>>>>>> 2ea659a9
}

/**
 * vmw_dumb_create - Create a dumb kms buffer
 *
 * @file_priv: Pointer to a struct drm_file identifying the caller.
 * @dev: Pointer to the drm device.
 * @args: Pointer to a struct drm_mode_create_dumb structure
 *
 * This is a driver callback for the core drm create_dumb functionality.
 * Note that this is very similar to the vmw_dmabuf_alloc ioctl, except
 * that the arguments have a different format.
 */
int vmw_dumb_create(struct drm_file *file_priv,
		    struct drm_device *dev,
		    struct drm_mode_create_dumb *args)
{
	struct vmw_private *dev_priv = vmw_priv(dev);
	struct vmw_dma_buffer *dma_buf;
	int ret;

	args->pitch = args->width * ((args->bpp + 7) / 8);
	args->size = args->pitch * args->height;

	ret = ttm_read_lock(&dev_priv->reservation_sem, true);
	if (unlikely(ret != 0))
		return ret;

	ret = vmw_user_dmabuf_alloc(dev_priv, vmw_fpriv(file_priv)->tfile,
				    args->size, false, &args->handle,
				    &dma_buf, NULL);
	if (unlikely(ret != 0))
		goto out_no_dmabuf;

	vmw_dmabuf_unreference(&dma_buf);
out_no_dmabuf:
	ttm_read_unlock(&dev_priv->reservation_sem);
	return ret;
}

/**
 * vmw_dumb_map_offset - Return the address space offset of a dumb buffer
 *
 * @file_priv: Pointer to a struct drm_file identifying the caller.
 * @dev: Pointer to the drm device.
 * @handle: Handle identifying the dumb buffer.
 * @offset: The address space offset returned.
 *
 * This is a driver callback for the core drm dumb_map_offset functionality.
 */
int vmw_dumb_map_offset(struct drm_file *file_priv,
			struct drm_device *dev, uint32_t handle,
			uint64_t *offset)
{
	struct ttm_object_file *tfile = vmw_fpriv(file_priv)->tfile;
	struct vmw_dma_buffer *out_buf;
	int ret;

	ret = vmw_user_dmabuf_lookup(tfile, handle, &out_buf, NULL);
	if (ret != 0)
		return -EINVAL;

	*offset = drm_vma_node_offset_addr(&out_buf->base.vma_node);
	vmw_dmabuf_unreference(&out_buf);
	return 0;
}

/**
 * vmw_dumb_destroy - Destroy a dumb boffer
 *
 * @file_priv: Pointer to a struct drm_file identifying the caller.
 * @dev: Pointer to the drm device.
 * @handle: Handle identifying the dumb buffer.
 *
 * This is a driver callback for the core drm dumb_destroy functionality.
 */
int vmw_dumb_destroy(struct drm_file *file_priv,
		     struct drm_device *dev,
		     uint32_t handle)
{
	return ttm_ref_object_base_unref(vmw_fpriv(file_priv)->tfile,
					 handle, TTM_REF_USAGE);
}

/**
 * vmw_resource_buf_alloc - Allocate a backup buffer for a resource.
 *
 * @res:            The resource for which to allocate a backup buffer.
 * @interruptible:  Whether any sleeps during allocation should be
 *                  performed while interruptible.
 */
static int vmw_resource_buf_alloc(struct vmw_resource *res,
				  bool interruptible)
{
	unsigned long size =
		(res->backup_size + PAGE_SIZE - 1) & PAGE_MASK;
	struct vmw_dma_buffer *backup;
	int ret;

	if (likely(res->backup)) {
		BUG_ON(res->backup->base.num_pages * PAGE_SIZE < size);
		return 0;
	}

	backup = kzalloc(sizeof(*backup), GFP_KERNEL);
	if (unlikely(backup == NULL))
		return -ENOMEM;

	ret = vmw_dmabuf_init(res->dev_priv, backup, res->backup_size,
			      res->func->backup_placement,
			      interruptible,
			      &vmw_dmabuf_bo_free);
	if (unlikely(ret != 0))
		goto out_no_dmabuf;

	res->backup = backup;

out_no_dmabuf:
	return ret;
}

/**
 * vmw_resource_do_validate - Make a resource up-to-date and visible
 *                            to the device.
 *
 * @res:            The resource to make visible to the device.
 * @val_buf:        Information about a buffer possibly
 *                  containing backup data if a bind operation is needed.
 *
 * On hardware resource shortage, this function returns -EBUSY and
 * should be retried once resources have been freed up.
 */
static int vmw_resource_do_validate(struct vmw_resource *res,
				    struct ttm_validate_buffer *val_buf)
{
	int ret = 0;
	const struct vmw_res_func *func = res->func;

	if (unlikely(res->id == -1)) {
		ret = func->create(res);
		if (unlikely(ret != 0))
			return ret;
	}

	if (func->bind &&
	    ((func->needs_backup && list_empty(&res->mob_head) &&
	      val_buf->bo != NULL) ||
	     (!func->needs_backup && val_buf->bo != NULL))) {
		ret = func->bind(res, val_buf);
		if (unlikely(ret != 0))
			goto out_bind_failed;
		if (func->needs_backup)
			list_add_tail(&res->mob_head, &res->backup->res_list);
	}

	/*
	 * Only do this on write operations, and move to
	 * vmw_resource_unreserve if it can be called after
	 * backup buffers have been unreserved. Otherwise
	 * sort out locking.
	 */
	res->res_dirty = true;

	return 0;

out_bind_failed:
	func->destroy(res);

	return ret;
}

/**
 * vmw_resource_unreserve - Unreserve a resource previously reserved for
 * command submission.
 *
 * @res:               Pointer to the struct vmw_resource to unreserve.
 * @switch_backup:     Backup buffer has been switched.
 * @new_backup:        Pointer to new backup buffer if command submission
 *                     switched. May be NULL.
 * @new_backup_offset: New backup offset if @switch_backup is true.
 *
 * Currently unreserving a resource means putting it back on the device's
 * resource lru list, so that it can be evicted if necessary.
 */
void vmw_resource_unreserve(struct vmw_resource *res,
			    bool switch_backup,
			    struct vmw_dma_buffer *new_backup,
			    unsigned long new_backup_offset)
{
	struct vmw_private *dev_priv = res->dev_priv;

	if (!list_empty(&res->lru_head))
		return;

	if (switch_backup && new_backup != res->backup) {
		if (res->backup) {
			lockdep_assert_held(&res->backup->base.resv->lock.base);
			list_del_init(&res->mob_head);
			vmw_dmabuf_unreference(&res->backup);
		}

		if (new_backup) {
			res->backup = vmw_dmabuf_reference(new_backup);
			lockdep_assert_held(&new_backup->base.resv->lock.base);
			list_add_tail(&res->mob_head, &new_backup->res_list);
		} else {
			res->backup = NULL;
		}
	}
	if (switch_backup)
		res->backup_offset = new_backup_offset;

	if (!res->func->may_evict || res->id == -1 || res->pin_count)
		return;

	write_lock(&dev_priv->resource_lock);
	list_add_tail(&res->lru_head,
		      &res->dev_priv->res_lru[res->func->res_type]);
	write_unlock(&dev_priv->resource_lock);
}

/**
 * vmw_resource_check_buffer - Check whether a backup buffer is needed
 *                             for a resource and in that case, allocate
 *                             one, reserve and validate it.
 *
 * @res:            The resource for which to allocate a backup buffer.
 * @interruptible:  Whether any sleeps during allocation should be
 *                  performed while interruptible.
 * @val_buf:        On successful return contains data about the
 *                  reserved and validated backup buffer.
 */
static int
vmw_resource_check_buffer(struct vmw_resource *res,
			  bool interruptible,
			  struct ttm_validate_buffer *val_buf)
{
	struct list_head val_list;
	bool backup_dirty = false;
	int ret;

	if (unlikely(res->backup == NULL)) {
		ret = vmw_resource_buf_alloc(res, interruptible);
		if (unlikely(ret != 0))
			return ret;
	}

	INIT_LIST_HEAD(&val_list);
	val_buf->bo = ttm_bo_reference(&res->backup->base);
	val_buf->shared = false;
	list_add_tail(&val_buf->head, &val_list);
	ret = ttm_eu_reserve_buffers(NULL, &val_list, interruptible, NULL);
	if (unlikely(ret != 0))
		goto out_no_reserve;

	if (res->func->needs_backup && list_empty(&res->mob_head))
		return 0;

	backup_dirty = res->backup_dirty;
	ret = ttm_bo_validate(&res->backup->base,
			      res->func->backup_placement,
			      true, false);

	if (unlikely(ret != 0))
		goto out_no_validate;

	return 0;

out_no_validate:
	ttm_eu_backoff_reservation(NULL, &val_list);
out_no_reserve:
	ttm_bo_unref(&val_buf->bo);
	if (backup_dirty)
		vmw_dmabuf_unreference(&res->backup);

	return ret;
}

/**
 * vmw_resource_reserve - Reserve a resource for command submission
 *
 * @res:            The resource to reserve.
 *
 * This function takes the resource off the LRU list and make sure
 * a backup buffer is present for guest-backed resources. However,
 * the buffer may not be bound to the resource at this point.
 *
 */
int vmw_resource_reserve(struct vmw_resource *res, bool interruptible,
			 bool no_backup)
{
	struct vmw_private *dev_priv = res->dev_priv;
	int ret;

	write_lock(&dev_priv->resource_lock);
	list_del_init(&res->lru_head);
	write_unlock(&dev_priv->resource_lock);

	if (res->func->needs_backup && res->backup == NULL &&
	    !no_backup) {
		ret = vmw_resource_buf_alloc(res, interruptible);
		if (unlikely(ret != 0)) {
			DRM_ERROR("Failed to allocate a backup buffer "
				  "of size %lu. bytes\n",
				  (unsigned long) res->backup_size);
			return ret;
		}
	}

	return 0;
}

/**
 * vmw_resource_backoff_reservation - Unreserve and unreference a
 *                                    backup buffer
 *.
 * @val_buf:        Backup buffer information.
 */
static void
vmw_resource_backoff_reservation(struct ttm_validate_buffer *val_buf)
{
	struct list_head val_list;

	if (likely(val_buf->bo == NULL))
		return;

	INIT_LIST_HEAD(&val_list);
	list_add_tail(&val_buf->head, &val_list);
	ttm_eu_backoff_reservation(NULL, &val_list);
	ttm_bo_unref(&val_buf->bo);
}

/**
 * vmw_resource_do_evict - Evict a resource, and transfer its data
 *                         to a backup buffer.
 *
 * @res:            The resource to evict.
 * @interruptible:  Whether to wait interruptible.
 */
static int vmw_resource_do_evict(struct vmw_resource *res, bool interruptible)
{
	struct ttm_validate_buffer val_buf;
	const struct vmw_res_func *func = res->func;
	int ret;

	BUG_ON(!func->may_evict);

	val_buf.bo = NULL;
	val_buf.shared = false;
	ret = vmw_resource_check_buffer(res, interruptible, &val_buf);
	if (unlikely(ret != 0))
		return ret;

	if (unlikely(func->unbind != NULL &&
		     (!func->needs_backup || !list_empty(&res->mob_head)))) {
		ret = func->unbind(res, res->res_dirty, &val_buf);
		if (unlikely(ret != 0))
			goto out_no_unbind;
		list_del_init(&res->mob_head);
	}
	ret = func->destroy(res);
	res->backup_dirty = true;
	res->res_dirty = false;
out_no_unbind:
	vmw_resource_backoff_reservation(&val_buf);

	return ret;
}


/**
 * vmw_resource_validate - Make a resource up-to-date and visible
 *                         to the device.
 *
 * @res:            The resource to make visible to the device.
 *
 * On succesful return, any backup DMA buffer pointed to by @res->backup will
 * be reserved and validated.
 * On hardware resource shortage, this function will repeatedly evict
 * resources of the same type until the validation succeeds.
 */
int vmw_resource_validate(struct vmw_resource *res)
{
	int ret;
	struct vmw_resource *evict_res;
	struct vmw_private *dev_priv = res->dev_priv;
	struct list_head *lru_list = &dev_priv->res_lru[res->func->res_type];
	struct ttm_validate_buffer val_buf;
	unsigned err_count = 0;

	if (!res->func->create)
		return 0;

	val_buf.bo = NULL;
	val_buf.shared = false;
	if (res->backup)
		val_buf.bo = &res->backup->base;
	do {
		ret = vmw_resource_do_validate(res, &val_buf);
		if (likely(ret != -EBUSY))
			break;

		write_lock(&dev_priv->resource_lock);
		if (list_empty(lru_list) || !res->func->may_evict) {
			DRM_ERROR("Out of device device resources "
				  "for %s.\n", res->func->type_name);
			ret = -EBUSY;
			write_unlock(&dev_priv->resource_lock);
			break;
		}

		evict_res = vmw_resource_reference
			(list_first_entry(lru_list, struct vmw_resource,
					  lru_head));
		list_del_init(&evict_res->lru_head);

		write_unlock(&dev_priv->resource_lock);

		ret = vmw_resource_do_evict(evict_res, true);
		if (unlikely(ret != 0)) {
			write_lock(&dev_priv->resource_lock);
			list_add_tail(&evict_res->lru_head, lru_list);
			write_unlock(&dev_priv->resource_lock);
			if (ret == -ERESTARTSYS ||
			    ++err_count > VMW_RES_EVICT_ERR_COUNT) {
				vmw_resource_unreference(&evict_res);
				goto out_no_validate;
			}
		}

		vmw_resource_unreference(&evict_res);
	} while (1);

	if (unlikely(ret != 0))
		goto out_no_validate;
	else if (!res->func->needs_backup && res->backup) {
		list_del_init(&res->mob_head);
		vmw_dmabuf_unreference(&res->backup);
	}

	return 0;

out_no_validate:
	return ret;
}

/**
 * vmw_fence_single_bo - Utility function to fence a single TTM buffer
 *                       object without unreserving it.
 *
 * @bo:             Pointer to the struct ttm_buffer_object to fence.
 * @fence:          Pointer to the fence. If NULL, this function will
 *                  insert a fence into the command stream..
 *
 * Contrary to the ttm_eu version of this function, it takes only
 * a single buffer object instead of a list, and it also doesn't
 * unreserve the buffer object, which needs to be done separately.
 */
void vmw_fence_single_bo(struct ttm_buffer_object *bo,
			 struct vmw_fence_obj *fence)
{
	struct ttm_bo_device *bdev = bo->bdev;

	struct vmw_private *dev_priv =
		container_of(bdev, struct vmw_private, bdev);

	if (fence == NULL) {
		vmw_execbuf_fence_commands(NULL, dev_priv, &fence, NULL);
		reservation_object_add_excl_fence(bo->resv, &fence->base);
		dma_fence_put(&fence->base);
	} else
		reservation_object_add_excl_fence(bo->resv, &fence->base);
}

/**
 * vmw_resource_move_notify - TTM move_notify_callback
 *
 * @bo: The TTM buffer object about to move.
 * @mem: The struct ttm_mem_reg indicating to what memory
 *       region the move is taking place.
 *
 * Evicts the Guest Backed hardware resource if the backup
 * buffer is being moved out of MOB memory.
 * Note that this function should not race with the resource
 * validation code as long as it accesses only members of struct
 * resource that remain static while bo::res is !NULL and
 * while we have @bo reserved. struct resource::backup is *not* a
 * static member. The resource validation code will take care
 * to set @bo::res to NULL, while having @bo reserved when the
 * buffer is no longer bound to the resource, so @bo:res can be
 * used to determine whether there is a need to unbind and whether
 * it is safe to unbind.
 */
void vmw_resource_move_notify(struct ttm_buffer_object *bo,
			      struct ttm_mem_reg *mem)
{
	struct vmw_dma_buffer *dma_buf;

	if (mem == NULL)
		return;

	if (bo->destroy != vmw_dmabuf_bo_free &&
	    bo->destroy != vmw_user_dmabuf_destroy)
		return;

	dma_buf = container_of(bo, struct vmw_dma_buffer, base);

	if (mem->mem_type != VMW_PL_MOB) {
		struct vmw_resource *res, *n;
		struct ttm_validate_buffer val_buf;

		val_buf.bo = bo;
		val_buf.shared = false;

		list_for_each_entry_safe(res, n, &dma_buf->res_list, mob_head) {

			if (unlikely(res->func->unbind == NULL))
				continue;

			(void) res->func->unbind(res, true, &val_buf);
			res->backup_dirty = true;
			res->res_dirty = false;
			list_del_init(&res->mob_head);
		}

		(void) ttm_bo_wait(bo, false, false);
	}
}



/**
 * vmw_query_readback_all - Read back cached query states
 *
 * @dx_query_mob: Buffer containing the DX query MOB
 *
 * Read back cached states from the device if they exist.  This function
 * assumings binding_mutex is held.
 */
int vmw_query_readback_all(struct vmw_dma_buffer *dx_query_mob)
{
	struct vmw_resource *dx_query_ctx;
	struct vmw_private *dev_priv;
	struct {
		SVGA3dCmdHeader header;
		SVGA3dCmdDXReadbackAllQuery body;
	} *cmd;


	/* No query bound, so do nothing */
	if (!dx_query_mob || !dx_query_mob->dx_query_ctx)
		return 0;

	dx_query_ctx = dx_query_mob->dx_query_ctx;
	dev_priv     = dx_query_ctx->dev_priv;

	cmd = vmw_fifo_reserve_dx(dev_priv, sizeof(*cmd), dx_query_ctx->id);
	if (unlikely(cmd == NULL)) {
		DRM_ERROR("Failed reserving FIFO space for "
			  "query MOB read back.\n");
		return -ENOMEM;
	}

	cmd->header.id   = SVGA_3D_CMD_DX_READBACK_ALL_QUERY;
	cmd->header.size = sizeof(cmd->body);
	cmd->body.cid    = dx_query_ctx->id;

	vmw_fifo_commit(dev_priv, sizeof(*cmd));

	/* Triggers a rebind the next time affected context is bound */
	dx_query_mob->dx_query_ctx = NULL;

	return 0;
}



/**
 * vmw_query_move_notify - Read back cached query states
 *
 * @bo: The TTM buffer object about to move.
 * @mem: The memory region @bo is moving to.
 *
 * Called before the query MOB is swapped out to read back cached query
 * states from the device.
 */
void vmw_query_move_notify(struct ttm_buffer_object *bo,
			   struct ttm_mem_reg *mem)
{
	struct vmw_dma_buffer *dx_query_mob;
	struct ttm_bo_device *bdev = bo->bdev;
	struct vmw_private *dev_priv;


	dev_priv = container_of(bdev, struct vmw_private, bdev);

	mutex_lock(&dev_priv->binding_mutex);

	dx_query_mob = container_of(bo, struct vmw_dma_buffer, base);
	if (mem == NULL || !dx_query_mob || !dx_query_mob->dx_query_ctx) {
		mutex_unlock(&dev_priv->binding_mutex);
		return;
	}

	/* If BO is being moved from MOB to system memory */
	if (mem->mem_type == TTM_PL_SYSTEM && bo->mem.mem_type == VMW_PL_MOB) {
		struct vmw_fence_obj *fence;

		(void) vmw_query_readback_all(dx_query_mob);
		mutex_unlock(&dev_priv->binding_mutex);

		/* Create a fence and attach the BO to it */
		(void) vmw_execbuf_fence_commands(NULL, dev_priv, &fence, NULL);
		vmw_fence_single_bo(bo, fence);

		if (fence != NULL)
			vmw_fence_obj_unreference(&fence);

		(void) ttm_bo_wait(bo, false, false);
	} else
		mutex_unlock(&dev_priv->binding_mutex);

}

/**
 * vmw_resource_needs_backup - Return whether a resource needs a backup buffer.
 *
 * @res:            The resource being queried.
 */
bool vmw_resource_needs_backup(const struct vmw_resource *res)
{
	return res->func->needs_backup;
}

/**
 * vmw_resource_evict_type - Evict all resources of a specific type
 *
 * @dev_priv:       Pointer to a device private struct
 * @type:           The resource type to evict
 *
 * To avoid thrashing starvation or as part of the hibernation sequence,
 * try to evict all evictable resources of a specific type.
 */
static void vmw_resource_evict_type(struct vmw_private *dev_priv,
				    enum vmw_res_type type)
{
	struct list_head *lru_list = &dev_priv->res_lru[type];
	struct vmw_resource *evict_res;
	unsigned err_count = 0;
	int ret;

	do {
		write_lock(&dev_priv->resource_lock);

		if (list_empty(lru_list))
			goto out_unlock;

		evict_res = vmw_resource_reference(
			list_first_entry(lru_list, struct vmw_resource,
					 lru_head));
		list_del_init(&evict_res->lru_head);
		write_unlock(&dev_priv->resource_lock);

		ret = vmw_resource_do_evict(evict_res, false);
		if (unlikely(ret != 0)) {
			write_lock(&dev_priv->resource_lock);
			list_add_tail(&evict_res->lru_head, lru_list);
			write_unlock(&dev_priv->resource_lock);
			if (++err_count > VMW_RES_EVICT_ERR_COUNT) {
				vmw_resource_unreference(&evict_res);
				return;
			}
		}

		vmw_resource_unreference(&evict_res);
	} while (1);

out_unlock:
	write_unlock(&dev_priv->resource_lock);
}

/**
 * vmw_resource_evict_all - Evict all evictable resources
 *
 * @dev_priv:       Pointer to a device private struct
 *
 * To avoid thrashing starvation or as part of the hibernation sequence,
 * evict all evictable resources. In particular this means that all
 * guest-backed resources that are registered with the device are
 * evicted and the OTable becomes clean.
 */
void vmw_resource_evict_all(struct vmw_private *dev_priv)
{
	enum vmw_res_type type;

	mutex_lock(&dev_priv->cmdbuf_mutex);

	for (type = 0; type < vmw_res_max; ++type)
		vmw_resource_evict_type(dev_priv, type);

	mutex_unlock(&dev_priv->cmdbuf_mutex);
}

/**
 * vmw_resource_pin - Add a pin reference on a resource
 *
 * @res: The resource to add a pin reference on
 *
 * This function adds a pin reference, and if needed validates the resource.
 * Having a pin reference means that the resource can never be evicted, and
 * its id will never change as long as there is a pin reference.
 * This function returns 0 on success and a negative error code on failure.
 */
int vmw_resource_pin(struct vmw_resource *res, bool interruptible)
{
	struct vmw_private *dev_priv = res->dev_priv;
	int ret;

	ttm_write_lock(&dev_priv->reservation_sem, interruptible);
	mutex_lock(&dev_priv->cmdbuf_mutex);
	ret = vmw_resource_reserve(res, interruptible, false);
	if (ret)
		goto out_no_reserve;

	if (res->pin_count == 0) {
		struct vmw_dma_buffer *vbo = NULL;

		if (res->backup) {
			vbo = res->backup;

			ttm_bo_reserve(&vbo->base, interruptible, false, NULL);
			if (!vbo->pin_count) {
				ret = ttm_bo_validate
					(&vbo->base,
					 res->func->backup_placement,
					 interruptible, false);
				if (ret) {
					ttm_bo_unreserve(&vbo->base);
					goto out_no_validate;
				}
			}

			/* Do we really need to pin the MOB as well? */
			vmw_bo_pin_reserved(vbo, true);
		}
		ret = vmw_resource_validate(res);
		if (vbo)
			ttm_bo_unreserve(&vbo->base);
		if (ret)
			goto out_no_validate;
	}
	res->pin_count++;

out_no_validate:
	vmw_resource_unreserve(res, false, NULL, 0UL);
out_no_reserve:
	mutex_unlock(&dev_priv->cmdbuf_mutex);
	ttm_write_unlock(&dev_priv->reservation_sem);

	return ret;
}

/**
 * vmw_resource_unpin - Remove a pin reference from a resource
 *
 * @res: The resource to remove a pin reference from
 *
 * Having a pin reference means that the resource can never be evicted, and
 * its id will never change as long as there is a pin reference.
 */
void vmw_resource_unpin(struct vmw_resource *res)
{
	struct vmw_private *dev_priv = res->dev_priv;
	int ret;

	(void) ttm_read_lock(&dev_priv->reservation_sem, false);
	mutex_lock(&dev_priv->cmdbuf_mutex);

	ret = vmw_resource_reserve(res, false, true);
	WARN_ON(ret);

	WARN_ON(res->pin_count == 0);
	if (--res->pin_count == 0 && res->backup) {
		struct vmw_dma_buffer *vbo = res->backup;

		(void) ttm_bo_reserve(&vbo->base, false, false, NULL);
		vmw_bo_pin_reserved(vbo, false);
		ttm_bo_unreserve(&vbo->base);
	}

	vmw_resource_unreserve(res, false, NULL, 0UL);

	mutex_unlock(&dev_priv->cmdbuf_mutex);
	ttm_read_unlock(&dev_priv->reservation_sem);
}

/**
 * vmw_res_type - Return the resource type
 *
 * @res: Pointer to the resource
 */
enum vmw_res_type vmw_res_type(const struct vmw_resource *res)
{
	return res->func->res_type;
}<|MERGE_RESOLUTION|>--- conflicted
+++ resolved
@@ -731,26 +731,6 @@
 	*handle = user_bo->prime.base.hash.key;
 	return ttm_ref_object_add(tfile, &user_bo->prime.base,
 				  TTM_REF_USAGE, NULL, false);
-<<<<<<< HEAD
-}
-
-/*
- * Stream management
- */
-
-static void vmw_stream_destroy(struct vmw_resource *res)
-{
-	struct vmw_private *dev_priv = res->dev_priv;
-	struct vmw_stream *stream;
-	int ret;
-
-	DRM_INFO("%s: unref\n", __func__);
-	stream = container_of(res, struct vmw_stream, res);
-
-	ret = vmw_overlay_unref(dev_priv, stream->stream_id);
-	WARN_ON(ret != 0);
-=======
->>>>>>> 2ea659a9
 }
 
 /**
