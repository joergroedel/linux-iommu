--- conflicted
+++ resolved
@@ -681,11 +681,7 @@
 					 DRM_MM_SEARCH_DEFAULT,
 					 DRM_MM_CREATE_DEFAULT);
 	if (ret) {
-<<<<<<< HEAD
-		(void) vmw_cmdbuf_man_process(man);
-=======
 		vmw_cmdbuf_man_process(man);
->>>>>>> b67ad2f7
 		ret = drm_mm_insert_node_generic(&man->mm, info->node,
 						 info->page_size, 0, 0,
 						 DRM_MM_SEARCH_DEFAULT,
