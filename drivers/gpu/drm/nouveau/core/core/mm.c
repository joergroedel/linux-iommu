/*
 * Copyright 2012 Red Hat Inc.
 *
 * Permission is hereby granted, free of charge, to any person obtaining a
 * copy of this software and associated documentation files (the "Software"),
 * to deal in the Software without restriction, including without limitation
 * the rights to use, copy, modify, merge, publish, distribute, sublicense,
 * and/or sell copies of the Software, and to permit persons to whom the
 * Software is furnished to do so, subject to the following conditions:
 *
 * The above copyright notice and this permission notice shall be included in
 * all copies or substantial portions of the Software.
 *
 * THE SOFTWARE IS PROVIDED "AS IS", WITHOUT WARRANTY OF ANY KIND, EXPRESS OR
 * IMPLIED, INCLUDING BUT NOT LIMITED TO THE WARRANTIES OF MERCHANTABILITY,
 * FITNESS FOR A PARTICULAR PURPOSE AND NONINFRINGEMENT.  IN NO EVENT SHALL
 * THE COPYRIGHT HOLDER(S) OR AUTHOR(S) BE LIABLE FOR ANY CLAIM, DAMAGES OR
 * OTHER LIABILITY, WHETHER IN AN ACTION OF CONTRACT, TORT OR OTHERWISE,
 * ARISING FROM, OUT OF OR IN CONNECTION WITH THE SOFTWARE OR THE USE OR
 * OTHER DEALINGS IN THE SOFTWARE.
 *
 * Authors: Ben Skeggs
 */

#include "core/os.h"
#include "core/mm.h"

#define node(root, dir) ((root)->nl_entry.dir == &mm->nodes) ? NULL : \
	list_entry((root)->nl_entry.dir, struct nouveau_mm_node, nl_entry)

void
nouveau_mm_free(struct nouveau_mm *mm, struct nouveau_mm_node **pthis)
{
	struct nouveau_mm_node *this = *pthis;

	if (this) {
		struct nouveau_mm_node *prev = node(this, prev);
		struct nouveau_mm_node *next = node(this, next);

		if (prev && prev->type == 0) {
			prev->length += this->length;
			list_del(&this->nl_entry);
			kfree(this); this = prev;
		}

		if (next && next->type == 0) {
			next->offset  = this->offset;
			next->length += this->length;
			if (this->type == 0)
				list_del(&this->fl_entry);
			list_del(&this->nl_entry);
			kfree(this); this = NULL;
		}

		if (this && this->type != 0) {
			list_for_each_entry(prev, &mm->free, fl_entry) {
				if (this->offset < prev->offset)
					break;
			}

			list_add_tail(&this->fl_entry, &prev->fl_entry);
			this->type = 0;
		}
	}

	*pthis = NULL;
}

static struct nouveau_mm_node *
region_head(struct nouveau_mm *mm, struct nouveau_mm_node *a, u32 size)
{
	struct nouveau_mm_node *b;

	if (a->length == size)
		return a;

	b = kmalloc(sizeof(*b), GFP_KERNEL);
	if (unlikely(b == NULL))
		return NULL;

	b->offset = a->offset;
	b->length = size;
	b->type   = a->type;
	a->offset += size;
	a->length -= size;
	list_add_tail(&b->nl_entry, &a->nl_entry);
	if (b->type == 0)
		list_add_tail(&b->fl_entry, &a->fl_entry);
	return b;
}

int
nouveau_mm_head(struct nouveau_mm *mm, u8 type, u32 size_max, u32 size_min,
		u32 align, struct nouveau_mm_node **pnode)
{
	struct nouveau_mm_node *prev, *this, *next;
	u32 mask = align - 1;
	u32 splitoff;
	u32 s, e;

	list_for_each_entry(this, &mm->free, fl_entry) {
		e = this->offset + this->length;
		s = this->offset;

		prev = node(this, prev);
		if (prev && prev->type != type)
			s = roundup(s, mm->block_size);

		next = node(this, next);
		if (next && next->type != type)
			e = rounddown(e, mm->block_size);

		s  = (s + mask) & ~mask;
		e &= ~mask;
		if (s > e || e - s < size_min)
			continue;

		splitoff = s - this->offset;
		if (splitoff && !region_head(mm, this, splitoff))
			return -ENOMEM;

		this = region_head(mm, this, min(size_max, e - s));
		if (!this)
			return -ENOMEM;

		this->type = type;
		list_del(&this->fl_entry);
		*pnode = this;
		return 0;
	}

	return -ENOSPC;
}

static struct nouveau_mm_node *
region_tail(struct nouveau_mm *mm, struct nouveau_mm_node *a, u32 size)
{
	struct nouveau_mm_node *b;

	if (a->length == size)
		return a;

	b = kmalloc(sizeof(*b), GFP_KERNEL);
	if (unlikely(b == NULL))
		return NULL;

	a->length -= size;
	b->offset  = a->offset + a->length;
	b->length  = size;
	b->type    = a->type;

	list_add(&b->nl_entry, &a->nl_entry);
	if (b->type == 0)
		list_add(&b->fl_entry, &a->fl_entry);
	return b;
}

int
nouveau_mm_tail(struct nouveau_mm *mm, u8 type, u32 size_max, u32 size_min,
		u32 align, struct nouveau_mm_node **pnode)
{
	struct nouveau_mm_node *prev, *this, *next;
	u32 mask = align - 1;

	list_for_each_entry_reverse(this, &mm->free, fl_entry) {
		u32 e = this->offset + this->length;
		u32 s = this->offset;
		u32 c = 0, a;

		prev = node(this, prev);
		if (prev && prev->type != type)
			s = roundup(s, mm->block_size);

		next = node(this, next);
		if (next && next->type != type) {
			e = rounddown(e, mm->block_size);
			c = next->offset - e;
		}

		s = (s + mask) & ~mask;
		a = e - s;
		if (s > e || a < size_min)
			continue;

		a  = min(a, size_max);
		s  = (e - a) & ~mask;
		c += (e - s) - a;

		if (c && !region_tail(mm, this, c))
			return -ENOMEM;

		this = region_tail(mm, this, a);
		if (!this)
			return -ENOMEM;

		this->type = type;
		list_del(&this->fl_entry);
		*pnode = this;
		return 0;
	}

	return -ENOSPC;
}

int
nouveau_mm_init(struct nouveau_mm *mm, u32 offset, u32 length, u32 block)
{
	struct nouveau_mm_node *node;

	if (block) {
		mutex_init(&mm->mutex);
		INIT_LIST_HEAD(&mm->nodes);
		INIT_LIST_HEAD(&mm->free);
		mm->block_size = block;
		mm->heap_nodes = 0;
	}

	node = kzalloc(sizeof(*node), GFP_KERNEL);
	if (!node)
		return -ENOMEM;

	if (length) {
		node->offset  = roundup(offset, mm->block_size);
		node->length  = rounddown(offset + length, mm->block_size);
		node->length -= node->offset;
	}

	list_add_tail(&node->nl_entry, &mm->nodes);
	list_add_tail(&node->fl_entry, &mm->free);
	mm->heap_nodes++;
	return 0;
}

int
nouveau_mm_fini(struct nouveau_mm *mm)
{
	if (nouveau_mm_initialised(mm)) {
		struct nouveau_mm_node *node, *heap =
			list_first_entry(&mm->nodes, typeof(*heap), nl_entry);
		int nodes = 0;

		list_for_each_entry(node, &mm->nodes, nl_entry) {
			if (WARN_ON(nodes++ == mm->heap_nodes))
				return -EBUSY;
		}

<<<<<<< HEAD
	list_for_each_entry(node, &mm->nodes, nl_entry) {
		if (WARN_ON(nodes++ == mm->heap_nodes))
			return -EBUSY;
=======
		kfree(heap);
>>>>>>> 097e3635
	}

	return 0;
}<|MERGE_RESOLUTION|>--- conflicted
+++ resolved
@@ -244,13 +244,7 @@
 				return -EBUSY;
 		}
 
-<<<<<<< HEAD
-	list_for_each_entry(node, &mm->nodes, nl_entry) {
-		if (WARN_ON(nodes++ == mm->heap_nodes))
-			return -EBUSY;
-=======
 		kfree(heap);
->>>>>>> 097e3635
 	}
 
 	return 0;
