/*
 * Copyright 2015 Advanced Micro Devices, Inc.
 *
 * Permission is hereby granted, free of charge, to any person obtaining a
 * copy of this software and associated documentation files (the "Software"),
 * to deal in the Software without restriction, including without limitation
 * the rights to use, copy, modify, merge, publish, distribute, sublicense,
 * and/or sell copies of the Software, and to permit persons to whom the
 * Software is furnished to do so, subject to the following conditions:
 *
 * The above copyright notice and this permission notice shall be included in
 * all copies or substantial portions of the Software.
 *
 * THE SOFTWARE IS PROVIDED "AS IS", WITHOUT WARRANTY OF ANY KIND, EXPRESS OR
 * IMPLIED, INCLUDING BUT NOT LIMITED TO THE WARRANTIES OF MERCHANTABILITY,
 * FITNESS FOR A PARTICULAR PURPOSE AND NONINFRINGEMENT.  IN NO EVENT SHALL
 * THE COPYRIGHT HOLDER(S) OR AUTHOR(S) BE LIABLE FOR ANY CLAIM, DAMAGES OR
 * OTHER LIABILITY, WHETHER IN AN ACTION OF CONTRACT, TORT OR OTHERWISE,
 * ARISING FROM, OUT OF OR IN CONNECTION WITH THE SOFTWARE OR THE USE OR
 * OTHER DEALINGS IN THE SOFTWARE.
 *
 */


#include "pp_debug.h"
#include "smumgr.h"
#include "smu_ucode_xfer_vi.h"
#include "ppatomctrl.h"
#include "cgs_common.h"
#include "smu7_ppsmc.h"
#include "smu7_smumgr.h"
#include "smu7_common.h"

#include "polaris10_pwrvirus.h"

#define SMU7_SMC_SIZE 0x20000

static int smu7_set_smc_sram_address(struct pp_hwmgr *hwmgr, uint32_t smc_addr, uint32_t limit)
{
	PP_ASSERT_WITH_CODE((0 == (3 & smc_addr)), "SMC address must be 4 byte aligned.", return -EINVAL);
	PP_ASSERT_WITH_CODE((limit > (smc_addr + 3)), "SMC addr is beyond the SMC RAM area.", return -EINVAL);

	cgs_write_register(hwmgr->device, mmSMC_IND_INDEX_11, smc_addr);
	PHM_WRITE_FIELD(hwmgr->device, SMC_IND_ACCESS_CNTL, AUTO_INCREMENT_IND_11, 0); /* on ci, SMC_IND_ACCESS_CNTL is different */
	return 0;
}


int smu7_copy_bytes_from_smc(struct pp_hwmgr *hwmgr, uint32_t smc_start_address, uint32_t *dest, uint32_t byte_count, uint32_t limit)
{
	uint32_t data;
	uint32_t addr;
	uint8_t *dest_byte;
	uint8_t i, data_byte[4] = {0};
	uint32_t *pdata = (uint32_t *)&data_byte;

	PP_ASSERT_WITH_CODE((0 == (3 & smc_start_address)), "SMC address must be 4 byte aligned.", return -EINVAL);
	PP_ASSERT_WITH_CODE((limit > (smc_start_address + byte_count)), "SMC address is beyond the SMC RAM area.", return -EINVAL);

	addr = smc_start_address;

	while (byte_count >= 4) {
		smu7_read_smc_sram_dword(hwmgr, addr, &data, limit);

		*dest = PP_SMC_TO_HOST_UL(data);

		dest += 1;
		byte_count -= 4;
		addr += 4;
	}

	if (byte_count) {
		smu7_read_smc_sram_dword(hwmgr, addr, &data, limit);
		*pdata = PP_SMC_TO_HOST_UL(data);
	/* Cast dest into byte type in dest_byte.  This way, we don't overflow if the allocated memory is not 4-byte aligned. */
		dest_byte = (uint8_t *)dest;
		for (i = 0; i < byte_count; i++)
			dest_byte[i] = data_byte[i];
	}

	return 0;
}


int smu7_copy_bytes_to_smc(struct pp_hwmgr *hwmgr, uint32_t smc_start_address,
				const uint8_t *src, uint32_t byte_count, uint32_t limit)
{
	int result;
	uint32_t data = 0;
	uint32_t original_data;
	uint32_t addr = 0;
	uint32_t extra_shift;

	PP_ASSERT_WITH_CODE((0 == (3 & smc_start_address)), "SMC address must be 4 byte aligned.", return -EINVAL);
	PP_ASSERT_WITH_CODE((limit > (smc_start_address + byte_count)), "SMC address is beyond the SMC RAM area.", return -EINVAL);

	addr = smc_start_address;

	while (byte_count >= 4) {
	/* Bytes are written into the SMC addres space with the MSB first. */
		data = src[0] * 0x1000000 + src[1] * 0x10000 + src[2] * 0x100 + src[3];

		result = smu7_set_smc_sram_address(hwmgr, addr, limit);

		if (0 != result)
			return result;

		cgs_write_register(hwmgr->device, mmSMC_IND_DATA_11, data);

		src += 4;
		byte_count -= 4;
		addr += 4;
	}

	if (0 != byte_count) {

		data = 0;

		result = smu7_set_smc_sram_address(hwmgr, addr, limit);

		if (0 != result)
			return result;


		original_data = cgs_read_register(hwmgr->device, mmSMC_IND_DATA_11);

		extra_shift = 8 * (4 - byte_count);

		while (byte_count > 0) {
			/* Bytes are written into the SMC addres space with the MSB first. */
			data = (0x100 * data) + *src++;
			byte_count--;
		}

		data <<= extra_shift;

		data |= (original_data & ~((~0UL) << extra_shift));

		result = smu7_set_smc_sram_address(hwmgr, addr, limit);

		if (0 != result)
			return result;

		cgs_write_register(hwmgr->device, mmSMC_IND_DATA_11, data);
	}

	return 0;
}


int smu7_program_jump_on_start(struct pp_hwmgr *hwmgr)
{
	static const unsigned char data[4] = { 0xE0, 0x00, 0x80, 0x40 };

	smu7_copy_bytes_to_smc(hwmgr, 0x0, data, 4, sizeof(data)+1);

	return 0;
}

bool smu7_is_smc_ram_running(struct pp_hwmgr *hwmgr)
{
	return ((0 == PHM_READ_VFPF_INDIRECT_FIELD(hwmgr->device, CGS_IND_REG__SMC, SMC_SYSCON_CLOCK_CNTL_0, ck_disable))
	&& (0x20100 <= cgs_read_ind_register(hwmgr->device, CGS_IND_REG__SMC, ixSMC_PC_C)));
}

int smu7_send_msg_to_smc(struct pp_hwmgr *hwmgr, uint16_t msg)
{
	int ret;

	PHM_WAIT_FIELD_UNEQUAL(hwmgr, SMC_RESP_0, SMC_RESP, 0);

	ret = PHM_READ_FIELD(hwmgr->device, SMC_RESP_0, SMC_RESP);

	if (ret == 0xFE)
		pr_debug("last message was not supported\n");
	else if (ret != 1)
		pr_info("\n last message was failed ret is %d\n", ret);

	cgs_write_register(hwmgr->device, mmSMC_RESP_0, 0);
	cgs_write_register(hwmgr->device, mmSMC_MESSAGE_0, msg);

	PHM_WAIT_FIELD_UNEQUAL(hwmgr, SMC_RESP_0, SMC_RESP, 0);

	ret = PHM_READ_FIELD(hwmgr->device, SMC_RESP_0, SMC_RESP);

	if (ret == 0xFE)
		pr_debug("message %x was not supported\n", msg);
	else if (ret != 1)
		pr_info("\n failed to send message %x ret is %d \n",  msg, ret);

	return 0;
}

int smu7_send_msg_to_smc_without_waiting(struct pp_hwmgr *hwmgr, uint16_t msg)
{
	cgs_write_register(hwmgr->device, mmSMC_MESSAGE_0, msg);

	return 0;
}

int smu7_send_msg_to_smc_with_parameter(struct pp_hwmgr *hwmgr, uint16_t msg, uint32_t parameter)
{
	PHM_WAIT_FIELD_UNEQUAL(hwmgr, SMC_RESP_0, SMC_RESP, 0);

	cgs_write_register(hwmgr->device, mmSMC_MSG_ARG_0, parameter);

	return smu7_send_msg_to_smc(hwmgr, msg);
}

int smu7_send_msg_to_smc_with_parameter_without_waiting(struct pp_hwmgr *hwmgr, uint16_t msg, uint32_t parameter)
{
	cgs_write_register(hwmgr->device, mmSMC_MSG_ARG_0, parameter);

	return smu7_send_msg_to_smc_without_waiting(hwmgr, msg);
}

int smu7_send_msg_to_smc_offset(struct pp_hwmgr *hwmgr)
{
	cgs_write_register(hwmgr->device, mmSMC_MSG_ARG_0, 0x20000);

	cgs_write_register(hwmgr->device, mmSMC_MESSAGE_0, PPSMC_MSG_Test);

	PHM_WAIT_FIELD_UNEQUAL(hwmgr, SMC_RESP_0, SMC_RESP, 0);

	if (1 != PHM_READ_FIELD(hwmgr->device, SMC_RESP_0, SMC_RESP))
		pr_info("Failed to send Message.\n");

	return 0;
}

enum cgs_ucode_id smu7_convert_fw_type_to_cgs(uint32_t fw_type)
{
	enum cgs_ucode_id result = CGS_UCODE_ID_MAXIMUM;

	switch (fw_type) {
	case UCODE_ID_SMU:
		result = CGS_UCODE_ID_SMU;
		break;
	case UCODE_ID_SMU_SK:
		result = CGS_UCODE_ID_SMU_SK;
		break;
	case UCODE_ID_SDMA0:
		result = CGS_UCODE_ID_SDMA0;
		break;
	case UCODE_ID_SDMA1:
		result = CGS_UCODE_ID_SDMA1;
		break;
	case UCODE_ID_CP_CE:
		result = CGS_UCODE_ID_CP_CE;
		break;
	case UCODE_ID_CP_PFP:
		result = CGS_UCODE_ID_CP_PFP;
		break;
	case UCODE_ID_CP_ME:
		result = CGS_UCODE_ID_CP_ME;
		break;
	case UCODE_ID_CP_MEC:
		result = CGS_UCODE_ID_CP_MEC;
		break;
	case UCODE_ID_CP_MEC_JT1:
		result = CGS_UCODE_ID_CP_MEC_JT1;
		break;
	case UCODE_ID_CP_MEC_JT2:
		result = CGS_UCODE_ID_CP_MEC_JT2;
		break;
	case UCODE_ID_RLC_G:
		result = CGS_UCODE_ID_RLC_G;
		break;
	case UCODE_ID_MEC_STORAGE:
		result = CGS_UCODE_ID_STORAGE;
		break;
	default:
		break;
	}

	return result;
}


int smu7_read_smc_sram_dword(struct pp_hwmgr *hwmgr, uint32_t smc_addr, uint32_t *value, uint32_t limit)
{
	int result;

	result = smu7_set_smc_sram_address(hwmgr, smc_addr, limit);

	*value = result ? 0 : cgs_read_register(hwmgr->device, mmSMC_IND_DATA_11);

	return result;
}

int smu7_write_smc_sram_dword(struct pp_hwmgr *hwmgr, uint32_t smc_addr, uint32_t value, uint32_t limit)
{
	int result;

	result = smu7_set_smc_sram_address(hwmgr, smc_addr, limit);

	if (result)
		return result;

	cgs_write_register(hwmgr->device, mmSMC_IND_DATA_11, value);

	return 0;
}

/* Convert the firmware type to SMU type mask. For MEC, we need to check all MEC related type */

static uint32_t smu7_get_mask_for_firmware_type(uint32_t fw_type)
{
	uint32_t result = 0;

	switch (fw_type) {
	case UCODE_ID_SDMA0:
		result = UCODE_ID_SDMA0_MASK;
		break;
	case UCODE_ID_SDMA1:
		result = UCODE_ID_SDMA1_MASK;
		break;
	case UCODE_ID_CP_CE:
		result = UCODE_ID_CP_CE_MASK;
		break;
	case UCODE_ID_CP_PFP:
		result = UCODE_ID_CP_PFP_MASK;
		break;
	case UCODE_ID_CP_ME:
		result = UCODE_ID_CP_ME_MASK;
		break;
	case UCODE_ID_CP_MEC:
	case UCODE_ID_CP_MEC_JT1:
	case UCODE_ID_CP_MEC_JT2:
		result = UCODE_ID_CP_MEC_MASK;
		break;
	case UCODE_ID_RLC_G:
		result = UCODE_ID_RLC_G_MASK;
		break;
	default:
		pr_info("UCode type is out of range! \n");
		result = 0;
	}

	return result;
}

static int smu7_populate_single_firmware_entry(struct pp_hwmgr *hwmgr,
						uint32_t fw_type,
						struct SMU_Entry *entry)
{
	int result = 0;
	struct cgs_firmware_info info = {0};

	result = cgs_get_firmware_info(hwmgr->device,
				smu7_convert_fw_type_to_cgs(fw_type),
				&info);

	if (!result) {
		entry->version = info.fw_version;
		entry->id = (uint16_t)fw_type;
		entry->image_addr_high = upper_32_bits(info.mc_addr);
		entry->image_addr_low = lower_32_bits(info.mc_addr);
		entry->meta_data_addr_high = 0;
		entry->meta_data_addr_low = 0;

		/* digest need be excluded out */
		if (!hwmgr->not_vf)
			info.image_size -= 20;
		entry->data_size_byte = info.image_size;
		entry->num_register_entries = 0;
	}

	if ((fw_type == UCODE_ID_RLC_G)
		|| (fw_type == UCODE_ID_CP_MEC))
		entry->flags = 1;
	else
		entry->flags = 0;

	return 0;
}

int smu7_request_smu_load_fw(struct pp_hwmgr *hwmgr)
{
	struct smu7_smumgr *smu_data = (struct smu7_smumgr *)(hwmgr->smu_backend);
	uint32_t fw_to_load;
<<<<<<< HEAD
	int result = 0;
	struct SMU_DRAMData_TOC *toc;
	uint32_t num_entries = 0;
=======
	int r = 0;
>>>>>>> 6bf4ca7f

	if (!hwmgr->reload_fw) {
		pr_info("skip reloading...\n");
		return 0;
	}

	if (smu_data->soft_regs_start)
		cgs_write_ind_register(hwmgr->device, CGS_IND_REG__SMC,
					smu_data->soft_regs_start + smum_get_offsetof(hwmgr,
					SMU_SoftRegisters, UcodeLoadStatus),
					0x0);

	if (hwmgr->chip_id > CHIP_TOPAZ) { /* add support for Topaz */
		if (hwmgr->not_vf) {
			smu7_send_msg_to_smc_with_parameter(hwmgr,
						PPSMC_MSG_SMU_DRAM_ADDR_HI,
						upper_32_bits(smu_data->smu_buffer.mc_addr));
			smu7_send_msg_to_smc_with_parameter(hwmgr,
						PPSMC_MSG_SMU_DRAM_ADDR_LO,
						lower_32_bits(smu_data->smu_buffer.mc_addr));
		}
		fw_to_load = UCODE_ID_RLC_G_MASK
			   + UCODE_ID_SDMA0_MASK
			   + UCODE_ID_SDMA1_MASK
			   + UCODE_ID_CP_CE_MASK
			   + UCODE_ID_CP_ME_MASK
			   + UCODE_ID_CP_PFP_MASK
			   + UCODE_ID_CP_MEC_MASK;
	} else {
		fw_to_load = UCODE_ID_RLC_G_MASK
			   + UCODE_ID_SDMA0_MASK
			   + UCODE_ID_SDMA1_MASK
			   + UCODE_ID_CP_CE_MASK
			   + UCODE_ID_CP_ME_MASK
			   + UCODE_ID_CP_PFP_MASK
			   + UCODE_ID_CP_MEC_MASK
			   + UCODE_ID_CP_MEC_JT1_MASK
			   + UCODE_ID_CP_MEC_JT2_MASK;
	}

<<<<<<< HEAD
	toc = (struct SMU_DRAMData_TOC *)smu_data->header;
	toc->structure_version = 1;

	PP_ASSERT_WITH_CODE(0 == smu7_populate_single_firmware_entry(hwmgr,
				UCODE_ID_RLC_G, &toc->entry[num_entries++]),
				"Failed to Get Firmware Entry.", return -EINVAL);
	PP_ASSERT_WITH_CODE(0 == smu7_populate_single_firmware_entry(hwmgr,
				UCODE_ID_CP_CE, &toc->entry[num_entries++]),
				"Failed to Get Firmware Entry.", return -EINVAL);
	PP_ASSERT_WITH_CODE(0 == smu7_populate_single_firmware_entry(hwmgr,
				UCODE_ID_CP_PFP, &toc->entry[num_entries++]),
				"Failed to Get Firmware Entry.", return -EINVAL);
	PP_ASSERT_WITH_CODE(0 == smu7_populate_single_firmware_entry(hwmgr,
				UCODE_ID_CP_ME, &toc->entry[num_entries++]),
				"Failed to Get Firmware Entry.", return -EINVAL);
	PP_ASSERT_WITH_CODE(0 == smu7_populate_single_firmware_entry(hwmgr,
				UCODE_ID_CP_MEC, &toc->entry[num_entries++]),
				"Failed to Get Firmware Entry.", return -EINVAL);
	PP_ASSERT_WITH_CODE(0 == smu7_populate_single_firmware_entry(hwmgr,
				UCODE_ID_CP_MEC_JT1, &toc->entry[num_entries++]),
				"Failed to Get Firmware Entry.", return -EINVAL);
	PP_ASSERT_WITH_CODE(0 == smu7_populate_single_firmware_entry(hwmgr,
				UCODE_ID_CP_MEC_JT2, &toc->entry[num_entries++]),
				"Failed to Get Firmware Entry.", return -EINVAL);
	PP_ASSERT_WITH_CODE(0 == smu7_populate_single_firmware_entry(hwmgr,
				UCODE_ID_SDMA0, &toc->entry[num_entries++]),
				"Failed to Get Firmware Entry.", return -EINVAL);
	PP_ASSERT_WITH_CODE(0 == smu7_populate_single_firmware_entry(hwmgr,
				UCODE_ID_SDMA1, &toc->entry[num_entries++]),
				"Failed to Get Firmware Entry.", return -EINVAL);
	if (!hwmgr->not_vf)
		PP_ASSERT_WITH_CODE(0 == smu7_populate_single_firmware_entry(hwmgr,
				UCODE_ID_MEC_STORAGE, &toc->entry[num_entries++]),
				"Failed to Get Firmware Entry.", return -EINVAL);

	toc->num_entries = num_entries;
=======
	if (!smu_data->toc) {
		struct SMU_DRAMData_TOC *toc;

		smu_data->toc = kzalloc(sizeof(struct SMU_DRAMData_TOC), GFP_KERNEL);
		if (!smu_data->toc)
			return -ENOMEM;
		toc = smu_data->toc;
		toc->num_entries = 0;
		toc->structure_version = 1;

		PP_ASSERT_WITH_CODE(0 == smu7_populate_single_firmware_entry(hwmgr,
				UCODE_ID_RLC_G, &toc->entry[toc->num_entries++]),
				"Failed to Get Firmware Entry.", r = -EINVAL; goto failed);
		PP_ASSERT_WITH_CODE(0 == smu7_populate_single_firmware_entry(hwmgr,
				UCODE_ID_CP_CE, &toc->entry[toc->num_entries++]),
				"Failed to Get Firmware Entry.", r = -EINVAL; goto failed);
		PP_ASSERT_WITH_CODE(0 == smu7_populate_single_firmware_entry(hwmgr,
				UCODE_ID_CP_PFP, &toc->entry[toc->num_entries++]),
				"Failed to Get Firmware Entry.", r = -EINVAL; goto failed);
		PP_ASSERT_WITH_CODE(0 == smu7_populate_single_firmware_entry(hwmgr,
				UCODE_ID_CP_ME, &toc->entry[toc->num_entries++]),
				"Failed to Get Firmware Entry.", r = -EINVAL; goto failed);
		PP_ASSERT_WITH_CODE(0 == smu7_populate_single_firmware_entry(hwmgr,
				UCODE_ID_CP_MEC, &toc->entry[toc->num_entries++]),
				"Failed to Get Firmware Entry.", r = -EINVAL; goto failed);
		PP_ASSERT_WITH_CODE(0 == smu7_populate_single_firmware_entry(hwmgr,
				UCODE_ID_CP_MEC_JT1, &toc->entry[toc->num_entries++]),
				"Failed to Get Firmware Entry.", r = -EINVAL; goto failed);
		PP_ASSERT_WITH_CODE(0 == smu7_populate_single_firmware_entry(hwmgr,
				UCODE_ID_CP_MEC_JT2, &toc->entry[toc->num_entries++]),
				"Failed to Get Firmware Entry.", r = -EINVAL; goto failed);
		PP_ASSERT_WITH_CODE(0 == smu7_populate_single_firmware_entry(hwmgr,
				UCODE_ID_SDMA0, &toc->entry[toc->num_entries++]),
				"Failed to Get Firmware Entry.", r = -EINVAL; goto failed);
		PP_ASSERT_WITH_CODE(0 == smu7_populate_single_firmware_entry(hwmgr,
				UCODE_ID_SDMA1, &toc->entry[toc->num_entries++]),
				"Failed to Get Firmware Entry.", r = -EINVAL; goto failed);
		if (!hwmgr->not_vf)
			PP_ASSERT_WITH_CODE(0 == smu7_populate_single_firmware_entry(hwmgr,
				UCODE_ID_MEC_STORAGE, &toc->entry[toc->num_entries++]),
				"Failed to Get Firmware Entry.", r = -EINVAL; goto failed);
	}
	memcpy_toio(smu_data->header_buffer.kaddr, smu_data->toc,
		    sizeof(struct SMU_DRAMData_TOC));
>>>>>>> 6bf4ca7f
	smu7_send_msg_to_smc_with_parameter(hwmgr, PPSMC_MSG_DRV_DRAM_ADDR_HI, upper_32_bits(smu_data->header_buffer.mc_addr));
	smu7_send_msg_to_smc_with_parameter(hwmgr, PPSMC_MSG_DRV_DRAM_ADDR_LO, lower_32_bits(smu_data->header_buffer.mc_addr));

	if (smu7_send_msg_to_smc_with_parameter(hwmgr, PPSMC_MSG_LoadUcodes, fw_to_load))
		pr_err("Fail to Request SMU Load uCode");

	return r;

failed:
	kfree(smu_data->toc);
	smu_data->toc = NULL;
	return r;
}

/* Check if the FW has been loaded, SMU will not return if loading has not finished. */
int smu7_check_fw_load_finish(struct pp_hwmgr *hwmgr, uint32_t fw_type)
{
	struct smu7_smumgr *smu_data = (struct smu7_smumgr *)(hwmgr->smu_backend);
	uint32_t fw_mask = smu7_get_mask_for_firmware_type(fw_type);
	uint32_t ret;

	ret = phm_wait_on_indirect_register(hwmgr, mmSMC_IND_INDEX_11,
					smu_data->soft_regs_start + smum_get_offsetof(hwmgr,
					SMU_SoftRegisters, UcodeLoadStatus),
					fw_mask, fw_mask);
	return ret;
}

int smu7_reload_firmware(struct pp_hwmgr *hwmgr)
{
	return hwmgr->smumgr_funcs->start_smu(hwmgr);
}

static int smu7_upload_smc_firmware_data(struct pp_hwmgr *hwmgr, uint32_t length, uint32_t *src, uint32_t limit)
{
	uint32_t byte_count = length;

	PP_ASSERT_WITH_CODE((limit >= byte_count), "SMC address is beyond the SMC RAM area.", return -EINVAL);

	cgs_write_register(hwmgr->device, mmSMC_IND_INDEX_11, 0x20000);
	PHM_WRITE_FIELD(hwmgr->device, SMC_IND_ACCESS_CNTL, AUTO_INCREMENT_IND_11, 1);

	for (; byte_count >= 4; byte_count -= 4)
		cgs_write_register(hwmgr->device, mmSMC_IND_DATA_11, *src++);

	PHM_WRITE_FIELD(hwmgr->device, SMC_IND_ACCESS_CNTL, AUTO_INCREMENT_IND_11, 0);

	PP_ASSERT_WITH_CODE((0 == byte_count), "SMC size must be divisible by 4.", return -EINVAL);

	return 0;
}


int smu7_upload_smu_firmware_image(struct pp_hwmgr *hwmgr)
{
	int result = 0;
	struct smu7_smumgr *smu_data = (struct smu7_smumgr *)(hwmgr->smu_backend);

	struct cgs_firmware_info info = {0};

	if (smu_data->security_hard_key == 1)
		cgs_get_firmware_info(hwmgr->device,
			smu7_convert_fw_type_to_cgs(UCODE_ID_SMU), &info);
	else
		cgs_get_firmware_info(hwmgr->device,
			smu7_convert_fw_type_to_cgs(UCODE_ID_SMU_SK), &info);

	hwmgr->is_kicker = info.is_kicker;
	hwmgr->smu_version = info.version;
	result = smu7_upload_smc_firmware_data(hwmgr, info.image_size, (uint32_t *)info.kptr, SMU7_SMC_SIZE);

	return result;
}

static void execute_pwr_table(struct pp_hwmgr *hwmgr, const PWR_Command_Table *pvirus, int size)
{
	int i;
	uint32_t reg, data;

	for (i = 0; i < size; i++) {
		reg  = pvirus->reg;
		data = pvirus->data;
		if (reg != 0xffffffff)
			cgs_write_register(hwmgr->device, reg, data);
		else
			break;
		pvirus++;
	}
}

static void execute_pwr_dfy_table(struct pp_hwmgr *hwmgr, const PWR_DFY_Section *section)
{
	int i;

	cgs_write_register(hwmgr->device, mmCP_DFY_CNTL, section->dfy_cntl);
	cgs_write_register(hwmgr->device, mmCP_DFY_ADDR_HI, section->dfy_addr_hi);
	cgs_write_register(hwmgr->device, mmCP_DFY_ADDR_LO, section->dfy_addr_lo);
	for (i = 0; i < section->dfy_size; i++)
		cgs_write_register(hwmgr->device, mmCP_DFY_DATA_0, section->dfy_data[i]);
}

int smu7_setup_pwr_virus(struct pp_hwmgr *hwmgr)
{
	execute_pwr_table(hwmgr, pwr_virus_table_pre, ARRAY_SIZE(pwr_virus_table_pre));
	execute_pwr_dfy_table(hwmgr, &pwr_virus_section1);
	execute_pwr_dfy_table(hwmgr, &pwr_virus_section2);
	execute_pwr_dfy_table(hwmgr, &pwr_virus_section3);
	execute_pwr_dfy_table(hwmgr, &pwr_virus_section4);
	execute_pwr_dfy_table(hwmgr, &pwr_virus_section5);
	execute_pwr_dfy_table(hwmgr, &pwr_virus_section6);
	execute_pwr_table(hwmgr, pwr_virus_table_post, ARRAY_SIZE(pwr_virus_table_post));

	return 0;
}

int smu7_init(struct pp_hwmgr *hwmgr)
{
	struct smu7_smumgr *smu_data;
	int r;
	/* Allocate memory for backend private data */
	smu_data = (struct smu7_smumgr *)(hwmgr->smu_backend);
	smu_data->header_buffer.data_size =
			((sizeof(struct SMU_DRAMData_TOC) / 4096) + 1) * 4096;

/* Allocate FW image data structure and header buffer and
 * send the header buffer address to SMU */
	r = amdgpu_bo_create_kernel((struct amdgpu_device *)hwmgr->adev,
		smu_data->header_buffer.data_size,
		PAGE_SIZE,
		AMDGPU_GEM_DOMAIN_VRAM,
		&smu_data->header_buffer.handle,
		&smu_data->header_buffer.mc_addr,
		&smu_data->header_buffer.kaddr);

	if (r)
		return -EINVAL;

	if (!hwmgr->not_vf)
		return 0;

	smu_data->smu_buffer.data_size = 200*4096;
	r = amdgpu_bo_create_kernel((struct amdgpu_device *)hwmgr->adev,
		smu_data->smu_buffer.data_size,
		PAGE_SIZE,
		AMDGPU_GEM_DOMAIN_VRAM,
		&smu_data->smu_buffer.handle,
		&smu_data->smu_buffer.mc_addr,
		&smu_data->smu_buffer.kaddr);

	if (r) {
		amdgpu_bo_free_kernel(&smu_data->header_buffer.handle,
					&smu_data->header_buffer.mc_addr,
					&smu_data->header_buffer.kaddr);
		return -EINVAL;
	}

	if (smum_is_hw_avfs_present(hwmgr))
		hwmgr->avfs_supported = true;

	return 0;
}


int smu7_smu_fini(struct pp_hwmgr *hwmgr)
{
	struct smu7_smumgr *smu_data = (struct smu7_smumgr *)(hwmgr->smu_backend);

	amdgpu_bo_free_kernel(&smu_data->header_buffer.handle,
					&smu_data->header_buffer.mc_addr,
					&smu_data->header_buffer.kaddr);

	if (hwmgr->not_vf)
		amdgpu_bo_free_kernel(&smu_data->smu_buffer.handle,
					&smu_data->smu_buffer.mc_addr,
					&smu_data->smu_buffer.kaddr);


	kfree(smu_data->toc);
	smu_data->toc = NULL;
	kfree(hwmgr->smu_backend);
	hwmgr->smu_backend = NULL;
	return 0;
}<|MERGE_RESOLUTION|>--- conflicted
+++ resolved
@@ -379,13 +379,7 @@
 {
 	struct smu7_smumgr *smu_data = (struct smu7_smumgr *)(hwmgr->smu_backend);
 	uint32_t fw_to_load;
-<<<<<<< HEAD
-	int result = 0;
-	struct SMU_DRAMData_TOC *toc;
-	uint32_t num_entries = 0;
-=======
 	int r = 0;
->>>>>>> 6bf4ca7f
 
 	if (!hwmgr->reload_fw) {
 		pr_info("skip reloading...\n");
@@ -426,44 +420,6 @@
 			   + UCODE_ID_CP_MEC_JT2_MASK;
 	}
 
-<<<<<<< HEAD
-	toc = (struct SMU_DRAMData_TOC *)smu_data->header;
-	toc->structure_version = 1;
-
-	PP_ASSERT_WITH_CODE(0 == smu7_populate_single_firmware_entry(hwmgr,
-				UCODE_ID_RLC_G, &toc->entry[num_entries++]),
-				"Failed to Get Firmware Entry.", return -EINVAL);
-	PP_ASSERT_WITH_CODE(0 == smu7_populate_single_firmware_entry(hwmgr,
-				UCODE_ID_CP_CE, &toc->entry[num_entries++]),
-				"Failed to Get Firmware Entry.", return -EINVAL);
-	PP_ASSERT_WITH_CODE(0 == smu7_populate_single_firmware_entry(hwmgr,
-				UCODE_ID_CP_PFP, &toc->entry[num_entries++]),
-				"Failed to Get Firmware Entry.", return -EINVAL);
-	PP_ASSERT_WITH_CODE(0 == smu7_populate_single_firmware_entry(hwmgr,
-				UCODE_ID_CP_ME, &toc->entry[num_entries++]),
-				"Failed to Get Firmware Entry.", return -EINVAL);
-	PP_ASSERT_WITH_CODE(0 == smu7_populate_single_firmware_entry(hwmgr,
-				UCODE_ID_CP_MEC, &toc->entry[num_entries++]),
-				"Failed to Get Firmware Entry.", return -EINVAL);
-	PP_ASSERT_WITH_CODE(0 == smu7_populate_single_firmware_entry(hwmgr,
-				UCODE_ID_CP_MEC_JT1, &toc->entry[num_entries++]),
-				"Failed to Get Firmware Entry.", return -EINVAL);
-	PP_ASSERT_WITH_CODE(0 == smu7_populate_single_firmware_entry(hwmgr,
-				UCODE_ID_CP_MEC_JT2, &toc->entry[num_entries++]),
-				"Failed to Get Firmware Entry.", return -EINVAL);
-	PP_ASSERT_WITH_CODE(0 == smu7_populate_single_firmware_entry(hwmgr,
-				UCODE_ID_SDMA0, &toc->entry[num_entries++]),
-				"Failed to Get Firmware Entry.", return -EINVAL);
-	PP_ASSERT_WITH_CODE(0 == smu7_populate_single_firmware_entry(hwmgr,
-				UCODE_ID_SDMA1, &toc->entry[num_entries++]),
-				"Failed to Get Firmware Entry.", return -EINVAL);
-	if (!hwmgr->not_vf)
-		PP_ASSERT_WITH_CODE(0 == smu7_populate_single_firmware_entry(hwmgr,
-				UCODE_ID_MEC_STORAGE, &toc->entry[num_entries++]),
-				"Failed to Get Firmware Entry.", return -EINVAL);
-
-	toc->num_entries = num_entries;
-=======
 	if (!smu_data->toc) {
 		struct SMU_DRAMData_TOC *toc;
 
@@ -508,7 +464,6 @@
 	}
 	memcpy_toio(smu_data->header_buffer.kaddr, smu_data->toc,
 		    sizeof(struct SMU_DRAMData_TOC));
->>>>>>> 6bf4ca7f
 	smu7_send_msg_to_smc_with_parameter(hwmgr, PPSMC_MSG_DRV_DRAM_ADDR_HI, upper_32_bits(smu_data->header_buffer.mc_addr));
 	smu7_send_msg_to_smc_with_parameter(hwmgr, PPSMC_MSG_DRV_DRAM_ADDR_LO, lower_32_bits(smu_data->header_buffer.mc_addr));
 
