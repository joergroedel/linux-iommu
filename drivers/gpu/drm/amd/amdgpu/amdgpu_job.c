--- conflicted
+++ resolved
@@ -253,18 +253,8 @@
 	if (!fence && job->gang_submit)
 		fence = amdgpu_device_switch_gang(ring->adev, job->gang_submit);
 
-<<<<<<< HEAD
-	if (!fence && job->gang_submit)
-		fence = amdgpu_device_switch_gang(ring->adev, job->gang_submit);
-
-	while (fence == NULL && vm && !job->vmid) {
-		r = amdgpu_vmid_grab(vm, ring, &job->sync,
-				     &job->base.s_fence->finished,
-				     job);
-=======
 	while (!fence && job->vm && !job->vmid) {
 		r = amdgpu_vmid_grab(job->vm, ring, job, &fence);
->>>>>>> b7bfaa76
 		if (r)
 			DRM_ERROR("Error getting VM ID (%d)\n", r);
 	}
