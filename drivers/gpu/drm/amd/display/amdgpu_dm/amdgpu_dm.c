/*
 * Copyright 2015 Advanced Micro Devices, Inc.
 *
 * Permission is hereby granted, free of charge, to any person obtaining a
 * copy of this software and associated documentation files (the "Software"),
 * to deal in the Software without restriction, including without limitation
 * the rights to use, copy, modify, merge, publish, distribute, sublicense,
 * and/or sell copies of the Software, and to permit persons to whom the
 * Software is furnished to do so, subject to the following conditions:
 *
 * The above copyright notice and this permission notice shall be included in
 * all copies or substantial portions of the Software.
 *
 * THE SOFTWARE IS PROVIDED "AS IS", WITHOUT WARRANTY OF ANY KIND, EXPRESS OR
 * IMPLIED, INCLUDING BUT NOT LIMITED TO THE WARRANTIES OF MERCHANTABILITY,
 * FITNESS FOR A PARTICULAR PURPOSE AND NONINFRINGEMENT.  IN NO EVENT SHALL
 * THE COPYRIGHT HOLDER(S) OR AUTHOR(S) BE LIABLE FOR ANY CLAIM, DAMAGES OR
 * OTHER LIABILITY, WHETHER IN AN ACTION OF CONTRACT, TORT OR OTHERWISE,
 * ARISING FROM, OUT OF OR IN CONNECTION WITH THE SOFTWARE OR THE USE OR
 * OTHER DEALINGS IN THE SOFTWARE.
 *
 * Authors: AMD
 *
 */

/* The caprices of the preprocessor require that this be declared right here */
#define CREATE_TRACE_POINTS

#include "dm_services_types.h"
#include "dc.h"
#include "dc_link_dp.h"
#include "link_enc_cfg.h"
#include "dc/inc/core_types.h"
#include "dal_asic_id.h"
#include "dmub/dmub_srv.h"
#include "dc/inc/hw/dmcu.h"
#include "dc/inc/hw/abm.h"
#include "dc/dc_dmub_srv.h"
#include "dc/dc_edid_parser.h"
#include "dc/dc_stat.h"
#include "amdgpu_dm_trace.h"

#include "vid.h"
#include "amdgpu.h"
#include "amdgpu_display.h"
#include "amdgpu_ucode.h"
#include "atom.h"
#include "amdgpu_dm.h"
#include "amdgpu_dm_plane.h"
#include "amdgpu_dm_crtc.h"
#ifdef CONFIG_DRM_AMD_DC_HDCP
#include "amdgpu_dm_hdcp.h"
#include <drm/display/drm_hdcp_helper.h>
#endif
#include "amdgpu_pm.h"
#include "amdgpu_atombios.h"

#include "amd_shared.h"
#include "amdgpu_dm_irq.h"
#include "dm_helpers.h"
#include "amdgpu_dm_mst_types.h"
#if defined(CONFIG_DEBUG_FS)
#include "amdgpu_dm_debugfs.h"
#endif
#include "amdgpu_dm_psr.h"

#include "ivsrcid/ivsrcid_vislands30.h"

#include "i2caux_interface.h"
#include <linux/module.h>
#include <linux/moduleparam.h>
#include <linux/types.h>
#include <linux/pm_runtime.h>
#include <linux/pci.h>
#include <linux/firmware.h>
#include <linux/component.h>
#include <linux/dmi.h>

#include <drm/display/drm_dp_mst_helper.h>
#include <drm/display/drm_hdmi_helper.h>
#include <drm/drm_atomic.h>
#include <drm/drm_atomic_uapi.h>
#include <drm/drm_atomic_helper.h>
#include <drm/drm_blend.h>
#include <drm/drm_fourcc.h>
#include <drm/drm_edid.h>
#include <drm/drm_vblank.h>
#include <drm/drm_audio_component.h>
#include <drm/drm_gem_atomic_helper.h>
#include <drm/drm_plane_helper.h>

#include <acpi/video.h>

#include "ivsrcid/dcn/irqsrcs_dcn_1_0.h"

#include "dcn/dcn_1_0_offset.h"
#include "dcn/dcn_1_0_sh_mask.h"
#include "soc15_hw_ip.h"
#include "soc15_common.h"
#include "vega10_ip_offset.h"

#include "gc/gc_11_0_0_offset.h"
#include "gc/gc_11_0_0_sh_mask.h"

#include "modules/inc/mod_freesync.h"
#include "modules/power/power_helpers.h"
#include "modules/inc/mod_info_packet.h"

#define FIRMWARE_RENOIR_DMUB "amdgpu/renoir_dmcub.bin"
MODULE_FIRMWARE(FIRMWARE_RENOIR_DMUB);
#define FIRMWARE_SIENNA_CICHLID_DMUB "amdgpu/sienna_cichlid_dmcub.bin"
MODULE_FIRMWARE(FIRMWARE_SIENNA_CICHLID_DMUB);
#define FIRMWARE_NAVY_FLOUNDER_DMUB "amdgpu/navy_flounder_dmcub.bin"
MODULE_FIRMWARE(FIRMWARE_NAVY_FLOUNDER_DMUB);
#define FIRMWARE_GREEN_SARDINE_DMUB "amdgpu/green_sardine_dmcub.bin"
MODULE_FIRMWARE(FIRMWARE_GREEN_SARDINE_DMUB);
#define FIRMWARE_VANGOGH_DMUB "amdgpu/vangogh_dmcub.bin"
MODULE_FIRMWARE(FIRMWARE_VANGOGH_DMUB);
#define FIRMWARE_DIMGREY_CAVEFISH_DMUB "amdgpu/dimgrey_cavefish_dmcub.bin"
MODULE_FIRMWARE(FIRMWARE_DIMGREY_CAVEFISH_DMUB);
#define FIRMWARE_BEIGE_GOBY_DMUB "amdgpu/beige_goby_dmcub.bin"
MODULE_FIRMWARE(FIRMWARE_BEIGE_GOBY_DMUB);
#define FIRMWARE_YELLOW_CARP_DMUB "amdgpu/yellow_carp_dmcub.bin"
MODULE_FIRMWARE(FIRMWARE_YELLOW_CARP_DMUB);
#define FIRMWARE_DCN_314_DMUB "amdgpu/dcn_3_1_4_dmcub.bin"
MODULE_FIRMWARE(FIRMWARE_DCN_314_DMUB);
#define FIRMWARE_DCN_315_DMUB "amdgpu/dcn_3_1_5_dmcub.bin"
MODULE_FIRMWARE(FIRMWARE_DCN_315_DMUB);
#define FIRMWARE_DCN316_DMUB "amdgpu/dcn_3_1_6_dmcub.bin"
MODULE_FIRMWARE(FIRMWARE_DCN316_DMUB);

#define FIRMWARE_DCN_V3_2_0_DMCUB "amdgpu/dcn_3_2_0_dmcub.bin"
MODULE_FIRMWARE(FIRMWARE_DCN_V3_2_0_DMCUB);
#define FIRMWARE_DCN_V3_2_1_DMCUB "amdgpu/dcn_3_2_1_dmcub.bin"
MODULE_FIRMWARE(FIRMWARE_DCN_V3_2_1_DMCUB);

#define FIRMWARE_RAVEN_DMCU		"amdgpu/raven_dmcu.bin"
MODULE_FIRMWARE(FIRMWARE_RAVEN_DMCU);

#define FIRMWARE_NAVI12_DMCU            "amdgpu/navi12_dmcu.bin"
MODULE_FIRMWARE(FIRMWARE_NAVI12_DMCU);

/* Number of bytes in PSP header for firmware. */
#define PSP_HEADER_BYTES 0x100

/* Number of bytes in PSP footer for firmware. */
#define PSP_FOOTER_BYTES 0x100

/*
 * DMUB Async to Sync Mechanism Status
 */
#define DMUB_ASYNC_TO_SYNC_ACCESS_FAIL 1
#define DMUB_ASYNC_TO_SYNC_ACCESS_TIMEOUT 2
#define DMUB_ASYNC_TO_SYNC_ACCESS_SUCCESS 3
#define DMUB_ASYNC_TO_SYNC_ACCESS_INVALID 4

/**
 * DOC: overview
 *
 * The AMDgpu display manager, **amdgpu_dm** (or even simpler,
 * **dm**) sits between DRM and DC. It acts as a liaison, converting DRM
 * requests into DC requests, and DC responses into DRM responses.
 *
 * The root control structure is &struct amdgpu_display_manager.
 */

/* basic init/fini API */
static int amdgpu_dm_init(struct amdgpu_device *adev);
static void amdgpu_dm_fini(struct amdgpu_device *adev);
static bool is_freesync_video_mode(const struct drm_display_mode *mode, struct amdgpu_dm_connector *aconnector);

static enum drm_mode_subconnector get_subconnector_type(struct dc_link *link)
{
	switch (link->dpcd_caps.dongle_type) {
	case DISPLAY_DONGLE_NONE:
		return DRM_MODE_SUBCONNECTOR_Native;
	case DISPLAY_DONGLE_DP_VGA_CONVERTER:
		return DRM_MODE_SUBCONNECTOR_VGA;
	case DISPLAY_DONGLE_DP_DVI_CONVERTER:
	case DISPLAY_DONGLE_DP_DVI_DONGLE:
		return DRM_MODE_SUBCONNECTOR_DVID;
	case DISPLAY_DONGLE_DP_HDMI_CONVERTER:
	case DISPLAY_DONGLE_DP_HDMI_DONGLE:
		return DRM_MODE_SUBCONNECTOR_HDMIA;
	case DISPLAY_DONGLE_DP_HDMI_MISMATCHED_DONGLE:
	default:
		return DRM_MODE_SUBCONNECTOR_Unknown;
	}
}

static void update_subconnector_property(struct amdgpu_dm_connector *aconnector)
{
	struct dc_link *link = aconnector->dc_link;
	struct drm_connector *connector = &aconnector->base;
	enum drm_mode_subconnector subconnector = DRM_MODE_SUBCONNECTOR_Unknown;

	if (connector->connector_type != DRM_MODE_CONNECTOR_DisplayPort)
		return;

	if (aconnector->dc_sink)
		subconnector = get_subconnector_type(link);

	drm_object_property_set_value(&connector->base,
			connector->dev->mode_config.dp_subconnector_property,
			subconnector);
}

/*
 * initializes drm_device display related structures, based on the information
 * provided by DAL. The drm strcutures are: drm_crtc, drm_connector,
 * drm_encoder, drm_mode_config
 *
 * Returns 0 on success
 */
static int amdgpu_dm_initialize_drm_device(struct amdgpu_device *adev);
/* removes and deallocates the drm structures, created by the above function */
static void amdgpu_dm_destroy_drm_device(struct amdgpu_display_manager *dm);

static int amdgpu_dm_connector_init(struct amdgpu_display_manager *dm,
				    struct amdgpu_dm_connector *amdgpu_dm_connector,
				    uint32_t link_index,
				    struct amdgpu_encoder *amdgpu_encoder);
static int amdgpu_dm_encoder_init(struct drm_device *dev,
				  struct amdgpu_encoder *aencoder,
				  uint32_t link_index);

static int amdgpu_dm_connector_get_modes(struct drm_connector *connector);

static void amdgpu_dm_atomic_commit_tail(struct drm_atomic_state *state);

static int amdgpu_dm_atomic_check(struct drm_device *dev,
				  struct drm_atomic_state *state);

static void handle_hpd_irq_helper(struct amdgpu_dm_connector *aconnector);
static void handle_hpd_rx_irq(void *param);

static bool
is_timing_unchanged_for_freesync(struct drm_crtc_state *old_crtc_state,
				 struct drm_crtc_state *new_crtc_state);
/*
 * dm_vblank_get_counter
 *
 * @brief
 * Get counter for number of vertical blanks
 *
 * @param
 * struct amdgpu_device *adev - [in] desired amdgpu device
 * int disp_idx - [in] which CRTC to get the counter from
 *
 * @return
 * Counter for vertical blanks
 */
static u32 dm_vblank_get_counter(struct amdgpu_device *adev, int crtc)
{
	if (crtc >= adev->mode_info.num_crtc)
		return 0;
	else {
		struct amdgpu_crtc *acrtc = adev->mode_info.crtcs[crtc];

		if (acrtc->dm_irq_params.stream == NULL) {
			DRM_ERROR("dc_stream_state is NULL for crtc '%d'!\n",
				  crtc);
			return 0;
		}

		return dc_stream_get_vblank_counter(acrtc->dm_irq_params.stream);
	}
}

static int dm_crtc_get_scanoutpos(struct amdgpu_device *adev, int crtc,
				  u32 *vbl, u32 *position)
{
	uint32_t v_blank_start, v_blank_end, h_position, v_position;

	if ((crtc < 0) || (crtc >= adev->mode_info.num_crtc))
		return -EINVAL;
	else {
		struct amdgpu_crtc *acrtc = adev->mode_info.crtcs[crtc];

		if (acrtc->dm_irq_params.stream ==  NULL) {
			DRM_ERROR("dc_stream_state is NULL for crtc '%d'!\n",
				  crtc);
			return 0;
		}

		/*
		 * TODO rework base driver to use values directly.
		 * for now parse it back into reg-format
		 */
		dc_stream_get_scanoutpos(acrtc->dm_irq_params.stream,
					 &v_blank_start,
					 &v_blank_end,
					 &h_position,
					 &v_position);

		*position = v_position | (h_position << 16);
		*vbl = v_blank_start | (v_blank_end << 16);
	}

	return 0;
}

static bool dm_is_idle(void *handle)
{
	/* XXX todo */
	return true;
}

static int dm_wait_for_idle(void *handle)
{
	/* XXX todo */
	return 0;
}

static bool dm_check_soft_reset(void *handle)
{
	return false;
}

static int dm_soft_reset(void *handle)
{
	/* XXX todo */
	return 0;
}

static struct amdgpu_crtc *
get_crtc_by_otg_inst(struct amdgpu_device *adev,
		     int otg_inst)
{
	struct drm_device *dev = adev_to_drm(adev);
	struct drm_crtc *crtc;
	struct amdgpu_crtc *amdgpu_crtc;

	if (WARN_ON(otg_inst == -1))
		return adev->mode_info.crtcs[0];

	list_for_each_entry(crtc, &dev->mode_config.crtc_list, head) {
		amdgpu_crtc = to_amdgpu_crtc(crtc);

		if (amdgpu_crtc->otg_inst == otg_inst)
			return amdgpu_crtc;
	}

	return NULL;
}

static inline bool is_dc_timing_adjust_needed(struct dm_crtc_state *old_state,
					      struct dm_crtc_state *new_state)
{
	if (new_state->freesync_config.state ==  VRR_STATE_ACTIVE_FIXED)
		return true;
	else if (amdgpu_dm_vrr_active(old_state) != amdgpu_dm_vrr_active(new_state))
		return true;
	else
		return false;
}

/**
 * dm_pflip_high_irq() - Handle pageflip interrupt
 * @interrupt_params: ignored
 *
 * Handles the pageflip interrupt by notifying all interested parties
 * that the pageflip has been completed.
 */
static void dm_pflip_high_irq(void *interrupt_params)
{
	struct amdgpu_crtc *amdgpu_crtc;
	struct common_irq_params *irq_params = interrupt_params;
	struct amdgpu_device *adev = irq_params->adev;
	unsigned long flags;
	struct drm_pending_vblank_event *e;
	uint32_t vpos, hpos, v_blank_start, v_blank_end;
	bool vrr_active;

	amdgpu_crtc = get_crtc_by_otg_inst(adev, irq_params->irq_src - IRQ_TYPE_PFLIP);

	/* IRQ could occur when in initial stage */
	/* TODO work and BO cleanup */
	if (amdgpu_crtc == NULL) {
		DC_LOG_PFLIP("CRTC is null, returning.\n");
		return;
	}

	spin_lock_irqsave(&adev_to_drm(adev)->event_lock, flags);

	if (amdgpu_crtc->pflip_status != AMDGPU_FLIP_SUBMITTED){
		DC_LOG_PFLIP("amdgpu_crtc->pflip_status = %d !=AMDGPU_FLIP_SUBMITTED(%d) on crtc:%d[%p] \n",
						 amdgpu_crtc->pflip_status,
						 AMDGPU_FLIP_SUBMITTED,
						 amdgpu_crtc->crtc_id,
						 amdgpu_crtc);
		spin_unlock_irqrestore(&adev_to_drm(adev)->event_lock, flags);
		return;
	}

	/* page flip completed. */
	e = amdgpu_crtc->event;
	amdgpu_crtc->event = NULL;

	WARN_ON(!e);

	vrr_active = amdgpu_dm_vrr_active_irq(amdgpu_crtc);

	/* Fixed refresh rate, or VRR scanout position outside front-porch? */
	if (!vrr_active ||
	    !dc_stream_get_scanoutpos(amdgpu_crtc->dm_irq_params.stream, &v_blank_start,
				      &v_blank_end, &hpos, &vpos) ||
	    (vpos < v_blank_start)) {
		/* Update to correct count and vblank timestamp if racing with
		 * vblank irq. This also updates to the correct vblank timestamp
		 * even in VRR mode, as scanout is past the front-porch atm.
		 */
		drm_crtc_accurate_vblank_count(&amdgpu_crtc->base);

		/* Wake up userspace by sending the pageflip event with proper
		 * count and timestamp of vblank of flip completion.
		 */
		if (e) {
			drm_crtc_send_vblank_event(&amdgpu_crtc->base, e);

			/* Event sent, so done with vblank for this flip */
			drm_crtc_vblank_put(&amdgpu_crtc->base);
		}
	} else if (e) {
		/* VRR active and inside front-porch: vblank count and
		 * timestamp for pageflip event will only be up to date after
		 * drm_crtc_handle_vblank() has been executed from late vblank
		 * irq handler after start of back-porch (vline 0). We queue the
		 * pageflip event for send-out by drm_crtc_handle_vblank() with
		 * updated timestamp and count, once it runs after us.
		 *
		 * We need to open-code this instead of using the helper
		 * drm_crtc_arm_vblank_event(), as that helper would
		 * call drm_crtc_accurate_vblank_count(), which we must
		 * not call in VRR mode while we are in front-porch!
		 */

		/* sequence will be replaced by real count during send-out. */
		e->sequence = drm_crtc_vblank_count(&amdgpu_crtc->base);
		e->pipe = amdgpu_crtc->crtc_id;

		list_add_tail(&e->base.link, &adev_to_drm(adev)->vblank_event_list);
		e = NULL;
	}

	/* Keep track of vblank of this flip for flip throttling. We use the
	 * cooked hw counter, as that one incremented at start of this vblank
	 * of pageflip completion, so last_flip_vblank is the forbidden count
	 * for queueing new pageflips if vsync + VRR is enabled.
	 */
	amdgpu_crtc->dm_irq_params.last_flip_vblank =
		amdgpu_get_vblank_counter_kms(&amdgpu_crtc->base);

	amdgpu_crtc->pflip_status = AMDGPU_FLIP_NONE;
	spin_unlock_irqrestore(&adev_to_drm(adev)->event_lock, flags);

	DC_LOG_PFLIP("crtc:%d[%p], pflip_stat:AMDGPU_FLIP_NONE, vrr[%d]-fp %d\n",
		     amdgpu_crtc->crtc_id, amdgpu_crtc,
		     vrr_active, (int) !e);
}

static void dm_vupdate_high_irq(void *interrupt_params)
{
	struct common_irq_params *irq_params = interrupt_params;
	struct amdgpu_device *adev = irq_params->adev;
	struct amdgpu_crtc *acrtc;
	struct drm_device *drm_dev;
	struct drm_vblank_crtc *vblank;
	ktime_t frame_duration_ns, previous_timestamp;
	unsigned long flags;
	int vrr_active;

	acrtc = get_crtc_by_otg_inst(adev, irq_params->irq_src - IRQ_TYPE_VUPDATE);

	if (acrtc) {
		vrr_active = amdgpu_dm_vrr_active_irq(acrtc);
		drm_dev = acrtc->base.dev;
		vblank = &drm_dev->vblank[acrtc->base.index];
		previous_timestamp = atomic64_read(&irq_params->previous_timestamp);
		frame_duration_ns = vblank->time - previous_timestamp;

		if (frame_duration_ns > 0) {
			trace_amdgpu_refresh_rate_track(acrtc->base.index,
						frame_duration_ns,
						ktime_divns(NSEC_PER_SEC, frame_duration_ns));
			atomic64_set(&irq_params->previous_timestamp, vblank->time);
		}

		DC_LOG_VBLANK("crtc:%d, vupdate-vrr:%d\n",
			      acrtc->crtc_id,
			      vrr_active);

		/* Core vblank handling is done here after end of front-porch in
		 * vrr mode, as vblank timestamping will give valid results
		 * while now done after front-porch. This will also deliver
		 * page-flip completion events that have been queued to us
		 * if a pageflip happened inside front-porch.
		 */
		if (vrr_active) {
			dm_crtc_handle_vblank(acrtc);

			/* BTR processing for pre-DCE12 ASICs */
			if (acrtc->dm_irq_params.stream &&
			    adev->family < AMDGPU_FAMILY_AI) {
				spin_lock_irqsave(&adev_to_drm(adev)->event_lock, flags);
				mod_freesync_handle_v_update(
				    adev->dm.freesync_module,
				    acrtc->dm_irq_params.stream,
				    &acrtc->dm_irq_params.vrr_params);

				dc_stream_adjust_vmin_vmax(
				    adev->dm.dc,
				    acrtc->dm_irq_params.stream,
				    &acrtc->dm_irq_params.vrr_params.adjust);
				spin_unlock_irqrestore(&adev_to_drm(adev)->event_lock, flags);
			}
		}
	}
}

/**
 * dm_crtc_high_irq() - Handles CRTC interrupt
 * @interrupt_params: used for determining the CRTC instance
 *
 * Handles the CRTC/VSYNC interrupt by notfying DRM's VBLANK
 * event handler.
 */
static void dm_crtc_high_irq(void *interrupt_params)
{
	struct common_irq_params *irq_params = interrupt_params;
	struct amdgpu_device *adev = irq_params->adev;
	struct amdgpu_crtc *acrtc;
	unsigned long flags;
	int vrr_active;

	acrtc = get_crtc_by_otg_inst(adev, irq_params->irq_src - IRQ_TYPE_VBLANK);
	if (!acrtc)
		return;

	vrr_active = amdgpu_dm_vrr_active_irq(acrtc);

	DC_LOG_VBLANK("crtc:%d, vupdate-vrr:%d, planes:%d\n", acrtc->crtc_id,
		      vrr_active, acrtc->dm_irq_params.active_planes);

	/**
	 * Core vblank handling at start of front-porch is only possible
	 * in non-vrr mode, as only there vblank timestamping will give
	 * valid results while done in front-porch. Otherwise defer it
	 * to dm_vupdate_high_irq after end of front-porch.
	 */
	if (!vrr_active)
		dm_crtc_handle_vblank(acrtc);

	/**
	 * Following stuff must happen at start of vblank, for crc
	 * computation and below-the-range btr support in vrr mode.
	 */
	amdgpu_dm_crtc_handle_crc_irq(&acrtc->base);

	/* BTR updates need to happen before VUPDATE on Vega and above. */
	if (adev->family < AMDGPU_FAMILY_AI)
		return;

	spin_lock_irqsave(&adev_to_drm(adev)->event_lock, flags);

	if (acrtc->dm_irq_params.stream &&
	    acrtc->dm_irq_params.vrr_params.supported &&
	    acrtc->dm_irq_params.freesync_config.state ==
		    VRR_STATE_ACTIVE_VARIABLE) {
		mod_freesync_handle_v_update(adev->dm.freesync_module,
					     acrtc->dm_irq_params.stream,
					     &acrtc->dm_irq_params.vrr_params);

		dc_stream_adjust_vmin_vmax(adev->dm.dc, acrtc->dm_irq_params.stream,
					   &acrtc->dm_irq_params.vrr_params.adjust);
	}

	/*
	 * If there aren't any active_planes then DCH HUBP may be clock-gated.
	 * In that case, pageflip completion interrupts won't fire and pageflip
	 * completion events won't get delivered. Prevent this by sending
	 * pending pageflip events from here if a flip is still pending.
	 *
	 * If any planes are enabled, use dm_pflip_high_irq() instead, to
	 * avoid race conditions between flip programming and completion,
	 * which could cause too early flip completion events.
	 */
	if (adev->family >= AMDGPU_FAMILY_RV &&
	    acrtc->pflip_status == AMDGPU_FLIP_SUBMITTED &&
	    acrtc->dm_irq_params.active_planes == 0) {
		if (acrtc->event) {
			drm_crtc_send_vblank_event(&acrtc->base, acrtc->event);
			acrtc->event = NULL;
			drm_crtc_vblank_put(&acrtc->base);
		}
		acrtc->pflip_status = AMDGPU_FLIP_NONE;
	}

	spin_unlock_irqrestore(&adev_to_drm(adev)->event_lock, flags);
}

#if defined(CONFIG_DRM_AMD_SECURE_DISPLAY)
/**
 * dm_dcn_vertical_interrupt0_high_irq() - Handles OTG Vertical interrupt0 for
 * DCN generation ASICs
 * @interrupt_params: interrupt parameters
 *
 * Used to set crc window/read out crc value at vertical line 0 position
 */
static void dm_dcn_vertical_interrupt0_high_irq(void *interrupt_params)
{
	struct common_irq_params *irq_params = interrupt_params;
	struct amdgpu_device *adev = irq_params->adev;
	struct amdgpu_crtc *acrtc;

	acrtc = get_crtc_by_otg_inst(adev, irq_params->irq_src - IRQ_TYPE_VLINE0);

	if (!acrtc)
		return;

	amdgpu_dm_crtc_handle_crc_window_irq(&acrtc->base);
}
#endif /* CONFIG_DRM_AMD_SECURE_DISPLAY */

/**
 * dmub_aux_setconfig_callback - Callback for AUX or SET_CONFIG command.
 * @adev: amdgpu_device pointer
 * @notify: dmub notification structure
 *
 * Dmub AUX or SET_CONFIG command completion processing callback
 * Copies dmub notification to DM which is to be read by AUX command.
 * issuing thread and also signals the event to wake up the thread.
 */
static void dmub_aux_setconfig_callback(struct amdgpu_device *adev,
					struct dmub_notification *notify)
{
	if (adev->dm.dmub_notify)
		memcpy(adev->dm.dmub_notify, notify, sizeof(struct dmub_notification));
	if (notify->type == DMUB_NOTIFICATION_AUX_REPLY)
		complete(&adev->dm.dmub_aux_transfer_done);
}

/**
 * dmub_hpd_callback - DMUB HPD interrupt processing callback.
 * @adev: amdgpu_device pointer
 * @notify: dmub notification structure
 *
 * Dmub Hpd interrupt processing callback. Gets displayindex through the
 * ink index and calls helper to do the processing.
 */
static void dmub_hpd_callback(struct amdgpu_device *adev,
			      struct dmub_notification *notify)
{
	struct amdgpu_dm_connector *aconnector;
	struct amdgpu_dm_connector *hpd_aconnector = NULL;
	struct drm_connector *connector;
	struct drm_connector_list_iter iter;
	struct dc_link *link;
	uint8_t link_index = 0;
	struct drm_device *dev;

	if (adev == NULL)
		return;

	if (notify == NULL) {
		DRM_ERROR("DMUB HPD callback notification was NULL");
		return;
	}

	if (notify->link_index > adev->dm.dc->link_count) {
		DRM_ERROR("DMUB HPD index (%u)is abnormal", notify->link_index);
		return;
	}

	link_index = notify->link_index;
	link = adev->dm.dc->links[link_index];
	dev = adev->dm.ddev;

	drm_connector_list_iter_begin(dev, &iter);
	drm_for_each_connector_iter(connector, &iter) {
		aconnector = to_amdgpu_dm_connector(connector);
		if (link && aconnector->dc_link == link) {
			DRM_INFO("DMUB HPD callback: link_index=%u\n", link_index);
			hpd_aconnector = aconnector;
			break;
		}
	}
	drm_connector_list_iter_end(&iter);

	if (hpd_aconnector) {
		if (notify->type == DMUB_NOTIFICATION_HPD)
			handle_hpd_irq_helper(hpd_aconnector);
		else if (notify->type == DMUB_NOTIFICATION_HPD_IRQ)
			handle_hpd_rx_irq(hpd_aconnector);
	}
}

/**
 * register_dmub_notify_callback - Sets callback for DMUB notify
 * @adev: amdgpu_device pointer
 * @type: Type of dmub notification
 * @callback: Dmub interrupt callback function
 * @dmub_int_thread_offload: offload indicator
 *
 * API to register a dmub callback handler for a dmub notification
 * Also sets indicator whether callback processing to be offloaded.
 * to dmub interrupt handling thread
 * Return: true if successfully registered, false if there is existing registration
 */
static bool register_dmub_notify_callback(struct amdgpu_device *adev,
					  enum dmub_notification_type type,
					  dmub_notify_interrupt_callback_t callback,
					  bool dmub_int_thread_offload)
{
	if (callback != NULL && type < ARRAY_SIZE(adev->dm.dmub_thread_offload)) {
		adev->dm.dmub_callback[type] = callback;
		adev->dm.dmub_thread_offload[type] = dmub_int_thread_offload;
	} else
		return false;

	return true;
}

static void dm_handle_hpd_work(struct work_struct *work)
{
	struct dmub_hpd_work *dmub_hpd_wrk;

	dmub_hpd_wrk = container_of(work, struct dmub_hpd_work, handle_hpd_work);

	if (!dmub_hpd_wrk->dmub_notify) {
		DRM_ERROR("dmub_hpd_wrk dmub_notify is NULL");
		return;
	}

	if (dmub_hpd_wrk->dmub_notify->type < ARRAY_SIZE(dmub_hpd_wrk->adev->dm.dmub_callback)) {
		dmub_hpd_wrk->adev->dm.dmub_callback[dmub_hpd_wrk->dmub_notify->type](dmub_hpd_wrk->adev,
		dmub_hpd_wrk->dmub_notify);
	}

	kfree(dmub_hpd_wrk->dmub_notify);
	kfree(dmub_hpd_wrk);

}

#define DMUB_TRACE_MAX_READ 64
/**
 * dm_dmub_outbox1_low_irq() - Handles Outbox interrupt
 * @interrupt_params: used for determining the Outbox instance
 *
 * Handles the Outbox Interrupt
 * event handler.
 */
static void dm_dmub_outbox1_low_irq(void *interrupt_params)
{
	struct dmub_notification notify;
	struct common_irq_params *irq_params = interrupt_params;
	struct amdgpu_device *adev = irq_params->adev;
	struct amdgpu_display_manager *dm = &adev->dm;
	struct dmcub_trace_buf_entry entry = { 0 };
	uint32_t count = 0;
	struct dmub_hpd_work *dmub_hpd_wrk;
	struct dc_link *plink = NULL;

	if (dc_enable_dmub_notifications(adev->dm.dc) &&
		irq_params->irq_src == DC_IRQ_SOURCE_DMCUB_OUTBOX) {

		do {
			dc_stat_get_dmub_notification(adev->dm.dc, &notify);
			if (notify.type >= ARRAY_SIZE(dm->dmub_thread_offload)) {
				DRM_ERROR("DM: notify type %d invalid!", notify.type);
				continue;
			}
			if (!dm->dmub_callback[notify.type]) {
				DRM_DEBUG_DRIVER("DMUB notification skipped, no handler: type=%d\n", notify.type);
				continue;
			}
			if (dm->dmub_thread_offload[notify.type] == true) {
				dmub_hpd_wrk = kzalloc(sizeof(*dmub_hpd_wrk), GFP_ATOMIC);
				if (!dmub_hpd_wrk) {
					DRM_ERROR("Failed to allocate dmub_hpd_wrk");
					return;
				}
				dmub_hpd_wrk->dmub_notify = kzalloc(sizeof(struct dmub_notification), GFP_ATOMIC);
				if (!dmub_hpd_wrk->dmub_notify) {
					kfree(dmub_hpd_wrk);
					DRM_ERROR("Failed to allocate dmub_hpd_wrk->dmub_notify");
					return;
				}
				INIT_WORK(&dmub_hpd_wrk->handle_hpd_work, dm_handle_hpd_work);
				if (dmub_hpd_wrk->dmub_notify)
					memcpy(dmub_hpd_wrk->dmub_notify, &notify, sizeof(struct dmub_notification));
				dmub_hpd_wrk->adev = adev;
				if (notify.type == DMUB_NOTIFICATION_HPD) {
					plink = adev->dm.dc->links[notify.link_index];
					if (plink) {
						plink->hpd_status =
							notify.hpd_status == DP_HPD_PLUG;
					}
				}
				queue_work(adev->dm.delayed_hpd_wq, &dmub_hpd_wrk->handle_hpd_work);
			} else {
				dm->dmub_callback[notify.type](adev, &notify);
			}
		} while (notify.pending_notification);
	}


	do {
		if (dc_dmub_srv_get_dmub_outbox0_msg(dm->dc, &entry)) {
			trace_amdgpu_dmub_trace_high_irq(entry.trace_code, entry.tick_count,
							entry.param0, entry.param1);

			DRM_DEBUG_DRIVER("trace_code:%u, tick_count:%u, param0:%u, param1:%u\n",
				 entry.trace_code, entry.tick_count, entry.param0, entry.param1);
		} else
			break;

		count++;

	} while (count <= DMUB_TRACE_MAX_READ);

	if (count > DMUB_TRACE_MAX_READ)
		DRM_DEBUG_DRIVER("Warning : count > DMUB_TRACE_MAX_READ");
}

static int dm_set_clockgating_state(void *handle,
		  enum amd_clockgating_state state)
{
	return 0;
}

static int dm_set_powergating_state(void *handle,
		  enum amd_powergating_state state)
{
	return 0;
}

/* Prototypes of private functions */
static int dm_early_init(void* handle);

/* Allocate memory for FBC compressed data  */
static void amdgpu_dm_fbc_init(struct drm_connector *connector)
{
	struct drm_device *dev = connector->dev;
	struct amdgpu_device *adev = drm_to_adev(dev);
	struct dm_compressor_info *compressor = &adev->dm.compressor;
	struct amdgpu_dm_connector *aconn = to_amdgpu_dm_connector(connector);
	struct drm_display_mode *mode;
	unsigned long max_size = 0;

	if (adev->dm.dc->fbc_compressor == NULL)
		return;

	if (aconn->dc_link->connector_signal != SIGNAL_TYPE_EDP)
		return;

	if (compressor->bo_ptr)
		return;


	list_for_each_entry(mode, &connector->modes, head) {
		if (max_size < mode->htotal * mode->vtotal)
			max_size = mode->htotal * mode->vtotal;
	}

	if (max_size) {
		int r = amdgpu_bo_create_kernel(adev, max_size * 4, PAGE_SIZE,
			    AMDGPU_GEM_DOMAIN_GTT, &compressor->bo_ptr,
			    &compressor->gpu_addr, &compressor->cpu_addr);

		if (r)
			DRM_ERROR("DM: Failed to initialize FBC\n");
		else {
			adev->dm.dc->ctx->fbc_gpu_addr = compressor->gpu_addr;
			DRM_INFO("DM: FBC alloc %lu\n", max_size*4);
		}

	}

}

static int amdgpu_dm_audio_component_get_eld(struct device *kdev, int port,
					  int pipe, bool *enabled,
					  unsigned char *buf, int max_bytes)
{
	struct drm_device *dev = dev_get_drvdata(kdev);
	struct amdgpu_device *adev = drm_to_adev(dev);
	struct drm_connector *connector;
	struct drm_connector_list_iter conn_iter;
	struct amdgpu_dm_connector *aconnector;
	int ret = 0;

	*enabled = false;

	mutex_lock(&adev->dm.audio_lock);

	drm_connector_list_iter_begin(dev, &conn_iter);
	drm_for_each_connector_iter(connector, &conn_iter) {
		aconnector = to_amdgpu_dm_connector(connector);
		if (aconnector->audio_inst != port)
			continue;

		*enabled = true;
		ret = drm_eld_size(connector->eld);
		memcpy(buf, connector->eld, min(max_bytes, ret));

		break;
	}
	drm_connector_list_iter_end(&conn_iter);

	mutex_unlock(&adev->dm.audio_lock);

	DRM_DEBUG_KMS("Get ELD : idx=%d ret=%d en=%d\n", port, ret, *enabled);

	return ret;
}

static const struct drm_audio_component_ops amdgpu_dm_audio_component_ops = {
	.get_eld = amdgpu_dm_audio_component_get_eld,
};

static int amdgpu_dm_audio_component_bind(struct device *kdev,
				       struct device *hda_kdev, void *data)
{
	struct drm_device *dev = dev_get_drvdata(kdev);
	struct amdgpu_device *adev = drm_to_adev(dev);
	struct drm_audio_component *acomp = data;

	acomp->ops = &amdgpu_dm_audio_component_ops;
	acomp->dev = kdev;
	adev->dm.audio_component = acomp;

	return 0;
}

static void amdgpu_dm_audio_component_unbind(struct device *kdev,
					  struct device *hda_kdev, void *data)
{
	struct drm_device *dev = dev_get_drvdata(kdev);
	struct amdgpu_device *adev = drm_to_adev(dev);
	struct drm_audio_component *acomp = data;

	acomp->ops = NULL;
	acomp->dev = NULL;
	adev->dm.audio_component = NULL;
}

static const struct component_ops amdgpu_dm_audio_component_bind_ops = {
	.bind	= amdgpu_dm_audio_component_bind,
	.unbind	= amdgpu_dm_audio_component_unbind,
};

static int amdgpu_dm_audio_init(struct amdgpu_device *adev)
{
	int i, ret;

	if (!amdgpu_audio)
		return 0;

	adev->mode_info.audio.enabled = true;

	adev->mode_info.audio.num_pins = adev->dm.dc->res_pool->audio_count;

	for (i = 0; i < adev->mode_info.audio.num_pins; i++) {
		adev->mode_info.audio.pin[i].channels = -1;
		adev->mode_info.audio.pin[i].rate = -1;
		adev->mode_info.audio.pin[i].bits_per_sample = -1;
		adev->mode_info.audio.pin[i].status_bits = 0;
		adev->mode_info.audio.pin[i].category_code = 0;
		adev->mode_info.audio.pin[i].connected = false;
		adev->mode_info.audio.pin[i].id =
			adev->dm.dc->res_pool->audios[i]->inst;
		adev->mode_info.audio.pin[i].offset = 0;
	}

	ret = component_add(adev->dev, &amdgpu_dm_audio_component_bind_ops);
	if (ret < 0)
		return ret;

	adev->dm.audio_registered = true;

	return 0;
}

static void amdgpu_dm_audio_fini(struct amdgpu_device *adev)
{
	if (!amdgpu_audio)
		return;

	if (!adev->mode_info.audio.enabled)
		return;

	if (adev->dm.audio_registered) {
		component_del(adev->dev, &amdgpu_dm_audio_component_bind_ops);
		adev->dm.audio_registered = false;
	}

	/* TODO: Disable audio? */

	adev->mode_info.audio.enabled = false;
}

static  void amdgpu_dm_audio_eld_notify(struct amdgpu_device *adev, int pin)
{
	struct drm_audio_component *acomp = adev->dm.audio_component;

	if (acomp && acomp->audio_ops && acomp->audio_ops->pin_eld_notify) {
		DRM_DEBUG_KMS("Notify ELD: %d\n", pin);

		acomp->audio_ops->pin_eld_notify(acomp->audio_ops->audio_ptr,
						 pin, -1);
	}
}

static int dm_dmub_hw_init(struct amdgpu_device *adev)
{
	const struct dmcub_firmware_header_v1_0 *hdr;
	struct dmub_srv *dmub_srv = adev->dm.dmub_srv;
	struct dmub_srv_fb_info *fb_info = adev->dm.dmub_fb_info;
	const struct firmware *dmub_fw = adev->dm.dmub_fw;
	struct dmcu *dmcu = adev->dm.dc->res_pool->dmcu;
	struct abm *abm = adev->dm.dc->res_pool->abm;
	struct dmub_srv_hw_params hw_params;
	enum dmub_status status;
	const unsigned char *fw_inst_const, *fw_bss_data;
	uint32_t i, fw_inst_const_size, fw_bss_data_size;
	bool has_hw_support;

	if (!dmub_srv)
		/* DMUB isn't supported on the ASIC. */
		return 0;

	if (!fb_info) {
		DRM_ERROR("No framebuffer info for DMUB service.\n");
		return -EINVAL;
	}

	if (!dmub_fw) {
		/* Firmware required for DMUB support. */
		DRM_ERROR("No firmware provided for DMUB.\n");
		return -EINVAL;
	}

	status = dmub_srv_has_hw_support(dmub_srv, &has_hw_support);
	if (status != DMUB_STATUS_OK) {
		DRM_ERROR("Error checking HW support for DMUB: %d\n", status);
		return -EINVAL;
	}

	if (!has_hw_support) {
		DRM_INFO("DMUB unsupported on ASIC\n");
		return 0;
	}

	/* Reset DMCUB if it was previously running - before we overwrite its memory. */
	status = dmub_srv_hw_reset(dmub_srv);
	if (status != DMUB_STATUS_OK)
		DRM_WARN("Error resetting DMUB HW: %d\n", status);

	hdr = (const struct dmcub_firmware_header_v1_0 *)dmub_fw->data;

	fw_inst_const = dmub_fw->data +
			le32_to_cpu(hdr->header.ucode_array_offset_bytes) +
			PSP_HEADER_BYTES;

	fw_bss_data = dmub_fw->data +
		      le32_to_cpu(hdr->header.ucode_array_offset_bytes) +
		      le32_to_cpu(hdr->inst_const_bytes);

	/* Copy firmware and bios info into FB memory. */
	fw_inst_const_size = le32_to_cpu(hdr->inst_const_bytes) -
			     PSP_HEADER_BYTES - PSP_FOOTER_BYTES;

	fw_bss_data_size = le32_to_cpu(hdr->bss_data_bytes);

	/* if adev->firmware.load_type == AMDGPU_FW_LOAD_PSP,
	 * amdgpu_ucode_init_single_fw will load dmub firmware
	 * fw_inst_const part to cw0; otherwise, the firmware back door load
	 * will be done by dm_dmub_hw_init
	 */
	if (adev->firmware.load_type != AMDGPU_FW_LOAD_PSP) {
		memcpy(fb_info->fb[DMUB_WINDOW_0_INST_CONST].cpu_addr, fw_inst_const,
				fw_inst_const_size);
	}

	if (fw_bss_data_size)
		memcpy(fb_info->fb[DMUB_WINDOW_2_BSS_DATA].cpu_addr,
		       fw_bss_data, fw_bss_data_size);

	/* Copy firmware bios info into FB memory. */
	memcpy(fb_info->fb[DMUB_WINDOW_3_VBIOS].cpu_addr, adev->bios,
	       adev->bios_size);

	/* Reset regions that need to be reset. */
	memset(fb_info->fb[DMUB_WINDOW_4_MAILBOX].cpu_addr, 0,
	fb_info->fb[DMUB_WINDOW_4_MAILBOX].size);

	memset(fb_info->fb[DMUB_WINDOW_5_TRACEBUFF].cpu_addr, 0,
	       fb_info->fb[DMUB_WINDOW_5_TRACEBUFF].size);

	memset(fb_info->fb[DMUB_WINDOW_6_FW_STATE].cpu_addr, 0,
	       fb_info->fb[DMUB_WINDOW_6_FW_STATE].size);

	/* Initialize hardware. */
	memset(&hw_params, 0, sizeof(hw_params));
	hw_params.fb_base = adev->gmc.fb_start;
	hw_params.fb_offset = adev->vm_manager.vram_base_offset;

	/* backdoor load firmware and trigger dmub running */
	if (adev->firmware.load_type != AMDGPU_FW_LOAD_PSP)
		hw_params.load_inst_const = true;

	if (dmcu)
		hw_params.psp_version = dmcu->psp_version;

	for (i = 0; i < fb_info->num_fb; ++i)
		hw_params.fb[i] = &fb_info->fb[i];

	switch (adev->ip_versions[DCE_HWIP][0]) {
	case IP_VERSION(3, 1, 3):
	case IP_VERSION(3, 1, 4):
		hw_params.dpia_supported = true;
		hw_params.disable_dpia = adev->dm.dc->debug.dpia_debug.bits.disable_dpia;
		break;
	default:
		break;
	}

	status = dmub_srv_hw_init(dmub_srv, &hw_params);
	if (status != DMUB_STATUS_OK) {
		DRM_ERROR("Error initializing DMUB HW: %d\n", status);
		return -EINVAL;
	}

	/* Wait for firmware load to finish. */
	status = dmub_srv_wait_for_auto_load(dmub_srv, 100000);
	if (status != DMUB_STATUS_OK)
		DRM_WARN("Wait for DMUB auto-load failed: %d\n", status);

	/* Init DMCU and ABM if available. */
	if (dmcu && abm) {
		dmcu->funcs->dmcu_init(dmcu);
		abm->dmcu_is_running = dmcu->funcs->is_dmcu_initialized(dmcu);
	}

	if (!adev->dm.dc->ctx->dmub_srv)
		adev->dm.dc->ctx->dmub_srv = dc_dmub_srv_create(adev->dm.dc, dmub_srv);
	if (!adev->dm.dc->ctx->dmub_srv) {
		DRM_ERROR("Couldn't allocate DC DMUB server!\n");
		return -ENOMEM;
	}

	DRM_INFO("DMUB hardware initialized: version=0x%08X\n",
		 adev->dm.dmcub_fw_version);

	return 0;
}

static void dm_dmub_hw_resume(struct amdgpu_device *adev)
{
	struct dmub_srv *dmub_srv = adev->dm.dmub_srv;
	enum dmub_status status;
	bool init;

	if (!dmub_srv) {
		/* DMUB isn't supported on the ASIC. */
		return;
	}

	status = dmub_srv_is_hw_init(dmub_srv, &init);
	if (status != DMUB_STATUS_OK)
		DRM_WARN("DMUB hardware init check failed: %d\n", status);

	if (status == DMUB_STATUS_OK && init) {
		/* Wait for firmware load to finish. */
		status = dmub_srv_wait_for_auto_load(dmub_srv, 100000);
		if (status != DMUB_STATUS_OK)
			DRM_WARN("Wait for DMUB auto-load failed: %d\n", status);
	} else {
		/* Perform the full hardware initialization. */
		dm_dmub_hw_init(adev);
	}
}

static void mmhub_read_system_context(struct amdgpu_device *adev, struct dc_phy_addr_space_config *pa_config)
{
	uint64_t pt_base;
	uint32_t logical_addr_low;
	uint32_t logical_addr_high;
	uint32_t agp_base, agp_bot, agp_top;
	PHYSICAL_ADDRESS_LOC page_table_start, page_table_end, page_table_base;

	memset(pa_config, 0, sizeof(*pa_config));

	logical_addr_low  = min(adev->gmc.fb_start, adev->gmc.agp_start) >> 18;
	pt_base = amdgpu_gmc_pd_addr(adev->gart.bo);

	if (adev->apu_flags & AMD_APU_IS_RAVEN2)
		/*
		 * Raven2 has a HW issue that it is unable to use the vram which
		 * is out of MC_VM_SYSTEM_APERTURE_HIGH_ADDR. So here is the
		 * workaround that increase system aperture high address (add 1)
		 * to get rid of the VM fault and hardware hang.
		 */
		logical_addr_high = max((adev->gmc.fb_end >> 18) + 0x1, adev->gmc.agp_end >> 18);
	else
		logical_addr_high = max(adev->gmc.fb_end, adev->gmc.agp_end) >> 18;

	agp_base = 0;
	agp_bot = adev->gmc.agp_start >> 24;
	agp_top = adev->gmc.agp_end >> 24;


	page_table_start.high_part = (u32)(adev->gmc.gart_start >> 44) & 0xF;
	page_table_start.low_part = (u32)(adev->gmc.gart_start >> 12);
	page_table_end.high_part = (u32)(adev->gmc.gart_end >> 44) & 0xF;
	page_table_end.low_part = (u32)(adev->gmc.gart_end >> 12);
	page_table_base.high_part = upper_32_bits(pt_base) & 0xF;
	page_table_base.low_part = lower_32_bits(pt_base);

	pa_config->system_aperture.start_addr = (uint64_t)logical_addr_low << 18;
	pa_config->system_aperture.end_addr = (uint64_t)logical_addr_high << 18;

	pa_config->system_aperture.agp_base = (uint64_t)agp_base << 24 ;
	pa_config->system_aperture.agp_bot = (uint64_t)agp_bot << 24;
	pa_config->system_aperture.agp_top = (uint64_t)agp_top << 24;

	pa_config->system_aperture.fb_base = adev->gmc.fb_start;
	pa_config->system_aperture.fb_offset = adev->vm_manager.vram_base_offset;
	pa_config->system_aperture.fb_top = adev->gmc.fb_end;

	pa_config->gart_config.page_table_start_addr = page_table_start.quad_part << 12;
	pa_config->gart_config.page_table_end_addr = page_table_end.quad_part << 12;
	pa_config->gart_config.page_table_base_addr = page_table_base.quad_part;

	pa_config->is_hvm_enabled = 0;

}

static void dm_handle_hpd_rx_offload_work(struct work_struct *work)
{
	struct hpd_rx_irq_offload_work *offload_work;
	struct amdgpu_dm_connector *aconnector;
	struct dc_link *dc_link;
	struct amdgpu_device *adev;
	enum dc_connection_type new_connection_type = dc_connection_none;
	unsigned long flags;

	offload_work = container_of(work, struct hpd_rx_irq_offload_work, work);
	aconnector = offload_work->offload_wq->aconnector;

	if (!aconnector) {
		DRM_ERROR("Can't retrieve aconnector in hpd_rx_irq_offload_work");
		goto skip;
	}

	adev = drm_to_adev(aconnector->base.dev);
	dc_link = aconnector->dc_link;

	mutex_lock(&aconnector->hpd_lock);
	if (!dc_link_detect_sink(dc_link, &new_connection_type))
		DRM_ERROR("KMS: Failed to detect connector\n");
	mutex_unlock(&aconnector->hpd_lock);

	if (new_connection_type == dc_connection_none)
		goto skip;

	if (amdgpu_in_reset(adev))
		goto skip;

	mutex_lock(&adev->dm.dc_lock);
	if (offload_work->data.bytes.device_service_irq.bits.AUTOMATED_TEST)
		dc_link_dp_handle_automated_test(dc_link);
	else if ((dc_link->connector_signal != SIGNAL_TYPE_EDP) &&
			hpd_rx_irq_check_link_loss_status(dc_link, &offload_work->data) &&
			dc_link_dp_allow_hpd_rx_irq(dc_link)) {
		dc_link_dp_handle_link_loss(dc_link);
		spin_lock_irqsave(&offload_work->offload_wq->offload_lock, flags);
		offload_work->offload_wq->is_handling_link_loss = false;
		spin_unlock_irqrestore(&offload_work->offload_wq->offload_lock, flags);
	}
	mutex_unlock(&adev->dm.dc_lock);

skip:
	kfree(offload_work);

}

static struct hpd_rx_irq_offload_work_queue *hpd_rx_irq_create_workqueue(struct dc *dc)
{
	int max_caps = dc->caps.max_links;
	int i = 0;
	struct hpd_rx_irq_offload_work_queue *hpd_rx_offload_wq = NULL;

	hpd_rx_offload_wq = kcalloc(max_caps, sizeof(*hpd_rx_offload_wq), GFP_KERNEL);

	if (!hpd_rx_offload_wq)
		return NULL;


	for (i = 0; i < max_caps; i++) {
		hpd_rx_offload_wq[i].wq =
				    create_singlethread_workqueue("amdgpu_dm_hpd_rx_offload_wq");

		if (hpd_rx_offload_wq[i].wq == NULL) {
			DRM_ERROR("create amdgpu_dm_hpd_rx_offload_wq fail!");
			goto out_err;
		}

		spin_lock_init(&hpd_rx_offload_wq[i].offload_lock);
	}

	return hpd_rx_offload_wq;

out_err:
	for (i = 0; i < max_caps; i++) {
		if (hpd_rx_offload_wq[i].wq)
			destroy_workqueue(hpd_rx_offload_wq[i].wq);
	}
	kfree(hpd_rx_offload_wq);
	return NULL;
}

struct amdgpu_stutter_quirk {
	u16 chip_vendor;
	u16 chip_device;
	u16 subsys_vendor;
	u16 subsys_device;
	u8 revision;
};

static const struct amdgpu_stutter_quirk amdgpu_stutter_quirk_list[] = {
	/* https://bugzilla.kernel.org/show_bug.cgi?id=214417 */
	{ 0x1002, 0x15dd, 0x1002, 0x15dd, 0xc8 },
	{ 0, 0, 0, 0, 0 },
};

static bool dm_should_disable_stutter(struct pci_dev *pdev)
{
	const struct amdgpu_stutter_quirk *p = amdgpu_stutter_quirk_list;

	while (p && p->chip_device != 0) {
		if (pdev->vendor == p->chip_vendor &&
		    pdev->device == p->chip_device &&
		    pdev->subsystem_vendor == p->subsys_vendor &&
		    pdev->subsystem_device == p->subsys_device &&
		    pdev->revision == p->revision) {
			return true;
		}
		++p;
	}
	return false;
}

static const struct dmi_system_id hpd_disconnect_quirk_table[] = {
	{
		.matches = {
			DMI_MATCH(DMI_SYS_VENDOR, "Dell Inc."),
			DMI_MATCH(DMI_PRODUCT_NAME, "Precision 3660"),
		},
	},
	{
		.matches = {
			DMI_MATCH(DMI_SYS_VENDOR, "Dell Inc."),
			DMI_MATCH(DMI_PRODUCT_NAME, "Precision 3260"),
		},
	},
	{
		.matches = {
			DMI_MATCH(DMI_SYS_VENDOR, "Dell Inc."),
			DMI_MATCH(DMI_PRODUCT_NAME, "Precision 3460"),
		},
	},
	{
		.matches = {
			DMI_MATCH(DMI_SYS_VENDOR, "Dell Inc."),
			DMI_MATCH(DMI_PRODUCT_NAME, "OptiPlex Tower Plus 7010"),
		},
	},
	{
		.matches = {
			DMI_MATCH(DMI_SYS_VENDOR, "Dell Inc."),
			DMI_MATCH(DMI_PRODUCT_NAME, "OptiPlex Tower 7010"),
		},
	},
	{
		.matches = {
			DMI_MATCH(DMI_SYS_VENDOR, "Dell Inc."),
			DMI_MATCH(DMI_PRODUCT_NAME, "OptiPlex SFF Plus 7010"),
		},
	},
	{
		.matches = {
			DMI_MATCH(DMI_SYS_VENDOR, "Dell Inc."),
			DMI_MATCH(DMI_PRODUCT_NAME, "OptiPlex SFF 7010"),
		},
	},
	{
		.matches = {
			DMI_MATCH(DMI_SYS_VENDOR, "Dell Inc."),
			DMI_MATCH(DMI_PRODUCT_NAME, "OptiPlex Micro Plus 7010"),
		},
	},
	{
		.matches = {
			DMI_MATCH(DMI_SYS_VENDOR, "Dell Inc."),
			DMI_MATCH(DMI_PRODUCT_NAME, "OptiPlex Micro 7010"),
		},
	},
	{}
	/* TODO: refactor this from a fixed table to a dynamic option */
};

static void retrieve_dmi_info(struct amdgpu_display_manager *dm)
{
	const struct dmi_system_id *dmi_id;

	dm->aux_hpd_discon_quirk = false;

	dmi_id = dmi_first_match(hpd_disconnect_quirk_table);
	if (dmi_id) {
		dm->aux_hpd_discon_quirk = true;
		DRM_INFO("aux_hpd_discon_quirk attached\n");
	}
}

static int amdgpu_dm_init(struct amdgpu_device *adev)
{
	struct dc_init_data init_data;
#ifdef CONFIG_DRM_AMD_DC_HDCP
	struct dc_callback_init init_params;
#endif
	int r;

	adev->dm.ddev = adev_to_drm(adev);
	adev->dm.adev = adev;

	/* Zero all the fields */
	memset(&init_data, 0, sizeof(init_data));
#ifdef CONFIG_DRM_AMD_DC_HDCP
	memset(&init_params, 0, sizeof(init_params));
#endif

	mutex_init(&adev->dm.dpia_aux_lock);
	mutex_init(&adev->dm.dc_lock);
	mutex_init(&adev->dm.audio_lock);

	if(amdgpu_dm_irq_init(adev)) {
		DRM_ERROR("amdgpu: failed to initialize DM IRQ support.\n");
		goto error;
	}

	init_data.asic_id.chip_family = adev->family;

	init_data.asic_id.pci_revision_id = adev->pdev->revision;
	init_data.asic_id.hw_internal_rev = adev->external_rev_id;
	init_data.asic_id.chip_id = adev->pdev->device;

	init_data.asic_id.vram_width = adev->gmc.vram_width;
	/* TODO: initialize init_data.asic_id.vram_type here!!!! */
	init_data.asic_id.atombios_base_address =
		adev->mode_info.atom_context->bios;

	init_data.driver = adev;

	adev->dm.cgs_device = amdgpu_cgs_create_device(adev);

	if (!adev->dm.cgs_device) {
		DRM_ERROR("amdgpu: failed to create cgs device.\n");
		goto error;
	}

	init_data.cgs_device = adev->dm.cgs_device;

	init_data.dce_environment = DCE_ENV_PRODUCTION_DRV;

	switch (adev->ip_versions[DCE_HWIP][0]) {
	case IP_VERSION(2, 1, 0):
		switch (adev->dm.dmcub_fw_version) {
		case 0: /* development */
		case 0x1: /* linux-firmware.git hash 6d9f399 */
		case 0x01000000: /* linux-firmware.git hash 9a0b0f4 */
			init_data.flags.disable_dmcu = false;
			break;
		default:
			init_data.flags.disable_dmcu = true;
		}
		break;
	case IP_VERSION(2, 0, 3):
		init_data.flags.disable_dmcu = true;
		break;
	default:
		break;
	}

	switch (adev->asic_type) {
	case CHIP_CARRIZO:
	case CHIP_STONEY:
		init_data.flags.gpu_vm_support = true;
		break;
	default:
		switch (adev->ip_versions[DCE_HWIP][0]) {
		case IP_VERSION(1, 0, 0):
		case IP_VERSION(1, 0, 1):
			/* enable S/G on PCO and RV2 */
			if ((adev->apu_flags & AMD_APU_IS_RAVEN2) ||
			    (adev->apu_flags & AMD_APU_IS_PICASSO))
				init_data.flags.gpu_vm_support = true;
			break;
		case IP_VERSION(2, 1, 0):
		case IP_VERSION(3, 0, 1):
		case IP_VERSION(3, 1, 2):
		case IP_VERSION(3, 1, 3):
		case IP_VERSION(3, 1, 4):
		case IP_VERSION(3, 1, 5):
		case IP_VERSION(3, 1, 6):
			init_data.flags.gpu_vm_support = true;
			break;
		default:
			break;
		}
		break;
	}

	if (init_data.flags.gpu_vm_support)
		adev->mode_info.gpu_vm_support = true;

	if (amdgpu_dc_feature_mask & DC_FBC_MASK)
		init_data.flags.fbc_support = true;

	if (amdgpu_dc_feature_mask & DC_MULTI_MON_PP_MCLK_SWITCH_MASK)
		init_data.flags.multi_mon_pp_mclk_switch = true;

	if (amdgpu_dc_feature_mask & DC_DISABLE_FRACTIONAL_PWM_MASK)
		init_data.flags.disable_fractional_pwm = true;

	if (amdgpu_dc_feature_mask & DC_EDP_NO_POWER_SEQUENCING)
		init_data.flags.edp_no_power_sequencing = true;

	if (amdgpu_dc_feature_mask & DC_DISABLE_LTTPR_DP1_4A)
		init_data.flags.allow_lttpr_non_transparent_mode.bits.DP1_4A = true;
	if (amdgpu_dc_feature_mask & DC_DISABLE_LTTPR_DP2_0)
		init_data.flags.allow_lttpr_non_transparent_mode.bits.DP2_0 = true;

	init_data.flags.seamless_boot_edp_requested = false;

	if (check_seamless_boot_capability(adev)) {
		init_data.flags.seamless_boot_edp_requested = true;
		init_data.flags.allow_seamless_boot_optimization = true;
		DRM_INFO("Seamless boot condition check passed\n");
	}

	init_data.flags.enable_mipi_converter_optimization = true;

	init_data.dcn_reg_offsets = adev->reg_offset[DCE_HWIP][0];
	init_data.nbio_reg_offsets = adev->reg_offset[NBIO_HWIP][0];

	INIT_LIST_HEAD(&adev->dm.da_list);

	retrieve_dmi_info(&adev->dm);

	/* Display Core create. */
	adev->dm.dc = dc_create(&init_data);

	if (adev->dm.dc) {
		DRM_INFO("Display Core initialized with v%s!\n", DC_VER);
	} else {
		DRM_INFO("Display Core failed to initialize with v%s!\n", DC_VER);
		goto error;
	}

	if (amdgpu_dc_debug_mask & DC_DISABLE_PIPE_SPLIT) {
		adev->dm.dc->debug.force_single_disp_pipe_split = false;
		adev->dm.dc->debug.pipe_split_policy = MPC_SPLIT_AVOID;
	}

	if (adev->asic_type != CHIP_CARRIZO && adev->asic_type != CHIP_STONEY)
		adev->dm.dc->debug.disable_stutter = amdgpu_pp_feature_mask & PP_STUTTER_MODE ? false : true;
	if (dm_should_disable_stutter(adev->pdev))
		adev->dm.dc->debug.disable_stutter = true;

	if (amdgpu_dc_debug_mask & DC_DISABLE_STUTTER)
		adev->dm.dc->debug.disable_stutter = true;

	if (amdgpu_dc_debug_mask & DC_DISABLE_DSC) {
		adev->dm.dc->debug.disable_dsc = true;
	}

	if (amdgpu_dc_debug_mask & DC_DISABLE_CLOCK_GATING)
		adev->dm.dc->debug.disable_clock_gate = true;

	if (amdgpu_dc_debug_mask & DC_FORCE_SUBVP_MCLK_SWITCH)
		adev->dm.dc->debug.force_subvp_mclk_switch = true;

	adev->dm.dc->debug.visual_confirm = amdgpu_dc_visual_confirm;

	/* TODO: Remove after DP2 receiver gets proper support of Cable ID feature */
	adev->dm.dc->debug.ignore_cable_id = true;

	r = dm_dmub_hw_init(adev);
	if (r) {
		DRM_ERROR("DMUB interface failed to initialize: status=%d\n", r);
		goto error;
	}

	dc_hardware_init(adev->dm.dc);

	adev->dm.hpd_rx_offload_wq = hpd_rx_irq_create_workqueue(adev->dm.dc);
	if (!adev->dm.hpd_rx_offload_wq) {
		DRM_ERROR("amdgpu: failed to create hpd rx offload workqueue.\n");
		goto error;
	}

	if ((adev->flags & AMD_IS_APU) && (adev->asic_type >= CHIP_CARRIZO)) {
		struct dc_phy_addr_space_config pa_config;

		mmhub_read_system_context(adev, &pa_config);

		// Call the DC init_memory func
		dc_setup_system_context(adev->dm.dc, &pa_config);
	}

	adev->dm.freesync_module = mod_freesync_create(adev->dm.dc);
	if (!adev->dm.freesync_module) {
		DRM_ERROR(
		"amdgpu: failed to initialize freesync_module.\n");
	} else
		DRM_DEBUG_DRIVER("amdgpu: freesync_module init done %p.\n",
				adev->dm.freesync_module);

	amdgpu_dm_init_color_mod();

	if (adev->dm.dc->caps.max_links > 0) {
		adev->dm.vblank_control_workqueue =
			create_singlethread_workqueue("dm_vblank_control_workqueue");
		if (!adev->dm.vblank_control_workqueue)
			DRM_ERROR("amdgpu: failed to initialize vblank_workqueue.\n");
	}

#ifdef CONFIG_DRM_AMD_DC_HDCP
	if (adev->dm.dc->caps.max_links > 0 && adev->family >= AMDGPU_FAMILY_RV) {
		adev->dm.hdcp_workqueue = hdcp_create_workqueue(adev, &init_params.cp_psp, adev->dm.dc);

		if (!adev->dm.hdcp_workqueue)
			DRM_ERROR("amdgpu: failed to initialize hdcp_workqueue.\n");
		else
			DRM_DEBUG_DRIVER("amdgpu: hdcp_workqueue init done %p.\n", adev->dm.hdcp_workqueue);

		dc_init_callbacks(adev->dm.dc, &init_params);
	}
#endif
#if defined(CONFIG_DRM_AMD_SECURE_DISPLAY)
	adev->dm.crc_rd_wrk = amdgpu_dm_crtc_secure_display_create_work();
#endif
	if (dc_is_dmub_outbox_supported(adev->dm.dc)) {
		init_completion(&adev->dm.dmub_aux_transfer_done);
		adev->dm.dmub_notify = kzalloc(sizeof(struct dmub_notification), GFP_KERNEL);
		if (!adev->dm.dmub_notify) {
			DRM_INFO("amdgpu: fail to allocate adev->dm.dmub_notify");
			goto error;
		}

		adev->dm.delayed_hpd_wq = create_singlethread_workqueue("amdgpu_dm_hpd_wq");
		if (!adev->dm.delayed_hpd_wq) {
			DRM_ERROR("amdgpu: failed to create hpd offload workqueue.\n");
			goto error;
		}

		amdgpu_dm_outbox_init(adev);
		if (!register_dmub_notify_callback(adev, DMUB_NOTIFICATION_AUX_REPLY,
			dmub_aux_setconfig_callback, false)) {
			DRM_ERROR("amdgpu: fail to register dmub aux callback");
			goto error;
		}
		if (!register_dmub_notify_callback(adev, DMUB_NOTIFICATION_HPD, dmub_hpd_callback, true)) {
			DRM_ERROR("amdgpu: fail to register dmub hpd callback");
			goto error;
		}
		if (!register_dmub_notify_callback(adev, DMUB_NOTIFICATION_HPD_IRQ, dmub_hpd_callback, true)) {
			DRM_ERROR("amdgpu: fail to register dmub hpd callback");
			goto error;
		}
	}

	/* Enable outbox notification only after IRQ handlers are registered and DMUB is alive.
	 * It is expected that DMUB will resend any pending notifications at this point, for
	 * example HPD from DPIA.
	 */
	if (dc_is_dmub_outbox_supported(adev->dm.dc))
		dc_enable_dmub_outbox(adev->dm.dc);

	if (amdgpu_dm_initialize_drm_device(adev)) {
		DRM_ERROR(
		"amdgpu: failed to initialize sw for display support.\n");
		goto error;
	}

	/* create fake encoders for MST */
	dm_dp_create_fake_mst_encoders(adev);

	/* TODO: Add_display_info? */

	/* TODO use dynamic cursor width */
	adev_to_drm(adev)->mode_config.cursor_width = adev->dm.dc->caps.max_cursor_size;
	adev_to_drm(adev)->mode_config.cursor_height = adev->dm.dc->caps.max_cursor_size;

	if (drm_vblank_init(adev_to_drm(adev), adev->dm.display_indexes_num)) {
		DRM_ERROR(
		"amdgpu: failed to initialize sw for display support.\n");
		goto error;
	}


	DRM_DEBUG_DRIVER("KMS initialized.\n");

	return 0;
error:
	amdgpu_dm_fini(adev);

	return -EINVAL;
}

static int amdgpu_dm_early_fini(void *handle)
{
	struct amdgpu_device *adev = (struct amdgpu_device *)handle;

	amdgpu_dm_audio_fini(adev);

	return 0;
}

static void amdgpu_dm_fini(struct amdgpu_device *adev)
{
	int i;

	if (adev->dm.vblank_control_workqueue) {
		destroy_workqueue(adev->dm.vblank_control_workqueue);
		adev->dm.vblank_control_workqueue = NULL;
	}

	for (i = 0; i < adev->dm.display_indexes_num; i++) {
		drm_encoder_cleanup(&adev->dm.mst_encoders[i].base);
	}

	amdgpu_dm_destroy_drm_device(&adev->dm);

#if defined(CONFIG_DRM_AMD_SECURE_DISPLAY)
	if (adev->dm.crc_rd_wrk) {
		flush_work(&adev->dm.crc_rd_wrk->notify_ta_work);
		kfree(adev->dm.crc_rd_wrk);
		adev->dm.crc_rd_wrk = NULL;
	}
#endif
#ifdef CONFIG_DRM_AMD_DC_HDCP
	if (adev->dm.hdcp_workqueue) {
		hdcp_destroy(&adev->dev->kobj, adev->dm.hdcp_workqueue);
		adev->dm.hdcp_workqueue = NULL;
	}

	if (adev->dm.dc)
		dc_deinit_callbacks(adev->dm.dc);
#endif

	dc_dmub_srv_destroy(&adev->dm.dc->ctx->dmub_srv);

	if (dc_enable_dmub_notifications(adev->dm.dc)) {
		kfree(adev->dm.dmub_notify);
		adev->dm.dmub_notify = NULL;
		destroy_workqueue(adev->dm.delayed_hpd_wq);
		adev->dm.delayed_hpd_wq = NULL;
	}

	if (adev->dm.dmub_bo)
		amdgpu_bo_free_kernel(&adev->dm.dmub_bo,
				      &adev->dm.dmub_bo_gpu_addr,
				      &adev->dm.dmub_bo_cpu_addr);

	if (adev->dm.hpd_rx_offload_wq) {
		for (i = 0; i < adev->dm.dc->caps.max_links; i++) {
			if (adev->dm.hpd_rx_offload_wq[i].wq) {
				destroy_workqueue(adev->dm.hpd_rx_offload_wq[i].wq);
				adev->dm.hpd_rx_offload_wq[i].wq = NULL;
			}
		}

		kfree(adev->dm.hpd_rx_offload_wq);
		adev->dm.hpd_rx_offload_wq = NULL;
	}

	/* DC Destroy TODO: Replace destroy DAL */
	if (adev->dm.dc)
		dc_destroy(&adev->dm.dc);
	/*
	 * TODO: pageflip, vlank interrupt
	 *
	 * amdgpu_dm_irq_fini(adev);
	 */

	if (adev->dm.cgs_device) {
		amdgpu_cgs_destroy_device(adev->dm.cgs_device);
		adev->dm.cgs_device = NULL;
	}
	if (adev->dm.freesync_module) {
		mod_freesync_destroy(adev->dm.freesync_module);
		adev->dm.freesync_module = NULL;
	}

	mutex_destroy(&adev->dm.audio_lock);
	mutex_destroy(&adev->dm.dc_lock);
	mutex_destroy(&adev->dm.dpia_aux_lock);

	return;
}

static int load_dmcu_fw(struct amdgpu_device *adev)
{
	const char *fw_name_dmcu = NULL;
	int r;
	const struct dmcu_firmware_header_v1_0 *hdr;

	switch(adev->asic_type) {
#if defined(CONFIG_DRM_AMD_DC_SI)
	case CHIP_TAHITI:
	case CHIP_PITCAIRN:
	case CHIP_VERDE:
	case CHIP_OLAND:
#endif
	case CHIP_BONAIRE:
	case CHIP_HAWAII:
	case CHIP_KAVERI:
	case CHIP_KABINI:
	case CHIP_MULLINS:
	case CHIP_TONGA:
	case CHIP_FIJI:
	case CHIP_CARRIZO:
	case CHIP_STONEY:
	case CHIP_POLARIS11:
	case CHIP_POLARIS10:
	case CHIP_POLARIS12:
	case CHIP_VEGAM:
	case CHIP_VEGA10:
	case CHIP_VEGA12:
	case CHIP_VEGA20:
		return 0;
	case CHIP_NAVI12:
		fw_name_dmcu = FIRMWARE_NAVI12_DMCU;
		break;
	case CHIP_RAVEN:
		if (ASICREV_IS_PICASSO(adev->external_rev_id))
			fw_name_dmcu = FIRMWARE_RAVEN_DMCU;
		else if (ASICREV_IS_RAVEN2(adev->external_rev_id))
			fw_name_dmcu = FIRMWARE_RAVEN_DMCU;
		else
			return 0;
		break;
	default:
		switch (adev->ip_versions[DCE_HWIP][0]) {
		case IP_VERSION(2, 0, 2):
		case IP_VERSION(2, 0, 3):
		case IP_VERSION(2, 0, 0):
		case IP_VERSION(2, 1, 0):
		case IP_VERSION(3, 0, 0):
		case IP_VERSION(3, 0, 2):
		case IP_VERSION(3, 0, 3):
		case IP_VERSION(3, 0, 1):
		case IP_VERSION(3, 1, 2):
		case IP_VERSION(3, 1, 3):
		case IP_VERSION(3, 1, 4):
		case IP_VERSION(3, 1, 5):
		case IP_VERSION(3, 1, 6):
		case IP_VERSION(3, 2, 0):
		case IP_VERSION(3, 2, 1):
			return 0;
		default:
			break;
		}
		DRM_ERROR("Unsupported ASIC type: 0x%X\n", adev->asic_type);
		return -EINVAL;
	}

	if (adev->firmware.load_type != AMDGPU_FW_LOAD_PSP) {
		DRM_DEBUG_KMS("dm: DMCU firmware not supported on direct or SMU loading\n");
		return 0;
	}

	r = request_firmware_direct(&adev->dm.fw_dmcu, fw_name_dmcu, adev->dev);
	if (r == -ENOENT) {
		/* DMCU firmware is not necessary, so don't raise a fuss if it's missing */
		DRM_DEBUG_KMS("dm: DMCU firmware not found\n");
		adev->dm.fw_dmcu = NULL;
		return 0;
	}
	if (r) {
		dev_err(adev->dev, "amdgpu_dm: Can't load firmware \"%s\"\n",
			fw_name_dmcu);
		return r;
	}

	r = amdgpu_ucode_validate(adev->dm.fw_dmcu);
	if (r) {
		dev_err(adev->dev, "amdgpu_dm: Can't validate firmware \"%s\"\n",
			fw_name_dmcu);
		release_firmware(adev->dm.fw_dmcu);
		adev->dm.fw_dmcu = NULL;
		return r;
	}

	hdr = (const struct dmcu_firmware_header_v1_0 *)adev->dm.fw_dmcu->data;
	adev->firmware.ucode[AMDGPU_UCODE_ID_DMCU_ERAM].ucode_id = AMDGPU_UCODE_ID_DMCU_ERAM;
	adev->firmware.ucode[AMDGPU_UCODE_ID_DMCU_ERAM].fw = adev->dm.fw_dmcu;
	adev->firmware.fw_size +=
		ALIGN(le32_to_cpu(hdr->header.ucode_size_bytes) - le32_to_cpu(hdr->intv_size_bytes), PAGE_SIZE);

	adev->firmware.ucode[AMDGPU_UCODE_ID_DMCU_INTV].ucode_id = AMDGPU_UCODE_ID_DMCU_INTV;
	adev->firmware.ucode[AMDGPU_UCODE_ID_DMCU_INTV].fw = adev->dm.fw_dmcu;
	adev->firmware.fw_size +=
		ALIGN(le32_to_cpu(hdr->intv_size_bytes), PAGE_SIZE);

	adev->dm.dmcu_fw_version = le32_to_cpu(hdr->header.ucode_version);

	DRM_DEBUG_KMS("PSP loading DMCU firmware\n");

	return 0;
}

static uint32_t amdgpu_dm_dmub_reg_read(void *ctx, uint32_t address)
{
	struct amdgpu_device *adev = ctx;

	return dm_read_reg(adev->dm.dc->ctx, address);
}

static void amdgpu_dm_dmub_reg_write(void *ctx, uint32_t address,
				     uint32_t value)
{
	struct amdgpu_device *adev = ctx;

	return dm_write_reg(adev->dm.dc->ctx, address, value);
}

static int dm_dmub_sw_init(struct amdgpu_device *adev)
{
	struct dmub_srv_create_params create_params;
	struct dmub_srv_region_params region_params;
	struct dmub_srv_region_info region_info;
	struct dmub_srv_fb_params fb_params;
	struct dmub_srv_fb_info *fb_info;
	struct dmub_srv *dmub_srv;
	const struct dmcub_firmware_header_v1_0 *hdr;
	const char *fw_name_dmub;
	enum dmub_asic dmub_asic;
	enum dmub_status status;
	int r;

	switch (adev->ip_versions[DCE_HWIP][0]) {
	case IP_VERSION(2, 1, 0):
		dmub_asic = DMUB_ASIC_DCN21;
		fw_name_dmub = FIRMWARE_RENOIR_DMUB;
		if (ASICREV_IS_GREEN_SARDINE(adev->external_rev_id))
			fw_name_dmub = FIRMWARE_GREEN_SARDINE_DMUB;
		break;
	case IP_VERSION(3, 0, 0):
		if (adev->ip_versions[GC_HWIP][0] == IP_VERSION(10, 3, 0)) {
			dmub_asic = DMUB_ASIC_DCN30;
			fw_name_dmub = FIRMWARE_SIENNA_CICHLID_DMUB;
		} else {
			dmub_asic = DMUB_ASIC_DCN30;
			fw_name_dmub = FIRMWARE_NAVY_FLOUNDER_DMUB;
		}
		break;
	case IP_VERSION(3, 0, 1):
		dmub_asic = DMUB_ASIC_DCN301;
		fw_name_dmub = FIRMWARE_VANGOGH_DMUB;
		break;
	case IP_VERSION(3, 0, 2):
		dmub_asic = DMUB_ASIC_DCN302;
		fw_name_dmub = FIRMWARE_DIMGREY_CAVEFISH_DMUB;
		break;
	case IP_VERSION(3, 0, 3):
		dmub_asic = DMUB_ASIC_DCN303;
		fw_name_dmub = FIRMWARE_BEIGE_GOBY_DMUB;
		break;
	case IP_VERSION(3, 1, 2):
	case IP_VERSION(3, 1, 3):
		dmub_asic = (adev->external_rev_id == YELLOW_CARP_B0) ? DMUB_ASIC_DCN31B : DMUB_ASIC_DCN31;
		fw_name_dmub = FIRMWARE_YELLOW_CARP_DMUB;
		break;
	case IP_VERSION(3, 1, 4):
		dmub_asic = DMUB_ASIC_DCN314;
		fw_name_dmub = FIRMWARE_DCN_314_DMUB;
		break;
	case IP_VERSION(3, 1, 5):
		dmub_asic = DMUB_ASIC_DCN315;
		fw_name_dmub = FIRMWARE_DCN_315_DMUB;
		break;
	case IP_VERSION(3, 1, 6):
		dmub_asic = DMUB_ASIC_DCN316;
		fw_name_dmub = FIRMWARE_DCN316_DMUB;
		break;
	case IP_VERSION(3, 2, 0):
		dmub_asic = DMUB_ASIC_DCN32;
		fw_name_dmub = FIRMWARE_DCN_V3_2_0_DMCUB;
		break;
	case IP_VERSION(3, 2, 1):
		dmub_asic = DMUB_ASIC_DCN321;
		fw_name_dmub = FIRMWARE_DCN_V3_2_1_DMCUB;
		break;
	default:
		/* ASIC doesn't support DMUB. */
		return 0;
	}

	r = request_firmware_direct(&adev->dm.dmub_fw, fw_name_dmub, adev->dev);
	if (r) {
		DRM_ERROR("DMUB firmware loading failed: %d\n", r);
		return 0;
	}

	r = amdgpu_ucode_validate(adev->dm.dmub_fw);
	if (r) {
		DRM_ERROR("Couldn't validate DMUB firmware: %d\n", r);
		return 0;
	}

	hdr = (const struct dmcub_firmware_header_v1_0 *)adev->dm.dmub_fw->data;
	adev->dm.dmcub_fw_version = le32_to_cpu(hdr->header.ucode_version);

	if (adev->firmware.load_type == AMDGPU_FW_LOAD_PSP) {
		adev->firmware.ucode[AMDGPU_UCODE_ID_DMCUB].ucode_id =
			AMDGPU_UCODE_ID_DMCUB;
		adev->firmware.ucode[AMDGPU_UCODE_ID_DMCUB].fw =
			adev->dm.dmub_fw;
		adev->firmware.fw_size +=
			ALIGN(le32_to_cpu(hdr->inst_const_bytes), PAGE_SIZE);

		DRM_INFO("Loading DMUB firmware via PSP: version=0x%08X\n",
			 adev->dm.dmcub_fw_version);
	}


	adev->dm.dmub_srv = kzalloc(sizeof(*adev->dm.dmub_srv), GFP_KERNEL);
	dmub_srv = adev->dm.dmub_srv;

	if (!dmub_srv) {
		DRM_ERROR("Failed to allocate DMUB service!\n");
		return -ENOMEM;
	}

	memset(&create_params, 0, sizeof(create_params));
	create_params.user_ctx = adev;
	create_params.funcs.reg_read = amdgpu_dm_dmub_reg_read;
	create_params.funcs.reg_write = amdgpu_dm_dmub_reg_write;
	create_params.asic = dmub_asic;

	/* Create the DMUB service. */
	status = dmub_srv_create(dmub_srv, &create_params);
	if (status != DMUB_STATUS_OK) {
		DRM_ERROR("Error creating DMUB service: %d\n", status);
		return -EINVAL;
	}

	/* Calculate the size of all the regions for the DMUB service. */
	memset(&region_params, 0, sizeof(region_params));

	region_params.inst_const_size = le32_to_cpu(hdr->inst_const_bytes) -
					PSP_HEADER_BYTES - PSP_FOOTER_BYTES;
	region_params.bss_data_size = le32_to_cpu(hdr->bss_data_bytes);
	region_params.vbios_size = adev->bios_size;
	region_params.fw_bss_data = region_params.bss_data_size ?
		adev->dm.dmub_fw->data +
		le32_to_cpu(hdr->header.ucode_array_offset_bytes) +
		le32_to_cpu(hdr->inst_const_bytes) : NULL;
	region_params.fw_inst_const =
		adev->dm.dmub_fw->data +
		le32_to_cpu(hdr->header.ucode_array_offset_bytes) +
		PSP_HEADER_BYTES;

	status = dmub_srv_calc_region_info(dmub_srv, &region_params,
					   &region_info);

	if (status != DMUB_STATUS_OK) {
		DRM_ERROR("Error calculating DMUB region info: %d\n", status);
		return -EINVAL;
	}

	/*
	 * Allocate a framebuffer based on the total size of all the regions.
	 * TODO: Move this into GART.
	 */
	r = amdgpu_bo_create_kernel(adev, region_info.fb_size, PAGE_SIZE,
				    AMDGPU_GEM_DOMAIN_VRAM, &adev->dm.dmub_bo,
				    &adev->dm.dmub_bo_gpu_addr,
				    &adev->dm.dmub_bo_cpu_addr);
	if (r)
		return r;

	/* Rebase the regions on the framebuffer address. */
	memset(&fb_params, 0, sizeof(fb_params));
	fb_params.cpu_addr = adev->dm.dmub_bo_cpu_addr;
	fb_params.gpu_addr = adev->dm.dmub_bo_gpu_addr;
	fb_params.region_info = &region_info;

	adev->dm.dmub_fb_info =
		kzalloc(sizeof(*adev->dm.dmub_fb_info), GFP_KERNEL);
	fb_info = adev->dm.dmub_fb_info;

	if (!fb_info) {
		DRM_ERROR(
			"Failed to allocate framebuffer info for DMUB service!\n");
		return -ENOMEM;
	}

	status = dmub_srv_calc_fb_info(dmub_srv, &fb_params, fb_info);
	if (status != DMUB_STATUS_OK) {
		DRM_ERROR("Error calculating DMUB FB info: %d\n", status);
		return -EINVAL;
	}

	return 0;
}

static int dm_sw_init(void *handle)
{
	struct amdgpu_device *adev = (struct amdgpu_device *)handle;
	int r;

	r = dm_dmub_sw_init(adev);
	if (r)
		return r;

	return load_dmcu_fw(adev);
}

static int dm_sw_fini(void *handle)
{
	struct amdgpu_device *adev = (struct amdgpu_device *)handle;

	kfree(adev->dm.dmub_fb_info);
	adev->dm.dmub_fb_info = NULL;

	if (adev->dm.dmub_srv) {
		dmub_srv_destroy(adev->dm.dmub_srv);
		adev->dm.dmub_srv = NULL;
	}

	release_firmware(adev->dm.dmub_fw);
	adev->dm.dmub_fw = NULL;

	release_firmware(adev->dm.fw_dmcu);
	adev->dm.fw_dmcu = NULL;

	return 0;
}

static int detect_mst_link_for_all_connectors(struct drm_device *dev)
{
	struct amdgpu_dm_connector *aconnector;
	struct drm_connector *connector;
	struct drm_connector_list_iter iter;
	int ret = 0;

	drm_connector_list_iter_begin(dev, &iter);
	drm_for_each_connector_iter(connector, &iter) {
		aconnector = to_amdgpu_dm_connector(connector);
		if (aconnector->dc_link->type == dc_connection_mst_branch &&
		    aconnector->mst_mgr.aux) {
			DRM_DEBUG_DRIVER("DM_MST: starting TM on aconnector: %p [id: %d]\n",
					 aconnector,
					 aconnector->base.base.id);

			ret = drm_dp_mst_topology_mgr_set_mst(&aconnector->mst_mgr, true);
			if (ret < 0) {
				DRM_ERROR("DM_MST: Failed to start MST\n");
				aconnector->dc_link->type =
					dc_connection_single;
				break;
			}
		}
	}
	drm_connector_list_iter_end(&iter);

	return ret;
}

static int dm_late_init(void *handle)
{
	struct amdgpu_device *adev = (struct amdgpu_device *)handle;

	struct dmcu_iram_parameters params;
	unsigned int linear_lut[16];
	int i;
	struct dmcu *dmcu = NULL;

	dmcu = adev->dm.dc->res_pool->dmcu;

	for (i = 0; i < 16; i++)
		linear_lut[i] = 0xFFFF * i / 15;

	params.set = 0;
	params.backlight_ramping_override = false;
	params.backlight_ramping_start = 0xCCCC;
	params.backlight_ramping_reduction = 0xCCCCCCCC;
	params.backlight_lut_array_size = 16;
	params.backlight_lut_array = linear_lut;

	/* Min backlight level after ABM reduction,  Don't allow below 1%
	 * 0xFFFF x 0.01 = 0x28F
	 */
	params.min_abm_backlight = 0x28F;
	/* In the case where abm is implemented on dmcub,
	* dmcu object will be null.
	* ABM 2.4 and up are implemented on dmcub.
	*/
	if (dmcu) {
		if (!dmcu_load_iram(dmcu, params))
			return -EINVAL;
	} else if (adev->dm.dc->ctx->dmub_srv) {
		struct dc_link *edp_links[MAX_NUM_EDP];
		int edp_num;

		get_edp_links(adev->dm.dc, edp_links, &edp_num);
		for (i = 0; i < edp_num; i++) {
			if (!dmub_init_abm_config(adev->dm.dc->res_pool, params, i))
				return -EINVAL;
		}
	}

	return detect_mst_link_for_all_connectors(adev_to_drm(adev));
}

static void s3_handle_mst(struct drm_device *dev, bool suspend)
{
	struct amdgpu_dm_connector *aconnector;
	struct drm_connector *connector;
	struct drm_connector_list_iter iter;
	struct drm_dp_mst_topology_mgr *mgr;
	int ret;
	bool need_hotplug = false;

	drm_connector_list_iter_begin(dev, &iter);
	drm_for_each_connector_iter(connector, &iter) {
		aconnector = to_amdgpu_dm_connector(connector);
		if (aconnector->dc_link->type != dc_connection_mst_branch ||
		    aconnector->mst_port)
			continue;

		mgr = &aconnector->mst_mgr;

		if (suspend) {
			drm_dp_mst_topology_mgr_suspend(mgr);
		} else {
			ret = drm_dp_mst_topology_mgr_resume(mgr, true);
			if (ret < 0) {
				dm_helpers_dp_mst_stop_top_mgr(aconnector->dc_link->ctx,
					aconnector->dc_link);
				need_hotplug = true;
			}
		}
	}
	drm_connector_list_iter_end(&iter);

	if (need_hotplug)
		drm_kms_helper_hotplug_event(dev);
}

static int amdgpu_dm_smu_write_watermarks_table(struct amdgpu_device *adev)
{
	int ret = 0;

	/* This interface is for dGPU Navi1x.Linux dc-pplib interface depends
	 * on window driver dc implementation.
	 * For Navi1x, clock settings of dcn watermarks are fixed. the settings
	 * should be passed to smu during boot up and resume from s3.
	 * boot up: dc calculate dcn watermark clock settings within dc_create,
	 * dcn20_resource_construct
	 * then call pplib functions below to pass the settings to smu:
	 * smu_set_watermarks_for_clock_ranges
	 * smu_set_watermarks_table
	 * navi10_set_watermarks_table
	 * smu_write_watermarks_table
	 *
	 * For Renoir, clock settings of dcn watermark are also fixed values.
	 * dc has implemented different flow for window driver:
	 * dc_hardware_init / dc_set_power_state
	 * dcn10_init_hw
	 * notify_wm_ranges
	 * set_wm_ranges
	 * -- Linux
	 * smu_set_watermarks_for_clock_ranges
	 * renoir_set_watermarks_table
	 * smu_write_watermarks_table
	 *
	 * For Linux,
	 * dc_hardware_init -> amdgpu_dm_init
	 * dc_set_power_state --> dm_resume
	 *
	 * therefore, this function apply to navi10/12/14 but not Renoir
	 * *
	 */
	switch (adev->ip_versions[DCE_HWIP][0]) {
	case IP_VERSION(2, 0, 2):
	case IP_VERSION(2, 0, 0):
		break;
	default:
		return 0;
	}

	ret = amdgpu_dpm_write_watermarks_table(adev);
	if (ret) {
		DRM_ERROR("Failed to update WMTABLE!\n");
		return ret;
	}

	return 0;
}

/**
 * dm_hw_init() - Initialize DC device
 * @handle: The base driver device containing the amdgpu_dm device.
 *
 * Initialize the &struct amdgpu_display_manager device. This involves calling
 * the initializers of each DM component, then populating the struct with them.
 *
 * Although the function implies hardware initialization, both hardware and
 * software are initialized here. Splitting them out to their relevant init
 * hooks is a future TODO item.
 *
 * Some notable things that are initialized here:
 *
 * - Display Core, both software and hardware
 * - DC modules that we need (freesync and color management)
 * - DRM software states
 * - Interrupt sources and handlers
 * - Vblank support
 * - Debug FS entries, if enabled
 */
static int dm_hw_init(void *handle)
{
	struct amdgpu_device *adev = (struct amdgpu_device *)handle;
	/* Create DAL display manager */
	amdgpu_dm_init(adev);
	amdgpu_dm_hpd_init(adev);

	return 0;
}

/**
 * dm_hw_fini() - Teardown DC device
 * @handle: The base driver device containing the amdgpu_dm device.
 *
 * Teardown components within &struct amdgpu_display_manager that require
 * cleanup. This involves cleaning up the DRM device, DC, and any modules that
 * were loaded. Also flush IRQ workqueues and disable them.
 */
static int dm_hw_fini(void *handle)
{
	struct amdgpu_device *adev = (struct amdgpu_device *)handle;

	amdgpu_dm_hpd_fini(adev);

	amdgpu_dm_irq_fini(adev);
	amdgpu_dm_fini(adev);
	return 0;
}


static void dm_gpureset_toggle_interrupts(struct amdgpu_device *adev,
				 struct dc_state *state, bool enable)
{
	enum dc_irq_source irq_source;
	struct amdgpu_crtc *acrtc;
	int rc = -EBUSY;
	int i = 0;

	for (i = 0; i < state->stream_count; i++) {
		acrtc = get_crtc_by_otg_inst(
				adev, state->stream_status[i].primary_otg_inst);

		if (acrtc && state->stream_status[i].plane_count != 0) {
			irq_source = IRQ_TYPE_PFLIP + acrtc->otg_inst;
			rc = dc_interrupt_set(adev->dm.dc, irq_source, enable) ? 0 : -EBUSY;
			DRM_DEBUG_VBL("crtc %d - vupdate irq %sabling: r=%d\n",
				      acrtc->crtc_id, enable ? "en" : "dis", rc);
			if (rc)
				DRM_WARN("Failed to %s pflip interrupts\n",
					 enable ? "enable" : "disable");

			if (enable) {
				rc = dm_enable_vblank(&acrtc->base);
				if (rc)
					DRM_WARN("Failed to enable vblank interrupts\n");
			} else {
				dm_disable_vblank(&acrtc->base);
			}

		}
	}

}

static enum dc_status amdgpu_dm_commit_zero_streams(struct dc *dc)
{
	struct dc_state *context = NULL;
	enum dc_status res = DC_ERROR_UNEXPECTED;
	int i;
	struct dc_stream_state *del_streams[MAX_PIPES];
	int del_streams_count = 0;

	memset(del_streams, 0, sizeof(del_streams));

	context = dc_create_state(dc);
	if (context == NULL)
		goto context_alloc_fail;

	dc_resource_state_copy_construct_current(dc, context);

	/* First remove from context all streams */
	for (i = 0; i < context->stream_count; i++) {
		struct dc_stream_state *stream = context->streams[i];

		del_streams[del_streams_count++] = stream;
	}

	/* Remove all planes for removed streams and then remove the streams */
	for (i = 0; i < del_streams_count; i++) {
		if (!dc_rem_all_planes_for_stream(dc, del_streams[i], context)) {
			res = DC_FAIL_DETACH_SURFACES;
			goto fail;
		}

		res = dc_remove_stream_from_ctx(dc, context, del_streams[i]);
		if (res != DC_OK)
			goto fail;
	}

	res = dc_commit_state(dc, context);

fail:
	dc_release_state(context);

context_alloc_fail:
	return res;
}

static void hpd_rx_irq_work_suspend(struct amdgpu_display_manager *dm)
{
	int i;

	if (dm->hpd_rx_offload_wq) {
		for (i = 0; i < dm->dc->caps.max_links; i++)
			flush_workqueue(dm->hpd_rx_offload_wq[i].wq);
	}
}

static int dm_suspend(void *handle)
{
	struct amdgpu_device *adev = handle;
	struct amdgpu_display_manager *dm = &adev->dm;
	int ret = 0;

	if (amdgpu_in_reset(adev)) {
		mutex_lock(&dm->dc_lock);

		dc_allow_idle_optimizations(adev->dm.dc, false);

		dm->cached_dc_state = dc_copy_state(dm->dc->current_state);

		dm_gpureset_toggle_interrupts(adev, dm->cached_dc_state, false);

		amdgpu_dm_commit_zero_streams(dm->dc);

		amdgpu_dm_irq_suspend(adev);

		hpd_rx_irq_work_suspend(dm);

		return ret;
	}

	WARN_ON(adev->dm.cached_state);
	adev->dm.cached_state = drm_atomic_helper_suspend(adev_to_drm(adev));

	s3_handle_mst(adev_to_drm(adev), true);

	amdgpu_dm_irq_suspend(adev);

	hpd_rx_irq_work_suspend(dm);

	dc_set_power_state(dm->dc, DC_ACPI_CM_POWER_STATE_D3);

	return 0;
}

struct amdgpu_dm_connector *
amdgpu_dm_find_first_crtc_matching_connector(struct drm_atomic_state *state,
					     struct drm_crtc *crtc)
{
	uint32_t i;
	struct drm_connector_state *new_con_state;
	struct drm_connector *connector;
	struct drm_crtc *crtc_from_state;

	for_each_new_connector_in_state(state, connector, new_con_state, i) {
		crtc_from_state = new_con_state->crtc;

		if (crtc_from_state == crtc)
			return to_amdgpu_dm_connector(connector);
	}

	return NULL;
}

static void emulated_link_detect(struct dc_link *link)
{
	struct dc_sink_init_data sink_init_data = { 0 };
	struct display_sink_capability sink_caps = { 0 };
	enum dc_edid_status edid_status;
	struct dc_context *dc_ctx = link->ctx;
	struct dc_sink *sink = NULL;
	struct dc_sink *prev_sink = NULL;

	link->type = dc_connection_none;
	prev_sink = link->local_sink;

	if (prev_sink)
		dc_sink_release(prev_sink);

	switch (link->connector_signal) {
	case SIGNAL_TYPE_HDMI_TYPE_A: {
		sink_caps.transaction_type = DDC_TRANSACTION_TYPE_I2C;
		sink_caps.signal = SIGNAL_TYPE_HDMI_TYPE_A;
		break;
	}

	case SIGNAL_TYPE_DVI_SINGLE_LINK: {
		sink_caps.transaction_type = DDC_TRANSACTION_TYPE_I2C;
		sink_caps.signal = SIGNAL_TYPE_DVI_SINGLE_LINK;
		break;
	}

	case SIGNAL_TYPE_DVI_DUAL_LINK: {
		sink_caps.transaction_type = DDC_TRANSACTION_TYPE_I2C;
		sink_caps.signal = SIGNAL_TYPE_DVI_DUAL_LINK;
		break;
	}

	case SIGNAL_TYPE_LVDS: {
		sink_caps.transaction_type = DDC_TRANSACTION_TYPE_I2C;
		sink_caps.signal = SIGNAL_TYPE_LVDS;
		break;
	}

	case SIGNAL_TYPE_EDP: {
		sink_caps.transaction_type =
			DDC_TRANSACTION_TYPE_I2C_OVER_AUX;
		sink_caps.signal = SIGNAL_TYPE_EDP;
		break;
	}

	case SIGNAL_TYPE_DISPLAY_PORT: {
		sink_caps.transaction_type =
			DDC_TRANSACTION_TYPE_I2C_OVER_AUX;
		sink_caps.signal = SIGNAL_TYPE_VIRTUAL;
		break;
	}

	default:
		DC_ERROR("Invalid connector type! signal:%d\n",
			link->connector_signal);
		return;
	}

	sink_init_data.link = link;
	sink_init_data.sink_signal = sink_caps.signal;

	sink = dc_sink_create(&sink_init_data);
	if (!sink) {
		DC_ERROR("Failed to create sink!\n");
		return;
	}

	/* dc_sink_create returns a new reference */
	link->local_sink = sink;

	edid_status = dm_helpers_read_local_edid(
			link->ctx,
			link,
			sink);

	if (edid_status != EDID_OK)
		DC_ERROR("Failed to read EDID");

}

static void dm_gpureset_commit_state(struct dc_state *dc_state,
				     struct amdgpu_display_manager *dm)
{
	struct {
		struct dc_surface_update surface_updates[MAX_SURFACES];
		struct dc_plane_info plane_infos[MAX_SURFACES];
		struct dc_scaling_info scaling_infos[MAX_SURFACES];
		struct dc_flip_addrs flip_addrs[MAX_SURFACES];
		struct dc_stream_update stream_update;
	} * bundle;
	int k, m;

	bundle = kzalloc(sizeof(*bundle), GFP_KERNEL);

	if (!bundle) {
		dm_error("Failed to allocate update bundle\n");
		goto cleanup;
	}

	for (k = 0; k < dc_state->stream_count; k++) {
		bundle->stream_update.stream = dc_state->streams[k];

		for (m = 0; m < dc_state->stream_status->plane_count; m++) {
			bundle->surface_updates[m].surface =
				dc_state->stream_status->plane_states[m];
			bundle->surface_updates[m].surface->force_full_update =
				true;
		}
		dc_commit_updates_for_stream(
			dm->dc, bundle->surface_updates,
			dc_state->stream_status->plane_count,
			dc_state->streams[k], &bundle->stream_update, dc_state);
	}

cleanup:
	kfree(bundle);

	return;
}

static int dm_resume(void *handle)
{
	struct amdgpu_device *adev = handle;
	struct drm_device *ddev = adev_to_drm(adev);
	struct amdgpu_display_manager *dm = &adev->dm;
	struct amdgpu_dm_connector *aconnector;
	struct drm_connector *connector;
	struct drm_connector_list_iter iter;
	struct drm_crtc *crtc;
	struct drm_crtc_state *new_crtc_state;
	struct dm_crtc_state *dm_new_crtc_state;
	struct drm_plane *plane;
	struct drm_plane_state *new_plane_state;
	struct dm_plane_state *dm_new_plane_state;
	struct dm_atomic_state *dm_state = to_dm_atomic_state(dm->atomic_obj.state);
	enum dc_connection_type new_connection_type = dc_connection_none;
	struct dc_state *dc_state;
	int i, r, j;

	if (amdgpu_in_reset(adev)) {
		dc_state = dm->cached_dc_state;

		/*
		 * The dc->current_state is backed up into dm->cached_dc_state
		 * before we commit 0 streams.
		 *
		 * DC will clear link encoder assignments on the real state
		 * but the changes won't propagate over to the copy we made
		 * before the 0 streams commit.
		 *
		 * DC expects that link encoder assignments are *not* valid
		 * when committing a state, so as a workaround we can copy
		 * off of the current state.
		 *
		 * We lose the previous assignments, but we had already
		 * commit 0 streams anyway.
		 */
		link_enc_cfg_copy(adev->dm.dc->current_state, dc_state);

		r = dm_dmub_hw_init(adev);
		if (r)
			DRM_ERROR("DMUB interface failed to initialize: status=%d\n", r);

		dc_set_power_state(dm->dc, DC_ACPI_CM_POWER_STATE_D0);
		dc_resume(dm->dc);

		amdgpu_dm_irq_resume_early(adev);

		for (i = 0; i < dc_state->stream_count; i++) {
			dc_state->streams[i]->mode_changed = true;
			for (j = 0; j < dc_state->stream_status[i].plane_count; j++) {
				dc_state->stream_status[i].plane_states[j]->update_flags.raw
					= 0xffffffff;
			}
		}

		if (dc_is_dmub_outbox_supported(adev->dm.dc)) {
			amdgpu_dm_outbox_init(adev);
			dc_enable_dmub_outbox(adev->dm.dc);
		}

		WARN_ON(!dc_commit_state(dm->dc, dc_state));

		dm_gpureset_commit_state(dm->cached_dc_state, dm);

		dm_gpureset_toggle_interrupts(adev, dm->cached_dc_state, true);

		dc_release_state(dm->cached_dc_state);
		dm->cached_dc_state = NULL;

		amdgpu_dm_irq_resume_late(adev);

		mutex_unlock(&dm->dc_lock);

		return 0;
	}
	/* Recreate dc_state - DC invalidates it when setting power state to S3. */
	dc_release_state(dm_state->context);
	dm_state->context = dc_create_state(dm->dc);
	/* TODO: Remove dc_state->dccg, use dc->dccg directly. */
	dc_resource_state_construct(dm->dc, dm_state->context);

	/* Before powering on DC we need to re-initialize DMUB. */
	dm_dmub_hw_resume(adev);

	/* Re-enable outbox interrupts for DPIA. */
	if (dc_is_dmub_outbox_supported(adev->dm.dc)) {
		amdgpu_dm_outbox_init(adev);
		dc_enable_dmub_outbox(adev->dm.dc);
	}

	/* power on hardware */
	dc_set_power_state(dm->dc, DC_ACPI_CM_POWER_STATE_D0);

	/* program HPD filter */
	dc_resume(dm->dc);

	/*
	 * early enable HPD Rx IRQ, should be done before set mode as short
	 * pulse interrupts are used for MST
	 */
	amdgpu_dm_irq_resume_early(adev);

	/* On resume we need to rewrite the MSTM control bits to enable MST*/
	s3_handle_mst(ddev, false);

	/* Do detection*/
	drm_connector_list_iter_begin(ddev, &iter);
	drm_for_each_connector_iter(connector, &iter) {
		aconnector = to_amdgpu_dm_connector(connector);

		/*
		 * this is the case when traversing through already created
		 * MST connectors, should be skipped
		 */
		if (aconnector->dc_link &&
		    aconnector->dc_link->type == dc_connection_mst_branch)
			continue;

		mutex_lock(&aconnector->hpd_lock);
		if (!dc_link_detect_sink(aconnector->dc_link, &new_connection_type))
			DRM_ERROR("KMS: Failed to detect connector\n");

		if (aconnector->base.force && new_connection_type == dc_connection_none) {
			emulated_link_detect(aconnector->dc_link);
		} else {
			mutex_lock(&dm->dc_lock);
			dc_link_detect(aconnector->dc_link, DETECT_REASON_HPD);
			mutex_unlock(&dm->dc_lock);
		}

		if (aconnector->fake_enable && aconnector->dc_link->local_sink)
			aconnector->fake_enable = false;

		if (aconnector->dc_sink)
			dc_sink_release(aconnector->dc_sink);
		aconnector->dc_sink = NULL;
		amdgpu_dm_update_connector_after_detect(aconnector);
		mutex_unlock(&aconnector->hpd_lock);
	}
	drm_connector_list_iter_end(&iter);

	/* Force mode set in atomic commit */
	for_each_new_crtc_in_state(dm->cached_state, crtc, new_crtc_state, i)
		new_crtc_state->active_changed = true;

	/*
	 * atomic_check is expected to create the dc states. We need to release
	 * them here, since they were duplicated as part of the suspend
	 * procedure.
	 */
	for_each_new_crtc_in_state(dm->cached_state, crtc, new_crtc_state, i) {
		dm_new_crtc_state = to_dm_crtc_state(new_crtc_state);
		if (dm_new_crtc_state->stream) {
			WARN_ON(kref_read(&dm_new_crtc_state->stream->refcount) > 1);
			dc_stream_release(dm_new_crtc_state->stream);
			dm_new_crtc_state->stream = NULL;
		}
	}

	for_each_new_plane_in_state(dm->cached_state, plane, new_plane_state, i) {
		dm_new_plane_state = to_dm_plane_state(new_plane_state);
		if (dm_new_plane_state->dc_state) {
			WARN_ON(kref_read(&dm_new_plane_state->dc_state->refcount) > 1);
			dc_plane_state_release(dm_new_plane_state->dc_state);
			dm_new_plane_state->dc_state = NULL;
		}
	}

	drm_atomic_helper_resume(ddev, dm->cached_state);

	dm->cached_state = NULL;

	amdgpu_dm_irq_resume_late(adev);

	amdgpu_dm_smu_write_watermarks_table(adev);

	return 0;
}

/**
 * DOC: DM Lifecycle
 *
 * DM (and consequently DC) is registered in the amdgpu base driver as a IP
 * block. When CONFIG_DRM_AMD_DC is enabled, the DM device IP block is added to
 * the base driver's device list to be initialized and torn down accordingly.
 *
 * The functions to do so are provided as hooks in &struct amd_ip_funcs.
 */

static const struct amd_ip_funcs amdgpu_dm_funcs = {
	.name = "dm",
	.early_init = dm_early_init,
	.late_init = dm_late_init,
	.sw_init = dm_sw_init,
	.sw_fini = dm_sw_fini,
	.early_fini = amdgpu_dm_early_fini,
	.hw_init = dm_hw_init,
	.hw_fini = dm_hw_fini,
	.suspend = dm_suspend,
	.resume = dm_resume,
	.is_idle = dm_is_idle,
	.wait_for_idle = dm_wait_for_idle,
	.check_soft_reset = dm_check_soft_reset,
	.soft_reset = dm_soft_reset,
	.set_clockgating_state = dm_set_clockgating_state,
	.set_powergating_state = dm_set_powergating_state,
};

const struct amdgpu_ip_block_version dm_ip_block =
{
	.type = AMD_IP_BLOCK_TYPE_DCE,
	.major = 1,
	.minor = 0,
	.rev = 0,
	.funcs = &amdgpu_dm_funcs,
};


/**
 * DOC: atomic
 *
 * *WIP*
 */

static const struct drm_mode_config_funcs amdgpu_dm_mode_funcs = {
	.fb_create = amdgpu_display_user_framebuffer_create,
	.get_format_info = amd_get_format_info,
	.atomic_check = amdgpu_dm_atomic_check,
	.atomic_commit = drm_atomic_helper_commit,
};

static struct drm_mode_config_helper_funcs amdgpu_dm_mode_config_helperfuncs = {
	.atomic_commit_tail = amdgpu_dm_atomic_commit_tail,
	.atomic_commit_setup = drm_dp_mst_atomic_setup_commit,
};

static void update_connector_ext_caps(struct amdgpu_dm_connector *aconnector)
{
	struct amdgpu_dm_backlight_caps *caps;
	struct amdgpu_display_manager *dm;
	struct drm_connector *conn_base;
	struct amdgpu_device *adev;
	struct dc_link *link = NULL;
	struct drm_luminance_range_info *luminance_range;
	int i;

	if (!aconnector || !aconnector->dc_link)
		return;

	link = aconnector->dc_link;
	if (link->connector_signal != SIGNAL_TYPE_EDP)
		return;

	conn_base = &aconnector->base;
	adev = drm_to_adev(conn_base->dev);
	dm = &adev->dm;
	for (i = 0; i < dm->num_of_edps; i++) {
		if (link == dm->backlight_link[i])
			break;
	}
	if (i >= dm->num_of_edps)
		return;
	caps = &dm->backlight_caps[i];
	caps->ext_caps = &aconnector->dc_link->dpcd_sink_ext_caps;
	caps->aux_support = false;

	if (caps->ext_caps->bits.oled == 1 /*||
	    caps->ext_caps->bits.sdr_aux_backlight_control == 1 ||
	    caps->ext_caps->bits.hdr_aux_backlight_control == 1*/)
		caps->aux_support = true;

	if (amdgpu_backlight == 0)
		caps->aux_support = false;
	else if (amdgpu_backlight == 1)
		caps->aux_support = true;

	luminance_range = &conn_base->display_info.luminance_range;
	caps->aux_min_input_signal = luminance_range->min_luminance;
	caps->aux_max_input_signal = luminance_range->max_luminance;
}

void amdgpu_dm_update_connector_after_detect(
		struct amdgpu_dm_connector *aconnector)
{
	struct drm_connector *connector = &aconnector->base;
	struct drm_device *dev = connector->dev;
	struct dc_sink *sink;

	/* MST handled by drm_mst framework */
	if (aconnector->mst_mgr.mst_state == true)
		return;

	sink = aconnector->dc_link->local_sink;
	if (sink)
		dc_sink_retain(sink);

	/*
	 * Edid mgmt connector gets first update only in mode_valid hook and then
	 * the connector sink is set to either fake or physical sink depends on link status.
	 * Skip if already done during boot.
	 */
	if (aconnector->base.force != DRM_FORCE_UNSPECIFIED
			&& aconnector->dc_em_sink) {

		/*
		 * For S3 resume with headless use eml_sink to fake stream
		 * because on resume connector->sink is set to NULL
		 */
		mutex_lock(&dev->mode_config.mutex);

		if (sink) {
			if (aconnector->dc_sink) {
				amdgpu_dm_update_freesync_caps(connector, NULL);
				/*
				 * retain and release below are used to
				 * bump up refcount for sink because the link doesn't point
				 * to it anymore after disconnect, so on next crtc to connector
				 * reshuffle by UMD we will get into unwanted dc_sink release
				 */
				dc_sink_release(aconnector->dc_sink);
			}
			aconnector->dc_sink = sink;
			dc_sink_retain(aconnector->dc_sink);
			amdgpu_dm_update_freesync_caps(connector,
					aconnector->edid);
		} else {
			amdgpu_dm_update_freesync_caps(connector, NULL);
			if (!aconnector->dc_sink) {
				aconnector->dc_sink = aconnector->dc_em_sink;
				dc_sink_retain(aconnector->dc_sink);
			}
		}

		mutex_unlock(&dev->mode_config.mutex);

		if (sink)
			dc_sink_release(sink);
		return;
	}

	/*
	 * TODO: temporary guard to look for proper fix
	 * if this sink is MST sink, we should not do anything
	 */
	if (sink && sink->sink_signal == SIGNAL_TYPE_DISPLAY_PORT_MST) {
		dc_sink_release(sink);
		return;
	}

	if (aconnector->dc_sink == sink) {
		/*
		 * We got a DP short pulse (Link Loss, DP CTS, etc...).
		 * Do nothing!!
		 */
		DRM_DEBUG_DRIVER("DCHPD: connector_id=%d: dc_sink didn't change.\n",
				aconnector->connector_id);
		if (sink)
			dc_sink_release(sink);
		return;
	}

	DRM_DEBUG_DRIVER("DCHPD: connector_id=%d: Old sink=%p New sink=%p\n",
		aconnector->connector_id, aconnector->dc_sink, sink);

	mutex_lock(&dev->mode_config.mutex);

	/*
	 * 1. Update status of the drm connector
	 * 2. Send an event and let userspace tell us what to do
	 */
	if (sink) {
		/*
		 * TODO: check if we still need the S3 mode update workaround.
		 * If yes, put it here.
		 */
		if (aconnector->dc_sink) {
			amdgpu_dm_update_freesync_caps(connector, NULL);
			dc_sink_release(aconnector->dc_sink);
		}

		aconnector->dc_sink = sink;
		dc_sink_retain(aconnector->dc_sink);
		if (sink->dc_edid.length == 0) {
			aconnector->edid = NULL;
			if (aconnector->dc_link->aux_mode) {
				drm_dp_cec_unset_edid(
					&aconnector->dm_dp_aux.aux);
			}
		} else {
			aconnector->edid =
				(struct edid *)sink->dc_edid.raw_edid;

			if (aconnector->dc_link->aux_mode)
				drm_dp_cec_set_edid(&aconnector->dm_dp_aux.aux,
						    aconnector->edid);
		}

		drm_connector_update_edid_property(connector, aconnector->edid);
		amdgpu_dm_update_freesync_caps(connector, aconnector->edid);
		update_connector_ext_caps(aconnector);
	} else {
		drm_dp_cec_unset_edid(&aconnector->dm_dp_aux.aux);
		amdgpu_dm_update_freesync_caps(connector, NULL);
		drm_connector_update_edid_property(connector, NULL);
		aconnector->num_modes = 0;
		dc_sink_release(aconnector->dc_sink);
		aconnector->dc_sink = NULL;
		aconnector->edid = NULL;
#ifdef CONFIG_DRM_AMD_DC_HDCP
		/* Set CP to DESIRED if it was ENABLED, so we can re-enable it again on hotplug */
		if (connector->state->content_protection == DRM_MODE_CONTENT_PROTECTION_ENABLED)
			connector->state->content_protection = DRM_MODE_CONTENT_PROTECTION_DESIRED;
#endif
	}

	mutex_unlock(&dev->mode_config.mutex);

	update_subconnector_property(aconnector);

	if (sink)
		dc_sink_release(sink);
}

static void handle_hpd_irq_helper(struct amdgpu_dm_connector *aconnector)
{
	struct drm_connector *connector = &aconnector->base;
	struct drm_device *dev = connector->dev;
	enum dc_connection_type new_connection_type = dc_connection_none;
	struct amdgpu_device *adev = drm_to_adev(dev);
#ifdef CONFIG_DRM_AMD_DC_HDCP
	struct dm_connector_state *dm_con_state = to_dm_connector_state(connector->state);
#endif
	bool ret = false;

	if (adev->dm.disable_hpd_irq)
		return;

	/*
	 * In case of failure or MST no need to update connector status or notify the OS
	 * since (for MST case) MST does this in its own context.
	 */
	mutex_lock(&aconnector->hpd_lock);

#ifdef CONFIG_DRM_AMD_DC_HDCP
	if (adev->dm.hdcp_workqueue) {
		hdcp_reset_display(adev->dm.hdcp_workqueue, aconnector->dc_link->link_index);
		dm_con_state->update_hdcp = true;
	}
#endif
	if (aconnector->fake_enable)
		aconnector->fake_enable = false;

	if (!dc_link_detect_sink(aconnector->dc_link, &new_connection_type))
		DRM_ERROR("KMS: Failed to detect connector\n");

	if (aconnector->base.force && new_connection_type == dc_connection_none) {
		emulated_link_detect(aconnector->dc_link);

		drm_modeset_lock_all(dev);
		dm_restore_drm_connector_state(dev, connector);
		drm_modeset_unlock_all(dev);

		if (aconnector->base.force == DRM_FORCE_UNSPECIFIED)
			drm_kms_helper_connector_hotplug_event(connector);
	} else {
		mutex_lock(&adev->dm.dc_lock);
		ret = dc_link_detect(aconnector->dc_link, DETECT_REASON_HPD);
		mutex_unlock(&adev->dm.dc_lock);
		if (ret) {
			amdgpu_dm_update_connector_after_detect(aconnector);

			drm_modeset_lock_all(dev);
			dm_restore_drm_connector_state(dev, connector);
			drm_modeset_unlock_all(dev);

			if (aconnector->base.force == DRM_FORCE_UNSPECIFIED)
				drm_kms_helper_connector_hotplug_event(connector);
		}
	}
	mutex_unlock(&aconnector->hpd_lock);

}

static void handle_hpd_irq(void *param)
{
	struct amdgpu_dm_connector *aconnector = (struct amdgpu_dm_connector *)param;

	handle_hpd_irq_helper(aconnector);

}

static void dm_handle_mst_sideband_msg(struct amdgpu_dm_connector *aconnector)
{
	uint8_t esi[DP_PSR_ERROR_STATUS - DP_SINK_COUNT_ESI] = { 0 };
	uint8_t dret;
	bool new_irq_handled = false;
	int dpcd_addr;
	int dpcd_bytes_to_read;

	const int max_process_count = 30;
	int process_count = 0;

	const struct dc_link_status *link_status = dc_link_get_status(aconnector->dc_link);

	if (link_status->dpcd_caps->dpcd_rev.raw < 0x12) {
		dpcd_bytes_to_read = DP_LANE0_1_STATUS - DP_SINK_COUNT;
		/* DPCD 0x200 - 0x201 for downstream IRQ */
		dpcd_addr = DP_SINK_COUNT;
	} else {
		dpcd_bytes_to_read = DP_PSR_ERROR_STATUS - DP_SINK_COUNT_ESI;
		/* DPCD 0x2002 - 0x2005 for downstream IRQ */
		dpcd_addr = DP_SINK_COUNT_ESI;
	}

	dret = drm_dp_dpcd_read(
		&aconnector->dm_dp_aux.aux,
		dpcd_addr,
		esi,
		dpcd_bytes_to_read);

	while (dret == dpcd_bytes_to_read &&
		process_count < max_process_count) {
		uint8_t retry;
		dret = 0;

		process_count++;

		DRM_DEBUG_DRIVER("ESI %02x %02x %02x\n", esi[0], esi[1], esi[2]);
		/* handle HPD short pulse irq */
		if (aconnector->mst_mgr.mst_state)
			drm_dp_mst_hpd_irq(
				&aconnector->mst_mgr,
				esi,
				&new_irq_handled);

		if (new_irq_handled) {
			/* ACK at DPCD to notify down stream */
			const int ack_dpcd_bytes_to_write =
				dpcd_bytes_to_read - 1;

			for (retry = 0; retry < 3; retry++) {
				uint8_t wret;

				wret = drm_dp_dpcd_write(
					&aconnector->dm_dp_aux.aux,
					dpcd_addr + 1,
					&esi[1],
					ack_dpcd_bytes_to_write);
				if (wret == ack_dpcd_bytes_to_write)
					break;
			}

			/* check if there is new irq to be handled */
			dret = drm_dp_dpcd_read(
				&aconnector->dm_dp_aux.aux,
				dpcd_addr,
				esi,
				dpcd_bytes_to_read);

			new_irq_handled = false;
		} else {
			break;
		}
	}

	if (process_count == max_process_count)
		DRM_DEBUG_DRIVER("Loop exceeded max iterations\n");
}

static void schedule_hpd_rx_offload_work(struct hpd_rx_irq_offload_work_queue *offload_wq,
							union hpd_irq_data hpd_irq_data)
{
	struct hpd_rx_irq_offload_work *offload_work =
				kzalloc(sizeof(*offload_work), GFP_KERNEL);

	if (!offload_work) {
		DRM_ERROR("Failed to allocate hpd_rx_irq_offload_work.\n");
		return;
	}

	INIT_WORK(&offload_work->work, dm_handle_hpd_rx_offload_work);
	offload_work->data = hpd_irq_data;
	offload_work->offload_wq = offload_wq;

	queue_work(offload_wq->wq, &offload_work->work);
	DRM_DEBUG_KMS("queue work to handle hpd_rx offload work");
}

static void handle_hpd_rx_irq(void *param)
{
	struct amdgpu_dm_connector *aconnector = (struct amdgpu_dm_connector *)param;
	struct drm_connector *connector = &aconnector->base;
	struct drm_device *dev = connector->dev;
	struct dc_link *dc_link = aconnector->dc_link;
	bool is_mst_root_connector = aconnector->mst_mgr.mst_state;
	bool result = false;
	enum dc_connection_type new_connection_type = dc_connection_none;
	struct amdgpu_device *adev = drm_to_adev(dev);
	union hpd_irq_data hpd_irq_data;
	bool link_loss = false;
	bool has_left_work = false;
	int idx = aconnector->base.index;
	struct hpd_rx_irq_offload_work_queue *offload_wq = &adev->dm.hpd_rx_offload_wq[idx];

	memset(&hpd_irq_data, 0, sizeof(hpd_irq_data));

	if (adev->dm.disable_hpd_irq)
		return;

	/*
	 * TODO:Temporary add mutex to protect hpd interrupt not have a gpio
	 * conflict, after implement i2c helper, this mutex should be
	 * retired.
	 */
	mutex_lock(&aconnector->hpd_lock);

	result = dc_link_handle_hpd_rx_irq(dc_link, &hpd_irq_data,
						&link_loss, true, &has_left_work);

	if (!has_left_work)
		goto out;

	if (hpd_irq_data.bytes.device_service_irq.bits.AUTOMATED_TEST) {
		schedule_hpd_rx_offload_work(offload_wq, hpd_irq_data);
		goto out;
	}

	if (dc_link_dp_allow_hpd_rx_irq(dc_link)) {
		if (hpd_irq_data.bytes.device_service_irq.bits.UP_REQ_MSG_RDY ||
			hpd_irq_data.bytes.device_service_irq.bits.DOWN_REP_MSG_RDY) {
			dm_handle_mst_sideband_msg(aconnector);
			goto out;
		}

		if (link_loss) {
			bool skip = false;

			spin_lock(&offload_wq->offload_lock);
			skip = offload_wq->is_handling_link_loss;

			if (!skip)
				offload_wq->is_handling_link_loss = true;

			spin_unlock(&offload_wq->offload_lock);

			if (!skip)
				schedule_hpd_rx_offload_work(offload_wq, hpd_irq_data);

			goto out;
		}
	}

out:
	if (result && !is_mst_root_connector) {
		/* Downstream Port status changed. */
		if (!dc_link_detect_sink(dc_link, &new_connection_type))
			DRM_ERROR("KMS: Failed to detect connector\n");

		if (aconnector->base.force && new_connection_type == dc_connection_none) {
			emulated_link_detect(dc_link);

			if (aconnector->fake_enable)
				aconnector->fake_enable = false;

			amdgpu_dm_update_connector_after_detect(aconnector);


			drm_modeset_lock_all(dev);
			dm_restore_drm_connector_state(dev, connector);
			drm_modeset_unlock_all(dev);

			drm_kms_helper_connector_hotplug_event(connector);
		} else {
			bool ret = false;

			mutex_lock(&adev->dm.dc_lock);
			ret = dc_link_detect(dc_link, DETECT_REASON_HPDRX);
			mutex_unlock(&adev->dm.dc_lock);

			if (ret) {
				if (aconnector->fake_enable)
					aconnector->fake_enable = false;

				amdgpu_dm_update_connector_after_detect(aconnector);

				drm_modeset_lock_all(dev);
				dm_restore_drm_connector_state(dev, connector);
				drm_modeset_unlock_all(dev);

				drm_kms_helper_connector_hotplug_event(connector);
			}
		}
	}
#ifdef CONFIG_DRM_AMD_DC_HDCP
	if (hpd_irq_data.bytes.device_service_irq.bits.CP_IRQ) {
		if (adev->dm.hdcp_workqueue)
			hdcp_handle_cpirq(adev->dm.hdcp_workqueue,  aconnector->base.index);
	}
#endif

	if (dc_link->type != dc_connection_mst_branch)
		drm_dp_cec_irq(&aconnector->dm_dp_aux.aux);

	mutex_unlock(&aconnector->hpd_lock);
}

static void register_hpd_handlers(struct amdgpu_device *adev)
{
	struct drm_device *dev = adev_to_drm(adev);
	struct drm_connector *connector;
	struct amdgpu_dm_connector *aconnector;
	const struct dc_link *dc_link;
	struct dc_interrupt_params int_params = {0};

	int_params.requested_polarity = INTERRUPT_POLARITY_DEFAULT;
	int_params.current_polarity = INTERRUPT_POLARITY_DEFAULT;

	list_for_each_entry(connector,
			&dev->mode_config.connector_list, head)	{

		aconnector = to_amdgpu_dm_connector(connector);
		dc_link = aconnector->dc_link;

		if (DC_IRQ_SOURCE_INVALID != dc_link->irq_source_hpd) {
			int_params.int_context = INTERRUPT_LOW_IRQ_CONTEXT;
			int_params.irq_source = dc_link->irq_source_hpd;

			amdgpu_dm_irq_register_interrupt(adev, &int_params,
					handle_hpd_irq,
					(void *) aconnector);
		}

		if (DC_IRQ_SOURCE_INVALID != dc_link->irq_source_hpd_rx) {

			/* Also register for DP short pulse (hpd_rx). */
			int_params.int_context = INTERRUPT_LOW_IRQ_CONTEXT;
			int_params.irq_source =	dc_link->irq_source_hpd_rx;

			amdgpu_dm_irq_register_interrupt(adev, &int_params,
					handle_hpd_rx_irq,
					(void *) aconnector);

			if (adev->dm.hpd_rx_offload_wq)
				adev->dm.hpd_rx_offload_wq[connector->index].aconnector =
					aconnector;
		}
	}
}

#if defined(CONFIG_DRM_AMD_DC_SI)
/* Register IRQ sources and initialize IRQ callbacks */
static int dce60_register_irq_handlers(struct amdgpu_device *adev)
{
	struct dc *dc = adev->dm.dc;
	struct common_irq_params *c_irq_params;
	struct dc_interrupt_params int_params = {0};
	int r;
	int i;
	unsigned client_id = AMDGPU_IRQ_CLIENTID_LEGACY;

	int_params.requested_polarity = INTERRUPT_POLARITY_DEFAULT;
	int_params.current_polarity = INTERRUPT_POLARITY_DEFAULT;

	/*
	 * Actions of amdgpu_irq_add_id():
	 * 1. Register a set() function with base driver.
	 *    Base driver will call set() function to enable/disable an
	 *    interrupt in DC hardware.
	 * 2. Register amdgpu_dm_irq_handler().
	 *    Base driver will call amdgpu_dm_irq_handler() for ALL interrupts
	 *    coming from DC hardware.
	 *    amdgpu_dm_irq_handler() will re-direct the interrupt to DC
	 *    for acknowledging and handling. */

	/* Use VBLANK interrupt */
	for (i = 0; i < adev->mode_info.num_crtc; i++) {
		r = amdgpu_irq_add_id(adev, client_id, i+1 , &adev->crtc_irq);
		if (r) {
			DRM_ERROR("Failed to add crtc irq id!\n");
			return r;
		}

		int_params.int_context = INTERRUPT_HIGH_IRQ_CONTEXT;
		int_params.irq_source =
			dc_interrupt_to_irq_source(dc, i+1 , 0);

		c_irq_params = &adev->dm.vblank_params[int_params.irq_source - DC_IRQ_SOURCE_VBLANK1];

		c_irq_params->adev = adev;
		c_irq_params->irq_src = int_params.irq_source;

		amdgpu_dm_irq_register_interrupt(adev, &int_params,
				dm_crtc_high_irq, c_irq_params);
	}

	/* Use GRPH_PFLIP interrupt */
	for (i = VISLANDS30_IV_SRCID_D1_GRPH_PFLIP;
			i <= VISLANDS30_IV_SRCID_D6_GRPH_PFLIP; i += 2) {
		r = amdgpu_irq_add_id(adev, client_id, i, &adev->pageflip_irq);
		if (r) {
			DRM_ERROR("Failed to add page flip irq id!\n");
			return r;
		}

		int_params.int_context = INTERRUPT_HIGH_IRQ_CONTEXT;
		int_params.irq_source =
			dc_interrupt_to_irq_source(dc, i, 0);

		c_irq_params = &adev->dm.pflip_params[int_params.irq_source - DC_IRQ_SOURCE_PFLIP_FIRST];

		c_irq_params->adev = adev;
		c_irq_params->irq_src = int_params.irq_source;

		amdgpu_dm_irq_register_interrupt(adev, &int_params,
				dm_pflip_high_irq, c_irq_params);

	}

	/* HPD */
	r = amdgpu_irq_add_id(adev, client_id,
			VISLANDS30_IV_SRCID_HOTPLUG_DETECT_A, &adev->hpd_irq);
	if (r) {
		DRM_ERROR("Failed to add hpd irq id!\n");
		return r;
	}

	register_hpd_handlers(adev);

	return 0;
}
#endif

/* Register IRQ sources and initialize IRQ callbacks */
static int dce110_register_irq_handlers(struct amdgpu_device *adev)
{
	struct dc *dc = adev->dm.dc;
	struct common_irq_params *c_irq_params;
	struct dc_interrupt_params int_params = {0};
	int r;
	int i;
	unsigned client_id = AMDGPU_IRQ_CLIENTID_LEGACY;

	if (adev->family >= AMDGPU_FAMILY_AI)
		client_id = SOC15_IH_CLIENTID_DCE;

	int_params.requested_polarity = INTERRUPT_POLARITY_DEFAULT;
	int_params.current_polarity = INTERRUPT_POLARITY_DEFAULT;

	/*
	 * Actions of amdgpu_irq_add_id():
	 * 1. Register a set() function with base driver.
	 *    Base driver will call set() function to enable/disable an
	 *    interrupt in DC hardware.
	 * 2. Register amdgpu_dm_irq_handler().
	 *    Base driver will call amdgpu_dm_irq_handler() for ALL interrupts
	 *    coming from DC hardware.
	 *    amdgpu_dm_irq_handler() will re-direct the interrupt to DC
	 *    for acknowledging and handling. */

	/* Use VBLANK interrupt */
	for (i = VISLANDS30_IV_SRCID_D1_VERTICAL_INTERRUPT0; i <= VISLANDS30_IV_SRCID_D6_VERTICAL_INTERRUPT0; i++) {
		r = amdgpu_irq_add_id(adev, client_id, i, &adev->crtc_irq);
		if (r) {
			DRM_ERROR("Failed to add crtc irq id!\n");
			return r;
		}

		int_params.int_context = INTERRUPT_HIGH_IRQ_CONTEXT;
		int_params.irq_source =
			dc_interrupt_to_irq_source(dc, i, 0);

		c_irq_params = &adev->dm.vblank_params[int_params.irq_source - DC_IRQ_SOURCE_VBLANK1];

		c_irq_params->adev = adev;
		c_irq_params->irq_src = int_params.irq_source;

		amdgpu_dm_irq_register_interrupt(adev, &int_params,
				dm_crtc_high_irq, c_irq_params);
	}

	/* Use VUPDATE interrupt */
	for (i = VISLANDS30_IV_SRCID_D1_V_UPDATE_INT; i <= VISLANDS30_IV_SRCID_D6_V_UPDATE_INT; i += 2) {
		r = amdgpu_irq_add_id(adev, client_id, i, &adev->vupdate_irq);
		if (r) {
			DRM_ERROR("Failed to add vupdate irq id!\n");
			return r;
		}

		int_params.int_context = INTERRUPT_HIGH_IRQ_CONTEXT;
		int_params.irq_source =
			dc_interrupt_to_irq_source(dc, i, 0);

		c_irq_params = &adev->dm.vupdate_params[int_params.irq_source - DC_IRQ_SOURCE_VUPDATE1];

		c_irq_params->adev = adev;
		c_irq_params->irq_src = int_params.irq_source;

		amdgpu_dm_irq_register_interrupt(adev, &int_params,
				dm_vupdate_high_irq, c_irq_params);
	}

	/* Use GRPH_PFLIP interrupt */
	for (i = VISLANDS30_IV_SRCID_D1_GRPH_PFLIP;
			i <= VISLANDS30_IV_SRCID_D6_GRPH_PFLIP; i += 2) {
		r = amdgpu_irq_add_id(adev, client_id, i, &adev->pageflip_irq);
		if (r) {
			DRM_ERROR("Failed to add page flip irq id!\n");
			return r;
		}

		int_params.int_context = INTERRUPT_HIGH_IRQ_CONTEXT;
		int_params.irq_source =
			dc_interrupt_to_irq_source(dc, i, 0);

		c_irq_params = &adev->dm.pflip_params[int_params.irq_source - DC_IRQ_SOURCE_PFLIP_FIRST];

		c_irq_params->adev = adev;
		c_irq_params->irq_src = int_params.irq_source;

		amdgpu_dm_irq_register_interrupt(adev, &int_params,
				dm_pflip_high_irq, c_irq_params);

	}

	/* HPD */
	r = amdgpu_irq_add_id(adev, client_id,
			VISLANDS30_IV_SRCID_HOTPLUG_DETECT_A, &adev->hpd_irq);
	if (r) {
		DRM_ERROR("Failed to add hpd irq id!\n");
		return r;
	}

	register_hpd_handlers(adev);

	return 0;
}

/* Register IRQ sources and initialize IRQ callbacks */
static int dcn10_register_irq_handlers(struct amdgpu_device *adev)
{
	struct dc *dc = adev->dm.dc;
	struct common_irq_params *c_irq_params;
	struct dc_interrupt_params int_params = {0};
	int r;
	int i;
#if defined(CONFIG_DRM_AMD_SECURE_DISPLAY)
	static const unsigned int vrtl_int_srcid[] = {
		DCN_1_0__SRCID__OTG1_VERTICAL_INTERRUPT0_CONTROL,
		DCN_1_0__SRCID__OTG2_VERTICAL_INTERRUPT0_CONTROL,
		DCN_1_0__SRCID__OTG3_VERTICAL_INTERRUPT0_CONTROL,
		DCN_1_0__SRCID__OTG4_VERTICAL_INTERRUPT0_CONTROL,
		DCN_1_0__SRCID__OTG5_VERTICAL_INTERRUPT0_CONTROL,
		DCN_1_0__SRCID__OTG6_VERTICAL_INTERRUPT0_CONTROL
	};
#endif

	int_params.requested_polarity = INTERRUPT_POLARITY_DEFAULT;
	int_params.current_polarity = INTERRUPT_POLARITY_DEFAULT;

	/*
	 * Actions of amdgpu_irq_add_id():
	 * 1. Register a set() function with base driver.
	 *    Base driver will call set() function to enable/disable an
	 *    interrupt in DC hardware.
	 * 2. Register amdgpu_dm_irq_handler().
	 *    Base driver will call amdgpu_dm_irq_handler() for ALL interrupts
	 *    coming from DC hardware.
	 *    amdgpu_dm_irq_handler() will re-direct the interrupt to DC
	 *    for acknowledging and handling.
	 */

	/* Use VSTARTUP interrupt */
	for (i = DCN_1_0__SRCID__DC_D1_OTG_VSTARTUP;
			i <= DCN_1_0__SRCID__DC_D1_OTG_VSTARTUP + adev->mode_info.num_crtc - 1;
			i++) {
		r = amdgpu_irq_add_id(adev, SOC15_IH_CLIENTID_DCE, i, &adev->crtc_irq);

		if (r) {
			DRM_ERROR("Failed to add crtc irq id!\n");
			return r;
		}

		int_params.int_context = INTERRUPT_HIGH_IRQ_CONTEXT;
		int_params.irq_source =
			dc_interrupt_to_irq_source(dc, i, 0);

		c_irq_params = &adev->dm.vblank_params[int_params.irq_source - DC_IRQ_SOURCE_VBLANK1];

		c_irq_params->adev = adev;
		c_irq_params->irq_src = int_params.irq_source;

		amdgpu_dm_irq_register_interrupt(
			adev, &int_params, dm_crtc_high_irq, c_irq_params);
	}

	/* Use otg vertical line interrupt */
#if defined(CONFIG_DRM_AMD_SECURE_DISPLAY)
	for (i = 0; i <= adev->mode_info.num_crtc - 1; i++) {
		r = amdgpu_irq_add_id(adev, SOC15_IH_CLIENTID_DCE,
				vrtl_int_srcid[i], &adev->vline0_irq);

		if (r) {
			DRM_ERROR("Failed to add vline0 irq id!\n");
			return r;
		}

		int_params.int_context = INTERRUPT_HIGH_IRQ_CONTEXT;
		int_params.irq_source =
			dc_interrupt_to_irq_source(dc, vrtl_int_srcid[i], 0);

		if (int_params.irq_source == DC_IRQ_SOURCE_INVALID) {
			DRM_ERROR("Failed to register vline0 irq %d!\n", vrtl_int_srcid[i]);
			break;
		}

		c_irq_params = &adev->dm.vline0_params[int_params.irq_source
					- DC_IRQ_SOURCE_DC1_VLINE0];

		c_irq_params->adev = adev;
		c_irq_params->irq_src = int_params.irq_source;

		amdgpu_dm_irq_register_interrupt(adev, &int_params,
				dm_dcn_vertical_interrupt0_high_irq, c_irq_params);
	}
#endif

	/* Use VUPDATE_NO_LOCK interrupt on DCN, which seems to correspond to
	 * the regular VUPDATE interrupt on DCE. We want DC_IRQ_SOURCE_VUPDATEx
	 * to trigger at end of each vblank, regardless of state of the lock,
	 * matching DCE behaviour.
	 */
	for (i = DCN_1_0__SRCID__OTG0_IHC_V_UPDATE_NO_LOCK_INTERRUPT;
	     i <= DCN_1_0__SRCID__OTG0_IHC_V_UPDATE_NO_LOCK_INTERRUPT + adev->mode_info.num_crtc - 1;
	     i++) {
		r = amdgpu_irq_add_id(adev, SOC15_IH_CLIENTID_DCE, i, &adev->vupdate_irq);

		if (r) {
			DRM_ERROR("Failed to add vupdate irq id!\n");
			return r;
		}

		int_params.int_context = INTERRUPT_HIGH_IRQ_CONTEXT;
		int_params.irq_source =
			dc_interrupt_to_irq_source(dc, i, 0);

		c_irq_params = &adev->dm.vupdate_params[int_params.irq_source - DC_IRQ_SOURCE_VUPDATE1];

		c_irq_params->adev = adev;
		c_irq_params->irq_src = int_params.irq_source;

		amdgpu_dm_irq_register_interrupt(adev, &int_params,
				dm_vupdate_high_irq, c_irq_params);
	}

	/* Use GRPH_PFLIP interrupt */
	for (i = DCN_1_0__SRCID__HUBP0_FLIP_INTERRUPT;
			i <= DCN_1_0__SRCID__HUBP0_FLIP_INTERRUPT + dc->caps.max_otg_num - 1;
			i++) {
		r = amdgpu_irq_add_id(adev, SOC15_IH_CLIENTID_DCE, i, &adev->pageflip_irq);
		if (r) {
			DRM_ERROR("Failed to add page flip irq id!\n");
			return r;
		}

		int_params.int_context = INTERRUPT_HIGH_IRQ_CONTEXT;
		int_params.irq_source =
			dc_interrupt_to_irq_source(dc, i, 0);

		c_irq_params = &adev->dm.pflip_params[int_params.irq_source - DC_IRQ_SOURCE_PFLIP_FIRST];

		c_irq_params->adev = adev;
		c_irq_params->irq_src = int_params.irq_source;

		amdgpu_dm_irq_register_interrupt(adev, &int_params,
				dm_pflip_high_irq, c_irq_params);

	}

	/* HPD */
	r = amdgpu_irq_add_id(adev, SOC15_IH_CLIENTID_DCE, DCN_1_0__SRCID__DC_HPD1_INT,
			&adev->hpd_irq);
	if (r) {
		DRM_ERROR("Failed to add hpd irq id!\n");
		return r;
	}

	register_hpd_handlers(adev);

	return 0;
}
/* Register Outbox IRQ sources and initialize IRQ callbacks */
static int register_outbox_irq_handlers(struct amdgpu_device *adev)
{
	struct dc *dc = adev->dm.dc;
	struct common_irq_params *c_irq_params;
	struct dc_interrupt_params int_params = {0};
	int r, i;

	int_params.requested_polarity = INTERRUPT_POLARITY_DEFAULT;
	int_params.current_polarity = INTERRUPT_POLARITY_DEFAULT;

	r = amdgpu_irq_add_id(adev, SOC15_IH_CLIENTID_DCE, DCN_1_0__SRCID__DMCUB_OUTBOX_LOW_PRIORITY_READY_INT,
			&adev->dmub_outbox_irq);
	if (r) {
		DRM_ERROR("Failed to add outbox irq id!\n");
		return r;
	}

	if (dc->ctx->dmub_srv) {
		i = DCN_1_0__SRCID__DMCUB_OUTBOX_LOW_PRIORITY_READY_INT;
		int_params.int_context = INTERRUPT_LOW_IRQ_CONTEXT;
		int_params.irq_source =
		dc_interrupt_to_irq_source(dc, i, 0);

		c_irq_params = &adev->dm.dmub_outbox_params[0];

		c_irq_params->adev = adev;
		c_irq_params->irq_src = int_params.irq_source;

		amdgpu_dm_irq_register_interrupt(adev, &int_params,
				dm_dmub_outbox1_low_irq, c_irq_params);
	}

	return 0;
}

/*
 * Acquires the lock for the atomic state object and returns
 * the new atomic state.
 *
 * This should only be called during atomic check.
 */
int dm_atomic_get_state(struct drm_atomic_state *state,
			struct dm_atomic_state **dm_state)
{
	struct drm_device *dev = state->dev;
	struct amdgpu_device *adev = drm_to_adev(dev);
	struct amdgpu_display_manager *dm = &adev->dm;
	struct drm_private_state *priv_state;

	if (*dm_state)
		return 0;

	priv_state = drm_atomic_get_private_obj_state(state, &dm->atomic_obj);
	if (IS_ERR(priv_state))
		return PTR_ERR(priv_state);

	*dm_state = to_dm_atomic_state(priv_state);

	return 0;
}

static struct dm_atomic_state *
dm_atomic_get_new_state(struct drm_atomic_state *state)
{
	struct drm_device *dev = state->dev;
	struct amdgpu_device *adev = drm_to_adev(dev);
	struct amdgpu_display_manager *dm = &adev->dm;
	struct drm_private_obj *obj;
	struct drm_private_state *new_obj_state;
	int i;

	for_each_new_private_obj_in_state(state, obj, new_obj_state, i) {
		if (obj->funcs == dm->atomic_obj.funcs)
			return to_dm_atomic_state(new_obj_state);
	}

	return NULL;
}

static struct drm_private_state *
dm_atomic_duplicate_state(struct drm_private_obj *obj)
{
	struct dm_atomic_state *old_state, *new_state;

	new_state = kzalloc(sizeof(*new_state), GFP_KERNEL);
	if (!new_state)
		return NULL;

	__drm_atomic_helper_private_obj_duplicate_state(obj, &new_state->base);

	old_state = to_dm_atomic_state(obj->state);

	if (old_state && old_state->context)
		new_state->context = dc_copy_state(old_state->context);

	if (!new_state->context) {
		kfree(new_state);
		return NULL;
	}

	return &new_state->base;
}

static void dm_atomic_destroy_state(struct drm_private_obj *obj,
				    struct drm_private_state *state)
{
	struct dm_atomic_state *dm_state = to_dm_atomic_state(state);

	if (dm_state && dm_state->context)
		dc_release_state(dm_state->context);

	kfree(dm_state);
}

static struct drm_private_state_funcs dm_atomic_state_funcs = {
	.atomic_duplicate_state = dm_atomic_duplicate_state,
	.atomic_destroy_state = dm_atomic_destroy_state,
};

static int amdgpu_dm_mode_config_init(struct amdgpu_device *adev)
{
	struct dm_atomic_state *state;
	int r;

	adev->mode_info.mode_config_initialized = true;

	adev_to_drm(adev)->mode_config.funcs = (void *)&amdgpu_dm_mode_funcs;
	adev_to_drm(adev)->mode_config.helper_private = &amdgpu_dm_mode_config_helperfuncs;

	adev_to_drm(adev)->mode_config.max_width = 16384;
	adev_to_drm(adev)->mode_config.max_height = 16384;

	adev_to_drm(adev)->mode_config.preferred_depth = 24;
	if (adev->asic_type == CHIP_HAWAII)
		/* disable prefer shadow for now due to hibernation issues */
		adev_to_drm(adev)->mode_config.prefer_shadow = 0;
	else
		adev_to_drm(adev)->mode_config.prefer_shadow = 1;
	/* indicates support for immediate flip */
	adev_to_drm(adev)->mode_config.async_page_flip = true;

	state = kzalloc(sizeof(*state), GFP_KERNEL);
	if (!state)
		return -ENOMEM;

	state->context = dc_create_state(adev->dm.dc);
	if (!state->context) {
		kfree(state);
		return -ENOMEM;
	}

	dc_resource_state_copy_construct_current(adev->dm.dc, state->context);

	drm_atomic_private_obj_init(adev_to_drm(adev),
				    &adev->dm.atomic_obj,
				    &state->base,
				    &dm_atomic_state_funcs);

	r = amdgpu_display_modeset_create_props(adev);
	if (r) {
		dc_release_state(state->context);
		kfree(state);
		return r;
	}

	r = amdgpu_dm_audio_init(adev);
	if (r) {
		dc_release_state(state->context);
		kfree(state);
		return r;
	}

	return 0;
}

#define AMDGPU_DM_DEFAULT_MIN_BACKLIGHT 12
#define AMDGPU_DM_DEFAULT_MAX_BACKLIGHT 255
#define AUX_BL_DEFAULT_TRANSITION_TIME_MS 50

static void amdgpu_dm_update_backlight_caps(struct amdgpu_display_manager *dm,
					    int bl_idx)
{
#if defined(CONFIG_ACPI)
	struct amdgpu_dm_backlight_caps caps;

	memset(&caps, 0, sizeof(caps));

	if (dm->backlight_caps[bl_idx].caps_valid)
		return;

	amdgpu_acpi_get_backlight_caps(&caps);
	if (caps.caps_valid) {
		dm->backlight_caps[bl_idx].caps_valid = true;
		if (caps.aux_support)
			return;
		dm->backlight_caps[bl_idx].min_input_signal = caps.min_input_signal;
		dm->backlight_caps[bl_idx].max_input_signal = caps.max_input_signal;
	} else {
		dm->backlight_caps[bl_idx].min_input_signal =
				AMDGPU_DM_DEFAULT_MIN_BACKLIGHT;
		dm->backlight_caps[bl_idx].max_input_signal =
				AMDGPU_DM_DEFAULT_MAX_BACKLIGHT;
	}
#else
	if (dm->backlight_caps[bl_idx].aux_support)
		return;

	dm->backlight_caps[bl_idx].min_input_signal = AMDGPU_DM_DEFAULT_MIN_BACKLIGHT;
	dm->backlight_caps[bl_idx].max_input_signal = AMDGPU_DM_DEFAULT_MAX_BACKLIGHT;
#endif
}

static int get_brightness_range(const struct amdgpu_dm_backlight_caps *caps,
				unsigned *min, unsigned *max)
{
	if (!caps)
		return 0;

	if (caps->aux_support) {
		// Firmware limits are in nits, DC API wants millinits.
		*max = 1000 * caps->aux_max_input_signal;
		*min = 1000 * caps->aux_min_input_signal;
	} else {
		// Firmware limits are 8-bit, PWM control is 16-bit.
		*max = 0x101 * caps->max_input_signal;
		*min = 0x101 * caps->min_input_signal;
	}
	return 1;
}

static u32 convert_brightness_from_user(const struct amdgpu_dm_backlight_caps *caps,
					uint32_t brightness)
{
	unsigned min, max;

	if (!get_brightness_range(caps, &min, &max))
		return brightness;

	// Rescale 0..255 to min..max
	return min + DIV_ROUND_CLOSEST((max - min) * brightness,
				       AMDGPU_MAX_BL_LEVEL);
}

static u32 convert_brightness_to_user(const struct amdgpu_dm_backlight_caps *caps,
				      uint32_t brightness)
{
	unsigned min, max;

	if (!get_brightness_range(caps, &min, &max))
		return brightness;

	if (brightness < min)
		return 0;
	// Rescale min..max to 0..255
	return DIV_ROUND_CLOSEST(AMDGPU_MAX_BL_LEVEL * (brightness - min),
				 max - min);
}

static void amdgpu_dm_backlight_set_level(struct amdgpu_display_manager *dm,
					 int bl_idx,
					 u32 user_brightness)
{
	struct amdgpu_dm_backlight_caps caps;
	struct dc_link *link;
	u32 brightness;
	bool rc;

	amdgpu_dm_update_backlight_caps(dm, bl_idx);
	caps = dm->backlight_caps[bl_idx];

	dm->brightness[bl_idx] = user_brightness;
	/* update scratch register */
	if (bl_idx == 0)
		amdgpu_atombios_scratch_regs_set_backlight_level(dm->adev, dm->brightness[bl_idx]);
	brightness = convert_brightness_from_user(&caps, dm->brightness[bl_idx]);
	link = (struct dc_link *)dm->backlight_link[bl_idx];

	/* Change brightness based on AUX property */
	if (caps.aux_support) {
		rc = dc_link_set_backlight_level_nits(link, true, brightness,
						      AUX_BL_DEFAULT_TRANSITION_TIME_MS);
		if (!rc)
			DRM_DEBUG("DM: Failed to update backlight via AUX on eDP[%d]\n", bl_idx);
	} else {
		rc = dc_link_set_backlight_level(link, brightness, 0);
		if (!rc)
			DRM_DEBUG("DM: Failed to update backlight on eDP[%d]\n", bl_idx);
	}

	if (rc)
		dm->actual_brightness[bl_idx] = user_brightness;
}

static int amdgpu_dm_backlight_update_status(struct backlight_device *bd)
{
	struct amdgpu_display_manager *dm = bl_get_data(bd);
	int i;

	for (i = 0; i < dm->num_of_edps; i++) {
		if (bd == dm->backlight_dev[i])
			break;
	}
	if (i >= AMDGPU_DM_MAX_NUM_EDP)
		i = 0;
	amdgpu_dm_backlight_set_level(dm, i, bd->props.brightness);

	return 0;
}

static u32 amdgpu_dm_backlight_get_level(struct amdgpu_display_manager *dm,
					 int bl_idx)
{
	struct amdgpu_dm_backlight_caps caps;
	struct dc_link *link = (struct dc_link *)dm->backlight_link[bl_idx];

	amdgpu_dm_update_backlight_caps(dm, bl_idx);
	caps = dm->backlight_caps[bl_idx];

	if (caps.aux_support) {
		u32 avg, peak;
		bool rc;

		rc = dc_link_get_backlight_level_nits(link, &avg, &peak);
		if (!rc)
			return dm->brightness[bl_idx];
		return convert_brightness_to_user(&caps, avg);
	} else {
		int ret = dc_link_get_backlight_level(link);

		if (ret == DC_ERROR_UNEXPECTED)
			return dm->brightness[bl_idx];
		return convert_brightness_to_user(&caps, ret);
	}
}

static int amdgpu_dm_backlight_get_brightness(struct backlight_device *bd)
{
	struct amdgpu_display_manager *dm = bl_get_data(bd);
	int i;

	for (i = 0; i < dm->num_of_edps; i++) {
		if (bd == dm->backlight_dev[i])
			break;
	}
	if (i >= AMDGPU_DM_MAX_NUM_EDP)
		i = 0;
	return amdgpu_dm_backlight_get_level(dm, i);
}

static const struct backlight_ops amdgpu_dm_backlight_ops = {
	.options = BL_CORE_SUSPENDRESUME,
	.get_brightness = amdgpu_dm_backlight_get_brightness,
	.update_status	= amdgpu_dm_backlight_update_status,
};

static void
amdgpu_dm_register_backlight_device(struct amdgpu_display_manager *dm)
{
	char bl_name[16];
	struct backlight_properties props = { 0 };

	amdgpu_dm_update_backlight_caps(dm, dm->num_of_edps);
	dm->brightness[dm->num_of_edps] = AMDGPU_MAX_BL_LEVEL;

	if (!acpi_video_backlight_use_native()) {
		drm_info(adev_to_drm(dm->adev), "Skipping amdgpu DM backlight registration\n");
		/* Try registering an ACPI video backlight device instead. */
		acpi_video_register_backlight();
		return;
	}

	props.max_brightness = AMDGPU_MAX_BL_LEVEL;
	props.brightness = AMDGPU_MAX_BL_LEVEL;
	props.type = BACKLIGHT_RAW;

	snprintf(bl_name, sizeof(bl_name), "amdgpu_bl%d",
		 adev_to_drm(dm->adev)->primary->index + dm->num_of_edps);

	dm->backlight_dev[dm->num_of_edps] = backlight_device_register(bl_name,
								       adev_to_drm(dm->adev)->dev,
								       dm,
								       &amdgpu_dm_backlight_ops,
								       &props);

	if (IS_ERR(dm->backlight_dev[dm->num_of_edps]))
		DRM_ERROR("DM: Backlight registration failed!\n");
	else
		DRM_DEBUG_DRIVER("DM: Registered Backlight device: %s\n", bl_name);
}

static int initialize_plane(struct amdgpu_display_manager *dm,
			    struct amdgpu_mode_info *mode_info, int plane_id,
			    enum drm_plane_type plane_type,
			    const struct dc_plane_cap *plane_cap)
{
	struct drm_plane *plane;
	unsigned long possible_crtcs;
	int ret = 0;

	plane = kzalloc(sizeof(struct drm_plane), GFP_KERNEL);
	if (!plane) {
		DRM_ERROR("KMS: Failed to allocate plane\n");
		return -ENOMEM;
	}
	plane->type = plane_type;

	/*
	 * HACK: IGT tests expect that the primary plane for a CRTC
	 * can only have one possible CRTC. Only expose support for
	 * any CRTC if they're not going to be used as a primary plane
	 * for a CRTC - like overlay or underlay planes.
	 */
	possible_crtcs = 1 << plane_id;
	if (plane_id >= dm->dc->caps.max_streams)
		possible_crtcs = 0xff;

	ret = amdgpu_dm_plane_init(dm, plane, possible_crtcs, plane_cap);

	if (ret) {
		DRM_ERROR("KMS: Failed to initialize plane\n");
		kfree(plane);
		return ret;
	}

	if (mode_info)
		mode_info->planes[plane_id] = plane;

	return ret;
}


static void register_backlight_device(struct amdgpu_display_manager *dm,
				      struct dc_link *link)
{
	if ((link->connector_signal & (SIGNAL_TYPE_EDP | SIGNAL_TYPE_LVDS)) &&
	    link->type != dc_connection_none) {
		/*
		 * Event if registration failed, we should continue with
		 * DM initialization because not having a backlight control
		 * is better then a black screen.
		 */
		if (!dm->backlight_dev[dm->num_of_edps])
			amdgpu_dm_register_backlight_device(dm);

		if (dm->backlight_dev[dm->num_of_edps]) {
			dm->backlight_link[dm->num_of_edps] = link;
			dm->num_of_edps++;
		}
	}
}

static void amdgpu_set_panel_orientation(struct drm_connector *connector);

/*
 * In this architecture, the association
 * connector -> encoder -> crtc
 * id not really requried. The crtc and connector will hold the
 * display_index as an abstraction to use with DAL component
 *
 * Returns 0 on success
 */
static int amdgpu_dm_initialize_drm_device(struct amdgpu_device *adev)
{
	struct amdgpu_display_manager *dm = &adev->dm;
	int32_t i;
	struct amdgpu_dm_connector *aconnector = NULL;
	struct amdgpu_encoder *aencoder = NULL;
	struct amdgpu_mode_info *mode_info = &adev->mode_info;
	uint32_t link_cnt;
	int32_t primary_planes;
	enum dc_connection_type new_connection_type = dc_connection_none;
	const struct dc_plane_cap *plane;
	bool psr_feature_enabled = false;

	dm->display_indexes_num = dm->dc->caps.max_streams;
	/* Update the actual used number of crtc */
	adev->mode_info.num_crtc = adev->dm.display_indexes_num;

	link_cnt = dm->dc->caps.max_links;
	if (amdgpu_dm_mode_config_init(dm->adev)) {
		DRM_ERROR("DM: Failed to initialize mode config\n");
		return -EINVAL;
	}

	/* There is one primary plane per CRTC */
	primary_planes = dm->dc->caps.max_streams;
	ASSERT(primary_planes <= AMDGPU_MAX_PLANES);

	/*
	 * Initialize primary planes, implicit planes for legacy IOCTLS.
	 * Order is reversed to match iteration order in atomic check.
	 */
	for (i = (primary_planes - 1); i >= 0; i--) {
		plane = &dm->dc->caps.planes[i];

		if (initialize_plane(dm, mode_info, i,
				     DRM_PLANE_TYPE_PRIMARY, plane)) {
			DRM_ERROR("KMS: Failed to initialize primary plane\n");
			goto fail;
		}
	}

	/*
	 * Initialize overlay planes, index starting after primary planes.
	 * These planes have a higher DRM index than the primary planes since
	 * they should be considered as having a higher z-order.
	 * Order is reversed to match iteration order in atomic check.
	 *
	 * Only support DCN for now, and only expose one so we don't encourage
	 * userspace to use up all the pipes.
	 */
	for (i = 0; i < dm->dc->caps.max_planes; ++i) {
		struct dc_plane_cap *plane = &dm->dc->caps.planes[i];

		/* Do not create overlay if MPO disabled */
		if (amdgpu_dc_debug_mask & DC_DISABLE_MPO)
			break;

		if (plane->type != DC_PLANE_TYPE_DCN_UNIVERSAL)
			continue;

		if (!plane->blends_with_above || !plane->blends_with_below)
			continue;

		if (!plane->pixel_format_support.argb8888)
			continue;

		if (initialize_plane(dm, NULL, primary_planes + i,
				     DRM_PLANE_TYPE_OVERLAY, plane)) {
			DRM_ERROR("KMS: Failed to initialize overlay plane\n");
			goto fail;
		}

		/* Only create one overlay plane. */
		break;
	}

	for (i = 0; i < dm->dc->caps.max_streams; i++)
		if (amdgpu_dm_crtc_init(dm, mode_info->planes[i], i)) {
			DRM_ERROR("KMS: Failed to initialize crtc\n");
			goto fail;
		}

	/* Use Outbox interrupt */
	switch (adev->ip_versions[DCE_HWIP][0]) {
	case IP_VERSION(3, 0, 0):
	case IP_VERSION(3, 1, 2):
	case IP_VERSION(3, 1, 3):
	case IP_VERSION(3, 1, 4):
	case IP_VERSION(3, 1, 5):
	case IP_VERSION(3, 1, 6):
	case IP_VERSION(3, 2, 0):
	case IP_VERSION(3, 2, 1):
	case IP_VERSION(2, 1, 0):
		if (register_outbox_irq_handlers(dm->adev)) {
			DRM_ERROR("DM: Failed to initialize IRQ\n");
			goto fail;
		}
		break;
	default:
		DRM_DEBUG_KMS("Unsupported DCN IP version for outbox: 0x%X\n",
			      adev->ip_versions[DCE_HWIP][0]);
	}

	/* Determine whether to enable PSR support by default. */
	if (!(amdgpu_dc_debug_mask & DC_DISABLE_PSR)) {
		switch (adev->ip_versions[DCE_HWIP][0]) {
		case IP_VERSION(3, 1, 2):
		case IP_VERSION(3, 1, 3):
		case IP_VERSION(3, 1, 4):
		case IP_VERSION(3, 1, 5):
		case IP_VERSION(3, 1, 6):
		case IP_VERSION(3, 2, 0):
		case IP_VERSION(3, 2, 1):
			psr_feature_enabled = true;
			break;
		default:
			psr_feature_enabled = amdgpu_dc_feature_mask & DC_PSR_MASK;
			break;
		}
	}

	/* loops over all connectors on the board */
	for (i = 0; i < link_cnt; i++) {
		struct dc_link *link = NULL;

		if (i > AMDGPU_DM_MAX_DISPLAY_INDEX) {
			DRM_ERROR(
				"KMS: Cannot support more than %d display indexes\n",
					AMDGPU_DM_MAX_DISPLAY_INDEX);
			continue;
		}

		aconnector = kzalloc(sizeof(*aconnector), GFP_KERNEL);
		if (!aconnector)
			goto fail;

		aencoder = kzalloc(sizeof(*aencoder), GFP_KERNEL);
		if (!aencoder)
			goto fail;

		if (amdgpu_dm_encoder_init(dm->ddev, aencoder, i)) {
			DRM_ERROR("KMS: Failed to initialize encoder\n");
			goto fail;
		}

		if (amdgpu_dm_connector_init(dm, aconnector, i, aencoder)) {
			DRM_ERROR("KMS: Failed to initialize connector\n");
			goto fail;
		}

		link = dc_get_link_at_index(dm->dc, i);

		if (!dc_link_detect_sink(link, &new_connection_type))
			DRM_ERROR("KMS: Failed to detect connector\n");

		if (aconnector->base.force && new_connection_type == dc_connection_none) {
			emulated_link_detect(link);
			amdgpu_dm_update_connector_after_detect(aconnector);
		} else {
			bool ret = false;

			mutex_lock(&dm->dc_lock);
			ret = dc_link_detect(link, DETECT_REASON_BOOT);
			mutex_unlock(&dm->dc_lock);

			if (ret) {
				amdgpu_dm_update_connector_after_detect(aconnector);
				register_backlight_device(dm, link);

				if (dm->num_of_edps)
					update_connector_ext_caps(aconnector);

				if (psr_feature_enabled)
					amdgpu_dm_set_psr_caps(link);

				/* TODO: Fix vblank control helpers to delay PSR entry to allow this when
				 * PSR is also supported.
				 */
				if (link->psr_settings.psr_feature_enabled)
					adev_to_drm(adev)->vblank_disable_immediate = false;
			}
		}
		amdgpu_set_panel_orientation(&aconnector->base);
	}

	/* If we didn't find a panel, notify the acpi video detection */
	if (dm->adev->flags & AMD_IS_APU && dm->num_of_edps == 0)
		acpi_video_report_nolcd();

	/* Software is initialized. Now we can register interrupt handlers. */
	switch (adev->asic_type) {
#if defined(CONFIG_DRM_AMD_DC_SI)
	case CHIP_TAHITI:
	case CHIP_PITCAIRN:
	case CHIP_VERDE:
	case CHIP_OLAND:
		if (dce60_register_irq_handlers(dm->adev)) {
			DRM_ERROR("DM: Failed to initialize IRQ\n");
			goto fail;
		}
		break;
#endif
	case CHIP_BONAIRE:
	case CHIP_HAWAII:
	case CHIP_KAVERI:
	case CHIP_KABINI:
	case CHIP_MULLINS:
	case CHIP_TONGA:
	case CHIP_FIJI:
	case CHIP_CARRIZO:
	case CHIP_STONEY:
	case CHIP_POLARIS11:
	case CHIP_POLARIS10:
	case CHIP_POLARIS12:
	case CHIP_VEGAM:
	case CHIP_VEGA10:
	case CHIP_VEGA12:
	case CHIP_VEGA20:
		if (dce110_register_irq_handlers(dm->adev)) {
			DRM_ERROR("DM: Failed to initialize IRQ\n");
			goto fail;
		}
		break;
	default:
		switch (adev->ip_versions[DCE_HWIP][0]) {
		case IP_VERSION(1, 0, 0):
		case IP_VERSION(1, 0, 1):
		case IP_VERSION(2, 0, 2):
		case IP_VERSION(2, 0, 3):
		case IP_VERSION(2, 0, 0):
		case IP_VERSION(2, 1, 0):
		case IP_VERSION(3, 0, 0):
		case IP_VERSION(3, 0, 2):
		case IP_VERSION(3, 0, 3):
		case IP_VERSION(3, 0, 1):
		case IP_VERSION(3, 1, 2):
		case IP_VERSION(3, 1, 3):
		case IP_VERSION(3, 1, 4):
		case IP_VERSION(3, 1, 5):
		case IP_VERSION(3, 1, 6):
		case IP_VERSION(3, 2, 0):
		case IP_VERSION(3, 2, 1):
			if (dcn10_register_irq_handlers(dm->adev)) {
				DRM_ERROR("DM: Failed to initialize IRQ\n");
				goto fail;
			}
			break;
		default:
			DRM_ERROR("Unsupported DCE IP versions: 0x%X\n",
					adev->ip_versions[DCE_HWIP][0]);
			goto fail;
		}
		break;
	}

	return 0;
fail:
	kfree(aencoder);
	kfree(aconnector);

	return -EINVAL;
}

static void amdgpu_dm_destroy_drm_device(struct amdgpu_display_manager *dm)
{
	drm_atomic_private_obj_fini(&dm->atomic_obj);
	return;
}

/******************************************************************************
 * amdgpu_display_funcs functions
 *****************************************************************************/

/*
 * dm_bandwidth_update - program display watermarks
 *
 * @adev: amdgpu_device pointer
 *
 * Calculate and program the display watermarks and line buffer allocation.
 */
static void dm_bandwidth_update(struct amdgpu_device *adev)
{
	/* TODO: implement later */
}

static const struct amdgpu_display_funcs dm_display_funcs = {
	.bandwidth_update = dm_bandwidth_update, /* called unconditionally */
	.vblank_get_counter = dm_vblank_get_counter,/* called unconditionally */
	.backlight_set_level = NULL, /* never called for DC */
	.backlight_get_level = NULL, /* never called for DC */
	.hpd_sense = NULL,/* called unconditionally */
	.hpd_set_polarity = NULL, /* called unconditionally */
	.hpd_get_gpio_reg = NULL, /* VBIOS parsing. DAL does it. */
	.page_flip_get_scanoutpos =
		dm_crtc_get_scanoutpos,/* called unconditionally */
	.add_encoder = NULL, /* VBIOS parsing. DAL does it. */
	.add_connector = NULL, /* VBIOS parsing. DAL does it. */
};

#if defined(CONFIG_DEBUG_KERNEL_DC)

static ssize_t s3_debug_store(struct device *device,
			      struct device_attribute *attr,
			      const char *buf,
			      size_t count)
{
	int ret;
	int s3_state;
	struct drm_device *drm_dev = dev_get_drvdata(device);
	struct amdgpu_device *adev = drm_to_adev(drm_dev);

	ret = kstrtoint(buf, 0, &s3_state);

	if (ret == 0) {
		if (s3_state) {
			dm_resume(adev);
			drm_kms_helper_hotplug_event(adev_to_drm(adev));
		} else
			dm_suspend(adev);
	}

	return ret == 0 ? count : 0;
}

DEVICE_ATTR_WO(s3_debug);

#endif

static int dm_early_init(void *handle)
{
	struct amdgpu_device *adev = (struct amdgpu_device *)handle;

	switch (adev->asic_type) {
#if defined(CONFIG_DRM_AMD_DC_SI)
	case CHIP_TAHITI:
	case CHIP_PITCAIRN:
	case CHIP_VERDE:
		adev->mode_info.num_crtc = 6;
		adev->mode_info.num_hpd = 6;
		adev->mode_info.num_dig = 6;
		break;
	case CHIP_OLAND:
		adev->mode_info.num_crtc = 2;
		adev->mode_info.num_hpd = 2;
		adev->mode_info.num_dig = 2;
		break;
#endif
	case CHIP_BONAIRE:
	case CHIP_HAWAII:
		adev->mode_info.num_crtc = 6;
		adev->mode_info.num_hpd = 6;
		adev->mode_info.num_dig = 6;
		break;
	case CHIP_KAVERI:
		adev->mode_info.num_crtc = 4;
		adev->mode_info.num_hpd = 6;
		adev->mode_info.num_dig = 7;
		break;
	case CHIP_KABINI:
	case CHIP_MULLINS:
		adev->mode_info.num_crtc = 2;
		adev->mode_info.num_hpd = 6;
		adev->mode_info.num_dig = 6;
		break;
	case CHIP_FIJI:
	case CHIP_TONGA:
		adev->mode_info.num_crtc = 6;
		adev->mode_info.num_hpd = 6;
		adev->mode_info.num_dig = 7;
		break;
	case CHIP_CARRIZO:
		adev->mode_info.num_crtc = 3;
		adev->mode_info.num_hpd = 6;
		adev->mode_info.num_dig = 9;
		break;
	case CHIP_STONEY:
		adev->mode_info.num_crtc = 2;
		adev->mode_info.num_hpd = 6;
		adev->mode_info.num_dig = 9;
		break;
	case CHIP_POLARIS11:
	case CHIP_POLARIS12:
		adev->mode_info.num_crtc = 5;
		adev->mode_info.num_hpd = 5;
		adev->mode_info.num_dig = 5;
		break;
	case CHIP_POLARIS10:
	case CHIP_VEGAM:
		adev->mode_info.num_crtc = 6;
		adev->mode_info.num_hpd = 6;
		adev->mode_info.num_dig = 6;
		break;
	case CHIP_VEGA10:
	case CHIP_VEGA12:
	case CHIP_VEGA20:
		adev->mode_info.num_crtc = 6;
		adev->mode_info.num_hpd = 6;
		adev->mode_info.num_dig = 6;
		break;
	default:

		switch (adev->ip_versions[DCE_HWIP][0]) {
		case IP_VERSION(2, 0, 2):
		case IP_VERSION(3, 0, 0):
			adev->mode_info.num_crtc = 6;
			adev->mode_info.num_hpd = 6;
			adev->mode_info.num_dig = 6;
			break;
		case IP_VERSION(2, 0, 0):
		case IP_VERSION(3, 0, 2):
			adev->mode_info.num_crtc = 5;
			adev->mode_info.num_hpd = 5;
			adev->mode_info.num_dig = 5;
			break;
		case IP_VERSION(2, 0, 3):
		case IP_VERSION(3, 0, 3):
			adev->mode_info.num_crtc = 2;
			adev->mode_info.num_hpd = 2;
			adev->mode_info.num_dig = 2;
			break;
		case IP_VERSION(1, 0, 0):
		case IP_VERSION(1, 0, 1):
		case IP_VERSION(3, 0, 1):
		case IP_VERSION(2, 1, 0):
		case IP_VERSION(3, 1, 2):
		case IP_VERSION(3, 1, 3):
		case IP_VERSION(3, 1, 4):
		case IP_VERSION(3, 1, 5):
		case IP_VERSION(3, 1, 6):
		case IP_VERSION(3, 2, 0):
		case IP_VERSION(3, 2, 1):
			adev->mode_info.num_crtc = 4;
			adev->mode_info.num_hpd = 4;
			adev->mode_info.num_dig = 4;
			break;
		default:
			DRM_ERROR("Unsupported DCE IP versions: 0x%x\n",
					adev->ip_versions[DCE_HWIP][0]);
			return -EINVAL;
		}
		break;
	}

	amdgpu_dm_set_irq_funcs(adev);

	if (adev->mode_info.funcs == NULL)
		adev->mode_info.funcs = &dm_display_funcs;

	/*
	 * Note: Do NOT change adev->audio_endpt_rreg and
	 * adev->audio_endpt_wreg because they are initialised in
	 * amdgpu_device_init()
	 */
#if defined(CONFIG_DEBUG_KERNEL_DC)
	device_create_file(
		adev_to_drm(adev)->dev,
		&dev_attr_s3_debug);
#endif
	adev->dc_enabled = true;

	return 0;
}

static bool modereset_required(struct drm_crtc_state *crtc_state)
{
	return !crtc_state->active && drm_atomic_crtc_needs_modeset(crtc_state);
}

static void amdgpu_dm_encoder_destroy(struct drm_encoder *encoder)
{
	drm_encoder_cleanup(encoder);
	kfree(encoder);
}

static const struct drm_encoder_funcs amdgpu_dm_encoder_funcs = {
	.destroy = amdgpu_dm_encoder_destroy,
};

static int
fill_plane_color_attributes(const struct drm_plane_state *plane_state,
			    const enum surface_pixel_format format,
			    enum dc_color_space *color_space)
{
	bool full_range;

	*color_space = COLOR_SPACE_SRGB;

	/* DRM color properties only affect non-RGB formats. */
	if (format < SURFACE_PIXEL_FORMAT_VIDEO_BEGIN)
		return 0;

	full_range = (plane_state->color_range == DRM_COLOR_YCBCR_FULL_RANGE);

	switch (plane_state->color_encoding) {
	case DRM_COLOR_YCBCR_BT601:
		if (full_range)
			*color_space = COLOR_SPACE_YCBCR601;
		else
			*color_space = COLOR_SPACE_YCBCR601_LIMITED;
		break;

	case DRM_COLOR_YCBCR_BT709:
		if (full_range)
			*color_space = COLOR_SPACE_YCBCR709;
		else
			*color_space = COLOR_SPACE_YCBCR709_LIMITED;
		break;

	case DRM_COLOR_YCBCR_BT2020:
		if (full_range)
			*color_space = COLOR_SPACE_2020_YCBCR;
		else
			return -EINVAL;
		break;

	default:
		return -EINVAL;
	}

	return 0;
}

static int
fill_dc_plane_info_and_addr(struct amdgpu_device *adev,
			    const struct drm_plane_state *plane_state,
			    const uint64_t tiling_flags,
			    struct dc_plane_info *plane_info,
			    struct dc_plane_address *address,
			    bool tmz_surface,
			    bool force_disable_dcc)
{
	const struct drm_framebuffer *fb = plane_state->fb;
	const struct amdgpu_framebuffer *afb =
		to_amdgpu_framebuffer(plane_state->fb);
	int ret;

	memset(plane_info, 0, sizeof(*plane_info));

	switch (fb->format->format) {
	case DRM_FORMAT_C8:
		plane_info->format =
			SURFACE_PIXEL_FORMAT_GRPH_PALETA_256_COLORS;
		break;
	case DRM_FORMAT_RGB565:
		plane_info->format = SURFACE_PIXEL_FORMAT_GRPH_RGB565;
		break;
	case DRM_FORMAT_XRGB8888:
	case DRM_FORMAT_ARGB8888:
		plane_info->format = SURFACE_PIXEL_FORMAT_GRPH_ARGB8888;
		break;
	case DRM_FORMAT_XRGB2101010:
	case DRM_FORMAT_ARGB2101010:
		plane_info->format = SURFACE_PIXEL_FORMAT_GRPH_ARGB2101010;
		break;
	case DRM_FORMAT_XBGR2101010:
	case DRM_FORMAT_ABGR2101010:
		plane_info->format = SURFACE_PIXEL_FORMAT_GRPH_ABGR2101010;
		break;
	case DRM_FORMAT_XBGR8888:
	case DRM_FORMAT_ABGR8888:
		plane_info->format = SURFACE_PIXEL_FORMAT_GRPH_ABGR8888;
		break;
	case DRM_FORMAT_NV21:
		plane_info->format = SURFACE_PIXEL_FORMAT_VIDEO_420_YCbCr;
		break;
	case DRM_FORMAT_NV12:
		plane_info->format = SURFACE_PIXEL_FORMAT_VIDEO_420_YCrCb;
		break;
	case DRM_FORMAT_P010:
		plane_info->format = SURFACE_PIXEL_FORMAT_VIDEO_420_10bpc_YCrCb;
		break;
	case DRM_FORMAT_XRGB16161616F:
	case DRM_FORMAT_ARGB16161616F:
		plane_info->format = SURFACE_PIXEL_FORMAT_GRPH_ARGB16161616F;
		break;
	case DRM_FORMAT_XBGR16161616F:
	case DRM_FORMAT_ABGR16161616F:
		plane_info->format = SURFACE_PIXEL_FORMAT_GRPH_ABGR16161616F;
		break;
	case DRM_FORMAT_XRGB16161616:
	case DRM_FORMAT_ARGB16161616:
		plane_info->format = SURFACE_PIXEL_FORMAT_GRPH_ARGB16161616;
		break;
	case DRM_FORMAT_XBGR16161616:
	case DRM_FORMAT_ABGR16161616:
		plane_info->format = SURFACE_PIXEL_FORMAT_GRPH_ABGR16161616;
		break;
	default:
		DRM_ERROR(
			"Unsupported screen format %p4cc\n",
			&fb->format->format);
		return -EINVAL;
	}

	switch (plane_state->rotation & DRM_MODE_ROTATE_MASK) {
	case DRM_MODE_ROTATE_0:
		plane_info->rotation = ROTATION_ANGLE_0;
		break;
	case DRM_MODE_ROTATE_90:
		plane_info->rotation = ROTATION_ANGLE_90;
		break;
	case DRM_MODE_ROTATE_180:
		plane_info->rotation = ROTATION_ANGLE_180;
		break;
	case DRM_MODE_ROTATE_270:
		plane_info->rotation = ROTATION_ANGLE_270;
		break;
	default:
		plane_info->rotation = ROTATION_ANGLE_0;
		break;
	}


	plane_info->visible = true;
	plane_info->stereo_format = PLANE_STEREO_FORMAT_NONE;

	plane_info->layer_index = plane_state->normalized_zpos;

	ret = fill_plane_color_attributes(plane_state, plane_info->format,
					  &plane_info->color_space);
	if (ret)
		return ret;

	ret = fill_plane_buffer_attributes(adev, afb, plane_info->format,
					   plane_info->rotation, tiling_flags,
					   &plane_info->tiling_info,
					   &plane_info->plane_size,
					   &plane_info->dcc, address,
					   tmz_surface, force_disable_dcc);
	if (ret)
		return ret;

	fill_blending_from_plane_state(
		plane_state, &plane_info->per_pixel_alpha, &plane_info->pre_multiplied_alpha,
		&plane_info->global_alpha, &plane_info->global_alpha_value);

	return 0;
}

static int fill_dc_plane_attributes(struct amdgpu_device *adev,
				    struct dc_plane_state *dc_plane_state,
				    struct drm_plane_state *plane_state,
				    struct drm_crtc_state *crtc_state)
{
	struct dm_crtc_state *dm_crtc_state = to_dm_crtc_state(crtc_state);
	struct amdgpu_framebuffer *afb = (struct amdgpu_framebuffer *)plane_state->fb;
	struct dc_scaling_info scaling_info;
	struct dc_plane_info plane_info;
	int ret;
	bool force_disable_dcc = false;

	ret = fill_dc_scaling_info(adev, plane_state, &scaling_info);
	if (ret)
		return ret;

	dc_plane_state->src_rect = scaling_info.src_rect;
	dc_plane_state->dst_rect = scaling_info.dst_rect;
	dc_plane_state->clip_rect = scaling_info.clip_rect;
	dc_plane_state->scaling_quality = scaling_info.scaling_quality;

	force_disable_dcc = adev->asic_type == CHIP_RAVEN && adev->in_suspend;
	ret = fill_dc_plane_info_and_addr(adev, plane_state,
					  afb->tiling_flags,
					  &plane_info,
					  &dc_plane_state->address,
					  afb->tmz_surface,
					  force_disable_dcc);
	if (ret)
		return ret;

	dc_plane_state->format = plane_info.format;
	dc_plane_state->color_space = plane_info.color_space;
	dc_plane_state->format = plane_info.format;
	dc_plane_state->plane_size = plane_info.plane_size;
	dc_plane_state->rotation = plane_info.rotation;
	dc_plane_state->horizontal_mirror = plane_info.horizontal_mirror;
	dc_plane_state->stereo_format = plane_info.stereo_format;
	dc_plane_state->tiling_info = plane_info.tiling_info;
	dc_plane_state->visible = plane_info.visible;
	dc_plane_state->per_pixel_alpha = plane_info.per_pixel_alpha;
	dc_plane_state->pre_multiplied_alpha = plane_info.pre_multiplied_alpha;
	dc_plane_state->global_alpha = plane_info.global_alpha;
	dc_plane_state->global_alpha_value = plane_info.global_alpha_value;
	dc_plane_state->dcc = plane_info.dcc;
	dc_plane_state->layer_index = plane_info.layer_index;
	dc_plane_state->flip_int_enabled = true;

	/*
	 * Always set input transfer function, since plane state is refreshed
	 * every time.
	 */
	ret = amdgpu_dm_update_plane_color_mgmt(dm_crtc_state, dc_plane_state);
	if (ret)
		return ret;

	return 0;
}

static inline void fill_dc_dirty_rect(struct drm_plane *plane,
				      struct rect *dirty_rect, int32_t x,
				      int32_t y, int32_t width, int32_t height,
				      int *i, bool ffu)
{
	if (*i > DC_MAX_DIRTY_RECTS)
		return;

	if (*i == DC_MAX_DIRTY_RECTS)
		goto out;

	dirty_rect->x = x;
	dirty_rect->y = y;
	dirty_rect->width = width;
	dirty_rect->height = height;

	if (ffu)
		drm_dbg(plane->dev,
			"[PLANE:%d] PSR FFU dirty rect size (%d, %d)\n",
			plane->base.id, width, height);
	else
		drm_dbg(plane->dev,
			"[PLANE:%d] PSR SU dirty rect at (%d, %d) size (%d, %d)",
			plane->base.id, x, y, width, height);

out:
	(*i)++;
}

/**
 * fill_dc_dirty_rects() - Fill DC dirty regions for PSR selective updates
 *
 * @plane: DRM plane containing dirty regions that need to be flushed to the eDP
 *         remote fb
 * @old_plane_state: Old state of @plane
 * @new_plane_state: New state of @plane
 * @crtc_state: New state of CRTC connected to the @plane
 * @flip_addrs: DC flip tracking struct, which also tracts dirty rects
 *
 * For PSR SU, DC informs the DMUB uController of dirty rectangle regions
 * (referred to as "damage clips" in DRM nomenclature) that require updating on
 * the eDP remote buffer. The responsibility of specifying the dirty regions is
 * amdgpu_dm's.
 *
 * A damage-aware DRM client should fill the FB_DAMAGE_CLIPS property on the
 * plane with regions that require flushing to the eDP remote buffer. In
 * addition, certain use cases - such as cursor and multi-plane overlay (MPO) -
 * implicitly provide damage clips without any client support via the plane
 * bounds.
 */
static void fill_dc_dirty_rects(struct drm_plane *plane,
				struct drm_plane_state *old_plane_state,
				struct drm_plane_state *new_plane_state,
				struct drm_crtc_state *crtc_state,
				struct dc_flip_addrs *flip_addrs)
{
	struct dm_crtc_state *dm_crtc_state = to_dm_crtc_state(crtc_state);
	struct rect *dirty_rects = flip_addrs->dirty_rects;
	uint32_t num_clips;
	struct drm_mode_rect *clips;
	bool bb_changed;
	bool fb_changed;
	uint32_t i = 0;

	/*
	 * Cursor plane has it's own dirty rect update interface. See
	 * dcn10_dmub_update_cursor_data and dmub_cmd_update_cursor_info_data
	 */
	if (plane->type == DRM_PLANE_TYPE_CURSOR)
		return;

	num_clips = drm_plane_get_damage_clips_count(new_plane_state);
	clips = drm_plane_get_damage_clips(new_plane_state);

	if (!dm_crtc_state->mpo_requested) {
		if (!num_clips || num_clips > DC_MAX_DIRTY_RECTS)
			goto ffu;

		for (; flip_addrs->dirty_rect_count < num_clips; clips++)
			fill_dc_dirty_rect(new_plane_state->plane,
					   &dirty_rects[i], clips->x1,
					   clips->y1, clips->x2 - clips->x1,
					   clips->y2 - clips->y1,
					   &flip_addrs->dirty_rect_count,
					   false);
		return;
	}

	/*
	 * MPO is requested. Add entire plane bounding box to dirty rects if
	 * flipped to or damaged.
	 *
	 * If plane is moved or resized, also add old bounding box to dirty
	 * rects.
	 */
	fb_changed = old_plane_state->fb->base.id !=
		     new_plane_state->fb->base.id;
	bb_changed = (old_plane_state->crtc_x != new_plane_state->crtc_x ||
		      old_plane_state->crtc_y != new_plane_state->crtc_y ||
		      old_plane_state->crtc_w != new_plane_state->crtc_w ||
		      old_plane_state->crtc_h != new_plane_state->crtc_h);

	drm_dbg(plane->dev,
		"[PLANE:%d] PSR bb_changed:%d fb_changed:%d num_clips:%d\n",
		new_plane_state->plane->base.id,
		bb_changed, fb_changed, num_clips);

	if (bb_changed) {
		fill_dc_dirty_rect(new_plane_state->plane, &dirty_rects[i],
				   new_plane_state->crtc_x,
				   new_plane_state->crtc_y,
				   new_plane_state->crtc_w,
				   new_plane_state->crtc_h, &i, false);

		/* Add old plane bounding-box if plane is moved or resized */
		fill_dc_dirty_rect(new_plane_state->plane, &dirty_rects[i],
				   old_plane_state->crtc_x,
				   old_plane_state->crtc_y,
				   old_plane_state->crtc_w,
				   old_plane_state->crtc_h, &i, false);
	}

	if (num_clips) {
		for (; i < num_clips; clips++)
			fill_dc_dirty_rect(new_plane_state->plane,
					   &dirty_rects[i], clips->x1,
					   clips->y1, clips->x2 - clips->x1,
					   clips->y2 - clips->y1, &i, false);
	} else if (fb_changed && !bb_changed) {
		fill_dc_dirty_rect(new_plane_state->plane, &dirty_rects[i],
				   new_plane_state->crtc_x,
				   new_plane_state->crtc_y,
				   new_plane_state->crtc_w,
				   new_plane_state->crtc_h, &i, false);
	}

	if (i > DC_MAX_DIRTY_RECTS)
		goto ffu;

	flip_addrs->dirty_rect_count = i;
	return;

ffu:
	fill_dc_dirty_rect(new_plane_state->plane, &dirty_rects[0], 0, 0,
			   dm_crtc_state->base.mode.crtc_hdisplay,
			   dm_crtc_state->base.mode.crtc_vdisplay,
			   &flip_addrs->dirty_rect_count, true);
}

static void update_stream_scaling_settings(const struct drm_display_mode *mode,
					   const struct dm_connector_state *dm_state,
					   struct dc_stream_state *stream)
{
	enum amdgpu_rmx_type rmx_type;

	struct rect src = { 0 }; /* viewport in composition space*/
	struct rect dst = { 0 }; /* stream addressable area */

	/* no mode. nothing to be done */
	if (!mode)
		return;

	/* Full screen scaling by default */
	src.width = mode->hdisplay;
	src.height = mode->vdisplay;
	dst.width = stream->timing.h_addressable;
	dst.height = stream->timing.v_addressable;

	if (dm_state) {
		rmx_type = dm_state->scaling;
		if (rmx_type == RMX_ASPECT || rmx_type == RMX_OFF) {
			if (src.width * dst.height <
					src.height * dst.width) {
				/* height needs less upscaling/more downscaling */
				dst.width = src.width *
						dst.height / src.height;
			} else {
				/* width needs less upscaling/more downscaling */
				dst.height = src.height *
						dst.width / src.width;
			}
		} else if (rmx_type == RMX_CENTER) {
			dst = src;
		}

		dst.x = (stream->timing.h_addressable - dst.width) / 2;
		dst.y = (stream->timing.v_addressable - dst.height) / 2;

		if (dm_state->underscan_enable) {
			dst.x += dm_state->underscan_hborder / 2;
			dst.y += dm_state->underscan_vborder / 2;
			dst.width -= dm_state->underscan_hborder;
			dst.height -= dm_state->underscan_vborder;
		}
	}

	stream->src = src;
	stream->dst = dst;

	DRM_DEBUG_KMS("Destination Rectangle x:%d  y:%d  width:%d  height:%d\n",
		      dst.x, dst.y, dst.width, dst.height);

}

static enum dc_color_depth
convert_color_depth_from_display_info(const struct drm_connector *connector,
				      bool is_y420, int requested_bpc)
{
	uint8_t bpc;

	if (is_y420) {
		bpc = 8;

		/* Cap display bpc based on HDMI 2.0 HF-VSDB */
		if (connector->display_info.hdmi.y420_dc_modes & DRM_EDID_YCBCR420_DC_48)
			bpc = 16;
		else if (connector->display_info.hdmi.y420_dc_modes & DRM_EDID_YCBCR420_DC_36)
			bpc = 12;
		else if (connector->display_info.hdmi.y420_dc_modes & DRM_EDID_YCBCR420_DC_30)
			bpc = 10;
	} else {
		bpc = (uint8_t)connector->display_info.bpc;
		/* Assume 8 bpc by default if no bpc is specified. */
		bpc = bpc ? bpc : 8;
	}

	if (requested_bpc > 0) {
		/*
		 * Cap display bpc based on the user requested value.
		 *
		 * The value for state->max_bpc may not correctly updated
		 * depending on when the connector gets added to the state
		 * or if this was called outside of atomic check, so it
		 * can't be used directly.
		 */
		bpc = min_t(u8, bpc, requested_bpc);

		/* Round down to the nearest even number. */
		bpc = bpc - (bpc & 1);
	}

	switch (bpc) {
	case 0:
		/*
		 * Temporary Work around, DRM doesn't parse color depth for
		 * EDID revision before 1.4
		 * TODO: Fix edid parsing
		 */
		return COLOR_DEPTH_888;
	case 6:
		return COLOR_DEPTH_666;
	case 8:
		return COLOR_DEPTH_888;
	case 10:
		return COLOR_DEPTH_101010;
	case 12:
		return COLOR_DEPTH_121212;
	case 14:
		return COLOR_DEPTH_141414;
	case 16:
		return COLOR_DEPTH_161616;
	default:
		return COLOR_DEPTH_UNDEFINED;
	}
}

static enum dc_aspect_ratio
get_aspect_ratio(const struct drm_display_mode *mode_in)
{
	/* 1-1 mapping, since both enums follow the HDMI spec. */
	return (enum dc_aspect_ratio) mode_in->picture_aspect_ratio;
}

static enum dc_color_space
get_output_color_space(const struct dc_crtc_timing *dc_crtc_timing)
{
	enum dc_color_space color_space = COLOR_SPACE_SRGB;

	switch (dc_crtc_timing->pixel_encoding)	{
	case PIXEL_ENCODING_YCBCR422:
	case PIXEL_ENCODING_YCBCR444:
	case PIXEL_ENCODING_YCBCR420:
	{
		/*
		 * 27030khz is the separation point between HDTV and SDTV
		 * according to HDMI spec, we use YCbCr709 and YCbCr601
		 * respectively
		 */
		if (dc_crtc_timing->pix_clk_100hz > 270300) {
			if (dc_crtc_timing->flags.Y_ONLY)
				color_space =
					COLOR_SPACE_YCBCR709_LIMITED;
			else
				color_space = COLOR_SPACE_YCBCR709;
		} else {
			if (dc_crtc_timing->flags.Y_ONLY)
				color_space =
					COLOR_SPACE_YCBCR601_LIMITED;
			else
				color_space = COLOR_SPACE_YCBCR601;
		}

	}
	break;
	case PIXEL_ENCODING_RGB:
		color_space = COLOR_SPACE_SRGB;
		break;

	default:
		WARN_ON(1);
		break;
	}

	return color_space;
}

static bool adjust_colour_depth_from_display_info(
	struct dc_crtc_timing *timing_out,
	const struct drm_display_info *info)
{
	enum dc_color_depth depth = timing_out->display_color_depth;
	int normalized_clk;
	do {
		normalized_clk = timing_out->pix_clk_100hz / 10;
		/* YCbCr 4:2:0 requires additional adjustment of 1/2 */
		if (timing_out->pixel_encoding == PIXEL_ENCODING_YCBCR420)
			normalized_clk /= 2;
		/* Adjusting pix clock following on HDMI spec based on colour depth */
		switch (depth) {
		case COLOR_DEPTH_888:
			break;
		case COLOR_DEPTH_101010:
			normalized_clk = (normalized_clk * 30) / 24;
			break;
		case COLOR_DEPTH_121212:
			normalized_clk = (normalized_clk * 36) / 24;
			break;
		case COLOR_DEPTH_161616:
			normalized_clk = (normalized_clk * 48) / 24;
			break;
		default:
			/* The above depths are the only ones valid for HDMI. */
			return false;
		}
		if (normalized_clk <= info->max_tmds_clock) {
			timing_out->display_color_depth = depth;
			return true;
		}
	} while (--depth > COLOR_DEPTH_666);
	return false;
}

static void fill_stream_properties_from_drm_display_mode(
	struct dc_stream_state *stream,
	const struct drm_display_mode *mode_in,
	const struct drm_connector *connector,
	const struct drm_connector_state *connector_state,
	const struct dc_stream_state *old_stream,
	int requested_bpc)
{
	struct dc_crtc_timing *timing_out = &stream->timing;
	const struct drm_display_info *info = &connector->display_info;
	struct amdgpu_dm_connector *aconnector = to_amdgpu_dm_connector(connector);
	struct hdmi_vendor_infoframe hv_frame;
	struct hdmi_avi_infoframe avi_frame;

	memset(&hv_frame, 0, sizeof(hv_frame));
	memset(&avi_frame, 0, sizeof(avi_frame));

	timing_out->h_border_left = 0;
	timing_out->h_border_right = 0;
	timing_out->v_border_top = 0;
	timing_out->v_border_bottom = 0;
	/* TODO: un-hardcode */
	if (drm_mode_is_420_only(info, mode_in)
			&& stream->signal == SIGNAL_TYPE_HDMI_TYPE_A)
		timing_out->pixel_encoding = PIXEL_ENCODING_YCBCR420;
	else if (drm_mode_is_420_also(info, mode_in)
			&& aconnector->force_yuv420_output)
		timing_out->pixel_encoding = PIXEL_ENCODING_YCBCR420;
	else if ((connector->display_info.color_formats & DRM_COLOR_FORMAT_YCBCR444)
			&& stream->signal == SIGNAL_TYPE_HDMI_TYPE_A)
		timing_out->pixel_encoding = PIXEL_ENCODING_YCBCR444;
	else
		timing_out->pixel_encoding = PIXEL_ENCODING_RGB;

	timing_out->timing_3d_format = TIMING_3D_FORMAT_NONE;
	timing_out->display_color_depth = convert_color_depth_from_display_info(
		connector,
		(timing_out->pixel_encoding == PIXEL_ENCODING_YCBCR420),
		requested_bpc);
	timing_out->scan_type = SCANNING_TYPE_NODATA;
	timing_out->hdmi_vic = 0;

	if (old_stream) {
		timing_out->vic = old_stream->timing.vic;
		timing_out->flags.HSYNC_POSITIVE_POLARITY = old_stream->timing.flags.HSYNC_POSITIVE_POLARITY;
		timing_out->flags.VSYNC_POSITIVE_POLARITY = old_stream->timing.flags.VSYNC_POSITIVE_POLARITY;
	} else {
		timing_out->vic = drm_match_cea_mode(mode_in);
		if (mode_in->flags & DRM_MODE_FLAG_PHSYNC)
			timing_out->flags.HSYNC_POSITIVE_POLARITY = 1;
		if (mode_in->flags & DRM_MODE_FLAG_PVSYNC)
			timing_out->flags.VSYNC_POSITIVE_POLARITY = 1;
	}

	if (stream->signal == SIGNAL_TYPE_HDMI_TYPE_A) {
		drm_hdmi_avi_infoframe_from_display_mode(&avi_frame, (struct drm_connector *)connector, mode_in);
		timing_out->vic = avi_frame.video_code;
		drm_hdmi_vendor_infoframe_from_display_mode(&hv_frame, (struct drm_connector *)connector, mode_in);
		timing_out->hdmi_vic = hv_frame.vic;
	}

	if (is_freesync_video_mode(mode_in, aconnector)) {
		timing_out->h_addressable = mode_in->hdisplay;
		timing_out->h_total = mode_in->htotal;
		timing_out->h_sync_width = mode_in->hsync_end - mode_in->hsync_start;
		timing_out->h_front_porch = mode_in->hsync_start - mode_in->hdisplay;
		timing_out->v_total = mode_in->vtotal;
		timing_out->v_addressable = mode_in->vdisplay;
		timing_out->v_front_porch = mode_in->vsync_start - mode_in->vdisplay;
		timing_out->v_sync_width = mode_in->vsync_end - mode_in->vsync_start;
		timing_out->pix_clk_100hz = mode_in->clock * 10;
	} else {
		timing_out->h_addressable = mode_in->crtc_hdisplay;
		timing_out->h_total = mode_in->crtc_htotal;
		timing_out->h_sync_width = mode_in->crtc_hsync_end - mode_in->crtc_hsync_start;
		timing_out->h_front_porch = mode_in->crtc_hsync_start - mode_in->crtc_hdisplay;
		timing_out->v_total = mode_in->crtc_vtotal;
		timing_out->v_addressable = mode_in->crtc_vdisplay;
		timing_out->v_front_porch = mode_in->crtc_vsync_start - mode_in->crtc_vdisplay;
		timing_out->v_sync_width = mode_in->crtc_vsync_end - mode_in->crtc_vsync_start;
		timing_out->pix_clk_100hz = mode_in->crtc_clock * 10;
	}

	timing_out->aspect_ratio = get_aspect_ratio(mode_in);

	stream->output_color_space = get_output_color_space(timing_out);

	stream->out_transfer_func->type = TF_TYPE_PREDEFINED;
	stream->out_transfer_func->tf = TRANSFER_FUNCTION_SRGB;
	if (stream->signal == SIGNAL_TYPE_HDMI_TYPE_A) {
		if (!adjust_colour_depth_from_display_info(timing_out, info) &&
		    drm_mode_is_420_also(info, mode_in) &&
		    timing_out->pixel_encoding != PIXEL_ENCODING_YCBCR420) {
			timing_out->pixel_encoding = PIXEL_ENCODING_YCBCR420;
			adjust_colour_depth_from_display_info(timing_out, info);
		}
	}
}

static void fill_audio_info(struct audio_info *audio_info,
			    const struct drm_connector *drm_connector,
			    const struct dc_sink *dc_sink)
{
	int i = 0;
	int cea_revision = 0;
	const struct dc_edid_caps *edid_caps = &dc_sink->edid_caps;

	audio_info->manufacture_id = edid_caps->manufacturer_id;
	audio_info->product_id = edid_caps->product_id;

	cea_revision = drm_connector->display_info.cea_rev;

	strscpy(audio_info->display_name,
		edid_caps->display_name,
		AUDIO_INFO_DISPLAY_NAME_SIZE_IN_CHARS);

	if (cea_revision >= 3) {
		audio_info->mode_count = edid_caps->audio_mode_count;

		for (i = 0; i < audio_info->mode_count; ++i) {
			audio_info->modes[i].format_code =
					(enum audio_format_code)
					(edid_caps->audio_modes[i].format_code);
			audio_info->modes[i].channel_count =
					edid_caps->audio_modes[i].channel_count;
			audio_info->modes[i].sample_rates.all =
					edid_caps->audio_modes[i].sample_rate;
			audio_info->modes[i].sample_size =
					edid_caps->audio_modes[i].sample_size;
		}
	}

	audio_info->flags.all = edid_caps->speaker_flags;

	/* TODO: We only check for the progressive mode, check for interlace mode too */
	if (drm_connector->latency_present[0]) {
		audio_info->video_latency = drm_connector->video_latency[0];
		audio_info->audio_latency = drm_connector->audio_latency[0];
	}

	/* TODO: For DP, video and audio latency should be calculated from DPCD caps */

}

static void
copy_crtc_timing_for_drm_display_mode(const struct drm_display_mode *src_mode,
				      struct drm_display_mode *dst_mode)
{
	dst_mode->crtc_hdisplay = src_mode->crtc_hdisplay;
	dst_mode->crtc_vdisplay = src_mode->crtc_vdisplay;
	dst_mode->crtc_clock = src_mode->crtc_clock;
	dst_mode->crtc_hblank_start = src_mode->crtc_hblank_start;
	dst_mode->crtc_hblank_end = src_mode->crtc_hblank_end;
	dst_mode->crtc_hsync_start =  src_mode->crtc_hsync_start;
	dst_mode->crtc_hsync_end = src_mode->crtc_hsync_end;
	dst_mode->crtc_htotal = src_mode->crtc_htotal;
	dst_mode->crtc_hskew = src_mode->crtc_hskew;
	dst_mode->crtc_vblank_start = src_mode->crtc_vblank_start;
	dst_mode->crtc_vblank_end = src_mode->crtc_vblank_end;
	dst_mode->crtc_vsync_start = src_mode->crtc_vsync_start;
	dst_mode->crtc_vsync_end = src_mode->crtc_vsync_end;
	dst_mode->crtc_vtotal = src_mode->crtc_vtotal;
}

static void
decide_crtc_timing_for_drm_display_mode(struct drm_display_mode *drm_mode,
					const struct drm_display_mode *native_mode,
					bool scale_enabled)
{
	if (scale_enabled) {
		copy_crtc_timing_for_drm_display_mode(native_mode, drm_mode);
	} else if (native_mode->clock == drm_mode->clock &&
			native_mode->htotal == drm_mode->htotal &&
			native_mode->vtotal == drm_mode->vtotal) {
		copy_crtc_timing_for_drm_display_mode(native_mode, drm_mode);
	} else {
		/* no scaling nor amdgpu inserted, no need to patch */
	}
}

static struct dc_sink *
create_fake_sink(struct amdgpu_dm_connector *aconnector)
{
	struct dc_sink_init_data sink_init_data = { 0 };
	struct dc_sink *sink = NULL;
	sink_init_data.link = aconnector->dc_link;
	sink_init_data.sink_signal = aconnector->dc_link->connector_signal;

	sink = dc_sink_create(&sink_init_data);
	if (!sink) {
		DRM_ERROR("Failed to create sink!\n");
		return NULL;
	}
	sink->sink_signal = SIGNAL_TYPE_VIRTUAL;

	return sink;
}

static void set_multisync_trigger_params(
		struct dc_stream_state *stream)
{
	struct dc_stream_state *master = NULL;

	if (stream->triggered_crtc_reset.enabled) {
		master = stream->triggered_crtc_reset.event_source;
		stream->triggered_crtc_reset.event =
			master->timing.flags.VSYNC_POSITIVE_POLARITY ?
			CRTC_EVENT_VSYNC_RISING : CRTC_EVENT_VSYNC_FALLING;
		stream->triggered_crtc_reset.delay = TRIGGER_DELAY_NEXT_PIXEL;
	}
}

static void set_master_stream(struct dc_stream_state *stream_set[],
			      int stream_count)
{
	int j, highest_rfr = 0, master_stream = 0;

	for (j = 0;  j < stream_count; j++) {
		if (stream_set[j] && stream_set[j]->triggered_crtc_reset.enabled) {
			int refresh_rate = 0;

			refresh_rate = (stream_set[j]->timing.pix_clk_100hz*100)/
				(stream_set[j]->timing.h_total*stream_set[j]->timing.v_total);
			if (refresh_rate > highest_rfr) {
				highest_rfr = refresh_rate;
				master_stream = j;
			}
		}
	}
	for (j = 0;  j < stream_count; j++) {
		if (stream_set[j])
			stream_set[j]->triggered_crtc_reset.event_source = stream_set[master_stream];
	}
}

static void dm_enable_per_frame_crtc_master_sync(struct dc_state *context)
{
	int i = 0;
	struct dc_stream_state *stream;

	if (context->stream_count < 2)
		return;
	for (i = 0; i < context->stream_count ; i++) {
		if (!context->streams[i])
			continue;
		/*
		 * TODO: add a function to read AMD VSDB bits and set
		 * crtc_sync_master.multi_sync_enabled flag
		 * For now it's set to false
		 */
	}

	set_master_stream(context->streams, context->stream_count);

	for (i = 0; i < context->stream_count ; i++) {
		stream = context->streams[i];

		if (!stream)
			continue;

		set_multisync_trigger_params(stream);
	}
}

/**
 * DOC: FreeSync Video
 *
 * When a userspace application wants to play a video, the content follows a
 * standard format definition that usually specifies the FPS for that format.
 * The below list illustrates some video format and the expected FPS,
 * respectively:
 *
 * - TV/NTSC (23.976 FPS)
 * - Cinema (24 FPS)
 * - TV/PAL (25 FPS)
 * - TV/NTSC (29.97 FPS)
 * - TV/NTSC (30 FPS)
 * - Cinema HFR (48 FPS)
 * - TV/PAL (50 FPS)
 * - Commonly used (60 FPS)
 * - Multiples of 24 (48,72,96 FPS)
 *
 * The list of standards video format is not huge and can be added to the
 * connector modeset list beforehand. With that, userspace can leverage
 * FreeSync to extends the front porch in order to attain the target refresh
 * rate. Such a switch will happen seamlessly, without screen blanking or
 * reprogramming of the output in any other way. If the userspace requests a
 * modesetting change compatible with FreeSync modes that only differ in the
 * refresh rate, DC will skip the full update and avoid blink during the
 * transition. For example, the video player can change the modesetting from
 * 60Hz to 30Hz for playing TV/NTSC content when it goes full screen without
 * causing any display blink. This same concept can be applied to a mode
 * setting change.
 */
static struct drm_display_mode *
get_highest_refresh_rate_mode(struct amdgpu_dm_connector *aconnector,
		bool use_probed_modes)
{
	struct drm_display_mode *m, *m_pref = NULL;
	u16 current_refresh, highest_refresh;
	struct list_head *list_head = use_probed_modes ?
		&aconnector->base.probed_modes :
		&aconnector->base.modes;

	if (aconnector->freesync_vid_base.clock != 0)
		return &aconnector->freesync_vid_base;

	/* Find the preferred mode */
	list_for_each_entry (m, list_head, head) {
		if (m->type & DRM_MODE_TYPE_PREFERRED) {
			m_pref = m;
			break;
		}
	}

	if (!m_pref) {
		/* Probably an EDID with no preferred mode. Fallback to first entry */
		m_pref = list_first_entry_or_null(
				&aconnector->base.modes, struct drm_display_mode, head);
		if (!m_pref) {
			DRM_DEBUG_DRIVER("No preferred mode found in EDID\n");
			return NULL;
		}
	}

	highest_refresh = drm_mode_vrefresh(m_pref);

	/*
	 * Find the mode with highest refresh rate with same resolution.
	 * For some monitors, preferred mode is not the mode with highest
	 * supported refresh rate.
	 */
	list_for_each_entry (m, list_head, head) {
		current_refresh  = drm_mode_vrefresh(m);

		if (m->hdisplay == m_pref->hdisplay &&
		    m->vdisplay == m_pref->vdisplay &&
		    highest_refresh < current_refresh) {
			highest_refresh = current_refresh;
			m_pref = m;
		}
	}

	drm_mode_copy(&aconnector->freesync_vid_base, m_pref);
	return m_pref;
}

static bool is_freesync_video_mode(const struct drm_display_mode *mode,
		struct amdgpu_dm_connector *aconnector)
{
	struct drm_display_mode *high_mode;
	int timing_diff;

	high_mode = get_highest_refresh_rate_mode(aconnector, false);
	if (!high_mode || !mode)
		return false;

	timing_diff = high_mode->vtotal - mode->vtotal;

	if (high_mode->clock == 0 || high_mode->clock != mode->clock ||
	    high_mode->hdisplay != mode->hdisplay ||
	    high_mode->vdisplay != mode->vdisplay ||
	    high_mode->hsync_start != mode->hsync_start ||
	    high_mode->hsync_end != mode->hsync_end ||
	    high_mode->htotal != mode->htotal ||
	    high_mode->hskew != mode->hskew ||
	    high_mode->vscan != mode->vscan ||
	    high_mode->vsync_start - mode->vsync_start != timing_diff ||
	    high_mode->vsync_end - mode->vsync_end != timing_diff)
		return false;
	else
		return true;
}

#if defined(CONFIG_DRM_AMD_DC_DCN)
static void update_dsc_caps(struct amdgpu_dm_connector *aconnector,
			    struct dc_sink *sink, struct dc_stream_state *stream,
			    struct dsc_dec_dpcd_caps *dsc_caps)
{
	stream->timing.flags.DSC = 0;
	dsc_caps->is_dsc_supported = false;

	if (aconnector->dc_link && (sink->sink_signal == SIGNAL_TYPE_DISPLAY_PORT ||
	    sink->sink_signal == SIGNAL_TYPE_EDP)) {
		if (sink->link->dpcd_caps.dongle_type == DISPLAY_DONGLE_NONE ||
			sink->link->dpcd_caps.dongle_type == DISPLAY_DONGLE_DP_HDMI_CONVERTER)
			dc_dsc_parse_dsc_dpcd(aconnector->dc_link->ctx->dc,
				aconnector->dc_link->dpcd_caps.dsc_caps.dsc_basic_caps.raw,
				aconnector->dc_link->dpcd_caps.dsc_caps.dsc_branch_decoder_caps.raw,
				dsc_caps);
	}
}


static void apply_dsc_policy_for_edp(struct amdgpu_dm_connector *aconnector,
				    struct dc_sink *sink, struct dc_stream_state *stream,
				    struct dsc_dec_dpcd_caps *dsc_caps,
				    uint32_t max_dsc_target_bpp_limit_override)
{
	const struct dc_link_settings *verified_link_cap = NULL;
	uint32_t link_bw_in_kbps;
	uint32_t edp_min_bpp_x16, edp_max_bpp_x16;
	struct dc *dc = sink->ctx->dc;
	struct dc_dsc_bw_range bw_range = {0};
	struct dc_dsc_config dsc_cfg = {0};

	verified_link_cap = dc_link_get_link_cap(stream->link);
	link_bw_in_kbps = dc_link_bandwidth_kbps(stream->link, verified_link_cap);
	edp_min_bpp_x16 = 8 * 16;
	edp_max_bpp_x16 = 8 * 16;

	if (edp_max_bpp_x16 > dsc_caps->edp_max_bits_per_pixel)
		edp_max_bpp_x16 = dsc_caps->edp_max_bits_per_pixel;

	if (edp_max_bpp_x16 < edp_min_bpp_x16)
		edp_min_bpp_x16 = edp_max_bpp_x16;

	if (dc_dsc_compute_bandwidth_range(dc->res_pool->dscs[0],
				dc->debug.dsc_min_slice_height_override,
				edp_min_bpp_x16, edp_max_bpp_x16,
				dsc_caps,
				&stream->timing,
				&bw_range)) {

		if (bw_range.max_kbps < link_bw_in_kbps) {
			if (dc_dsc_compute_config(dc->res_pool->dscs[0],
					dsc_caps,
					dc->debug.dsc_min_slice_height_override,
					max_dsc_target_bpp_limit_override,
					0,
					&stream->timing,
					&dsc_cfg)) {
				stream->timing.dsc_cfg = dsc_cfg;
				stream->timing.flags.DSC = 1;
				stream->timing.dsc_cfg.bits_per_pixel = edp_max_bpp_x16;
			}
			return;
		}
	}

	if (dc_dsc_compute_config(dc->res_pool->dscs[0],
				dsc_caps,
				dc->debug.dsc_min_slice_height_override,
				max_dsc_target_bpp_limit_override,
				link_bw_in_kbps,
				&stream->timing,
				&dsc_cfg)) {
		stream->timing.dsc_cfg = dsc_cfg;
		stream->timing.flags.DSC = 1;
	}
}


static void apply_dsc_policy_for_stream(struct amdgpu_dm_connector *aconnector,
					struct dc_sink *sink, struct dc_stream_state *stream,
					struct dsc_dec_dpcd_caps *dsc_caps)
{
	struct drm_connector *drm_connector = &aconnector->base;
	uint32_t link_bandwidth_kbps;
	struct dc *dc = sink->ctx->dc;
	uint32_t max_supported_bw_in_kbps, timing_bw_in_kbps;
	uint32_t dsc_max_supported_bw_in_kbps;
	uint32_t max_dsc_target_bpp_limit_override =
		drm_connector->display_info.max_dsc_bpp;

	link_bandwidth_kbps = dc_link_bandwidth_kbps(aconnector->dc_link,
							dc_link_get_link_cap(aconnector->dc_link));

	/* Set DSC policy according to dsc_clock_en */
	dc_dsc_policy_set_enable_dsc_when_not_needed(
		aconnector->dsc_settings.dsc_force_enable == DSC_CLK_FORCE_ENABLE);

	if (aconnector->dc_link && sink->sink_signal == SIGNAL_TYPE_EDP &&
	    !aconnector->dc_link->panel_config.dsc.disable_dsc_edp &&
	    dc->caps.edp_dsc_support && aconnector->dsc_settings.dsc_force_enable != DSC_CLK_FORCE_DISABLE) {

		apply_dsc_policy_for_edp(aconnector, sink, stream, dsc_caps, max_dsc_target_bpp_limit_override);

	} else if (aconnector->dc_link && sink->sink_signal == SIGNAL_TYPE_DISPLAY_PORT) {
		if (sink->link->dpcd_caps.dongle_type == DISPLAY_DONGLE_NONE) {
			if (dc_dsc_compute_config(aconnector->dc_link->ctx->dc->res_pool->dscs[0],
						dsc_caps,
						aconnector->dc_link->ctx->dc->debug.dsc_min_slice_height_override,
						max_dsc_target_bpp_limit_override,
						link_bandwidth_kbps,
						&stream->timing,
						&stream->timing.dsc_cfg)) {
				stream->timing.flags.DSC = 1;
				DRM_DEBUG_DRIVER("%s: [%s] DSC is selected from SST RX\n", __func__, drm_connector->name);
			}
		} else if (sink->link->dpcd_caps.dongle_type == DISPLAY_DONGLE_DP_HDMI_CONVERTER) {
			timing_bw_in_kbps = dc_bandwidth_in_kbps_from_timing(&stream->timing);
			max_supported_bw_in_kbps = link_bandwidth_kbps;
			dsc_max_supported_bw_in_kbps = link_bandwidth_kbps;

			if (timing_bw_in_kbps > max_supported_bw_in_kbps &&
					max_supported_bw_in_kbps > 0 &&
					dsc_max_supported_bw_in_kbps > 0)
				if (dc_dsc_compute_config(aconnector->dc_link->ctx->dc->res_pool->dscs[0],
						dsc_caps,
						aconnector->dc_link->ctx->dc->debug.dsc_min_slice_height_override,
						max_dsc_target_bpp_limit_override,
						dsc_max_supported_bw_in_kbps,
						&stream->timing,
						&stream->timing.dsc_cfg)) {
					stream->timing.flags.DSC = 1;
					DRM_DEBUG_DRIVER("%s: [%s] DSC is selected from DP-HDMI PCON\n",
									 __func__, drm_connector->name);
				}
		}
	}

	/* Overwrite the stream flag if DSC is enabled through debugfs */
	if (aconnector->dsc_settings.dsc_force_enable == DSC_CLK_FORCE_ENABLE)
		stream->timing.flags.DSC = 1;

	if (stream->timing.flags.DSC && aconnector->dsc_settings.dsc_num_slices_h)
		stream->timing.dsc_cfg.num_slices_h = aconnector->dsc_settings.dsc_num_slices_h;

	if (stream->timing.flags.DSC && aconnector->dsc_settings.dsc_num_slices_v)
		stream->timing.dsc_cfg.num_slices_v = aconnector->dsc_settings.dsc_num_slices_v;

	if (stream->timing.flags.DSC && aconnector->dsc_settings.dsc_bits_per_pixel)
		stream->timing.dsc_cfg.bits_per_pixel = aconnector->dsc_settings.dsc_bits_per_pixel;
}
#endif /* CONFIG_DRM_AMD_DC_DCN */

static struct dc_stream_state *
create_stream_for_sink(struct amdgpu_dm_connector *aconnector,
		       const struct drm_display_mode *drm_mode,
		       const struct dm_connector_state *dm_state,
		       const struct dc_stream_state *old_stream,
		       int requested_bpc)
{
	struct drm_display_mode *preferred_mode = NULL;
	struct drm_connector *drm_connector;
	const struct drm_connector_state *con_state =
		dm_state ? &dm_state->base : NULL;
	struct dc_stream_state *stream = NULL;
	struct drm_display_mode mode;
	struct drm_display_mode saved_mode;
	struct drm_display_mode *freesync_mode = NULL;
	bool native_mode_found = false;
	bool recalculate_timing = false;
	bool scale = dm_state ? (dm_state->scaling != RMX_OFF) : false;
	int mode_refresh;
	int preferred_refresh = 0;
	enum color_transfer_func tf = TRANSFER_FUNC_UNKNOWN;
#if defined(CONFIG_DRM_AMD_DC_DCN)
	struct dsc_dec_dpcd_caps dsc_caps;
#endif

	struct dc_sink *sink = NULL;

	drm_mode_init(&mode, drm_mode);
	memset(&saved_mode, 0, sizeof(saved_mode));

	if (aconnector == NULL) {
		DRM_ERROR("aconnector is NULL!\n");
		return stream;
	}

	drm_connector = &aconnector->base;

	if (!aconnector->dc_sink) {
		sink = create_fake_sink(aconnector);
		if (!sink)
			return stream;
	} else {
		sink = aconnector->dc_sink;
		dc_sink_retain(sink);
	}

	stream = dc_create_stream_for_sink(sink);

	if (stream == NULL) {
		DRM_ERROR("Failed to create stream for sink!\n");
		goto finish;
	}

	stream->dm_stream_context = aconnector;

	stream->timing.flags.LTE_340MCSC_SCRAMBLE =
		drm_connector->display_info.hdmi.scdc.scrambling.low_rates;

	list_for_each_entry(preferred_mode, &aconnector->base.modes, head) {
		/* Search for preferred mode */
		if (preferred_mode->type & DRM_MODE_TYPE_PREFERRED) {
			native_mode_found = true;
			break;
		}
	}
	if (!native_mode_found)
		preferred_mode = list_first_entry_or_null(
				&aconnector->base.modes,
				struct drm_display_mode,
				head);

	mode_refresh = drm_mode_vrefresh(&mode);

	if (preferred_mode == NULL) {
		/*
		 * This may not be an error, the use case is when we have no
		 * usermode calls to reset and set mode upon hotplug. In this
		 * case, we call set mode ourselves to restore the previous mode
		 * and the modelist may not be filled in in time.
		 */
		DRM_DEBUG_DRIVER("No preferred mode found\n");
	} else {
		recalculate_timing = amdgpu_freesync_vid_mode &&
				 is_freesync_video_mode(&mode, aconnector);
		if (recalculate_timing) {
			freesync_mode = get_highest_refresh_rate_mode(aconnector, false);
			drm_mode_copy(&saved_mode, &mode);
			drm_mode_copy(&mode, freesync_mode);
		} else {
			decide_crtc_timing_for_drm_display_mode(
					&mode, preferred_mode, scale);

			preferred_refresh = drm_mode_vrefresh(preferred_mode);
		}
	}

	if (recalculate_timing)
		drm_mode_set_crtcinfo(&saved_mode, 0);
	else if (!dm_state)
		drm_mode_set_crtcinfo(&mode, 0);

	/*
	* If scaling is enabled and refresh rate didn't change
	* we copy the vic and polarities of the old timings
	*/
	if (!scale || mode_refresh != preferred_refresh)
		fill_stream_properties_from_drm_display_mode(
			stream, &mode, &aconnector->base, con_state, NULL,
			requested_bpc);
	else
		fill_stream_properties_from_drm_display_mode(
			stream, &mode, &aconnector->base, con_state, old_stream,
			requested_bpc);

#if defined(CONFIG_DRM_AMD_DC_DCN)
	/* SST DSC determination policy */
	update_dsc_caps(aconnector, sink, stream, &dsc_caps);
	if (aconnector->dsc_settings.dsc_force_enable != DSC_CLK_FORCE_DISABLE && dsc_caps.is_dsc_supported)
		apply_dsc_policy_for_stream(aconnector, sink, stream, &dsc_caps);
#endif

	update_stream_scaling_settings(&mode, dm_state, stream);

	fill_audio_info(
		&stream->audio_info,
		drm_connector,
		sink);

	update_stream_signal(stream, sink);

	if (stream->signal == SIGNAL_TYPE_HDMI_TYPE_A)
		mod_build_hf_vsif_infopacket(stream, &stream->vsp_infopacket);

	if (stream->link->psr_settings.psr_feature_enabled) {
		//
		// should decide stream support vsc sdp colorimetry capability
		// before building vsc info packet
		//
		stream->use_vsc_sdp_for_colorimetry = false;
		if (aconnector->dc_sink->sink_signal == SIGNAL_TYPE_DISPLAY_PORT_MST) {
			stream->use_vsc_sdp_for_colorimetry =
				aconnector->dc_sink->is_vsc_sdp_colorimetry_supported;
		} else {
			if (stream->link->dpcd_caps.dprx_feature.bits.VSC_SDP_COLORIMETRY_SUPPORTED)
				stream->use_vsc_sdp_for_colorimetry = true;
		}
		if (stream->out_transfer_func->tf == TRANSFER_FUNCTION_GAMMA22)
			tf = TRANSFER_FUNC_GAMMA_22;
		mod_build_vsc_infopacket(stream, &stream->vsc_infopacket, stream->output_color_space, tf);
		aconnector->psr_skip_count = AMDGPU_DM_PSR_ENTRY_DELAY;

	}
finish:
	dc_sink_release(sink);

	return stream;
}

static enum drm_connector_status
amdgpu_dm_connector_detect(struct drm_connector *connector, bool force)
{
	bool connected;
	struct amdgpu_dm_connector *aconnector = to_amdgpu_dm_connector(connector);

	/*
	 * Notes:
	 * 1. This interface is NOT called in context of HPD irq.
	 * 2. This interface *is called* in context of user-mode ioctl. Which
	 * makes it a bad place for *any* MST-related activity.
	 */

	if (aconnector->base.force == DRM_FORCE_UNSPECIFIED &&
	    !aconnector->fake_enable)
		connected = (aconnector->dc_sink != NULL);
	else
		connected = (aconnector->base.force == DRM_FORCE_ON ||
				aconnector->base.force == DRM_FORCE_ON_DIGITAL);

	update_subconnector_property(aconnector);

	return (connected ? connector_status_connected :
			connector_status_disconnected);
}

int amdgpu_dm_connector_atomic_set_property(struct drm_connector *connector,
					    struct drm_connector_state *connector_state,
					    struct drm_property *property,
					    uint64_t val)
{
	struct drm_device *dev = connector->dev;
	struct amdgpu_device *adev = drm_to_adev(dev);
	struct dm_connector_state *dm_old_state =
		to_dm_connector_state(connector->state);
	struct dm_connector_state *dm_new_state =
		to_dm_connector_state(connector_state);

	int ret = -EINVAL;

	if (property == dev->mode_config.scaling_mode_property) {
		enum amdgpu_rmx_type rmx_type;

		switch (val) {
		case DRM_MODE_SCALE_CENTER:
			rmx_type = RMX_CENTER;
			break;
		case DRM_MODE_SCALE_ASPECT:
			rmx_type = RMX_ASPECT;
			break;
		case DRM_MODE_SCALE_FULLSCREEN:
			rmx_type = RMX_FULL;
			break;
		case DRM_MODE_SCALE_NONE:
		default:
			rmx_type = RMX_OFF;
			break;
		}

		if (dm_old_state->scaling == rmx_type)
			return 0;

		dm_new_state->scaling = rmx_type;
		ret = 0;
	} else if (property == adev->mode_info.underscan_hborder_property) {
		dm_new_state->underscan_hborder = val;
		ret = 0;
	} else if (property == adev->mode_info.underscan_vborder_property) {
		dm_new_state->underscan_vborder = val;
		ret = 0;
	} else if (property == adev->mode_info.underscan_property) {
		dm_new_state->underscan_enable = val;
		ret = 0;
	} else if (property == adev->mode_info.abm_level_property) {
		dm_new_state->abm_level = val;
		ret = 0;
	}

	return ret;
}

int amdgpu_dm_connector_atomic_get_property(struct drm_connector *connector,
					    const struct drm_connector_state *state,
					    struct drm_property *property,
					    uint64_t *val)
{
	struct drm_device *dev = connector->dev;
	struct amdgpu_device *adev = drm_to_adev(dev);
	struct dm_connector_state *dm_state =
		to_dm_connector_state(state);
	int ret = -EINVAL;

	if (property == dev->mode_config.scaling_mode_property) {
		switch (dm_state->scaling) {
		case RMX_CENTER:
			*val = DRM_MODE_SCALE_CENTER;
			break;
		case RMX_ASPECT:
			*val = DRM_MODE_SCALE_ASPECT;
			break;
		case RMX_FULL:
			*val = DRM_MODE_SCALE_FULLSCREEN;
			break;
		case RMX_OFF:
		default:
			*val = DRM_MODE_SCALE_NONE;
			break;
		}
		ret = 0;
	} else if (property == adev->mode_info.underscan_hborder_property) {
		*val = dm_state->underscan_hborder;
		ret = 0;
	} else if (property == adev->mode_info.underscan_vborder_property) {
		*val = dm_state->underscan_vborder;
		ret = 0;
	} else if (property == adev->mode_info.underscan_property) {
		*val = dm_state->underscan_enable;
		ret = 0;
	} else if (property == adev->mode_info.abm_level_property) {
		*val = dm_state->abm_level;
		ret = 0;
	}

	return ret;
}

static void amdgpu_dm_connector_unregister(struct drm_connector *connector)
{
	struct amdgpu_dm_connector *amdgpu_dm_connector = to_amdgpu_dm_connector(connector);

	drm_dp_aux_unregister(&amdgpu_dm_connector->dm_dp_aux.aux);
}

static void amdgpu_dm_connector_destroy(struct drm_connector *connector)
{
	struct amdgpu_dm_connector *aconnector = to_amdgpu_dm_connector(connector);
	const struct dc_link *link = aconnector->dc_link;
	struct amdgpu_device *adev = drm_to_adev(connector->dev);
	struct amdgpu_display_manager *dm = &adev->dm;
	int i;

	/*
	 * Call only if mst_mgr was initialized before since it's not done
	 * for all connector types.
	 */
	if (aconnector->mst_mgr.dev)
		drm_dp_mst_topology_mgr_destroy(&aconnector->mst_mgr);

#if defined(CONFIG_BACKLIGHT_CLASS_DEVICE) ||\
	defined(CONFIG_BACKLIGHT_CLASS_DEVICE_MODULE)
	for (i = 0; i < dm->num_of_edps; i++) {
		if ((link == dm->backlight_link[i]) && dm->backlight_dev[i]) {
			backlight_device_unregister(dm->backlight_dev[i]);
			dm->backlight_dev[i] = NULL;
		}
	}
#endif

	if (aconnector->dc_em_sink)
		dc_sink_release(aconnector->dc_em_sink);
	aconnector->dc_em_sink = NULL;
	if (aconnector->dc_sink)
		dc_sink_release(aconnector->dc_sink);
	aconnector->dc_sink = NULL;

	drm_dp_cec_unregister_connector(&aconnector->dm_dp_aux.aux);
	drm_connector_unregister(connector);
	drm_connector_cleanup(connector);
	if (aconnector->i2c) {
		i2c_del_adapter(&aconnector->i2c->base);
		kfree(aconnector->i2c);
	}
	kfree(aconnector->dm_dp_aux.aux.name);

	kfree(connector);
}

void amdgpu_dm_connector_funcs_reset(struct drm_connector *connector)
{
	struct dm_connector_state *state =
		to_dm_connector_state(connector->state);

	if (connector->state)
		__drm_atomic_helper_connector_destroy_state(connector->state);

	kfree(state);

	state = kzalloc(sizeof(*state), GFP_KERNEL);

	if (state) {
		state->scaling = RMX_OFF;
		state->underscan_enable = false;
		state->underscan_hborder = 0;
		state->underscan_vborder = 0;
		state->base.max_requested_bpc = 8;
		state->vcpi_slots = 0;
		state->pbn = 0;

		if (connector->connector_type == DRM_MODE_CONNECTOR_eDP)
			state->abm_level = amdgpu_dm_abm_level;

		__drm_atomic_helper_connector_reset(connector, &state->base);
	}
}

struct drm_connector_state *
amdgpu_dm_connector_atomic_duplicate_state(struct drm_connector *connector)
{
	struct dm_connector_state *state =
		to_dm_connector_state(connector->state);

	struct dm_connector_state *new_state =
			kmemdup(state, sizeof(*state), GFP_KERNEL);

	if (!new_state)
		return NULL;

	__drm_atomic_helper_connector_duplicate_state(connector, &new_state->base);

	new_state->freesync_capable = state->freesync_capable;
	new_state->abm_level = state->abm_level;
	new_state->scaling = state->scaling;
	new_state->underscan_enable = state->underscan_enable;
	new_state->underscan_hborder = state->underscan_hborder;
	new_state->underscan_vborder = state->underscan_vborder;
	new_state->vcpi_slots = state->vcpi_slots;
	new_state->pbn = state->pbn;
	return &new_state->base;
}

static int
amdgpu_dm_connector_late_register(struct drm_connector *connector)
{
	struct amdgpu_dm_connector *amdgpu_dm_connector =
		to_amdgpu_dm_connector(connector);
	int r;

	if ((connector->connector_type == DRM_MODE_CONNECTOR_DisplayPort) ||
	    (connector->connector_type == DRM_MODE_CONNECTOR_eDP)) {
		amdgpu_dm_connector->dm_dp_aux.aux.dev = connector->kdev;
		r = drm_dp_aux_register(&amdgpu_dm_connector->dm_dp_aux.aux);
		if (r)
			return r;
	}

#if defined(CONFIG_DEBUG_FS)
	connector_debugfs_init(amdgpu_dm_connector);
#endif

	return 0;
}

static const struct drm_connector_funcs amdgpu_dm_connector_funcs = {
	.reset = amdgpu_dm_connector_funcs_reset,
	.detect = amdgpu_dm_connector_detect,
	.fill_modes = drm_helper_probe_single_connector_modes,
	.destroy = amdgpu_dm_connector_destroy,
	.atomic_duplicate_state = amdgpu_dm_connector_atomic_duplicate_state,
	.atomic_destroy_state = drm_atomic_helper_connector_destroy_state,
	.atomic_set_property = amdgpu_dm_connector_atomic_set_property,
	.atomic_get_property = amdgpu_dm_connector_atomic_get_property,
	.late_register = amdgpu_dm_connector_late_register,
	.early_unregister = amdgpu_dm_connector_unregister
};

static int get_modes(struct drm_connector *connector)
{
	return amdgpu_dm_connector_get_modes(connector);
}

static void create_eml_sink(struct amdgpu_dm_connector *aconnector)
{
	struct dc_sink_init_data init_params = {
			.link = aconnector->dc_link,
			.sink_signal = SIGNAL_TYPE_VIRTUAL
	};
	struct edid *edid;

	if (!aconnector->base.edid_blob_ptr) {
		DRM_ERROR("No EDID firmware found on connector: %s ,forcing to OFF!\n",
				aconnector->base.name);

		aconnector->base.force = DRM_FORCE_OFF;
		return;
	}

	edid = (struct edid *) aconnector->base.edid_blob_ptr->data;

	aconnector->edid = edid;

	aconnector->dc_em_sink = dc_link_add_remote_sink(
		aconnector->dc_link,
		(uint8_t *)edid,
		(edid->extensions + 1) * EDID_LENGTH,
		&init_params);

	if (aconnector->base.force == DRM_FORCE_ON) {
		aconnector->dc_sink = aconnector->dc_link->local_sink ?
		aconnector->dc_link->local_sink :
		aconnector->dc_em_sink;
		dc_sink_retain(aconnector->dc_sink);
	}
}

static void handle_edid_mgmt(struct amdgpu_dm_connector *aconnector)
{
	struct dc_link *link = (struct dc_link *)aconnector->dc_link;

	/*
	 * In case of headless boot with force on for DP managed connector
	 * Those settings have to be != 0 to get initial modeset
	 */
	if (link->connector_signal == SIGNAL_TYPE_DISPLAY_PORT) {
		link->verified_link_cap.lane_count = LANE_COUNT_FOUR;
		link->verified_link_cap.link_rate = LINK_RATE_HIGH2;
	}

	create_eml_sink(aconnector);
}

static enum dc_status dm_validate_stream_and_context(struct dc *dc,
						struct dc_stream_state *stream)
{
	enum dc_status dc_result = DC_ERROR_UNEXPECTED;
	struct dc_plane_state *dc_plane_state = NULL;
	struct dc_state *dc_state = NULL;

	if (!stream)
		goto cleanup;

	dc_plane_state = dc_create_plane_state(dc);
	if (!dc_plane_state)
		goto cleanup;

	dc_state = dc_create_state(dc);
	if (!dc_state)
		goto cleanup;

	/* populate stream to plane */
	dc_plane_state->src_rect.height  = stream->src.height;
	dc_plane_state->src_rect.width   = stream->src.width;
	dc_plane_state->dst_rect.height  = stream->src.height;
	dc_plane_state->dst_rect.width   = stream->src.width;
	dc_plane_state->clip_rect.height = stream->src.height;
	dc_plane_state->clip_rect.width  = stream->src.width;
	dc_plane_state->plane_size.surface_pitch = ((stream->src.width + 255) / 256) * 256;
	dc_plane_state->plane_size.surface_size.height = stream->src.height;
	dc_plane_state->plane_size.surface_size.width  = stream->src.width;
	dc_plane_state->plane_size.chroma_size.height  = stream->src.height;
	dc_plane_state->plane_size.chroma_size.width   = stream->src.width;
	dc_plane_state->tiling_info.gfx9.swizzle =  DC_SW_UNKNOWN;
	dc_plane_state->format = SURFACE_PIXEL_FORMAT_GRPH_ARGB8888;
	dc_plane_state->tiling_info.gfx9.swizzle = DC_SW_UNKNOWN;
	dc_plane_state->rotation = ROTATION_ANGLE_0;
	dc_plane_state->is_tiling_rotated = false;
	dc_plane_state->tiling_info.gfx8.array_mode = DC_ARRAY_LINEAR_GENERAL;

	dc_result = dc_validate_stream(dc, stream);
	if (dc_result == DC_OK)
		dc_result = dc_validate_plane(dc, dc_plane_state);

	if (dc_result == DC_OK)
		dc_result = dc_add_stream_to_ctx(dc, dc_state, stream);

	if (dc_result == DC_OK && !dc_add_plane_to_context(
						dc,
						stream,
						dc_plane_state,
						dc_state))
		dc_result = DC_FAIL_ATTACH_SURFACES;

	if (dc_result == DC_OK)
		dc_result = dc_validate_global_state(dc, dc_state, true);

cleanup:
	if (dc_state)
		dc_release_state(dc_state);

	if (dc_plane_state)
		dc_plane_state_release(dc_plane_state);

	return dc_result;
}

struct dc_stream_state *
create_validate_stream_for_sink(struct amdgpu_dm_connector *aconnector,
				const struct drm_display_mode *drm_mode,
				const struct dm_connector_state *dm_state,
				const struct dc_stream_state *old_stream)
{
	struct drm_connector *connector = &aconnector->base;
	struct amdgpu_device *adev = drm_to_adev(connector->dev);
	struct dc_stream_state *stream;
	const struct drm_connector_state *drm_state = dm_state ? &dm_state->base : NULL;
	int requested_bpc = drm_state ? drm_state->max_requested_bpc : 8;
	enum dc_status dc_result = DC_OK;

	do {
		stream = create_stream_for_sink(aconnector, drm_mode,
						dm_state, old_stream,
						requested_bpc);
		if (stream == NULL) {
			DRM_ERROR("Failed to create stream for sink!\n");
			break;
		}

		dc_result = dc_validate_stream(adev->dm.dc, stream);
		if (dc_result == DC_OK && stream->signal == SIGNAL_TYPE_DISPLAY_PORT_MST)
			dc_result = dm_dp_mst_is_port_support_mode(aconnector, stream);

		if (dc_result == DC_OK)
			dc_result = dm_validate_stream_and_context(adev->dm.dc, stream);

		if (dc_result != DC_OK) {
			DRM_DEBUG_KMS("Mode %dx%d (clk %d) failed DC validation with error %d (%s)\n",
				      drm_mode->hdisplay,
				      drm_mode->vdisplay,
				      drm_mode->clock,
				      dc_result,
				      dc_status_to_str(dc_result));

			dc_stream_release(stream);
			stream = NULL;
			requested_bpc -= 2; /* lower bpc to retry validation */
		}

	} while (stream == NULL && requested_bpc >= 6);

	if (dc_result == DC_FAIL_ENC_VALIDATE && !aconnector->force_yuv420_output) {
		DRM_DEBUG_KMS("Retry forcing YCbCr420 encoding\n");

		aconnector->force_yuv420_output = true;
		stream = create_validate_stream_for_sink(aconnector, drm_mode,
						dm_state, old_stream);
		aconnector->force_yuv420_output = false;
	}

	return stream;
}

enum drm_mode_status amdgpu_dm_connector_mode_valid(struct drm_connector *connector,
				   struct drm_display_mode *mode)
{
	int result = MODE_ERROR;
	struct dc_sink *dc_sink;
	/* TODO: Unhardcode stream count */
	struct dc_stream_state *stream;
	struct amdgpu_dm_connector *aconnector = to_amdgpu_dm_connector(connector);

	if ((mode->flags & DRM_MODE_FLAG_INTERLACE) ||
			(mode->flags & DRM_MODE_FLAG_DBLSCAN))
		return result;

	/*
	 * Only run this the first time mode_valid is called to initilialize
	 * EDID mgmt
	 */
	if (aconnector->base.force != DRM_FORCE_UNSPECIFIED &&
		!aconnector->dc_em_sink)
		handle_edid_mgmt(aconnector);

	dc_sink = to_amdgpu_dm_connector(connector)->dc_sink;

	if (dc_sink == NULL && aconnector->base.force != DRM_FORCE_ON_DIGITAL &&
				aconnector->base.force != DRM_FORCE_ON) {
		DRM_ERROR("dc_sink is NULL!\n");
		goto fail;
	}

	stream = create_validate_stream_for_sink(aconnector, mode, NULL, NULL);
	if (stream) {
		dc_stream_release(stream);
		result = MODE_OK;
	}

fail:
	/* TODO: error handling*/
	return result;
}

static int fill_hdr_info_packet(const struct drm_connector_state *state,
				struct dc_info_packet *out)
{
	struct hdmi_drm_infoframe frame;
	unsigned char buf[30]; /* 26 + 4 */
	ssize_t len;
	int ret, i;

	memset(out, 0, sizeof(*out));

	if (!state->hdr_output_metadata)
		return 0;

	ret = drm_hdmi_infoframe_set_hdr_metadata(&frame, state);
	if (ret)
		return ret;

	len = hdmi_drm_infoframe_pack_only(&frame, buf, sizeof(buf));
	if (len < 0)
		return (int)len;

	/* Static metadata is a fixed 26 bytes + 4 byte header. */
	if (len != 30)
		return -EINVAL;

	/* Prepare the infopacket for DC. */
	switch (state->connector->connector_type) {
	case DRM_MODE_CONNECTOR_HDMIA:
		out->hb0 = 0x87; /* type */
		out->hb1 = 0x01; /* version */
		out->hb2 = 0x1A; /* length */
		out->sb[0] = buf[3]; /* checksum */
		i = 1;
		break;

	case DRM_MODE_CONNECTOR_DisplayPort:
	case DRM_MODE_CONNECTOR_eDP:
		out->hb0 = 0x00; /* sdp id, zero */
		out->hb1 = 0x87; /* type */
		out->hb2 = 0x1D; /* payload len - 1 */
		out->hb3 = (0x13 << 2); /* sdp version */
		out->sb[0] = 0x01; /* version */
		out->sb[1] = 0x1A; /* length */
		i = 2;
		break;

	default:
		return -EINVAL;
	}

	memcpy(&out->sb[i], &buf[4], 26);
	out->valid = true;

	print_hex_dump(KERN_DEBUG, "HDR SB:", DUMP_PREFIX_NONE, 16, 1, out->sb,
		       sizeof(out->sb), false);

	return 0;
}

static int
amdgpu_dm_connector_atomic_check(struct drm_connector *conn,
				 struct drm_atomic_state *state)
{
	struct drm_connector_state *new_con_state =
		drm_atomic_get_new_connector_state(state, conn);
	struct drm_connector_state *old_con_state =
		drm_atomic_get_old_connector_state(state, conn);
	struct drm_crtc *crtc = new_con_state->crtc;
	struct drm_crtc_state *new_crtc_state;
	struct amdgpu_dm_connector *aconn = to_amdgpu_dm_connector(conn);
	int ret;

	trace_amdgpu_dm_connector_atomic_check(new_con_state);

	if (conn->connector_type == DRM_MODE_CONNECTOR_DisplayPort) {
		ret = drm_dp_mst_root_conn_atomic_check(new_con_state, &aconn->mst_mgr);
		if (ret < 0)
			return ret;
	}

	if (!crtc)
		return 0;

	if (!drm_connector_atomic_hdr_metadata_equal(old_con_state, new_con_state)) {
		struct dc_info_packet hdr_infopacket;

		ret = fill_hdr_info_packet(new_con_state, &hdr_infopacket);
		if (ret)
			return ret;

		new_crtc_state = drm_atomic_get_crtc_state(state, crtc);
		if (IS_ERR(new_crtc_state))
			return PTR_ERR(new_crtc_state);

		/*
		 * DC considers the stream backends changed if the
		 * static metadata changes. Forcing the modeset also
		 * gives a simple way for userspace to switch from
		 * 8bpc to 10bpc when setting the metadata to enter
		 * or exit HDR.
		 *
		 * Changing the static metadata after it's been
		 * set is permissible, however. So only force a
		 * modeset if we're entering or exiting HDR.
		 */
		new_crtc_state->mode_changed =
			!old_con_state->hdr_output_metadata ||
			!new_con_state->hdr_output_metadata;
	}

	return 0;
}

static const struct drm_connector_helper_funcs
amdgpu_dm_connector_helper_funcs = {
	/*
	 * If hotplugging a second bigger display in FB Con mode, bigger resolution
	 * modes will be filtered by drm_mode_validate_size(), and those modes
	 * are missing after user start lightdm. So we need to renew modes list.
	 * in get_modes call back, not just return the modes count
	 */
	.get_modes = get_modes,
	.mode_valid = amdgpu_dm_connector_mode_valid,
	.atomic_check = amdgpu_dm_connector_atomic_check,
};

static void dm_encoder_helper_disable(struct drm_encoder *encoder)
{

}

int convert_dc_color_depth_into_bpc(enum dc_color_depth display_color_depth)
{
	switch (display_color_depth) {
	case COLOR_DEPTH_666:
		return 6;
	case COLOR_DEPTH_888:
		return 8;
	case COLOR_DEPTH_101010:
		return 10;
	case COLOR_DEPTH_121212:
		return 12;
	case COLOR_DEPTH_141414:
		return 14;
	case COLOR_DEPTH_161616:
		return 16;
	default:
		break;
	}
	return 0;
}

static int dm_encoder_helper_atomic_check(struct drm_encoder *encoder,
					  struct drm_crtc_state *crtc_state,
					  struct drm_connector_state *conn_state)
{
	struct drm_atomic_state *state = crtc_state->state;
	struct drm_connector *connector = conn_state->connector;
	struct amdgpu_dm_connector *aconnector = to_amdgpu_dm_connector(connector);
	struct dm_connector_state *dm_new_connector_state = to_dm_connector_state(conn_state);
	const struct drm_display_mode *adjusted_mode = &crtc_state->adjusted_mode;
	struct drm_dp_mst_topology_mgr *mst_mgr;
	struct drm_dp_mst_port *mst_port;
	struct drm_dp_mst_topology_state *mst_state;
	enum dc_color_depth color_depth;
	int clock, bpp = 0;
	bool is_y420 = false;

	if (!aconnector->port || !aconnector->dc_sink)
		return 0;

	mst_port = aconnector->port;
	mst_mgr = &aconnector->mst_port->mst_mgr;

	if (!crtc_state->connectors_changed && !crtc_state->mode_changed)
		return 0;

	mst_state = drm_atomic_get_mst_topology_state(state, mst_mgr);
	if (IS_ERR(mst_state))
		return PTR_ERR(mst_state);

	if (!mst_state->pbn_div)
		mst_state->pbn_div = dm_mst_get_pbn_divider(aconnector->mst_port->dc_link);

	if (!state->duplicated) {
		int max_bpc = conn_state->max_requested_bpc;
		is_y420 = drm_mode_is_420_also(&connector->display_info, adjusted_mode) &&
			  aconnector->force_yuv420_output;
		color_depth = convert_color_depth_from_display_info(connector,
								    is_y420,
								    max_bpc);
		bpp = convert_dc_color_depth_into_bpc(color_depth) * 3;
		clock = adjusted_mode->clock;
		dm_new_connector_state->pbn = drm_dp_calc_pbn_mode(clock, bpp, false);
	}

	dm_new_connector_state->vcpi_slots =
		drm_dp_atomic_find_time_slots(state, mst_mgr, mst_port,
					      dm_new_connector_state->pbn);
	if (dm_new_connector_state->vcpi_slots < 0) {
		DRM_DEBUG_ATOMIC("failed finding vcpi slots: %d\n", (int)dm_new_connector_state->vcpi_slots);
		return dm_new_connector_state->vcpi_slots;
	}
	return 0;
}

const struct drm_encoder_helper_funcs amdgpu_dm_encoder_helper_funcs = {
	.disable = dm_encoder_helper_disable,
	.atomic_check = dm_encoder_helper_atomic_check
};

#if defined(CONFIG_DRM_AMD_DC_DCN)
static int dm_update_mst_vcpi_slots_for_dsc(struct drm_atomic_state *state,
					    struct dc_state *dc_state,
					    struct dsc_mst_fairness_vars *vars)
{
	struct dc_stream_state *stream = NULL;
	struct drm_connector *connector;
	struct drm_connector_state *new_con_state;
	struct amdgpu_dm_connector *aconnector;
	struct dm_connector_state *dm_conn_state;
	int i, j, ret;
	int vcpi, pbn_div, pbn, slot_num = 0;

	for_each_new_connector_in_state(state, connector, new_con_state, i) {

		aconnector = to_amdgpu_dm_connector(connector);

		if (!aconnector->port)
			continue;

		if (!new_con_state || !new_con_state->crtc)
			continue;

		dm_conn_state = to_dm_connector_state(new_con_state);

		for (j = 0; j < dc_state->stream_count; j++) {
			stream = dc_state->streams[j];
			if (!stream)
				continue;

			if ((struct amdgpu_dm_connector *)stream->dm_stream_context == aconnector)
				break;

			stream = NULL;
		}

		if (!stream)
			continue;

		pbn_div = dm_mst_get_pbn_divider(stream->link);
		/* pbn is calculated by compute_mst_dsc_configs_for_state*/
		for (j = 0; j < dc_state->stream_count; j++) {
			if (vars[j].aconnector == aconnector) {
				pbn = vars[j].pbn;
				break;
			}
		}

		if (j == dc_state->stream_count)
			continue;

		slot_num = DIV_ROUND_UP(pbn, pbn_div);

		if (stream->timing.flags.DSC != 1) {
			dm_conn_state->pbn = pbn;
			dm_conn_state->vcpi_slots = slot_num;

			ret = drm_dp_mst_atomic_enable_dsc(state, aconnector->port,
							   dm_conn_state->pbn, false);
			if (ret < 0)
				return ret;

			continue;
		}

		vcpi = drm_dp_mst_atomic_enable_dsc(state, aconnector->port, pbn, true);
		if (vcpi < 0)
			return vcpi;

		dm_conn_state->pbn = pbn;
		dm_conn_state->vcpi_slots = vcpi;
	}
	return 0;
}
#endif

static int to_drm_connector_type(enum signal_type st)
{
	switch (st) {
	case SIGNAL_TYPE_HDMI_TYPE_A:
		return DRM_MODE_CONNECTOR_HDMIA;
	case SIGNAL_TYPE_EDP:
		return DRM_MODE_CONNECTOR_eDP;
	case SIGNAL_TYPE_LVDS:
		return DRM_MODE_CONNECTOR_LVDS;
	case SIGNAL_TYPE_RGB:
		return DRM_MODE_CONNECTOR_VGA;
	case SIGNAL_TYPE_DISPLAY_PORT:
	case SIGNAL_TYPE_DISPLAY_PORT_MST:
		return DRM_MODE_CONNECTOR_DisplayPort;
	case SIGNAL_TYPE_DVI_DUAL_LINK:
	case SIGNAL_TYPE_DVI_SINGLE_LINK:
		return DRM_MODE_CONNECTOR_DVID;
	case SIGNAL_TYPE_VIRTUAL:
		return DRM_MODE_CONNECTOR_VIRTUAL;

	default:
		return DRM_MODE_CONNECTOR_Unknown;
	}
}

static struct drm_encoder *amdgpu_dm_connector_to_encoder(struct drm_connector *connector)
{
	struct drm_encoder *encoder;

	/* There is only one encoder per connector */
	drm_connector_for_each_possible_encoder(connector, encoder)
		return encoder;

	return NULL;
}

static void amdgpu_dm_get_native_mode(struct drm_connector *connector)
{
	struct drm_encoder *encoder;
	struct amdgpu_encoder *amdgpu_encoder;

	encoder = amdgpu_dm_connector_to_encoder(connector);

	if (encoder == NULL)
		return;

	amdgpu_encoder = to_amdgpu_encoder(encoder);

	amdgpu_encoder->native_mode.clock = 0;

	if (!list_empty(&connector->probed_modes)) {
		struct drm_display_mode *preferred_mode = NULL;

		list_for_each_entry(preferred_mode,
				    &connector->probed_modes,
				    head) {
			if (preferred_mode->type & DRM_MODE_TYPE_PREFERRED)
				amdgpu_encoder->native_mode = *preferred_mode;

			break;
		}

	}
}

static struct drm_display_mode *
amdgpu_dm_create_common_mode(struct drm_encoder *encoder,
			     char *name,
			     int hdisplay, int vdisplay)
{
	struct drm_device *dev = encoder->dev;
	struct amdgpu_encoder *amdgpu_encoder = to_amdgpu_encoder(encoder);
	struct drm_display_mode *mode = NULL;
	struct drm_display_mode *native_mode = &amdgpu_encoder->native_mode;

	mode = drm_mode_duplicate(dev, native_mode);

	if (mode == NULL)
		return NULL;

	mode->hdisplay = hdisplay;
	mode->vdisplay = vdisplay;
	mode->type &= ~DRM_MODE_TYPE_PREFERRED;
	strscpy(mode->name, name, DRM_DISPLAY_MODE_LEN);

	return mode;

}

static void amdgpu_dm_connector_add_common_modes(struct drm_encoder *encoder,
						 struct drm_connector *connector)
{
	struct amdgpu_encoder *amdgpu_encoder = to_amdgpu_encoder(encoder);
	struct drm_display_mode *mode = NULL;
	struct drm_display_mode *native_mode = &amdgpu_encoder->native_mode;
	struct amdgpu_dm_connector *amdgpu_dm_connector =
				to_amdgpu_dm_connector(connector);
	int i;
	int n;
	struct mode_size {
		char name[DRM_DISPLAY_MODE_LEN];
		int w;
		int h;
	} common_modes[] = {
		{  "640x480",  640,  480},
		{  "800x600",  800,  600},
		{ "1024x768", 1024,  768},
		{ "1280x720", 1280,  720},
		{ "1280x800", 1280,  800},
		{"1280x1024", 1280, 1024},
		{ "1440x900", 1440,  900},
		{"1680x1050", 1680, 1050},
		{"1600x1200", 1600, 1200},
		{"1920x1080", 1920, 1080},
		{"1920x1200", 1920, 1200}
	};

	n = ARRAY_SIZE(common_modes);

	for (i = 0; i < n; i++) {
		struct drm_display_mode *curmode = NULL;
		bool mode_existed = false;

		if (common_modes[i].w > native_mode->hdisplay ||
		    common_modes[i].h > native_mode->vdisplay ||
		   (common_modes[i].w == native_mode->hdisplay &&
		    common_modes[i].h == native_mode->vdisplay))
			continue;

		list_for_each_entry(curmode, &connector->probed_modes, head) {
			if (common_modes[i].w == curmode->hdisplay &&
			    common_modes[i].h == curmode->vdisplay) {
				mode_existed = true;
				break;
			}
		}

		if (mode_existed)
			continue;

		mode = amdgpu_dm_create_common_mode(encoder,
				common_modes[i].name, common_modes[i].w,
				common_modes[i].h);
		if (!mode)
			continue;

		drm_mode_probed_add(connector, mode);
		amdgpu_dm_connector->num_modes++;
	}
}

static void amdgpu_set_panel_orientation(struct drm_connector *connector)
{
	struct drm_encoder *encoder;
	struct amdgpu_encoder *amdgpu_encoder;
	const struct drm_display_mode *native_mode;

	if (connector->connector_type != DRM_MODE_CONNECTOR_eDP &&
	    connector->connector_type != DRM_MODE_CONNECTOR_LVDS)
		return;

	mutex_lock(&connector->dev->mode_config.mutex);
	amdgpu_dm_connector_get_modes(connector);
	mutex_unlock(&connector->dev->mode_config.mutex);

	encoder = amdgpu_dm_connector_to_encoder(connector);
	if (!encoder)
		return;

	amdgpu_encoder = to_amdgpu_encoder(encoder);

	native_mode = &amdgpu_encoder->native_mode;
	if (native_mode->hdisplay == 0 || native_mode->vdisplay == 0)
		return;

	drm_connector_set_panel_orientation_with_quirk(connector,
						       DRM_MODE_PANEL_ORIENTATION_UNKNOWN,
						       native_mode->hdisplay,
						       native_mode->vdisplay);
}

static void amdgpu_dm_connector_ddc_get_modes(struct drm_connector *connector,
					      struct edid *edid)
{
	struct amdgpu_dm_connector *amdgpu_dm_connector =
			to_amdgpu_dm_connector(connector);

	if (edid) {
		/* empty probed_modes */
		INIT_LIST_HEAD(&connector->probed_modes);
		amdgpu_dm_connector->num_modes =
				drm_add_edid_modes(connector, edid);

		/* sorting the probed modes before calling function
		 * amdgpu_dm_get_native_mode() since EDID can have
		 * more than one preferred mode. The modes that are
		 * later in the probed mode list could be of higher
		 * and preferred resolution. For example, 3840x2160
		 * resolution in base EDID preferred timing and 4096x2160
		 * preferred resolution in DID extension block later.
		 */
		drm_mode_sort(&connector->probed_modes);
		amdgpu_dm_get_native_mode(connector);

		/* Freesync capabilities are reset by calling
		 * drm_add_edid_modes() and need to be
		 * restored here.
		 */
		amdgpu_dm_update_freesync_caps(connector, edid);
	} else {
		amdgpu_dm_connector->num_modes = 0;
	}
}

static bool is_duplicate_mode(struct amdgpu_dm_connector *aconnector,
			      struct drm_display_mode *mode)
{
	struct drm_display_mode *m;

	list_for_each_entry (m, &aconnector->base.probed_modes, head) {
		if (drm_mode_equal(m, mode))
			return true;
	}

	return false;
}

static uint add_fs_modes(struct amdgpu_dm_connector *aconnector)
{
	const struct drm_display_mode *m;
	struct drm_display_mode *new_mode;
	uint i;
	uint32_t new_modes_count = 0;

	/* Standard FPS values
	 *
	 * 23.976       - TV/NTSC
	 * 24 	        - Cinema
	 * 25 	        - TV/PAL
	 * 29.97        - TV/NTSC
	 * 30 	        - TV/NTSC
	 * 48 	        - Cinema HFR
	 * 50 	        - TV/PAL
	 * 60 	        - Commonly used
	 * 48,72,96,120 - Multiples of 24
	 */
	static const uint32_t common_rates[] = {
		23976, 24000, 25000, 29970, 30000,
		48000, 50000, 60000, 72000, 96000, 120000
	};

	/*
	 * Find mode with highest refresh rate with the same resolution
	 * as the preferred mode. Some monitors report a preferred mode
	 * with lower resolution than the highest refresh rate supported.
	 */

	m = get_highest_refresh_rate_mode(aconnector, true);
	if (!m)
		return 0;

	for (i = 0; i < ARRAY_SIZE(common_rates); i++) {
		uint64_t target_vtotal, target_vtotal_diff;
		uint64_t num, den;

		if (drm_mode_vrefresh(m) * 1000 < common_rates[i])
			continue;

		if (common_rates[i] < aconnector->min_vfreq * 1000 ||
		    common_rates[i] > aconnector->max_vfreq * 1000)
			continue;

		num = (unsigned long long)m->clock * 1000 * 1000;
		den = common_rates[i] * (unsigned long long)m->htotal;
		target_vtotal = div_u64(num, den);
		target_vtotal_diff = target_vtotal - m->vtotal;

		/* Check for illegal modes */
		if (m->vsync_start + target_vtotal_diff < m->vdisplay ||
		    m->vsync_end + target_vtotal_diff < m->vsync_start ||
		    m->vtotal + target_vtotal_diff < m->vsync_end)
			continue;

		new_mode = drm_mode_duplicate(aconnector->base.dev, m);
		if (!new_mode)
			goto out;

		new_mode->vtotal += (u16)target_vtotal_diff;
		new_mode->vsync_start += (u16)target_vtotal_diff;
		new_mode->vsync_end += (u16)target_vtotal_diff;
		new_mode->type &= ~DRM_MODE_TYPE_PREFERRED;
		new_mode->type |= DRM_MODE_TYPE_DRIVER;

		if (!is_duplicate_mode(aconnector, new_mode)) {
			drm_mode_probed_add(&aconnector->base, new_mode);
			new_modes_count += 1;
		} else
			drm_mode_destroy(aconnector->base.dev, new_mode);
	}
 out:
	return new_modes_count;
}

static void amdgpu_dm_connector_add_freesync_modes(struct drm_connector *connector,
						   struct edid *edid)
{
	struct amdgpu_dm_connector *amdgpu_dm_connector =
		to_amdgpu_dm_connector(connector);

	if (!(amdgpu_freesync_vid_mode && edid))
		return;

	if (amdgpu_dm_connector->max_vfreq - amdgpu_dm_connector->min_vfreq > 10)
		amdgpu_dm_connector->num_modes +=
			add_fs_modes(amdgpu_dm_connector);
}

static int amdgpu_dm_connector_get_modes(struct drm_connector *connector)
{
	struct amdgpu_dm_connector *amdgpu_dm_connector =
			to_amdgpu_dm_connector(connector);
	struct drm_encoder *encoder;
	struct edid *edid = amdgpu_dm_connector->edid;

	encoder = amdgpu_dm_connector_to_encoder(connector);

	if (!drm_edid_is_valid(edid)) {
		amdgpu_dm_connector->num_modes =
				drm_add_modes_noedid(connector, 640, 480);
	} else {
		amdgpu_dm_connector_ddc_get_modes(connector, edid);
		amdgpu_dm_connector_add_common_modes(encoder, connector);
		amdgpu_dm_connector_add_freesync_modes(connector, edid);
	}
	amdgpu_dm_fbc_init(connector);

	return amdgpu_dm_connector->num_modes;
}

void amdgpu_dm_connector_init_helper(struct amdgpu_display_manager *dm,
				     struct amdgpu_dm_connector *aconnector,
				     int connector_type,
				     struct dc_link *link,
				     int link_index)
{
	struct amdgpu_device *adev = drm_to_adev(dm->ddev);

	/*
	 * Some of the properties below require access to state, like bpc.
	 * Allocate some default initial connector state with our reset helper.
	 */
	if (aconnector->base.funcs->reset)
		aconnector->base.funcs->reset(&aconnector->base);

	aconnector->connector_id = link_index;
	aconnector->dc_link = link;
	aconnector->base.interlace_allowed = false;
	aconnector->base.doublescan_allowed = false;
	aconnector->base.stereo_allowed = false;
	aconnector->base.dpms = DRM_MODE_DPMS_OFF;
	aconnector->hpd.hpd = AMDGPU_HPD_NONE; /* not used */
	aconnector->audio_inst = -1;
	mutex_init(&aconnector->hpd_lock);

	/*
	 * configure support HPD hot plug connector_>polled default value is 0
	 * which means HPD hot plug not supported
	 */
	switch (connector_type) {
	case DRM_MODE_CONNECTOR_HDMIA:
		aconnector->base.polled = DRM_CONNECTOR_POLL_HPD;
		aconnector->base.ycbcr_420_allowed =
			link->link_enc->features.hdmi_ycbcr420_supported ? true : false;
		break;
	case DRM_MODE_CONNECTOR_DisplayPort:
		aconnector->base.polled = DRM_CONNECTOR_POLL_HPD;
		link->link_enc = link_enc_cfg_get_link_enc(link);
		ASSERT(link->link_enc);
		if (link->link_enc)
			aconnector->base.ycbcr_420_allowed =
			link->link_enc->features.dp_ycbcr420_supported ? true : false;
		break;
	case DRM_MODE_CONNECTOR_DVID:
		aconnector->base.polled = DRM_CONNECTOR_POLL_HPD;
		break;
	default:
		break;
	}

	drm_object_attach_property(&aconnector->base.base,
				dm->ddev->mode_config.scaling_mode_property,
				DRM_MODE_SCALE_NONE);

	drm_object_attach_property(&aconnector->base.base,
				adev->mode_info.underscan_property,
				UNDERSCAN_OFF);
	drm_object_attach_property(&aconnector->base.base,
				adev->mode_info.underscan_hborder_property,
				0);
	drm_object_attach_property(&aconnector->base.base,
				adev->mode_info.underscan_vborder_property,
				0);

	if (!aconnector->mst_port)
		drm_connector_attach_max_bpc_property(&aconnector->base, 8, 16);

	/* This defaults to the max in the range, but we want 8bpc for non-edp. */
	aconnector->base.state->max_bpc = (connector_type == DRM_MODE_CONNECTOR_eDP) ? 16 : 8;
	aconnector->base.state->max_requested_bpc = aconnector->base.state->max_bpc;

	if (connector_type == DRM_MODE_CONNECTOR_eDP &&
	    (dc_is_dmcu_initialized(adev->dm.dc) || adev->dm.dc->ctx->dmub_srv)) {
		drm_object_attach_property(&aconnector->base.base,
				adev->mode_info.abm_level_property, 0);
	}

	if (connector_type == DRM_MODE_CONNECTOR_HDMIA ||
	    connector_type == DRM_MODE_CONNECTOR_DisplayPort ||
	    connector_type == DRM_MODE_CONNECTOR_eDP) {
		drm_connector_attach_hdr_output_metadata_property(&aconnector->base);

		if (!aconnector->mst_port)
			drm_connector_attach_vrr_capable_property(&aconnector->base);

#ifdef CONFIG_DRM_AMD_DC_HDCP
		if (adev->dm.hdcp_workqueue)
			drm_connector_attach_content_protection_property(&aconnector->base, true);
#endif
	}
}

static int amdgpu_dm_i2c_xfer(struct i2c_adapter *i2c_adap,
			      struct i2c_msg *msgs, int num)
{
	struct amdgpu_i2c_adapter *i2c = i2c_get_adapdata(i2c_adap);
	struct ddc_service *ddc_service = i2c->ddc_service;
	struct i2c_command cmd;
	int i;
	int result = -EIO;

	cmd.payloads = kcalloc(num, sizeof(struct i2c_payload), GFP_KERNEL);

	if (!cmd.payloads)
		return result;

	cmd.number_of_payloads = num;
	cmd.engine = I2C_COMMAND_ENGINE_DEFAULT;
	cmd.speed = 100;

	for (i = 0; i < num; i++) {
		cmd.payloads[i].write = !(msgs[i].flags & I2C_M_RD);
		cmd.payloads[i].address = msgs[i].addr;
		cmd.payloads[i].length = msgs[i].len;
		cmd.payloads[i].data = msgs[i].buf;
	}

	if (dc_submit_i2c(
			ddc_service->ctx->dc,
			ddc_service->link->link_index,
			&cmd))
		result = num;

	kfree(cmd.payloads);
	return result;
}

static u32 amdgpu_dm_i2c_func(struct i2c_adapter *adap)
{
	return I2C_FUNC_I2C | I2C_FUNC_SMBUS_EMUL;
}

static const struct i2c_algorithm amdgpu_dm_i2c_algo = {
	.master_xfer = amdgpu_dm_i2c_xfer,
	.functionality = amdgpu_dm_i2c_func,
};

static struct amdgpu_i2c_adapter *
create_i2c(struct ddc_service *ddc_service,
	   int link_index,
	   int *res)
{
	struct amdgpu_device *adev = ddc_service->ctx->driver_context;
	struct amdgpu_i2c_adapter *i2c;

	i2c = kzalloc(sizeof(struct amdgpu_i2c_adapter), GFP_KERNEL);
	if (!i2c)
		return NULL;
	i2c->base.owner = THIS_MODULE;
	i2c->base.class = I2C_CLASS_DDC;
	i2c->base.dev.parent = &adev->pdev->dev;
	i2c->base.algo = &amdgpu_dm_i2c_algo;
	snprintf(i2c->base.name, sizeof(i2c->base.name), "AMDGPU DM i2c hw bus %d", link_index);
	i2c_set_adapdata(&i2c->base, i2c);
	i2c->ddc_service = ddc_service;

	return i2c;
}


/*
 * Note: this function assumes that dc_link_detect() was called for the
 * dc_link which will be represented by this aconnector.
 */
static int amdgpu_dm_connector_init(struct amdgpu_display_manager *dm,
				    struct amdgpu_dm_connector *aconnector,
				    uint32_t link_index,
				    struct amdgpu_encoder *aencoder)
{
	int res = 0;
	int connector_type;
	struct dc *dc = dm->dc;
	struct dc_link *link = dc_get_link_at_index(dc, link_index);
	struct amdgpu_i2c_adapter *i2c;

	link->priv = aconnector;

	DRM_DEBUG_DRIVER("%s()\n", __func__);

	i2c = create_i2c(link->ddc, link->link_index, &res);
	if (!i2c) {
		DRM_ERROR("Failed to create i2c adapter data\n");
		return -ENOMEM;
	}

	aconnector->i2c = i2c;
	res = i2c_add_adapter(&i2c->base);

	if (res) {
		DRM_ERROR("Failed to register hw i2c %d\n", link->link_index);
		goto out_free;
	}

	connector_type = to_drm_connector_type(link->connector_signal);

	res = drm_connector_init_with_ddc(
			dm->ddev,
			&aconnector->base,
			&amdgpu_dm_connector_funcs,
			connector_type,
			&i2c->base);

	if (res) {
		DRM_ERROR("connector_init failed\n");
		aconnector->connector_id = -1;
		goto out_free;
	}

	drm_connector_helper_add(
			&aconnector->base,
			&amdgpu_dm_connector_helper_funcs);

	amdgpu_dm_connector_init_helper(
		dm,
		aconnector,
		connector_type,
		link,
		link_index);

	drm_connector_attach_encoder(
		&aconnector->base, &aencoder->base);

	if (connector_type == DRM_MODE_CONNECTOR_DisplayPort
		|| connector_type == DRM_MODE_CONNECTOR_eDP)
		amdgpu_dm_initialize_dp_connector(dm, aconnector, link->link_index);

out_free:
	if (res) {
		kfree(i2c);
		aconnector->i2c = NULL;
	}
	return res;
}

int amdgpu_dm_get_encoder_crtc_mask(struct amdgpu_device *adev)
{
	switch (adev->mode_info.num_crtc) {
	case 1:
		return 0x1;
	case 2:
		return 0x3;
	case 3:
		return 0x7;
	case 4:
		return 0xf;
	case 5:
		return 0x1f;
	case 6:
	default:
		return 0x3f;
	}
}

static int amdgpu_dm_encoder_init(struct drm_device *dev,
				  struct amdgpu_encoder *aencoder,
				  uint32_t link_index)
{
	struct amdgpu_device *adev = drm_to_adev(dev);

	int res = drm_encoder_init(dev,
				   &aencoder->base,
				   &amdgpu_dm_encoder_funcs,
				   DRM_MODE_ENCODER_TMDS,
				   NULL);

	aencoder->base.possible_crtcs = amdgpu_dm_get_encoder_crtc_mask(adev);

	if (!res)
		aencoder->encoder_id = link_index;
	else
		aencoder->encoder_id = -1;

	drm_encoder_helper_add(&aencoder->base, &amdgpu_dm_encoder_helper_funcs);

	return res;
}

static void manage_dm_interrupts(struct amdgpu_device *adev,
				 struct amdgpu_crtc *acrtc,
				 bool enable)
{
	/*
	 * We have no guarantee that the frontend index maps to the same
	 * backend index - some even map to more than one.
	 *
	 * TODO: Use a different interrupt or check DC itself for the mapping.
	 */
	int irq_type =
		amdgpu_display_crtc_idx_to_irq_type(
			adev,
			acrtc->crtc_id);

	if (enable) {
		drm_crtc_vblank_on(&acrtc->base);
		amdgpu_irq_get(
			adev,
			&adev->pageflip_irq,
			irq_type);
#if defined(CONFIG_DRM_AMD_SECURE_DISPLAY)
		amdgpu_irq_get(
			adev,
			&adev->vline0_irq,
			irq_type);
#endif
	} else {
#if defined(CONFIG_DRM_AMD_SECURE_DISPLAY)
		amdgpu_irq_put(
			adev,
			&adev->vline0_irq,
			irq_type);
#endif
		amdgpu_irq_put(
			adev,
			&adev->pageflip_irq,
			irq_type);
		drm_crtc_vblank_off(&acrtc->base);
	}
}

static void dm_update_pflip_irq_state(struct amdgpu_device *adev,
				      struct amdgpu_crtc *acrtc)
{
	int irq_type =
		amdgpu_display_crtc_idx_to_irq_type(adev, acrtc->crtc_id);

	/**
	 * This reads the current state for the IRQ and force reapplies
	 * the setting to hardware.
	 */
	amdgpu_irq_update(adev, &adev->pageflip_irq, irq_type);
}

static bool
is_scaling_state_different(const struct dm_connector_state *dm_state,
			   const struct dm_connector_state *old_dm_state)
{
	if (dm_state->scaling != old_dm_state->scaling)
		return true;
	if (!dm_state->underscan_enable && old_dm_state->underscan_enable) {
		if (old_dm_state->underscan_hborder != 0 && old_dm_state->underscan_vborder != 0)
			return true;
	} else  if (dm_state->underscan_enable && !old_dm_state->underscan_enable) {
		if (dm_state->underscan_hborder != 0 && dm_state->underscan_vborder != 0)
			return true;
	} else if (dm_state->underscan_hborder != old_dm_state->underscan_hborder ||
		   dm_state->underscan_vborder != old_dm_state->underscan_vborder)
		return true;
	return false;
}

#ifdef CONFIG_DRM_AMD_DC_HDCP
static bool is_content_protection_different(struct drm_connector_state *state,
					    const struct drm_connector_state *old_state,
					    const struct drm_connector *connector, struct hdcp_workqueue *hdcp_w)
{
	struct amdgpu_dm_connector *aconnector = to_amdgpu_dm_connector(connector);
	struct dm_connector_state *dm_con_state = to_dm_connector_state(connector->state);

	/* Handle: Type0/1 change */
	if (old_state->hdcp_content_type != state->hdcp_content_type &&
	    state->content_protection != DRM_MODE_CONTENT_PROTECTION_UNDESIRED) {
		state->content_protection = DRM_MODE_CONTENT_PROTECTION_DESIRED;
		return true;
	}

	/* CP is being re enabled, ignore this
	 *
	 * Handles:	ENABLED -> DESIRED
	 */
	if (old_state->content_protection == DRM_MODE_CONTENT_PROTECTION_ENABLED &&
	    state->content_protection == DRM_MODE_CONTENT_PROTECTION_DESIRED) {
		state->content_protection = DRM_MODE_CONTENT_PROTECTION_ENABLED;
		return false;
	}

	/* S3 resume case, since old state will always be 0 (UNDESIRED) and the restored state will be ENABLED
	 *
	 * Handles:	UNDESIRED -> ENABLED
	 */
	if (old_state->content_protection == DRM_MODE_CONTENT_PROTECTION_UNDESIRED &&
	    state->content_protection == DRM_MODE_CONTENT_PROTECTION_ENABLED)
		state->content_protection = DRM_MODE_CONTENT_PROTECTION_DESIRED;

	/* Stream removed and re-enabled
	 *
	 * Can sometimes overlap with the HPD case,
	 * thus set update_hdcp to false to avoid
	 * setting HDCP multiple times.
	 *
	 * Handles:	DESIRED -> DESIRED (Special case)
	 */
	if (!(old_state->crtc && old_state->crtc->enabled) &&
		state->crtc && state->crtc->enabled &&
		connector->state->content_protection == DRM_MODE_CONTENT_PROTECTION_DESIRED) {
		dm_con_state->update_hdcp = false;
		return true;
	}

	/* Hot-plug, headless s3, dpms
	 *
	 * Only start HDCP if the display is connected/enabled.
	 * update_hdcp flag will be set to false until the next
	 * HPD comes in.
	 *
	 * Handles:	DESIRED -> DESIRED (Special case)
	 */
	if (dm_con_state->update_hdcp && state->content_protection == DRM_MODE_CONTENT_PROTECTION_DESIRED &&
	    connector->dpms == DRM_MODE_DPMS_ON && aconnector->dc_sink != NULL) {
		dm_con_state->update_hdcp = false;
		return true;
	}

	/*
	 * Handles:	UNDESIRED -> UNDESIRED
	 *		DESIRED -> DESIRED
	 *		ENABLED -> ENABLED
	 */
	if (old_state->content_protection == state->content_protection)
		return false;

	/*
	 * Handles:	UNDESIRED -> DESIRED
	 *		DESIRED -> UNDESIRED
	 *		ENABLED -> UNDESIRED
	 */
	if (state->content_protection != DRM_MODE_CONTENT_PROTECTION_ENABLED)
		return true;

	/*
	 * Handles:	DESIRED -> ENABLED
	 */
	return false;
}

#endif
static void remove_stream(struct amdgpu_device *adev,
			  struct amdgpu_crtc *acrtc,
			  struct dc_stream_state *stream)
{
	/* this is the update mode case */

	acrtc->otg_inst = -1;
	acrtc->enabled = false;
}

static void prepare_flip_isr(struct amdgpu_crtc *acrtc)
{

	assert_spin_locked(&acrtc->base.dev->event_lock);
	WARN_ON(acrtc->event);

	acrtc->event = acrtc->base.state->event;

	/* Set the flip status */
	acrtc->pflip_status = AMDGPU_FLIP_SUBMITTED;

	/* Mark this event as consumed */
	acrtc->base.state->event = NULL;

	DC_LOG_PFLIP("crtc:%d, pflip_stat:AMDGPU_FLIP_SUBMITTED\n",
		     acrtc->crtc_id);
}

static void update_freesync_state_on_stream(
	struct amdgpu_display_manager *dm,
	struct dm_crtc_state *new_crtc_state,
	struct dc_stream_state *new_stream,
	struct dc_plane_state *surface,
	u32 flip_timestamp_in_us)
{
	struct mod_vrr_params vrr_params;
	struct dc_info_packet vrr_infopacket = {0};
	struct amdgpu_device *adev = dm->adev;
	struct amdgpu_crtc *acrtc = to_amdgpu_crtc(new_crtc_state->base.crtc);
	unsigned long flags;
	bool pack_sdp_v1_3 = false;

	if (!new_stream)
		return;

	/*
	 * TODO: Determine why min/max totals and vrefresh can be 0 here.
	 * For now it's sufficient to just guard against these conditions.
	 */

	if (!new_stream->timing.h_total || !new_stream->timing.v_total)
		return;

	spin_lock_irqsave(&adev_to_drm(adev)->event_lock, flags);
        vrr_params = acrtc->dm_irq_params.vrr_params;

	if (surface) {
		mod_freesync_handle_preflip(
			dm->freesync_module,
			surface,
			new_stream,
			flip_timestamp_in_us,
			&vrr_params);

		if (adev->family < AMDGPU_FAMILY_AI &&
		    amdgpu_dm_vrr_active(new_crtc_state)) {
			mod_freesync_handle_v_update(dm->freesync_module,
						     new_stream, &vrr_params);

			/* Need to call this before the frame ends. */
			dc_stream_adjust_vmin_vmax(dm->dc,
						   new_crtc_state->stream,
						   &vrr_params.adjust);
		}
	}

	mod_freesync_build_vrr_infopacket(
		dm->freesync_module,
		new_stream,
		&vrr_params,
		PACKET_TYPE_VRR,
		TRANSFER_FUNC_UNKNOWN,
		&vrr_infopacket,
		pack_sdp_v1_3);

	new_crtc_state->freesync_vrr_info_changed |=
		(memcmp(&new_crtc_state->vrr_infopacket,
			&vrr_infopacket,
			sizeof(vrr_infopacket)) != 0);

	acrtc->dm_irq_params.vrr_params = vrr_params;
	new_crtc_state->vrr_infopacket = vrr_infopacket;

	new_stream->vrr_infopacket = vrr_infopacket;

	if (new_crtc_state->freesync_vrr_info_changed)
		DRM_DEBUG_KMS("VRR packet update: crtc=%u enabled=%d state=%d",
			      new_crtc_state->base.crtc->base.id,
			      (int)new_crtc_state->base.vrr_enabled,
			      (int)vrr_params.state);

	spin_unlock_irqrestore(&adev_to_drm(adev)->event_lock, flags);
}

static void update_stream_irq_parameters(
	struct amdgpu_display_manager *dm,
	struct dm_crtc_state *new_crtc_state)
{
	struct dc_stream_state *new_stream = new_crtc_state->stream;
	struct mod_vrr_params vrr_params;
	struct mod_freesync_config config = new_crtc_state->freesync_config;
	struct amdgpu_device *adev = dm->adev;
	struct amdgpu_crtc *acrtc = to_amdgpu_crtc(new_crtc_state->base.crtc);
	unsigned long flags;

	if (!new_stream)
		return;

	/*
	 * TODO: Determine why min/max totals and vrefresh can be 0 here.
	 * For now it's sufficient to just guard against these conditions.
	 */
	if (!new_stream->timing.h_total || !new_stream->timing.v_total)
		return;

	spin_lock_irqsave(&adev_to_drm(adev)->event_lock, flags);
	vrr_params = acrtc->dm_irq_params.vrr_params;

	if (new_crtc_state->vrr_supported &&
	    config.min_refresh_in_uhz &&
	    config.max_refresh_in_uhz) {
		/*
		 * if freesync compatible mode was set, config.state will be set
		 * in atomic check
		 */
		if (config.state == VRR_STATE_ACTIVE_FIXED && config.fixed_refresh_in_uhz &&
		    (!drm_atomic_crtc_needs_modeset(&new_crtc_state->base) ||
		     new_crtc_state->freesync_config.state == VRR_STATE_ACTIVE_FIXED)) {
			vrr_params.max_refresh_in_uhz = config.max_refresh_in_uhz;
			vrr_params.min_refresh_in_uhz = config.min_refresh_in_uhz;
			vrr_params.fixed_refresh_in_uhz = config.fixed_refresh_in_uhz;
			vrr_params.state = VRR_STATE_ACTIVE_FIXED;
		} else {
			config.state = new_crtc_state->base.vrr_enabled ?
						     VRR_STATE_ACTIVE_VARIABLE :
						     VRR_STATE_INACTIVE;
		}
	} else {
		config.state = VRR_STATE_UNSUPPORTED;
	}

	mod_freesync_build_vrr_params(dm->freesync_module,
				      new_stream,
				      &config, &vrr_params);

	new_crtc_state->freesync_config = config;
	/* Copy state for access from DM IRQ handler */
	acrtc->dm_irq_params.freesync_config = config;
	acrtc->dm_irq_params.active_planes = new_crtc_state->active_planes;
	acrtc->dm_irq_params.vrr_params = vrr_params;
	spin_unlock_irqrestore(&adev_to_drm(adev)->event_lock, flags);
}

static void amdgpu_dm_handle_vrr_transition(struct dm_crtc_state *old_state,
					    struct dm_crtc_state *new_state)
{
	bool old_vrr_active = amdgpu_dm_vrr_active(old_state);
	bool new_vrr_active = amdgpu_dm_vrr_active(new_state);

	if (!old_vrr_active && new_vrr_active) {
		/* Transition VRR inactive -> active:
		 * While VRR is active, we must not disable vblank irq, as a
		 * reenable after disable would compute bogus vblank/pflip
		 * timestamps if it likely happened inside display front-porch.
		 *
		 * We also need vupdate irq for the actual core vblank handling
		 * at end of vblank.
		 */
		WARN_ON(dm_set_vupdate_irq(new_state->base.crtc, true) != 0);
		WARN_ON(drm_crtc_vblank_get(new_state->base.crtc) != 0);
		DRM_DEBUG_DRIVER("%s: crtc=%u VRR off->on: Get vblank ref\n",
				 __func__, new_state->base.crtc->base.id);
	} else if (old_vrr_active && !new_vrr_active) {
		/* Transition VRR active -> inactive:
		 * Allow vblank irq disable again for fixed refresh rate.
		 */
		WARN_ON(dm_set_vupdate_irq(new_state->base.crtc, false) != 0);
		drm_crtc_vblank_put(new_state->base.crtc);
		DRM_DEBUG_DRIVER("%s: crtc=%u VRR on->off: Drop vblank ref\n",
				 __func__, new_state->base.crtc->base.id);
	}
}

static void amdgpu_dm_commit_cursors(struct drm_atomic_state *state)
{
	struct drm_plane *plane;
	struct drm_plane_state *old_plane_state;
	int i;

	/*
	 * TODO: Make this per-stream so we don't issue redundant updates for
	 * commits with multiple streams.
	 */
	for_each_old_plane_in_state(state, plane, old_plane_state, i)
		if (plane->type == DRM_PLANE_TYPE_CURSOR)
			handle_cursor_update(plane, old_plane_state);
}

static void amdgpu_dm_commit_planes(struct drm_atomic_state *state,
				    struct dc_state *dc_state,
				    struct drm_device *dev,
				    struct amdgpu_display_manager *dm,
				    struct drm_crtc *pcrtc,
				    bool wait_for_vblank)
{
	uint32_t i;
	uint64_t timestamp_ns;
	struct drm_plane *plane;
	struct drm_plane_state *old_plane_state, *new_plane_state;
	struct amdgpu_crtc *acrtc_attach = to_amdgpu_crtc(pcrtc);
	struct drm_crtc_state *new_pcrtc_state =
			drm_atomic_get_new_crtc_state(state, pcrtc);
	struct dm_crtc_state *acrtc_state = to_dm_crtc_state(new_pcrtc_state);
	struct dm_crtc_state *dm_old_crtc_state =
			to_dm_crtc_state(drm_atomic_get_old_crtc_state(state, pcrtc));
	int planes_count = 0, vpos, hpos;
	unsigned long flags;
	uint32_t target_vblank, last_flip_vblank;
	bool vrr_active = amdgpu_dm_vrr_active(acrtc_state);
	bool cursor_update = false;
	bool pflip_present = false;
	struct {
		struct dc_surface_update surface_updates[MAX_SURFACES];
		struct dc_plane_info plane_infos[MAX_SURFACES];
		struct dc_scaling_info scaling_infos[MAX_SURFACES];
		struct dc_flip_addrs flip_addrs[MAX_SURFACES];
		struct dc_stream_update stream_update;
	} *bundle;

	bundle = kzalloc(sizeof(*bundle), GFP_KERNEL);

	if (!bundle) {
		dm_error("Failed to allocate update bundle\n");
		goto cleanup;
	}

	/*
	 * Disable the cursor first if we're disabling all the planes.
	 * It'll remain on the screen after the planes are re-enabled
	 * if we don't.
	 */
	if (acrtc_state->active_planes == 0)
		amdgpu_dm_commit_cursors(state);

	/* update planes when needed */
	for_each_oldnew_plane_in_state(state, plane, old_plane_state, new_plane_state, i) {
		struct drm_crtc *crtc = new_plane_state->crtc;
		struct drm_crtc_state *new_crtc_state;
		struct drm_framebuffer *fb = new_plane_state->fb;
		struct amdgpu_framebuffer *afb = (struct amdgpu_framebuffer *)fb;
		bool plane_needs_flip;
		struct dc_plane_state *dc_plane;
		struct dm_plane_state *dm_new_plane_state = to_dm_plane_state(new_plane_state);

		/* Cursor plane is handled after stream updates */
		if (plane->type == DRM_PLANE_TYPE_CURSOR) {
			if ((fb && crtc == pcrtc) ||
			    (old_plane_state->fb && old_plane_state->crtc == pcrtc))
				cursor_update = true;

			continue;
		}

		if (!fb || !crtc || pcrtc != crtc)
			continue;

		new_crtc_state = drm_atomic_get_new_crtc_state(state, crtc);
		if (!new_crtc_state->active)
			continue;

		dc_plane = dm_new_plane_state->dc_state;

		bundle->surface_updates[planes_count].surface = dc_plane;
		if (new_pcrtc_state->color_mgmt_changed) {
			bundle->surface_updates[planes_count].gamma = dc_plane->gamma_correction;
			bundle->surface_updates[planes_count].in_transfer_func = dc_plane->in_transfer_func;
			bundle->surface_updates[planes_count].gamut_remap_matrix = &dc_plane->gamut_remap_matrix;
		}

		fill_dc_scaling_info(dm->adev, new_plane_state,
				     &bundle->scaling_infos[planes_count]);

		bundle->surface_updates[planes_count].scaling_info =
			&bundle->scaling_infos[planes_count];

		plane_needs_flip = old_plane_state->fb && new_plane_state->fb;

		pflip_present = pflip_present || plane_needs_flip;

		if (!plane_needs_flip) {
			planes_count += 1;
			continue;
		}

		fill_dc_plane_info_and_addr(
			dm->adev, new_plane_state,
			afb->tiling_flags,
			&bundle->plane_infos[planes_count],
			&bundle->flip_addrs[planes_count].address,
			afb->tmz_surface, false);

		drm_dbg_state(state->dev, "plane: id=%d dcc_en=%d\n",
				 new_plane_state->plane->index,
				 bundle->plane_infos[planes_count].dcc.enable);

		bundle->surface_updates[planes_count].plane_info =
			&bundle->plane_infos[planes_count];

		if (acrtc_state->stream->link->psr_settings.psr_feature_enabled)
			fill_dc_dirty_rects(plane, old_plane_state,
					    new_plane_state, new_crtc_state,
					    &bundle->flip_addrs[planes_count]);

		/*
		 * Only allow immediate flips for fast updates that don't
		 * change FB pitch, DCC state, rotation or mirroing.
		 */
		bundle->flip_addrs[planes_count].flip_immediate =
			crtc->state->async_flip &&
			acrtc_state->update_type == UPDATE_TYPE_FAST;

		timestamp_ns = ktime_get_ns();
		bundle->flip_addrs[planes_count].flip_timestamp_in_us = div_u64(timestamp_ns, 1000);
		bundle->surface_updates[planes_count].flip_addr = &bundle->flip_addrs[planes_count];
		bundle->surface_updates[planes_count].surface = dc_plane;

		if (!bundle->surface_updates[planes_count].surface) {
			DRM_ERROR("No surface for CRTC: id=%d\n",
					acrtc_attach->crtc_id);
			continue;
		}

		if (plane == pcrtc->primary)
			update_freesync_state_on_stream(
				dm,
				acrtc_state,
				acrtc_state->stream,
				dc_plane,
				bundle->flip_addrs[planes_count].flip_timestamp_in_us);

		drm_dbg_state(state->dev, "%s Flipping to hi: 0x%x, low: 0x%x\n",
				 __func__,
				 bundle->flip_addrs[planes_count].address.grph.addr.high_part,
				 bundle->flip_addrs[planes_count].address.grph.addr.low_part);

		planes_count += 1;

	}

	if (pflip_present) {
		if (!vrr_active) {
			/* Use old throttling in non-vrr fixed refresh rate mode
			 * to keep flip scheduling based on target vblank counts
			 * working in a backwards compatible way, e.g., for
			 * clients using the GLX_OML_sync_control extension or
			 * DRI3/Present extension with defined target_msc.
			 */
			last_flip_vblank = amdgpu_get_vblank_counter_kms(pcrtc);
		}
		else {
			/* For variable refresh rate mode only:
			 * Get vblank of last completed flip to avoid > 1 vrr
			 * flips per video frame by use of throttling, but allow
			 * flip programming anywhere in the possibly large
			 * variable vrr vblank interval for fine-grained flip
			 * timing control and more opportunity to avoid stutter
			 * on late submission of flips.
			 */
			spin_lock_irqsave(&pcrtc->dev->event_lock, flags);
			last_flip_vblank = acrtc_attach->dm_irq_params.last_flip_vblank;
			spin_unlock_irqrestore(&pcrtc->dev->event_lock, flags);
		}

		target_vblank = last_flip_vblank + wait_for_vblank;

		/*
		 * Wait until we're out of the vertical blank period before the one
		 * targeted by the flip
		 */
		while ((acrtc_attach->enabled &&
			(amdgpu_display_get_crtc_scanoutpos(dm->ddev, acrtc_attach->crtc_id,
							    0, &vpos, &hpos, NULL,
							    NULL, &pcrtc->hwmode)
			 & (DRM_SCANOUTPOS_VALID | DRM_SCANOUTPOS_IN_VBLANK)) ==
			(DRM_SCANOUTPOS_VALID | DRM_SCANOUTPOS_IN_VBLANK) &&
			(int)(target_vblank -
			  amdgpu_get_vblank_counter_kms(pcrtc)) > 0)) {
			usleep_range(1000, 1100);
		}

		/**
		 * Prepare the flip event for the pageflip interrupt to handle.
		 *
		 * This only works in the case where we've already turned on the
		 * appropriate hardware blocks (eg. HUBP) so in the transition case
		 * from 0 -> n planes we have to skip a hardware generated event
		 * and rely on sending it from software.
		 */
		if (acrtc_attach->base.state->event &&
		    acrtc_state->active_planes > 0) {
			drm_crtc_vblank_get(pcrtc);

			spin_lock_irqsave(&pcrtc->dev->event_lock, flags);

			WARN_ON(acrtc_attach->pflip_status != AMDGPU_FLIP_NONE);
			prepare_flip_isr(acrtc_attach);

			spin_unlock_irqrestore(&pcrtc->dev->event_lock, flags);
		}

		if (acrtc_state->stream) {
			if (acrtc_state->freesync_vrr_info_changed)
				bundle->stream_update.vrr_infopacket =
					&acrtc_state->stream->vrr_infopacket;
		}
	} else if (cursor_update && acrtc_state->active_planes > 0 &&
		   acrtc_attach->base.state->event) {
		drm_crtc_vblank_get(pcrtc);

		spin_lock_irqsave(&pcrtc->dev->event_lock, flags);

		acrtc_attach->event = acrtc_attach->base.state->event;
		acrtc_attach->base.state->event = NULL;

		spin_unlock_irqrestore(&pcrtc->dev->event_lock, flags);
	}

	/* Update the planes if changed or disable if we don't have any. */
	if ((planes_count || acrtc_state->active_planes == 0) &&
		acrtc_state->stream) {
		/*
		 * If PSR or idle optimizations are enabled then flush out
		 * any pending work before hardware programming.
		 */
		if (dm->vblank_control_workqueue)
			flush_workqueue(dm->vblank_control_workqueue);

		bundle->stream_update.stream = acrtc_state->stream;
		if (new_pcrtc_state->mode_changed) {
			bundle->stream_update.src = acrtc_state->stream->src;
			bundle->stream_update.dst = acrtc_state->stream->dst;
		}

		if (new_pcrtc_state->color_mgmt_changed) {
			/*
			 * TODO: This isn't fully correct since we've actually
			 * already modified the stream in place.
			 */
			bundle->stream_update.gamut_remap =
				&acrtc_state->stream->gamut_remap_matrix;
			bundle->stream_update.output_csc_transform =
				&acrtc_state->stream->csc_color_matrix;
			bundle->stream_update.out_transfer_func =
				acrtc_state->stream->out_transfer_func;
		}

		acrtc_state->stream->abm_level = acrtc_state->abm_level;
		if (acrtc_state->abm_level != dm_old_crtc_state->abm_level)
			bundle->stream_update.abm_level = &acrtc_state->abm_level;

		/*
		 * If FreeSync state on the stream has changed then we need to
		 * re-adjust the min/max bounds now that DC doesn't handle this
		 * as part of commit.
		 */
		if (is_dc_timing_adjust_needed(dm_old_crtc_state, acrtc_state)) {
			spin_lock_irqsave(&pcrtc->dev->event_lock, flags);
			dc_stream_adjust_vmin_vmax(
				dm->dc, acrtc_state->stream,
				&acrtc_attach->dm_irq_params.vrr_params.adjust);
			spin_unlock_irqrestore(&pcrtc->dev->event_lock, flags);
		}
		mutex_lock(&dm->dc_lock);
		if ((acrtc_state->update_type > UPDATE_TYPE_FAST) &&
				acrtc_state->stream->link->psr_settings.psr_allow_active)
			amdgpu_dm_psr_disable(acrtc_state->stream);

		dc_commit_updates_for_stream(dm->dc,
						     bundle->surface_updates,
						     planes_count,
						     acrtc_state->stream,
						     &bundle->stream_update,
						     dc_state);

		/**
		 * Enable or disable the interrupts on the backend.
		 *
		 * Most pipes are put into power gating when unused.
		 *
		 * When power gating is enabled on a pipe we lose the
		 * interrupt enablement state when power gating is disabled.
		 *
		 * So we need to update the IRQ control state in hardware
		 * whenever the pipe turns on (since it could be previously
		 * power gated) or off (since some pipes can't be power gated
		 * on some ASICs).
		 */
		if (dm_old_crtc_state->active_planes != acrtc_state->active_planes)
			dm_update_pflip_irq_state(drm_to_adev(dev),
						  acrtc_attach);

		if ((acrtc_state->update_type > UPDATE_TYPE_FAST) &&
				acrtc_state->stream->link->psr_settings.psr_version != DC_PSR_VERSION_UNSUPPORTED &&
				!acrtc_state->stream->link->psr_settings.psr_feature_enabled)
			amdgpu_dm_link_setup_psr(acrtc_state->stream);

		/* Decrement skip count when PSR is enabled and we're doing fast updates. */
		if (acrtc_state->update_type == UPDATE_TYPE_FAST &&
		    acrtc_state->stream->link->psr_settings.psr_feature_enabled) {
			struct amdgpu_dm_connector *aconn =
				(struct amdgpu_dm_connector *)acrtc_state->stream->dm_stream_context;

			if (aconn->psr_skip_count > 0)
				aconn->psr_skip_count--;

			/* Allow PSR when skip count is 0. */
			acrtc_attach->dm_irq_params.allow_psr_entry = !aconn->psr_skip_count;

			/*
			 * If sink supports PSR SU, there is no need to rely on
			 * a vblank event disable request to enable PSR. PSR SU
			 * can be enabled immediately once OS demonstrates an
			 * adequate number of fast atomic commits to notify KMD
			 * of update events. See `vblank_control_worker()`.
			 */
			if (acrtc_state->stream->link->psr_settings.psr_version >= DC_PSR_VERSION_SU_1 &&
			    acrtc_attach->dm_irq_params.allow_psr_entry &&
#ifdef CONFIG_DRM_AMD_SECURE_DISPLAY
			    !amdgpu_dm_crc_window_is_activated(acrtc_state->base.crtc) &&
#endif
			    !acrtc_state->stream->link->psr_settings.psr_allow_active)
				amdgpu_dm_psr_enable(acrtc_state->stream);
		} else {
			acrtc_attach->dm_irq_params.allow_psr_entry = false;
		}

		mutex_unlock(&dm->dc_lock);
	}

	/*
	 * Update cursor state *after* programming all the planes.
	 * This avoids redundant programming in the case where we're going
	 * to be disabling a single plane - those pipes are being disabled.
	 */
	if (acrtc_state->active_planes)
		amdgpu_dm_commit_cursors(state);

cleanup:
	kfree(bundle);
}

static void amdgpu_dm_commit_audio(struct drm_device *dev,
				   struct drm_atomic_state *state)
{
	struct amdgpu_device *adev = drm_to_adev(dev);
	struct amdgpu_dm_connector *aconnector;
	struct drm_connector *connector;
	struct drm_connector_state *old_con_state, *new_con_state;
	struct drm_crtc_state *new_crtc_state;
	struct dm_crtc_state *new_dm_crtc_state;
	const struct dc_stream_status *status;
	int i, inst;

	/* Notify device removals. */
	for_each_oldnew_connector_in_state(state, connector, old_con_state, new_con_state, i) {
		if (old_con_state->crtc != new_con_state->crtc) {
			/* CRTC changes require notification. */
			goto notify;
		}

		if (!new_con_state->crtc)
			continue;

		new_crtc_state = drm_atomic_get_new_crtc_state(
			state, new_con_state->crtc);

		if (!new_crtc_state)
			continue;

		if (!drm_atomic_crtc_needs_modeset(new_crtc_state))
			continue;

	notify:
		aconnector = to_amdgpu_dm_connector(connector);

		mutex_lock(&adev->dm.audio_lock);
		inst = aconnector->audio_inst;
		aconnector->audio_inst = -1;
		mutex_unlock(&adev->dm.audio_lock);

		amdgpu_dm_audio_eld_notify(adev, inst);
	}

	/* Notify audio device additions. */
	for_each_new_connector_in_state(state, connector, new_con_state, i) {
		if (!new_con_state->crtc)
			continue;

		new_crtc_state = drm_atomic_get_new_crtc_state(
			state, new_con_state->crtc);

		if (!new_crtc_state)
			continue;

		if (!drm_atomic_crtc_needs_modeset(new_crtc_state))
			continue;

		new_dm_crtc_state = to_dm_crtc_state(new_crtc_state);
		if (!new_dm_crtc_state->stream)
			continue;

		status = dc_stream_get_status(new_dm_crtc_state->stream);
		if (!status)
			continue;

		aconnector = to_amdgpu_dm_connector(connector);

		mutex_lock(&adev->dm.audio_lock);
		inst = status->audio_inst;
		aconnector->audio_inst = inst;
		mutex_unlock(&adev->dm.audio_lock);

		amdgpu_dm_audio_eld_notify(adev, inst);
	}
}

/*
 * amdgpu_dm_crtc_copy_transient_flags - copy mirrored flags from DRM to DC
 * @crtc_state: the DRM CRTC state
 * @stream_state: the DC stream state.
 *
 * Copy the mirrored transient state flags from DRM, to DC. It is used to bring
 * a dc_stream_state's flags in sync with a drm_crtc_state's flags.
 */
static void amdgpu_dm_crtc_copy_transient_flags(struct drm_crtc_state *crtc_state,
						struct dc_stream_state *stream_state)
{
	stream_state->mode_changed = drm_atomic_crtc_needs_modeset(crtc_state);
}

/**
 * amdgpu_dm_atomic_commit_tail() - AMDgpu DM's commit tail implementation.
 * @state: The atomic state to commit
 *
 * This will tell DC to commit the constructed DC state from atomic_check,
 * programming the hardware. Any failures here implies a hardware failure, since
 * atomic check should have filtered anything non-kosher.
 */
static void amdgpu_dm_atomic_commit_tail(struct drm_atomic_state *state)
{
	struct drm_device *dev = state->dev;
	struct amdgpu_device *adev = drm_to_adev(dev);
	struct amdgpu_display_manager *dm = &adev->dm;
	struct dm_atomic_state *dm_state;
	struct dc_state *dc_state = NULL, *dc_state_temp = NULL;
	uint32_t i, j;
	struct drm_crtc *crtc;
	struct drm_crtc_state *old_crtc_state, *new_crtc_state;
	unsigned long flags;
	bool wait_for_vblank = true;
	struct drm_connector *connector;
	struct drm_connector_state *old_con_state, *new_con_state;
	struct dm_crtc_state *dm_old_crtc_state, *dm_new_crtc_state;
	int crtc_disable_count = 0;
	bool mode_set_reset_required = false;
	int r;

	trace_amdgpu_dm_atomic_commit_tail_begin(state);

	r = drm_atomic_helper_wait_for_fences(dev, state, false);
	if (unlikely(r))
		DRM_ERROR("Waiting for fences timed out!");

	drm_atomic_helper_update_legacy_modeset_state(dev, state);
	drm_dp_mst_atomic_wait_for_dependencies(state);

	dm_state = dm_atomic_get_new_state(state);
	if (dm_state && dm_state->context) {
		dc_state = dm_state->context;
	} else {
		/* No state changes, retain current state. */
		dc_state_temp = dc_create_state(dm->dc);
		ASSERT(dc_state_temp);
		dc_state = dc_state_temp;
		dc_resource_state_copy_construct_current(dm->dc, dc_state);
	}

	for_each_oldnew_crtc_in_state (state, crtc, old_crtc_state,
				       new_crtc_state, i) {
		struct amdgpu_crtc *acrtc = to_amdgpu_crtc(crtc);

		dm_old_crtc_state = to_dm_crtc_state(old_crtc_state);

		if (old_crtc_state->active &&
		    (!new_crtc_state->active ||
		     drm_atomic_crtc_needs_modeset(new_crtc_state))) {
			manage_dm_interrupts(adev, acrtc, false);
			dc_stream_release(dm_old_crtc_state->stream);
		}
	}

	drm_atomic_helper_calc_timestamping_constants(state);

	/* update changed items */
	for_each_oldnew_crtc_in_state(state, crtc, old_crtc_state, new_crtc_state, i) {
		struct amdgpu_crtc *acrtc = to_amdgpu_crtc(crtc);

		dm_new_crtc_state = to_dm_crtc_state(new_crtc_state);
		dm_old_crtc_state = to_dm_crtc_state(old_crtc_state);

		drm_dbg_state(state->dev,
			"amdgpu_crtc id:%d crtc_state_flags: enable:%d, active:%d, "
			"planes_changed:%d, mode_changed:%d,active_changed:%d,"
			"connectors_changed:%d\n",
			acrtc->crtc_id,
			new_crtc_state->enable,
			new_crtc_state->active,
			new_crtc_state->planes_changed,
			new_crtc_state->mode_changed,
			new_crtc_state->active_changed,
			new_crtc_state->connectors_changed);

		/* Disable cursor if disabling crtc */
		if (old_crtc_state->active && !new_crtc_state->active) {
			struct dc_cursor_position position;

			memset(&position, 0, sizeof(position));
			mutex_lock(&dm->dc_lock);
			dc_stream_set_cursor_position(dm_old_crtc_state->stream, &position);
			mutex_unlock(&dm->dc_lock);
		}

		/* Copy all transient state flags into dc state */
		if (dm_new_crtc_state->stream) {
			amdgpu_dm_crtc_copy_transient_flags(&dm_new_crtc_state->base,
							    dm_new_crtc_state->stream);
		}

		/* handles headless hotplug case, updating new_state and
		 * aconnector as needed
		 */

		if (modeset_required(new_crtc_state, dm_new_crtc_state->stream, dm_old_crtc_state->stream)) {

			DRM_DEBUG_ATOMIC("Atomic commit: SET crtc id %d: [%p]\n", acrtc->crtc_id, acrtc);

			if (!dm_new_crtc_state->stream) {
				/*
				 * this could happen because of issues with
				 * userspace notifications delivery.
				 * In this case userspace tries to set mode on
				 * display which is disconnected in fact.
				 * dc_sink is NULL in this case on aconnector.
				 * We expect reset mode will come soon.
				 *
				 * This can also happen when unplug is done
				 * during resume sequence ended
				 *
				 * In this case, we want to pretend we still
				 * have a sink to keep the pipe running so that
				 * hw state is consistent with the sw state
				 */
				DRM_DEBUG_DRIVER("%s: Failed to create new stream for crtc %d\n",
						__func__, acrtc->base.base.id);
				continue;
			}

			if (dm_old_crtc_state->stream)
				remove_stream(adev, acrtc, dm_old_crtc_state->stream);

			pm_runtime_get_noresume(dev->dev);

			acrtc->enabled = true;
			acrtc->hw_mode = new_crtc_state->mode;
			crtc->hwmode = new_crtc_state->mode;
			mode_set_reset_required = true;
		} else if (modereset_required(new_crtc_state)) {
			DRM_DEBUG_ATOMIC("Atomic commit: RESET. crtc id %d:[%p]\n", acrtc->crtc_id, acrtc);
			/* i.e. reset mode */
			if (dm_old_crtc_state->stream)
				remove_stream(adev, acrtc, dm_old_crtc_state->stream);

			mode_set_reset_required = true;
		}
	} /* for_each_crtc_in_state() */

	if (dc_state) {
		/* if there mode set or reset, disable eDP PSR */
		if (mode_set_reset_required) {
			if (dm->vblank_control_workqueue)
				flush_workqueue(dm->vblank_control_workqueue);

			amdgpu_dm_psr_disable_all(dm);
		}

		dm_enable_per_frame_crtc_master_sync(dc_state);
		mutex_lock(&dm->dc_lock);
		WARN_ON(!dc_commit_state(dm->dc, dc_state));

		/* Allow idle optimization when vblank count is 0 for display off */
		if (dm->active_vblank_irq_count == 0)
			dc_allow_idle_optimizations(dm->dc, true);
		mutex_unlock(&dm->dc_lock);
	}

	for_each_new_crtc_in_state(state, crtc, new_crtc_state, i) {
		struct amdgpu_crtc *acrtc = to_amdgpu_crtc(crtc);

		dm_new_crtc_state = to_dm_crtc_state(new_crtc_state);

		if (dm_new_crtc_state->stream != NULL) {
			const struct dc_stream_status *status =
					dc_stream_get_status(dm_new_crtc_state->stream);

			if (!status)
				status = dc_stream_get_status_from_state(dc_state,
									 dm_new_crtc_state->stream);
			if (!status)
				DC_ERR("got no status for stream %p on acrtc%p\n", dm_new_crtc_state->stream, acrtc);
			else
				acrtc->otg_inst = status->primary_otg_inst;
		}
	}
#ifdef CONFIG_DRM_AMD_DC_HDCP
	for_each_oldnew_connector_in_state(state, connector, old_con_state, new_con_state, i) {
		struct dm_connector_state *dm_new_con_state = to_dm_connector_state(new_con_state);
		struct amdgpu_crtc *acrtc = to_amdgpu_crtc(dm_new_con_state->base.crtc);
		struct amdgpu_dm_connector *aconnector = to_amdgpu_dm_connector(connector);

		new_crtc_state = NULL;

		if (acrtc)
			new_crtc_state = drm_atomic_get_new_crtc_state(state, &acrtc->base);

		dm_new_crtc_state = to_dm_crtc_state(new_crtc_state);

		if (dm_new_crtc_state && dm_new_crtc_state->stream == NULL &&
		    connector->state->content_protection == DRM_MODE_CONTENT_PROTECTION_ENABLED) {
			hdcp_reset_display(adev->dm.hdcp_workqueue, aconnector->dc_link->link_index);
			new_con_state->content_protection = DRM_MODE_CONTENT_PROTECTION_DESIRED;
			dm_new_con_state->update_hdcp = true;
			continue;
		}

		if (is_content_protection_different(new_con_state, old_con_state, connector, adev->dm.hdcp_workqueue))
			hdcp_update_display(
				adev->dm.hdcp_workqueue, aconnector->dc_link->link_index, aconnector,
				new_con_state->hdcp_content_type,
				new_con_state->content_protection == DRM_MODE_CONTENT_PROTECTION_DESIRED);
	}
#endif

	/* Handle connector state changes */
	for_each_oldnew_connector_in_state(state, connector, old_con_state, new_con_state, i) {
		struct dm_connector_state *dm_new_con_state = to_dm_connector_state(new_con_state);
		struct dm_connector_state *dm_old_con_state = to_dm_connector_state(old_con_state);
		struct amdgpu_crtc *acrtc = to_amdgpu_crtc(dm_new_con_state->base.crtc);
		struct dc_surface_update dummy_updates[MAX_SURFACES];
		struct dc_stream_update stream_update;
		struct dc_info_packet hdr_packet;
		struct dc_stream_status *status = NULL;
		bool abm_changed, hdr_changed, scaling_changed;

		memset(&dummy_updates, 0, sizeof(dummy_updates));
		memset(&stream_update, 0, sizeof(stream_update));

		if (acrtc) {
			new_crtc_state = drm_atomic_get_new_crtc_state(state, &acrtc->base);
			old_crtc_state = drm_atomic_get_old_crtc_state(state, &acrtc->base);
		}

		/* Skip any modesets/resets */
		if (!acrtc || drm_atomic_crtc_needs_modeset(new_crtc_state))
			continue;

		dm_new_crtc_state = to_dm_crtc_state(new_crtc_state);
		dm_old_crtc_state = to_dm_crtc_state(old_crtc_state);

		scaling_changed = is_scaling_state_different(dm_new_con_state,
							     dm_old_con_state);

		abm_changed = dm_new_crtc_state->abm_level !=
			      dm_old_crtc_state->abm_level;

		hdr_changed =
			!drm_connector_atomic_hdr_metadata_equal(old_con_state, new_con_state);

		if (!scaling_changed && !abm_changed && !hdr_changed)
			continue;

		stream_update.stream = dm_new_crtc_state->stream;
		if (scaling_changed) {
			update_stream_scaling_settings(&dm_new_con_state->base.crtc->mode,
					dm_new_con_state, dm_new_crtc_state->stream);

			stream_update.src = dm_new_crtc_state->stream->src;
			stream_update.dst = dm_new_crtc_state->stream->dst;
		}

		if (abm_changed) {
			dm_new_crtc_state->stream->abm_level = dm_new_crtc_state->abm_level;

			stream_update.abm_level = &dm_new_crtc_state->abm_level;
		}

		if (hdr_changed) {
			fill_hdr_info_packet(new_con_state, &hdr_packet);
			stream_update.hdr_static_metadata = &hdr_packet;
		}

		status = dc_stream_get_status(dm_new_crtc_state->stream);

		if (WARN_ON(!status))
			continue;

		WARN_ON(!status->plane_count);

		/*
		 * TODO: DC refuses to perform stream updates without a dc_surface_update.
		 * Here we create an empty update on each plane.
		 * To fix this, DC should permit updating only stream properties.
		 */
		for (j = 0; j < status->plane_count; j++)
			dummy_updates[j].surface = status->plane_states[0];


		mutex_lock(&dm->dc_lock);
		dc_commit_updates_for_stream(dm->dc,
						     dummy_updates,
						     status->plane_count,
						     dm_new_crtc_state->stream,
						     &stream_update,
						     dc_state);
		mutex_unlock(&dm->dc_lock);
	}

	/**
	 * Enable interrupts for CRTCs that are newly enabled or went through
	 * a modeset. It was intentionally deferred until after the front end
	 * state was modified to wait until the OTG was on and so the IRQ
	 * handlers didn't access stale or invalid state.
	 */
	for_each_oldnew_crtc_in_state(state, crtc, old_crtc_state, new_crtc_state, i) {
		struct amdgpu_crtc *acrtc = to_amdgpu_crtc(crtc);
#ifdef CONFIG_DEBUG_FS
		enum amdgpu_dm_pipe_crc_source cur_crc_src;
#if defined(CONFIG_DRM_AMD_SECURE_DISPLAY)
		struct crc_rd_work *crc_rd_wrk;
#endif
#endif
		/* Count number of newly disabled CRTCs for dropping PM refs later. */
		if (old_crtc_state->active && !new_crtc_state->active)
			crtc_disable_count++;

		dm_new_crtc_state = to_dm_crtc_state(new_crtc_state);
		dm_old_crtc_state = to_dm_crtc_state(old_crtc_state);

		/* For freesync config update on crtc state and params for irq */
		update_stream_irq_parameters(dm, dm_new_crtc_state);

#ifdef CONFIG_DEBUG_FS
#if defined(CONFIG_DRM_AMD_SECURE_DISPLAY)
		crc_rd_wrk = dm->crc_rd_wrk;
#endif
		spin_lock_irqsave(&adev_to_drm(adev)->event_lock, flags);
		cur_crc_src = acrtc->dm_irq_params.crc_src;
		spin_unlock_irqrestore(&adev_to_drm(adev)->event_lock, flags);
#endif

		if (new_crtc_state->active &&
		    (!old_crtc_state->active ||
		     drm_atomic_crtc_needs_modeset(new_crtc_state))) {
			dc_stream_retain(dm_new_crtc_state->stream);
			acrtc->dm_irq_params.stream = dm_new_crtc_state->stream;
			manage_dm_interrupts(adev, acrtc, true);
		}
		/* Handle vrr on->off / off->on transitions */
		amdgpu_dm_handle_vrr_transition(dm_old_crtc_state, dm_new_crtc_state);

#ifdef CONFIG_DEBUG_FS
		if (new_crtc_state->active &&
		    (!old_crtc_state->active ||
		     drm_atomic_crtc_needs_modeset(new_crtc_state))) {
			/**
			 * Frontend may have changed so reapply the CRC capture
			 * settings for the stream.
			 */
			if (amdgpu_dm_is_valid_crc_source(cur_crc_src)) {
#if defined(CONFIG_DRM_AMD_SECURE_DISPLAY)
				if (amdgpu_dm_crc_window_is_activated(crtc)) {
					spin_lock_irqsave(&adev_to_drm(adev)->event_lock, flags);
					acrtc->dm_irq_params.window_param.update_win = true;
					acrtc->dm_irq_params.window_param.skip_frame_cnt = 2;
					spin_lock_irq(&crc_rd_wrk->crc_rd_work_lock);
					crc_rd_wrk->crtc = crtc;
					spin_unlock_irq(&crc_rd_wrk->crc_rd_work_lock);
					spin_unlock_irqrestore(&adev_to_drm(adev)->event_lock, flags);
				}
#endif
				if (amdgpu_dm_crtc_configure_crc_source(
					crtc, dm_new_crtc_state, cur_crc_src))
					DRM_DEBUG_DRIVER("Failed to configure crc source");
			}
		}
#endif
	}

	for_each_new_crtc_in_state(state, crtc, new_crtc_state, j)
		if (new_crtc_state->async_flip)
			wait_for_vblank = false;

	/* update planes when needed per crtc*/
	for_each_new_crtc_in_state(state, crtc, new_crtc_state, j) {
		dm_new_crtc_state = to_dm_crtc_state(new_crtc_state);

		if (dm_new_crtc_state->stream)
			amdgpu_dm_commit_planes(state, dc_state, dev,
						dm, crtc, wait_for_vblank);
	}

	/* Update audio instances for each connector. */
	amdgpu_dm_commit_audio(dev, state);

	/* restore the backlight level */
	for (i = 0; i < dm->num_of_edps; i++) {
		if (dm->backlight_dev[i] &&
		    (dm->actual_brightness[i] != dm->brightness[i]))
			amdgpu_dm_backlight_set_level(dm, i, dm->brightness[i]);
	}

	/*
	 * send vblank event on all events not handled in flip and
	 * mark consumed event for drm_atomic_helper_commit_hw_done
	 */
	spin_lock_irqsave(&adev_to_drm(adev)->event_lock, flags);
	for_each_new_crtc_in_state(state, crtc, new_crtc_state, i) {

		if (new_crtc_state->event)
			drm_send_event_locked(dev, &new_crtc_state->event->base);

		new_crtc_state->event = NULL;
	}
	spin_unlock_irqrestore(&adev_to_drm(adev)->event_lock, flags);

	/* Signal HW programming completion */
	drm_atomic_helper_commit_hw_done(state);

	if (wait_for_vblank)
		drm_atomic_helper_wait_for_flip_done(dev, state);

	drm_atomic_helper_cleanup_planes(dev, state);

	/* return the stolen vga memory back to VRAM */
	if (!adev->mman.keep_stolen_vga_memory)
		amdgpu_bo_free_kernel(&adev->mman.stolen_vga_memory, NULL, NULL);
	amdgpu_bo_free_kernel(&adev->mman.stolen_extended_memory, NULL, NULL);

	/*
	 * Finally, drop a runtime PM reference for each newly disabled CRTC,
	 * so we can put the GPU into runtime suspend if we're not driving any
	 * displays anymore
	 */
	for (i = 0; i < crtc_disable_count; i++)
		pm_runtime_put_autosuspend(dev->dev);
	pm_runtime_mark_last_busy(dev->dev);

	if (dc_state_temp)
		dc_release_state(dc_state_temp);
}

static int dm_force_atomic_commit(struct drm_connector *connector)
{
	int ret = 0;
	struct drm_device *ddev = connector->dev;
	struct drm_atomic_state *state = drm_atomic_state_alloc(ddev);
	struct amdgpu_crtc *disconnected_acrtc = to_amdgpu_crtc(connector->encoder->crtc);
	struct drm_plane *plane = disconnected_acrtc->base.primary;
	struct drm_connector_state *conn_state;
	struct drm_crtc_state *crtc_state;
	struct drm_plane_state *plane_state;

	if (!state)
		return -ENOMEM;

	state->acquire_ctx = ddev->mode_config.acquire_ctx;

	/* Construct an atomic state to restore previous display setting */

	/*
	 * Attach connectors to drm_atomic_state
	 */
	conn_state = drm_atomic_get_connector_state(state, connector);

	ret = PTR_ERR_OR_ZERO(conn_state);
	if (ret)
		goto out;

	/* Attach crtc to drm_atomic_state*/
	crtc_state = drm_atomic_get_crtc_state(state, &disconnected_acrtc->base);

	ret = PTR_ERR_OR_ZERO(crtc_state);
	if (ret)
		goto out;

	/* force a restore */
	crtc_state->mode_changed = true;

	/* Attach plane to drm_atomic_state */
	plane_state = drm_atomic_get_plane_state(state, plane);

	ret = PTR_ERR_OR_ZERO(plane_state);
	if (ret)
		goto out;

	/* Call commit internally with the state we just constructed */
	ret = drm_atomic_commit(state);

out:
	drm_atomic_state_put(state);
	if (ret)
		DRM_ERROR("Restoring old state failed with %i\n", ret);

	return ret;
}

/*
 * This function handles all cases when set mode does not come upon hotplug.
 * This includes when a display is unplugged then plugged back into the
 * same port and when running without usermode desktop manager supprot
 */
void dm_restore_drm_connector_state(struct drm_device *dev,
				    struct drm_connector *connector)
{
	struct amdgpu_dm_connector *aconnector = to_amdgpu_dm_connector(connector);
	struct amdgpu_crtc *disconnected_acrtc;
	struct dm_crtc_state *acrtc_state;

	if (!aconnector->dc_sink || !connector->state || !connector->encoder)
		return;

	disconnected_acrtc = to_amdgpu_crtc(connector->encoder->crtc);
	if (!disconnected_acrtc)
		return;

	acrtc_state = to_dm_crtc_state(disconnected_acrtc->base.state);
	if (!acrtc_state->stream)
		return;

	/*
	 * If the previous sink is not released and different from the current,
	 * we deduce we are in a state where we can not rely on usermode call
	 * to turn on the display, so we do it here
	 */
	if (acrtc_state->stream->sink != aconnector->dc_sink)
		dm_force_atomic_commit(&aconnector->base);
}

/*
 * Grabs all modesetting locks to serialize against any blocking commits,
 * Waits for completion of all non blocking commits.
 */
static int do_aquire_global_lock(struct drm_device *dev,
				 struct drm_atomic_state *state)
{
	struct drm_crtc *crtc;
	struct drm_crtc_commit *commit;
	long ret;

	/*
	 * Adding all modeset locks to aquire_ctx will
	 * ensure that when the framework release it the
	 * extra locks we are locking here will get released to
	 */
	ret = drm_modeset_lock_all_ctx(dev, state->acquire_ctx);
	if (ret)
		return ret;

	list_for_each_entry(crtc, &dev->mode_config.crtc_list, head) {
		spin_lock(&crtc->commit_lock);
		commit = list_first_entry_or_null(&crtc->commit_list,
				struct drm_crtc_commit, commit_entry);
		if (commit)
			drm_crtc_commit_get(commit);
		spin_unlock(&crtc->commit_lock);

		if (!commit)
			continue;

		/*
		 * Make sure all pending HW programming completed and
		 * page flips done
		 */
		ret = wait_for_completion_interruptible_timeout(&commit->hw_done, 10*HZ);

		if (ret > 0)
			ret = wait_for_completion_interruptible_timeout(
					&commit->flip_done, 10*HZ);

		if (ret == 0)
			DRM_ERROR("[CRTC:%d:%s] hw_done or flip_done "
				  "timed out\n", crtc->base.id, crtc->name);

		drm_crtc_commit_put(commit);
	}

	return ret < 0 ? ret : 0;
}

static void get_freesync_config_for_crtc(
	struct dm_crtc_state *new_crtc_state,
	struct dm_connector_state *new_con_state)
{
	struct mod_freesync_config config = {0};
	struct amdgpu_dm_connector *aconnector =
			to_amdgpu_dm_connector(new_con_state->base.connector);
	struct drm_display_mode *mode = &new_crtc_state->base.mode;
	int vrefresh = drm_mode_vrefresh(mode);
	bool fs_vid_mode = false;

	new_crtc_state->vrr_supported = new_con_state->freesync_capable &&
					vrefresh >= aconnector->min_vfreq &&
					vrefresh <= aconnector->max_vfreq;

	if (new_crtc_state->vrr_supported) {
		new_crtc_state->stream->ignore_msa_timing_param = true;
		fs_vid_mode = new_crtc_state->freesync_config.state == VRR_STATE_ACTIVE_FIXED;

		config.min_refresh_in_uhz = aconnector->min_vfreq * 1000000;
		config.max_refresh_in_uhz = aconnector->max_vfreq * 1000000;
		config.vsif_supported = true;
		config.btr = true;

		if (fs_vid_mode) {
			config.state = VRR_STATE_ACTIVE_FIXED;
			config.fixed_refresh_in_uhz = new_crtc_state->freesync_config.fixed_refresh_in_uhz;
			goto out;
		} else if (new_crtc_state->base.vrr_enabled) {
			config.state = VRR_STATE_ACTIVE_VARIABLE;
		} else {
			config.state = VRR_STATE_INACTIVE;
		}
	}
out:
	new_crtc_state->freesync_config = config;
}

static void reset_freesync_config_for_crtc(
	struct dm_crtc_state *new_crtc_state)
{
	new_crtc_state->vrr_supported = false;

	memset(&new_crtc_state->vrr_infopacket, 0,
	       sizeof(new_crtc_state->vrr_infopacket));
}

static bool
is_timing_unchanged_for_freesync(struct drm_crtc_state *old_crtc_state,
				 struct drm_crtc_state *new_crtc_state)
{
	const struct drm_display_mode *old_mode, *new_mode;

	if (!old_crtc_state || !new_crtc_state)
		return false;

	old_mode = &old_crtc_state->mode;
	new_mode = &new_crtc_state->mode;

	if (old_mode->clock       == new_mode->clock &&
	    old_mode->hdisplay    == new_mode->hdisplay &&
	    old_mode->vdisplay    == new_mode->vdisplay &&
	    old_mode->htotal      == new_mode->htotal &&
	    old_mode->vtotal      != new_mode->vtotal &&
	    old_mode->hsync_start == new_mode->hsync_start &&
	    old_mode->vsync_start != new_mode->vsync_start &&
	    old_mode->hsync_end   == new_mode->hsync_end &&
	    old_mode->vsync_end   != new_mode->vsync_end &&
	    old_mode->hskew       == new_mode->hskew &&
	    old_mode->vscan       == new_mode->vscan &&
	    (old_mode->vsync_end - old_mode->vsync_start) ==
	    (new_mode->vsync_end - new_mode->vsync_start))
		return true;

	return false;
}

static void set_freesync_fixed_config(struct dm_crtc_state *dm_new_crtc_state) {
	uint64_t num, den, res;
	struct drm_crtc_state *new_crtc_state = &dm_new_crtc_state->base;

	dm_new_crtc_state->freesync_config.state = VRR_STATE_ACTIVE_FIXED;

	num = (unsigned long long)new_crtc_state->mode.clock * 1000 * 1000000;
	den = (unsigned long long)new_crtc_state->mode.htotal *
	      (unsigned long long)new_crtc_state->mode.vtotal;

	res = div_u64(num, den);
	dm_new_crtc_state->freesync_config.fixed_refresh_in_uhz = res;
}

static int dm_update_crtc_state(struct amdgpu_display_manager *dm,
			 struct drm_atomic_state *state,
			 struct drm_crtc *crtc,
			 struct drm_crtc_state *old_crtc_state,
			 struct drm_crtc_state *new_crtc_state,
			 bool enable,
			 bool *lock_and_validation_needed)
{
	struct dm_atomic_state *dm_state = NULL;
	struct dm_crtc_state *dm_old_crtc_state, *dm_new_crtc_state;
	struct dc_stream_state *new_stream;
	int ret = 0;

	/*
	 * TODO Move this code into dm_crtc_atomic_check once we get rid of dc_validation_set
	 * update changed items
	 */
	struct amdgpu_crtc *acrtc = NULL;
	struct amdgpu_dm_connector *aconnector = NULL;
	struct drm_connector_state *drm_new_conn_state = NULL, *drm_old_conn_state = NULL;
	struct dm_connector_state *dm_new_conn_state = NULL, *dm_old_conn_state = NULL;

	new_stream = NULL;

	dm_old_crtc_state = to_dm_crtc_state(old_crtc_state);
	dm_new_crtc_state = to_dm_crtc_state(new_crtc_state);
	acrtc = to_amdgpu_crtc(crtc);
	aconnector = amdgpu_dm_find_first_crtc_matching_connector(state, crtc);

	/* TODO This hack should go away */
	if (aconnector && enable) {
		/* Make sure fake sink is created in plug-in scenario */
		drm_new_conn_state = drm_atomic_get_new_connector_state(state,
							    &aconnector->base);
		drm_old_conn_state = drm_atomic_get_old_connector_state(state,
							    &aconnector->base);

		if (IS_ERR(drm_new_conn_state)) {
			ret = PTR_ERR_OR_ZERO(drm_new_conn_state);
			goto fail;
		}

		dm_new_conn_state = to_dm_connector_state(drm_new_conn_state);
		dm_old_conn_state = to_dm_connector_state(drm_old_conn_state);

		if (!drm_atomic_crtc_needs_modeset(new_crtc_state))
			goto skip_modeset;

		new_stream = create_validate_stream_for_sink(aconnector,
							     &new_crtc_state->mode,
							     dm_new_conn_state,
							     dm_old_crtc_state->stream);

		/*
		 * we can have no stream on ACTION_SET if a display
		 * was disconnected during S3, in this case it is not an
		 * error, the OS will be updated after detection, and
		 * will do the right thing on next atomic commit
		 */

		if (!new_stream) {
			DRM_DEBUG_DRIVER("%s: Failed to create new stream for crtc %d\n",
					__func__, acrtc->base.base.id);
			ret = -ENOMEM;
			goto fail;
		}

		/*
		 * TODO: Check VSDB bits to decide whether this should
		 * be enabled or not.
		 */
		new_stream->triggered_crtc_reset.enabled =
			dm->force_timing_sync;

		dm_new_crtc_state->abm_level = dm_new_conn_state->abm_level;

		ret = fill_hdr_info_packet(drm_new_conn_state,
					   &new_stream->hdr_static_metadata);
		if (ret)
			goto fail;

		/*
		 * If we already removed the old stream from the context
		 * (and set the new stream to NULL) then we can't reuse
		 * the old stream even if the stream and scaling are unchanged.
		 * We'll hit the BUG_ON and black screen.
		 *
		 * TODO: Refactor this function to allow this check to work
		 * in all conditions.
		 */
		if (amdgpu_freesync_vid_mode &&
		    dm_new_crtc_state->stream &&
		    is_timing_unchanged_for_freesync(new_crtc_state, old_crtc_state))
			goto skip_modeset;

		if (dm_new_crtc_state->stream &&
		    dc_is_stream_unchanged(new_stream, dm_old_crtc_state->stream) &&
		    dc_is_stream_scaling_unchanged(new_stream, dm_old_crtc_state->stream)) {
			new_crtc_state->mode_changed = false;
			DRM_DEBUG_DRIVER("Mode change not required, setting mode_changed to %d",
					 new_crtc_state->mode_changed);
		}
	}

	/* mode_changed flag may get updated above, need to check again */
	if (!drm_atomic_crtc_needs_modeset(new_crtc_state))
		goto skip_modeset;

	drm_dbg_state(state->dev,
		"amdgpu_crtc id:%d crtc_state_flags: enable:%d, active:%d, "
		"planes_changed:%d, mode_changed:%d,active_changed:%d,"
		"connectors_changed:%d\n",
		acrtc->crtc_id,
		new_crtc_state->enable,
		new_crtc_state->active,
		new_crtc_state->planes_changed,
		new_crtc_state->mode_changed,
		new_crtc_state->active_changed,
		new_crtc_state->connectors_changed);

	/* Remove stream for any changed/disabled CRTC */
	if (!enable) {

		if (!dm_old_crtc_state->stream)
			goto skip_modeset;

		if (amdgpu_freesync_vid_mode && dm_new_crtc_state->stream &&
		    is_timing_unchanged_for_freesync(new_crtc_state,
						     old_crtc_state)) {
			new_crtc_state->mode_changed = false;
			DRM_DEBUG_DRIVER(
				"Mode change not required for front porch change, "
				"setting mode_changed to %d",
				new_crtc_state->mode_changed);

			set_freesync_fixed_config(dm_new_crtc_state);

			goto skip_modeset;
		} else if (amdgpu_freesync_vid_mode && aconnector &&
			   is_freesync_video_mode(&new_crtc_state->mode,
						  aconnector)) {
			struct drm_display_mode *high_mode;

			high_mode = get_highest_refresh_rate_mode(aconnector, false);
			if (!drm_mode_equal(&new_crtc_state->mode, high_mode)) {
				set_freesync_fixed_config(dm_new_crtc_state);
			}
		}

		ret = dm_atomic_get_state(state, &dm_state);
		if (ret)
			goto fail;

		DRM_DEBUG_DRIVER("Disabling DRM crtc: %d\n",
				crtc->base.id);

		/* i.e. reset mode */
		if (dc_remove_stream_from_ctx(
				dm->dc,
				dm_state->context,
				dm_old_crtc_state->stream) != DC_OK) {
			ret = -EINVAL;
			goto fail;
		}

		dc_stream_release(dm_old_crtc_state->stream);
		dm_new_crtc_state->stream = NULL;

		reset_freesync_config_for_crtc(dm_new_crtc_state);

		*lock_and_validation_needed = true;

	} else {/* Add stream for any updated/enabled CRTC */
		/*
		 * Quick fix to prevent NULL pointer on new_stream when
		 * added MST connectors not found in existing crtc_state in the chained mode
		 * TODO: need to dig out the root cause of that
		 */
		if (!aconnector)
			goto skip_modeset;

		if (modereset_required(new_crtc_state))
			goto skip_modeset;

		if (modeset_required(new_crtc_state, new_stream,
				     dm_old_crtc_state->stream)) {

			WARN_ON(dm_new_crtc_state->stream);

			ret = dm_atomic_get_state(state, &dm_state);
			if (ret)
				goto fail;

			dm_new_crtc_state->stream = new_stream;

			dc_stream_retain(new_stream);

			DRM_DEBUG_ATOMIC("Enabling DRM crtc: %d\n",
					 crtc->base.id);

			if (dc_add_stream_to_ctx(
					dm->dc,
					dm_state->context,
					dm_new_crtc_state->stream) != DC_OK) {
				ret = -EINVAL;
				goto fail;
			}

			*lock_and_validation_needed = true;
		}
	}

skip_modeset:
	/* Release extra reference */
	if (new_stream)
		 dc_stream_release(new_stream);

	/*
	 * We want to do dc stream updates that do not require a
	 * full modeset below.
	 */
	if (!(enable && aconnector && new_crtc_state->active))
		return 0;
	/*
	 * Given above conditions, the dc state cannot be NULL because:
	 * 1. We're in the process of enabling CRTCs (just been added
	 *    to the dc context, or already is on the context)
	 * 2. Has a valid connector attached, and
	 * 3. Is currently active and enabled.
	 * => The dc stream state currently exists.
	 */
	BUG_ON(dm_new_crtc_state->stream == NULL);

	/* Scaling or underscan settings */
	if (is_scaling_state_different(dm_old_conn_state, dm_new_conn_state) ||
				drm_atomic_crtc_needs_modeset(new_crtc_state))
		update_stream_scaling_settings(
			&new_crtc_state->mode, dm_new_conn_state, dm_new_crtc_state->stream);

	/* ABM settings */
	dm_new_crtc_state->abm_level = dm_new_conn_state->abm_level;

	/*
	 * Color management settings. We also update color properties
	 * when a modeset is needed, to ensure it gets reprogrammed.
	 */
	if (dm_new_crtc_state->base.color_mgmt_changed ||
	    drm_atomic_crtc_needs_modeset(new_crtc_state)) {
		ret = amdgpu_dm_update_crtc_color_mgmt(dm_new_crtc_state);
		if (ret)
			goto fail;
	}

	/* Update Freesync settings. */
	get_freesync_config_for_crtc(dm_new_crtc_state,
				     dm_new_conn_state);

	return ret;

fail:
	if (new_stream)
		dc_stream_release(new_stream);
	return ret;
}

static bool should_reset_plane(struct drm_atomic_state *state,
			       struct drm_plane *plane,
			       struct drm_plane_state *old_plane_state,
			       struct drm_plane_state *new_plane_state)
{
	struct drm_plane *other;
	struct drm_plane_state *old_other_state, *new_other_state;
	struct drm_crtc_state *new_crtc_state;
	int i;

	/*
	 * TODO: Remove this hack once the checks below are sufficient
	 * enough to determine when we need to reset all the planes on
	 * the stream.
	 */
	if (state->allow_modeset)
		return true;

	/* Exit early if we know that we're adding or removing the plane. */
	if (old_plane_state->crtc != new_plane_state->crtc)
		return true;

	/* old crtc == new_crtc == NULL, plane not in context. */
	if (!new_plane_state->crtc)
		return false;

	new_crtc_state =
		drm_atomic_get_new_crtc_state(state, new_plane_state->crtc);

	if (!new_crtc_state)
		return true;

	/* CRTC Degamma changes currently require us to recreate planes. */
	if (new_crtc_state->color_mgmt_changed)
		return true;

	if (drm_atomic_crtc_needs_modeset(new_crtc_state))
		return true;

	/*
	 * If there are any new primary or overlay planes being added or
	 * removed then the z-order can potentially change. To ensure
	 * correct z-order and pipe acquisition the current DC architecture
	 * requires us to remove and recreate all existing planes.
	 *
	 * TODO: Come up with a more elegant solution for this.
	 */
	for_each_oldnew_plane_in_state(state, other, old_other_state, new_other_state, i) {
		struct amdgpu_framebuffer *old_afb, *new_afb;
		if (other->type == DRM_PLANE_TYPE_CURSOR)
			continue;

		if (old_other_state->crtc != new_plane_state->crtc &&
		    new_other_state->crtc != new_plane_state->crtc)
			continue;

		if (old_other_state->crtc != new_other_state->crtc)
			return true;

		/* Src/dst size and scaling updates. */
		if (old_other_state->src_w != new_other_state->src_w ||
		    old_other_state->src_h != new_other_state->src_h ||
		    old_other_state->crtc_w != new_other_state->crtc_w ||
		    old_other_state->crtc_h != new_other_state->crtc_h)
			return true;

		/* Rotation / mirroring updates. */
		if (old_other_state->rotation != new_other_state->rotation)
			return true;

		/* Blending updates. */
		if (old_other_state->pixel_blend_mode !=
		    new_other_state->pixel_blend_mode)
			return true;

		/* Alpha updates. */
		if (old_other_state->alpha != new_other_state->alpha)
			return true;

		/* Colorspace changes. */
		if (old_other_state->color_range != new_other_state->color_range ||
		    old_other_state->color_encoding != new_other_state->color_encoding)
			return true;

		/* Framebuffer checks fall at the end. */
		if (!old_other_state->fb || !new_other_state->fb)
			continue;

		/* Pixel format changes can require bandwidth updates. */
		if (old_other_state->fb->format != new_other_state->fb->format)
			return true;

		old_afb = (struct amdgpu_framebuffer *)old_other_state->fb;
		new_afb = (struct amdgpu_framebuffer *)new_other_state->fb;

		/* Tiling and DCC changes also require bandwidth updates. */
		if (old_afb->tiling_flags != new_afb->tiling_flags ||
		    old_afb->base.modifier != new_afb->base.modifier)
			return true;
	}

	return false;
}

static int dm_check_cursor_fb(struct amdgpu_crtc *new_acrtc,
			      struct drm_plane_state *new_plane_state,
			      struct drm_framebuffer *fb)
{
	struct amdgpu_device *adev = drm_to_adev(new_acrtc->base.dev);
	struct amdgpu_framebuffer *afb = to_amdgpu_framebuffer(fb);
	unsigned int pitch;
	bool linear;

	if (fb->width > new_acrtc->max_cursor_width ||
	    fb->height > new_acrtc->max_cursor_height) {
		DRM_DEBUG_ATOMIC("Bad cursor FB size %dx%d\n",
				 new_plane_state->fb->width,
				 new_plane_state->fb->height);
		return -EINVAL;
	}
	if (new_plane_state->src_w != fb->width << 16 ||
	    new_plane_state->src_h != fb->height << 16) {
		DRM_DEBUG_ATOMIC("Cropping not supported for cursor plane\n");
		return -EINVAL;
	}

	/* Pitch in pixels */
	pitch = fb->pitches[0] / fb->format->cpp[0];

	if (fb->width != pitch) {
		DRM_DEBUG_ATOMIC("Cursor FB width %d doesn't match pitch %d",
				 fb->width, pitch);
		return -EINVAL;
	}

	switch (pitch) {
	case 64:
	case 128:
	case 256:
		/* FB pitch is supported by cursor plane */
		break;
	default:
		DRM_DEBUG_ATOMIC("Bad cursor FB pitch %d px\n", pitch);
		return -EINVAL;
	}

	/* Core DRM takes care of checking FB modifiers, so we only need to
	 * check tiling flags when the FB doesn't have a modifier. */
	if (!(fb->flags & DRM_MODE_FB_MODIFIERS)) {
		if (adev->family < AMDGPU_FAMILY_AI) {
			linear = AMDGPU_TILING_GET(afb->tiling_flags, ARRAY_MODE) != DC_ARRAY_2D_TILED_THIN1 &&
			         AMDGPU_TILING_GET(afb->tiling_flags, ARRAY_MODE) != DC_ARRAY_1D_TILED_THIN1 &&
				 AMDGPU_TILING_GET(afb->tiling_flags, MICRO_TILE_MODE) == 0;
		} else {
			linear = AMDGPU_TILING_GET(afb->tiling_flags, SWIZZLE_MODE) == 0;
		}
		if (!linear) {
			DRM_DEBUG_ATOMIC("Cursor FB not linear");
			return -EINVAL;
		}
	}

	return 0;
}

static int dm_update_plane_state(struct dc *dc,
				 struct drm_atomic_state *state,
				 struct drm_plane *plane,
				 struct drm_plane_state *old_plane_state,
				 struct drm_plane_state *new_plane_state,
				 bool enable,
				 bool *lock_and_validation_needed)
{

	struct dm_atomic_state *dm_state = NULL;
	struct drm_crtc *new_plane_crtc, *old_plane_crtc;
	struct drm_crtc_state *old_crtc_state, *new_crtc_state;
	struct dm_crtc_state *dm_new_crtc_state, *dm_old_crtc_state;
	struct dm_plane_state *dm_new_plane_state, *dm_old_plane_state;
	struct amdgpu_crtc *new_acrtc;
	bool needs_reset;
	int ret = 0;


	new_plane_crtc = new_plane_state->crtc;
	old_plane_crtc = old_plane_state->crtc;
	dm_new_plane_state = to_dm_plane_state(new_plane_state);
	dm_old_plane_state = to_dm_plane_state(old_plane_state);

	if (plane->type == DRM_PLANE_TYPE_CURSOR) {
		if (!enable || !new_plane_crtc ||
			drm_atomic_plane_disabling(plane->state, new_plane_state))
			return 0;

		new_acrtc = to_amdgpu_crtc(new_plane_crtc);

		if (new_plane_state->src_x != 0 || new_plane_state->src_y != 0) {
			DRM_DEBUG_ATOMIC("Cropping not supported for cursor plane\n");
			return -EINVAL;
		}

		if (new_plane_state->fb) {
			ret = dm_check_cursor_fb(new_acrtc, new_plane_state,
						 new_plane_state->fb);
			if (ret)
				return ret;
		}

		return 0;
	}

	needs_reset = should_reset_plane(state, plane, old_plane_state,
					 new_plane_state);

	/* Remove any changed/removed planes */
	if (!enable) {
		if (!needs_reset)
			return 0;

		if (!old_plane_crtc)
			return 0;

		old_crtc_state = drm_atomic_get_old_crtc_state(
				state, old_plane_crtc);
		dm_old_crtc_state = to_dm_crtc_state(old_crtc_state);

		if (!dm_old_crtc_state->stream)
			return 0;

		DRM_DEBUG_ATOMIC("Disabling DRM plane: %d on DRM crtc %d\n",
				plane->base.id, old_plane_crtc->base.id);

		ret = dm_atomic_get_state(state, &dm_state);
		if (ret)
			return ret;

		if (!dc_remove_plane_from_context(
				dc,
				dm_old_crtc_state->stream,
				dm_old_plane_state->dc_state,
				dm_state->context)) {

			return -EINVAL;
		}


		dc_plane_state_release(dm_old_plane_state->dc_state);
		dm_new_plane_state->dc_state = NULL;

		*lock_and_validation_needed = true;

	} else { /* Add new planes */
		struct dc_plane_state *dc_new_plane_state;

		if (drm_atomic_plane_disabling(plane->state, new_plane_state))
			return 0;

		if (!new_plane_crtc)
			return 0;

		new_crtc_state = drm_atomic_get_new_crtc_state(state, new_plane_crtc);
		dm_new_crtc_state = to_dm_crtc_state(new_crtc_state);

		if (!dm_new_crtc_state->stream)
			return 0;

		if (!needs_reset)
			return 0;

		ret = dm_plane_helper_check_state(new_plane_state, new_crtc_state);
		if (ret)
			return ret;

		WARN_ON(dm_new_plane_state->dc_state);

		dc_new_plane_state = dc_create_plane_state(dc);
		if (!dc_new_plane_state)
			return -ENOMEM;

		DRM_DEBUG_ATOMIC("Enabling DRM plane: %d on DRM crtc %d\n",
				 plane->base.id, new_plane_crtc->base.id);

		ret = fill_dc_plane_attributes(
			drm_to_adev(new_plane_crtc->dev),
			dc_new_plane_state,
			new_plane_state,
			new_crtc_state);
		if (ret) {
			dc_plane_state_release(dc_new_plane_state);
			return ret;
		}

		ret = dm_atomic_get_state(state, &dm_state);
		if (ret) {
			dc_plane_state_release(dc_new_plane_state);
			return ret;
		}

		/*
		 * Any atomic check errors that occur after this will
		 * not need a release. The plane state will be attached
		 * to the stream, and therefore part of the atomic
		 * state. It'll be released when the atomic state is
		 * cleaned.
		 */
		if (!dc_add_plane_to_context(
				dc,
				dm_new_crtc_state->stream,
				dc_new_plane_state,
				dm_state->context)) {

			dc_plane_state_release(dc_new_plane_state);
			return -EINVAL;
		}

		dm_new_plane_state->dc_state = dc_new_plane_state;

		dm_new_crtc_state->mpo_requested |= (plane->type == DRM_PLANE_TYPE_OVERLAY);

		/* Tell DC to do a full surface update every time there
		 * is a plane change. Inefficient, but works for now.
		 */
		dm_new_plane_state->dc_state->update_flags.bits.full_update = 1;

		*lock_and_validation_needed = true;
	}


	return ret;
}

static void dm_get_oriented_plane_size(struct drm_plane_state *plane_state,
				       int *src_w, int *src_h)
{
	switch (plane_state->rotation & DRM_MODE_ROTATE_MASK) {
	case DRM_MODE_ROTATE_90:
	case DRM_MODE_ROTATE_270:
		*src_w = plane_state->src_h >> 16;
		*src_h = plane_state->src_w >> 16;
		break;
	case DRM_MODE_ROTATE_0:
	case DRM_MODE_ROTATE_180:
	default:
		*src_w = plane_state->src_w >> 16;
		*src_h = plane_state->src_h >> 16;
		break;
	}
}

static int dm_check_crtc_cursor(struct drm_atomic_state *state,
				struct drm_crtc *crtc,
				struct drm_crtc_state *new_crtc_state)
{
	struct drm_plane *cursor = crtc->cursor, *underlying;
	struct drm_plane_state *new_cursor_state, *new_underlying_state;
	int i;
	int cursor_scale_w, cursor_scale_h, underlying_scale_w, underlying_scale_h;
	int cursor_src_w, cursor_src_h;
	int underlying_src_w, underlying_src_h;

	/* On DCE and DCN there is no dedicated hardware cursor plane. We get a
	 * cursor per pipe but it's going to inherit the scaling and
	 * positioning from the underlying pipe. Check the cursor plane's
	 * blending properties match the underlying planes'. */

	new_cursor_state = drm_atomic_get_new_plane_state(state, cursor);
	if (!new_cursor_state || !new_cursor_state->fb) {
		return 0;
	}

	dm_get_oriented_plane_size(new_cursor_state, &cursor_src_w, &cursor_src_h);
	cursor_scale_w = new_cursor_state->crtc_w * 1000 / cursor_src_w;
	cursor_scale_h = new_cursor_state->crtc_h * 1000 / cursor_src_h;

	for_each_new_plane_in_state_reverse(state, underlying, new_underlying_state, i) {
		/* Narrow down to non-cursor planes on the same CRTC as the cursor */
		if (new_underlying_state->crtc != crtc || underlying == crtc->cursor)
			continue;

		/* Ignore disabled planes */
		if (!new_underlying_state->fb)
			continue;

		dm_get_oriented_plane_size(new_underlying_state,
					   &underlying_src_w, &underlying_src_h);
		underlying_scale_w = new_underlying_state->crtc_w * 1000 / underlying_src_w;
		underlying_scale_h = new_underlying_state->crtc_h * 1000 / underlying_src_h;

		if (cursor_scale_w != underlying_scale_w ||
		    cursor_scale_h != underlying_scale_h) {
			drm_dbg_atomic(crtc->dev,
				       "Cursor [PLANE:%d:%s] scaling doesn't match underlying [PLANE:%d:%s]\n",
				       cursor->base.id, cursor->name, underlying->base.id, underlying->name);
			return -EINVAL;
		}

		/* If this plane covers the whole CRTC, no need to check planes underneath */
		if (new_underlying_state->crtc_x <= 0 &&
		    new_underlying_state->crtc_y <= 0 &&
		    new_underlying_state->crtc_x + new_underlying_state->crtc_w >= new_crtc_state->mode.hdisplay &&
		    new_underlying_state->crtc_y + new_underlying_state->crtc_h >= new_crtc_state->mode.vdisplay)
			break;
	}

	return 0;
}

#if defined(CONFIG_DRM_AMD_DC_DCN)
static int add_affected_mst_dsc_crtcs(struct drm_atomic_state *state, struct drm_crtc *crtc)
{
	struct drm_connector *connector;
	struct drm_connector_state *conn_state, *old_conn_state;
	struct amdgpu_dm_connector *aconnector = NULL;
	int i;
	for_each_oldnew_connector_in_state(state, connector, old_conn_state, conn_state, i) {
		if (!conn_state->crtc)
			conn_state = old_conn_state;

		if (conn_state->crtc != crtc)
			continue;

		aconnector = to_amdgpu_dm_connector(connector);
		if (!aconnector->port || !aconnector->mst_port)
			aconnector = NULL;
		else
			break;
	}

	if (!aconnector)
		return 0;

	return drm_dp_mst_add_affected_dsc_crtcs(state, &aconnector->mst_port->mst_mgr);
}
#endif

/**
 * amdgpu_dm_atomic_check() - Atomic check implementation for AMDgpu DM.
 *
 * @dev: The DRM device
 * @state: The atomic state to commit
 *
 * Validate that the given atomic state is programmable by DC into hardware.
 * This involves constructing a &struct dc_state reflecting the new hardware
 * state we wish to commit, then querying DC to see if it is programmable. It's
 * important not to modify the existing DC state. Otherwise, atomic_check
 * may unexpectedly commit hardware changes.
 *
 * When validating the DC state, it's important that the right locks are
 * acquired. For full updates case which removes/adds/updates streams on one
 * CRTC while flipping on another CRTC, acquiring global lock will guarantee
 * that any such full update commit will wait for completion of any outstanding
 * flip using DRMs synchronization events.
 *
 * Note that DM adds the affected connectors for all CRTCs in state, when that
 * might not seem necessary. This is because DC stream creation requires the
 * DC sink, which is tied to the DRM connector state. Cleaning this up should
 * be possible but non-trivial - a possible TODO item.
 *
 * Return: -Error code if validation failed.
 */
static int amdgpu_dm_atomic_check(struct drm_device *dev,
				  struct drm_atomic_state *state)
{
	struct amdgpu_device *adev = drm_to_adev(dev);
	struct dm_atomic_state *dm_state = NULL;
	struct dc *dc = adev->dm.dc;
	struct drm_connector *connector;
	struct drm_connector_state *old_con_state, *new_con_state;
	struct drm_crtc *crtc;
	struct drm_crtc_state *old_crtc_state, *new_crtc_state;
	struct drm_plane *plane;
	struct drm_plane_state *old_plane_state, *new_plane_state;
	enum dc_status status;
	int ret, i;
	bool lock_and_validation_needed = false;
	struct dm_crtc_state *dm_old_crtc_state, *dm_new_crtc_state;
#if defined(CONFIG_DRM_AMD_DC_DCN)
	struct dsc_mst_fairness_vars vars[MAX_PIPES];
#endif

	trace_amdgpu_dm_atomic_check_begin(state);

	ret = drm_atomic_helper_check_modeset(dev, state);
	if (ret) {
		DRM_DEBUG_DRIVER("drm_atomic_helper_check_modeset() failed\n");
		goto fail;
	}

	/* Check connector changes */
	for_each_oldnew_connector_in_state(state, connector, old_con_state, new_con_state, i) {
		struct dm_connector_state *dm_old_con_state = to_dm_connector_state(old_con_state);
		struct dm_connector_state *dm_new_con_state = to_dm_connector_state(new_con_state);

		/* Skip connectors that are disabled or part of modeset already. */
		if (!new_con_state->crtc)
			continue;

		new_crtc_state = drm_atomic_get_crtc_state(state, new_con_state->crtc);
		if (IS_ERR(new_crtc_state)) {
			DRM_DEBUG_DRIVER("drm_atomic_get_crtc_state() failed\n");
			ret = PTR_ERR(new_crtc_state);
			goto fail;
		}

		if (dm_old_con_state->abm_level !=
		    dm_new_con_state->abm_level)
			new_crtc_state->connectors_changed = true;
	}

#if defined(CONFIG_DRM_AMD_DC_DCN)
	if (dc_resource_is_dsc_encoding_supported(dc)) {
		for_each_oldnew_crtc_in_state(state, crtc, old_crtc_state, new_crtc_state, i) {
			if (drm_atomic_crtc_needs_modeset(new_crtc_state)) {
				ret = add_affected_mst_dsc_crtcs(state, crtc);
				if (ret) {
					DRM_DEBUG_DRIVER("add_affected_mst_dsc_crtcs() failed\n");
					goto fail;
				}
			}
		}
	}
#endif
	for_each_oldnew_crtc_in_state(state, crtc, old_crtc_state, new_crtc_state, i) {
		dm_old_crtc_state = to_dm_crtc_state(old_crtc_state);

		if (!drm_atomic_crtc_needs_modeset(new_crtc_state) &&
		    !new_crtc_state->color_mgmt_changed &&
		    old_crtc_state->vrr_enabled == new_crtc_state->vrr_enabled &&
			dm_old_crtc_state->dsc_force_changed == false)
			continue;

		ret = amdgpu_dm_verify_lut_sizes(new_crtc_state);
		if (ret) {
			DRM_DEBUG_DRIVER("amdgpu_dm_verify_lut_sizes() failed\n");
			goto fail;
		}

		if (!new_crtc_state->enable)
			continue;

		ret = drm_atomic_add_affected_connectors(state, crtc);
		if (ret) {
			DRM_DEBUG_DRIVER("drm_atomic_add_affected_connectors() failed\n");
			goto fail;
		}

		ret = drm_atomic_add_affected_planes(state, crtc);
		if (ret) {
			DRM_DEBUG_DRIVER("drm_atomic_add_affected_planes() failed\n");
			goto fail;
		}

		if (dm_old_crtc_state->dsc_force_changed)
			new_crtc_state->mode_changed = true;
	}

	/*
	 * Add all primary and overlay planes on the CRTC to the state
	 * whenever a plane is enabled to maintain correct z-ordering
	 * and to enable fast surface updates.
	 */
	drm_for_each_crtc(crtc, dev) {
		bool modified = false;

		for_each_oldnew_plane_in_state(state, plane, old_plane_state, new_plane_state, i) {
			if (plane->type == DRM_PLANE_TYPE_CURSOR)
				continue;

			if (new_plane_state->crtc == crtc ||
			    old_plane_state->crtc == crtc) {
				modified = true;
				break;
			}
		}

		if (!modified)
			continue;

		drm_for_each_plane_mask(plane, state->dev, crtc->state->plane_mask) {
			if (plane->type == DRM_PLANE_TYPE_CURSOR)
				continue;

			new_plane_state =
				drm_atomic_get_plane_state(state, plane);

			if (IS_ERR(new_plane_state)) {
				ret = PTR_ERR(new_plane_state);
				DRM_DEBUG_DRIVER("new_plane_state is BAD\n");
				goto fail;
			}
		}
	}

	/*
	 * DC consults the zpos (layer_index in DC terminology) to determine the
	 * hw plane on which to enable the hw cursor (see
	 * `dcn10_can_pipe_disable_cursor`). By now, all modified planes are in
	 * atomic state, so call drm helper to normalize zpos.
	 */
	drm_atomic_normalize_zpos(dev, state);

	/* Remove exiting planes if they are modified */
	for_each_oldnew_plane_in_state_reverse(state, plane, old_plane_state, new_plane_state, i) {
		ret = dm_update_plane_state(dc, state, plane,
					    old_plane_state,
					    new_plane_state,
					    false,
					    &lock_and_validation_needed);
		if (ret) {
			DRM_DEBUG_DRIVER("dm_update_plane_state() failed\n");
			goto fail;
		}
	}

	/* Disable all crtcs which require disable */
	for_each_oldnew_crtc_in_state(state, crtc, old_crtc_state, new_crtc_state, i) {
		ret = dm_update_crtc_state(&adev->dm, state, crtc,
					   old_crtc_state,
					   new_crtc_state,
					   false,
					   &lock_and_validation_needed);
		if (ret) {
			DRM_DEBUG_DRIVER("DISABLE: dm_update_crtc_state() failed\n");
			goto fail;
		}
	}

	/* Enable all crtcs which require enable */
	for_each_oldnew_crtc_in_state(state, crtc, old_crtc_state, new_crtc_state, i) {
		ret = dm_update_crtc_state(&adev->dm, state, crtc,
					   old_crtc_state,
					   new_crtc_state,
					   true,
					   &lock_and_validation_needed);
		if (ret) {
			DRM_DEBUG_DRIVER("ENABLE: dm_update_crtc_state() failed\n");
			goto fail;
		}
	}

	/* Add new/modified planes */
	for_each_oldnew_plane_in_state_reverse(state, plane, old_plane_state, new_plane_state, i) {
		ret = dm_update_plane_state(dc, state, plane,
					    old_plane_state,
					    new_plane_state,
					    true,
					    &lock_and_validation_needed);
		if (ret) {
			DRM_DEBUG_DRIVER("dm_update_plane_state() failed\n");
			goto fail;
		}
	}

#if defined(CONFIG_DRM_AMD_DC_DCN)
	if (dc_resource_is_dsc_encoding_supported(dc)) {
		ret = pre_validate_dsc(state, &dm_state, vars);
		if (ret != 0)
			goto fail;
	}
#endif

	/* Run this here since we want to validate the streams we created */
	ret = drm_atomic_helper_check_planes(dev, state);
	if (ret) {
		DRM_DEBUG_DRIVER("drm_atomic_helper_check_planes() failed\n");
		goto fail;
	}

	for_each_new_crtc_in_state(state, crtc, new_crtc_state, i) {
		dm_new_crtc_state = to_dm_crtc_state(new_crtc_state);
		if (dm_new_crtc_state->mpo_requested)
			DRM_DEBUG_DRIVER("MPO enablement requested on crtc:[%p]\n", crtc);
	}

	/* Check cursor planes scaling */
	for_each_new_crtc_in_state(state, crtc, new_crtc_state, i) {
		ret = dm_check_crtc_cursor(state, crtc, new_crtc_state);
		if (ret) {
			DRM_DEBUG_DRIVER("dm_check_crtc_cursor() failed\n");
			goto fail;
		}
	}

	if (state->legacy_cursor_update) {
		/*
		 * This is a fast cursor update coming from the plane update
		 * helper, check if it can be done asynchronously for better
		 * performance.
		 */
		state->async_update =
			!drm_atomic_helper_async_check(dev, state);

		/*
		 * Skip the remaining global validation if this is an async
		 * update. Cursor updates can be done without affecting
		 * state or bandwidth calcs and this avoids the performance
		 * penalty of locking the private state object and
		 * allocating a new dc_state.
		 */
		if (state->async_update)
			return 0;
	}

	/* Check scaling and underscan changes*/
	/* TODO Removed scaling changes validation due to inability to commit
	 * new stream into context w\o causing full reset. Need to
	 * decide how to handle.
	 */
	for_each_oldnew_connector_in_state(state, connector, old_con_state, new_con_state, i) {
		struct dm_connector_state *dm_old_con_state = to_dm_connector_state(old_con_state);
		struct dm_connector_state *dm_new_con_state = to_dm_connector_state(new_con_state);
		struct amdgpu_crtc *acrtc = to_amdgpu_crtc(dm_new_con_state->base.crtc);

		/* Skip any modesets/resets */
		if (!acrtc || drm_atomic_crtc_needs_modeset(
				drm_atomic_get_new_crtc_state(state, &acrtc->base)))
			continue;

		/* Skip any thing not scale or underscan changes */
		if (!is_scaling_state_different(dm_new_con_state, dm_old_con_state))
			continue;

		lock_and_validation_needed = true;
	}

	/**
	 * Streams and planes are reset when there are changes that affect
	 * bandwidth. Anything that affects bandwidth needs to go through
	 * DC global validation to ensure that the configuration can be applied
	 * to hardware.
	 *
	 * We have to currently stall out here in atomic_check for outstanding
	 * commits to finish in this case because our IRQ handlers reference
	 * DRM state directly - we can end up disabling interrupts too early
	 * if we don't.
	 *
	 * TODO: Remove this stall and drop DM state private objects.
	 */
	if (lock_and_validation_needed) {
		ret = dm_atomic_get_state(state, &dm_state);
		if (ret) {
			DRM_DEBUG_DRIVER("dm_atomic_get_state() failed\n");
			goto fail;
		}

		ret = do_aquire_global_lock(dev, state);
		if (ret) {
			DRM_DEBUG_DRIVER("do_aquire_global_lock() failed\n");
			goto fail;
		}

#if defined(CONFIG_DRM_AMD_DC_DCN)
		ret = compute_mst_dsc_configs_for_state(state, dm_state->context, vars);
		if (ret) {
			DRM_DEBUG_DRIVER("compute_mst_dsc_configs_for_state() failed\n");
			goto fail;
		}

		ret = dm_update_mst_vcpi_slots_for_dsc(state, dm_state->context, vars);
		if (ret) {
			DRM_DEBUG_DRIVER("dm_update_mst_vcpi_slots_for_dsc() failed\n");
			goto fail;
		}
#endif

		/*
		 * Perform validation of MST topology in the state:
		 * We need to perform MST atomic check before calling
		 * dc_validate_global_state(), or there is a chance
		 * to get stuck in an infinite loop and hang eventually.
		 */
		ret = drm_dp_mst_atomic_check(state);
		if (ret) {
			DRM_DEBUG_DRIVER("drm_dp_mst_atomic_check() failed\n");
			goto fail;
		}
		status = dc_validate_global_state(dc, dm_state->context, true);
		if (status != DC_OK) {
			DRM_DEBUG_DRIVER("DC global validation failure: %s (%d)",
				       dc_status_to_str(status), status);
			ret = -EINVAL;
			goto fail;
		}
	} else {
		/*
		 * The commit is a fast update. Fast updates shouldn't change
		 * the DC context, affect global validation, and can have their
		 * commit work done in parallel with other commits not touching
		 * the same resource. If we have a new DC context as part of
		 * the DM atomic state from validation we need to free it and
		 * retain the existing one instead.
		 *
		 * Furthermore, since the DM atomic state only contains the DC
		 * context and can safely be annulled, we can free the state
		 * and clear the associated private object now to free
		 * some memory and avoid a possible use-after-free later.
		 */

		for (i = 0; i < state->num_private_objs; i++) {
			struct drm_private_obj *obj = state->private_objs[i].ptr;

			if (obj->funcs == adev->dm.atomic_obj.funcs) {
				int j = state->num_private_objs-1;

				dm_atomic_destroy_state(obj,
						state->private_objs[i].state);

				/* If i is not at the end of the array then the
				 * last element needs to be moved to where i was
				 * before the array can safely be truncated.
				 */
				if (i != j)
					state->private_objs[i] =
						state->private_objs[j];

				state->private_objs[j].ptr = NULL;
				state->private_objs[j].state = NULL;
				state->private_objs[j].old_state = NULL;
				state->private_objs[j].new_state = NULL;

				state->num_private_objs = j;
				break;
			}
		}
	}

	/* Store the overall update type for use later in atomic check. */
	for_each_new_crtc_in_state (state, crtc, new_crtc_state, i) {
		struct dm_crtc_state *dm_new_crtc_state =
			to_dm_crtc_state(new_crtc_state);

		dm_new_crtc_state->update_type = lock_and_validation_needed ?
							 UPDATE_TYPE_FULL :
							 UPDATE_TYPE_FAST;
	}

	/* Must be success */
	WARN_ON(ret);

	trace_amdgpu_dm_atomic_check_finish(state, ret);

	return ret;

fail:
	if (ret == -EDEADLK)
		DRM_DEBUG_DRIVER("Atomic check stopped to avoid deadlock.\n");
	else if (ret == -EINTR || ret == -EAGAIN || ret == -ERESTARTSYS)
		DRM_DEBUG_DRIVER("Atomic check stopped due to signal.\n");
	else
		DRM_DEBUG_DRIVER("Atomic check failed with err: %d \n", ret);

	trace_amdgpu_dm_atomic_check_finish(state, ret);

	return ret;
}

static bool is_dp_capable_without_timing_msa(struct dc *dc,
					     struct amdgpu_dm_connector *amdgpu_dm_connector)
{
	uint8_t dpcd_data;
	bool capable = false;

	if (amdgpu_dm_connector->dc_link &&
		dm_helpers_dp_read_dpcd(
				NULL,
				amdgpu_dm_connector->dc_link,
				DP_DOWN_STREAM_PORT_COUNT,
				&dpcd_data,
				sizeof(dpcd_data))) {
		capable = (dpcd_data & DP_MSA_TIMING_PAR_IGNORED) ? true:false;
	}

	return capable;
}

static bool dm_edid_parser_send_cea(struct amdgpu_display_manager *dm,
		unsigned int offset,
		unsigned int total_length,
		uint8_t *data,
		unsigned int length,
		struct amdgpu_hdmi_vsdb_info *vsdb)
{
	bool res;
	union dmub_rb_cmd cmd;
	struct dmub_cmd_send_edid_cea *input;
	struct dmub_cmd_edid_cea_output *output;

	if (length > DMUB_EDID_CEA_DATA_CHUNK_BYTES)
		return false;

	memset(&cmd, 0, sizeof(cmd));

	input = &cmd.edid_cea.data.input;

	cmd.edid_cea.header.type = DMUB_CMD__EDID_CEA;
	cmd.edid_cea.header.sub_type = 0;
	cmd.edid_cea.header.payload_bytes =
		sizeof(cmd.edid_cea) - sizeof(cmd.edid_cea.header);
	input->offset = offset;
	input->length = length;
	input->cea_total_length = total_length;
	memcpy(input->payload, data, length);

	res = dc_dmub_srv_cmd_with_reply_data(dm->dc->ctx->dmub_srv, &cmd);
	if (!res) {
		DRM_ERROR("EDID CEA parser failed\n");
		return false;
	}

	output = &cmd.edid_cea.data.output;

	if (output->type == DMUB_CMD__EDID_CEA_ACK) {
		if (!output->ack.success) {
			DRM_ERROR("EDID CEA ack failed at offset %d\n",
					output->ack.offset);
		}
	} else if (output->type == DMUB_CMD__EDID_CEA_AMD_VSDB) {
		if (!output->amd_vsdb.vsdb_found)
			return false;

		vsdb->freesync_supported = output->amd_vsdb.freesync_supported;
		vsdb->amd_vsdb_version = output->amd_vsdb.amd_vsdb_version;
		vsdb->min_refresh_rate_hz = output->amd_vsdb.min_frame_rate;
		vsdb->max_refresh_rate_hz = output->amd_vsdb.max_frame_rate;
	} else {
		DRM_WARN("Unknown EDID CEA parser results\n");
		return false;
	}

	return true;
}

static bool parse_edid_cea_dmcu(struct amdgpu_display_manager *dm,
		uint8_t *edid_ext, int len,
		struct amdgpu_hdmi_vsdb_info *vsdb_info)
{
	int i;

	/* send extension block to DMCU for parsing */
	for (i = 0; i < len; i += 8) {
		bool res;
		int offset;

		/* send 8 bytes a time */
		if (!dc_edid_parser_send_cea(dm->dc, i, len, &edid_ext[i], 8))
			return false;

		if (i+8 == len) {
			/* EDID block sent completed, expect result */
			int version, min_rate, max_rate;

			res = dc_edid_parser_recv_amd_vsdb(dm->dc, &version, &min_rate, &max_rate);
			if (res) {
				/* amd vsdb found */
				vsdb_info->freesync_supported = 1;
				vsdb_info->amd_vsdb_version = version;
				vsdb_info->min_refresh_rate_hz = min_rate;
				vsdb_info->max_refresh_rate_hz = max_rate;
				return true;
			}
			/* not amd vsdb */
			return false;
		}

		/* check for ack*/
		res = dc_edid_parser_recv_cea_ack(dm->dc, &offset);
		if (!res)
			return false;
	}

	return false;
}

static bool parse_edid_cea_dmub(struct amdgpu_display_manager *dm,
		uint8_t *edid_ext, int len,
		struct amdgpu_hdmi_vsdb_info *vsdb_info)
{
	int i;

	/* send extension block to DMCU for parsing */
	for (i = 0; i < len; i += 8) {
		/* send 8 bytes a time */
		if (!dm_edid_parser_send_cea(dm, i, len, &edid_ext[i], 8, vsdb_info))
			return false;
	}

	return vsdb_info->freesync_supported;
}

static bool parse_edid_cea(struct amdgpu_dm_connector *aconnector,
		uint8_t *edid_ext, int len,
		struct amdgpu_hdmi_vsdb_info *vsdb_info)
{
	struct amdgpu_device *adev = drm_to_adev(aconnector->base.dev);

	if (adev->dm.dmub_srv)
		return parse_edid_cea_dmub(&adev->dm, edid_ext, len, vsdb_info);
	else
		return parse_edid_cea_dmcu(&adev->dm, edid_ext, len, vsdb_info);
}

static int parse_hdmi_amd_vsdb(struct amdgpu_dm_connector *aconnector,
		struct edid *edid, struct amdgpu_hdmi_vsdb_info *vsdb_info)
{
	uint8_t *edid_ext = NULL;
	int i;
	bool valid_vsdb_found = false;

	/*----- drm_find_cea_extension() -----*/
	/* No EDID or EDID extensions */
	if (edid == NULL || edid->extensions == 0)
		return -ENODEV;

	/* Find CEA extension */
	for (i = 0; i < edid->extensions; i++) {
		edid_ext = (uint8_t *)edid + EDID_LENGTH * (i + 1);
		if (edid_ext[0] == CEA_EXT)
			break;
	}

	if (i == edid->extensions)
		return -ENODEV;

	/*----- cea_db_offsets() -----*/
	if (edid_ext[0] != CEA_EXT)
		return -ENODEV;

	valid_vsdb_found = parse_edid_cea(aconnector, edid_ext, EDID_LENGTH, vsdb_info);

	return valid_vsdb_found ? i : -ENODEV;
}

/**
 * amdgpu_dm_update_freesync_caps - Update Freesync capabilities
 *
 * @connector: Connector to query.
 * @edid: EDID from monitor
 *
 * Amdgpu supports Freesync in DP and HDMI displays, and it is required to keep
 * track of some of the display information in the internal data struct used by
 * amdgpu_dm. This function checks which type of connector we need to set the
 * FreeSync parameters.
 */
void amdgpu_dm_update_freesync_caps(struct drm_connector *connector,
				    struct edid *edid)
{
	int i = 0;
	struct detailed_timing *timing;
	struct detailed_non_pixel *data;
	struct detailed_data_monitor_range *range;
	struct amdgpu_dm_connector *amdgpu_dm_connector =
			to_amdgpu_dm_connector(connector);
	struct dm_connector_state *dm_con_state = NULL;
	struct dc_sink *sink;

	struct drm_device *dev = connector->dev;
	struct amdgpu_device *adev = drm_to_adev(dev);
	struct amdgpu_hdmi_vsdb_info vsdb_info = {0};
	bool freesync_capable = false;

	if (!connector->state) {
		DRM_ERROR("%s - Connector has no state", __func__);
		goto update;
	}

	sink = amdgpu_dm_connector->dc_sink ?
		amdgpu_dm_connector->dc_sink :
		amdgpu_dm_connector->dc_em_sink;

	if (!edid || !sink) {
		dm_con_state = to_dm_connector_state(connector->state);

		amdgpu_dm_connector->min_vfreq = 0;
		amdgpu_dm_connector->max_vfreq = 0;
		amdgpu_dm_connector->pixel_clock_mhz = 0;
		connector->display_info.monitor_range.min_vfreq = 0;
		connector->display_info.monitor_range.max_vfreq = 0;
		freesync_capable = false;

		goto update;
	}

	dm_con_state = to_dm_connector_state(connector->state);

	if (!adev->dm.freesync_module)
		goto update;

	if (sink->sink_signal == SIGNAL_TYPE_DISPLAY_PORT
		|| sink->sink_signal == SIGNAL_TYPE_EDP) {
		bool edid_check_required = false;

		if (edid) {
			edid_check_required = is_dp_capable_without_timing_msa(
						adev->dm.dc,
						amdgpu_dm_connector);
		}

		if (edid_check_required == true && (edid->version > 1 ||
		   (edid->version == 1 && edid->revision > 1))) {
			for (i = 0; i < 4; i++) {

				timing	= &edid->detailed_timings[i];
				data	= &timing->data.other_data;
				range	= &data->data.range;
				/*
				 * Check if monitor has continuous frequency mode
				 */
				if (data->type != EDID_DETAIL_MONITOR_RANGE)
					continue;
				/*
				 * Check for flag range limits only. If flag == 1 then
				 * no additional timing information provided.
				 * Default GTF, GTF Secondary curve and CVT are not
				 * supported
				 */
				if (range->flags != 1)
					continue;

				amdgpu_dm_connector->min_vfreq = range->min_vfreq;
				amdgpu_dm_connector->max_vfreq = range->max_vfreq;
				amdgpu_dm_connector->pixel_clock_mhz =
					range->pixel_clock_mhz * 10;

				connector->display_info.monitor_range.min_vfreq = range->min_vfreq;
				connector->display_info.monitor_range.max_vfreq = range->max_vfreq;

				break;
			}

			if (amdgpu_dm_connector->max_vfreq -
			    amdgpu_dm_connector->min_vfreq > 10) {

				freesync_capable = true;
			}
		}
	} else if (edid && sink->sink_signal == SIGNAL_TYPE_HDMI_TYPE_A) {
		i = parse_hdmi_amd_vsdb(amdgpu_dm_connector, edid, &vsdb_info);
		if (i >= 0 && vsdb_info.freesync_supported) {
			timing  = &edid->detailed_timings[i];
			data    = &timing->data.other_data;

			amdgpu_dm_connector->min_vfreq = vsdb_info.min_refresh_rate_hz;
			amdgpu_dm_connector->max_vfreq = vsdb_info.max_refresh_rate_hz;
			if (amdgpu_dm_connector->max_vfreq - amdgpu_dm_connector->min_vfreq > 10)
				freesync_capable = true;

			connector->display_info.monitor_range.min_vfreq = vsdb_info.min_refresh_rate_hz;
			connector->display_info.monitor_range.max_vfreq = vsdb_info.max_refresh_rate_hz;
		}
	}

update:
	if (dm_con_state)
		dm_con_state->freesync_capable = freesync_capable;

	if (connector->vrr_capable_property)
		drm_connector_set_vrr_capable_property(connector,
						       freesync_capable);
}

void amdgpu_dm_trigger_timing_sync(struct drm_device *dev)
{
	struct amdgpu_device *adev = drm_to_adev(dev);
	struct dc *dc = adev->dm.dc;
	int i;

	mutex_lock(&adev->dm.dc_lock);
	if (dc->current_state) {
		for (i = 0; i < dc->current_state->stream_count; ++i)
			dc->current_state->streams[i]
				->triggered_crtc_reset.enabled =
				adev->dm.force_timing_sync;

		dm_enable_per_frame_crtc_master_sync(dc->current_state);
		dc_trigger_sync(dc, dc->current_state);
	}
	mutex_unlock(&adev->dm.dc_lock);
}

void dm_write_reg_func(const struct dc_context *ctx, uint32_t address,
		       uint32_t value, const char *func_name)
{
#ifdef DM_CHECK_ADDR_0
	if (address == 0) {
		DC_ERR("invalid register write. address = 0");
		return;
	}
#endif
	cgs_write_register(ctx->cgs_device, address, value);
	trace_amdgpu_dc_wreg(&ctx->perf_trace->write_count, address, value);
}

uint32_t dm_read_reg_func(const struct dc_context *ctx, uint32_t address,
			  const char *func_name)
{
	uint32_t value;
#ifdef DM_CHECK_ADDR_0
	if (address == 0) {
		DC_ERR("invalid register read; address = 0\n");
		return 0;
	}
#endif

	if (ctx->dmub_srv &&
	    ctx->dmub_srv->reg_helper_offload.gather_in_progress &&
	    !ctx->dmub_srv->reg_helper_offload.should_burst_write) {
		ASSERT(false);
		return 0;
	}

	value = cgs_read_register(ctx->cgs_device, address);

	trace_amdgpu_dc_rreg(&ctx->perf_trace->read_count, address, value);

	return value;
}

int amdgpu_dm_process_dmub_aux_transfer_sync(
		struct dc_context *ctx,
		unsigned int link_index,
		struct aux_payload *payload,
		enum aux_return_code_type *operation_result)
{
	struct amdgpu_device *adev = ctx->driver_context;
	struct dmub_notification *p_notify = adev->dm.dmub_notify;
	int ret = -1;

<<<<<<< HEAD
	if (is_cmd_aux) {
		if (status_type == DMUB_ASYNC_TO_SYNC_ACCESS_SUCCESS) {
			return_status = p_notify->aux_reply.length;
			*operation_result = p_notify->result;
		} else if (status_type == DMUB_ASYNC_TO_SYNC_ACCESS_TIMEOUT) {
			*operation_result = AUX_RET_ERROR_TIMEOUT;
		} else if (status_type == DMUB_ASYNC_TO_SYNC_ACCESS_FAIL) {
			*operation_result = AUX_RET_ERROR_ENGINE_ACQUIRE;
		} else if (status_type == DMUB_ASYNC_TO_SYNC_ACCESS_INVALID) {
			*operation_result = AUX_RET_ERROR_INVALID_REPLY;
		} else {
			*operation_result = AUX_RET_ERROR_UNKNOWN;
=======
	mutex_lock(&adev->dm.dpia_aux_lock);
	if (!dc_process_dmub_aux_transfer_async(ctx->dc, link_index, payload)) {
		*operation_result = AUX_RET_ERROR_ENGINE_ACQUIRE;
		goto out;
 	}

	if (!wait_for_completion_timeout(&adev->dm.dmub_aux_transfer_done, 10 * HZ)) {
		DRM_ERROR("wait_for_completion_timeout timeout!");
		*operation_result = AUX_RET_ERROR_TIMEOUT;
		goto out;
	}

	if (p_notify->result != AUX_RET_SUCCESS) {
		/*
		 * Transient states before tunneling is enabled could
		 * lead to this error. We can ignore this for now.
		 */
		if (p_notify->result != AUX_RET_ERROR_PROTOCOL_ERROR) {
			DRM_WARN("DPIA AUX failed on 0x%x(%d), error %d\n",
					payload->address, payload->length,
					p_notify->result);
>>>>>>> b7bfaa76
		}
		*operation_result = AUX_RET_ERROR_INVALID_REPLY;
		goto out;
	}


	payload->reply[0] = adev->dm.dmub_notify->aux_reply.command;
	if (!payload->write && p_notify->aux_reply.length &&
			(payload->reply[0] == AUX_TRANSACTION_REPLY_AUX_ACK)) {

		if (payload->length != p_notify->aux_reply.length) {
			DRM_WARN("invalid read length %d from DPIA AUX 0x%x(%d)!\n",
				p_notify->aux_reply.length,
					payload->address, payload->length);
			*operation_result = AUX_RET_ERROR_INVALID_REPLY;
			goto out;
		}

		memcpy(payload->data, p_notify->aux_reply.data,
				p_notify->aux_reply.length);
	}

	/* success */
	ret = p_notify->aux_reply.length;
	*operation_result = p_notify->result;
out:
	mutex_unlock(&adev->dm.dpia_aux_lock);
	return ret;
}

int amdgpu_dm_process_dmub_set_config_sync(
		struct dc_context *ctx,
		unsigned int link_index,
		struct set_config_cmd_payload *payload,
		enum set_config_status *operation_result)
{
	struct amdgpu_device *adev = ctx->driver_context;
	bool is_cmd_complete;
	int ret;

	mutex_lock(&adev->dm.dpia_aux_lock);
	is_cmd_complete = dc_process_dmub_set_config_async(ctx->dc,
			link_index, payload, adev->dm.dmub_notify);

	if (is_cmd_complete || wait_for_completion_timeout(&adev->dm.dmub_aux_transfer_done, 10 * HZ)) {
		ret = 0;
		*operation_result = adev->dm.dmub_notify->sc_status;
	} else {
		DRM_ERROR("wait_for_completion_timeout timeout!");
<<<<<<< HEAD
		return amdgpu_dm_set_dmub_async_sync_status(is_cmd_aux,
				ctx, DMUB_ASYNC_TO_SYNC_ACCESS_TIMEOUT,
				(uint32_t *)operation_result);
	}

	if (is_cmd_aux) {
		if (adev->dm.dmub_notify->result == AUX_RET_SUCCESS) {
			struct aux_payload *payload = (struct aux_payload *)cmd_payload;

			payload->reply[0] = adev->dm.dmub_notify->aux_reply.command;
			if (!payload->write && adev->dm.dmub_notify->aux_reply.length &&
			    payload->reply[0] == AUX_TRANSACTION_REPLY_AUX_ACK) {

				if (payload->length != adev->dm.dmub_notify->aux_reply.length) {
					DRM_WARN("invalid read from DPIA AUX %x(%d) got length %d!\n",
							payload->address, payload->length,
							adev->dm.dmub_notify->aux_reply.length);
					return amdgpu_dm_set_dmub_async_sync_status(is_cmd_aux, ctx,
							DMUB_ASYNC_TO_SYNC_ACCESS_INVALID,
							(uint32_t *)operation_result);
				}

				memcpy(payload->data, adev->dm.dmub_notify->aux_reply.data,
				       adev->dm.dmub_notify->aux_reply.length);
			}
		}
=======
		ret = -1;
		*operation_result = SET_CONFIG_UNKNOWN_ERROR;
>>>>>>> b7bfaa76
	}

	mutex_unlock(&adev->dm.dpia_aux_lock);
	return ret;
}

/*
 * Check whether seamless boot is supported.
 *
 * So far we only support seamless boot on CHIP_VANGOGH.
 * If everything goes well, we may consider expanding
 * seamless boot to other ASICs.
 */
bool check_seamless_boot_capability(struct amdgpu_device *adev)
{
	switch (adev->ip_versions[DCE_HWIP][0]) {
	case IP_VERSION(3, 0, 1):
		if (!adev->mman.keep_stolen_vga_memory)
			return true;
		break;
	default:
		break;
	}

	return false;
}<|MERGE_RESOLUTION|>--- conflicted
+++ resolved
@@ -145,14 +145,6 @@
 
 /* Number of bytes in PSP footer for firmware. */
 #define PSP_FOOTER_BYTES 0x100
-
-/*
- * DMUB Async to Sync Mechanism Status
- */
-#define DMUB_ASYNC_TO_SYNC_ACCESS_FAIL 1
-#define DMUB_ASYNC_TO_SYNC_ACCESS_TIMEOUT 2
-#define DMUB_ASYNC_TO_SYNC_ACCESS_SUCCESS 3
-#define DMUB_ASYNC_TO_SYNC_ACCESS_INVALID 4
 
 /**
  * DOC: overview
@@ -10261,20 +10253,6 @@
 	struct dmub_notification *p_notify = adev->dm.dmub_notify;
 	int ret = -1;
 
-<<<<<<< HEAD
-	if (is_cmd_aux) {
-		if (status_type == DMUB_ASYNC_TO_SYNC_ACCESS_SUCCESS) {
-			return_status = p_notify->aux_reply.length;
-			*operation_result = p_notify->result;
-		} else if (status_type == DMUB_ASYNC_TO_SYNC_ACCESS_TIMEOUT) {
-			*operation_result = AUX_RET_ERROR_TIMEOUT;
-		} else if (status_type == DMUB_ASYNC_TO_SYNC_ACCESS_FAIL) {
-			*operation_result = AUX_RET_ERROR_ENGINE_ACQUIRE;
-		} else if (status_type == DMUB_ASYNC_TO_SYNC_ACCESS_INVALID) {
-			*operation_result = AUX_RET_ERROR_INVALID_REPLY;
-		} else {
-			*operation_result = AUX_RET_ERROR_UNKNOWN;
-=======
 	mutex_lock(&adev->dm.dpia_aux_lock);
 	if (!dc_process_dmub_aux_transfer_async(ctx->dc, link_index, payload)) {
 		*operation_result = AUX_RET_ERROR_ENGINE_ACQUIRE;
@@ -10296,7 +10274,6 @@
 			DRM_WARN("DPIA AUX failed on 0x%x(%d), error %d\n",
 					payload->address, payload->length,
 					p_notify->result);
->>>>>>> b7bfaa76
 		}
 		*operation_result = AUX_RET_ERROR_INVALID_REPLY;
 		goto out;
@@ -10346,37 +10323,8 @@
 		*operation_result = adev->dm.dmub_notify->sc_status;
 	} else {
 		DRM_ERROR("wait_for_completion_timeout timeout!");
-<<<<<<< HEAD
-		return amdgpu_dm_set_dmub_async_sync_status(is_cmd_aux,
-				ctx, DMUB_ASYNC_TO_SYNC_ACCESS_TIMEOUT,
-				(uint32_t *)operation_result);
-	}
-
-	if (is_cmd_aux) {
-		if (adev->dm.dmub_notify->result == AUX_RET_SUCCESS) {
-			struct aux_payload *payload = (struct aux_payload *)cmd_payload;
-
-			payload->reply[0] = adev->dm.dmub_notify->aux_reply.command;
-			if (!payload->write && adev->dm.dmub_notify->aux_reply.length &&
-			    payload->reply[0] == AUX_TRANSACTION_REPLY_AUX_ACK) {
-
-				if (payload->length != adev->dm.dmub_notify->aux_reply.length) {
-					DRM_WARN("invalid read from DPIA AUX %x(%d) got length %d!\n",
-							payload->address, payload->length,
-							adev->dm.dmub_notify->aux_reply.length);
-					return amdgpu_dm_set_dmub_async_sync_status(is_cmd_aux, ctx,
-							DMUB_ASYNC_TO_SYNC_ACCESS_INVALID,
-							(uint32_t *)operation_result);
-				}
-
-				memcpy(payload->data, adev->dm.dmub_notify->aux_reply.data,
-				       adev->dm.dmub_notify->aux_reply.length);
-			}
-		}
-=======
 		ret = -1;
 		*operation_result = SET_CONFIG_UNKNOWN_ERROR;
->>>>>>> b7bfaa76
 	}
 
 	mutex_unlock(&adev->dm.dpia_aux_lock);
