--- conflicted
+++ resolved
@@ -741,11 +741,7 @@
 	.mem_input_is_flip_pending = dce_mi_is_flip_pending
 };
 
-<<<<<<< HEAD
-static struct mem_input_funcs dce112_mi_funcs = {
-=======
 static const struct mem_input_funcs dce112_mi_funcs = {
->>>>>>> 6bf4ca7f
 	.mem_input_program_display_marks = dce112_mi_program_display_marks,
 	.allocate_mem_input = dce_mi_allocate_dmif,
 	.free_mem_input = dce_mi_free_dmif,
@@ -757,11 +753,7 @@
 	.mem_input_is_flip_pending = dce_mi_is_flip_pending
 };
 
-<<<<<<< HEAD
-static struct mem_input_funcs dce120_mi_funcs = {
-=======
 static const struct mem_input_funcs dce120_mi_funcs = {
->>>>>>> 6bf4ca7f
 	.mem_input_program_display_marks = dce120_mi_program_display_marks,
 	.allocate_mem_input = dce_mi_allocate_dmif,
 	.free_mem_input = dce_mi_free_dmif,
