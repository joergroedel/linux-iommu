--- conflicted
+++ resolved
@@ -67,11 +67,9 @@
 	for (i = 0; i < context->stream_count; i++) {
 		const struct dc_stream_state *stream = context->streams[i];
 
-		/* Extend the WA to DP for Linux*/
 		if (stream->signal == SIGNAL_TYPE_HDMI_TYPE_A ||
 				stream->signal == SIGNAL_TYPE_DVI_SINGLE_LINK ||
-				stream->signal == SIGNAL_TYPE_DVI_DUAL_LINK ||
-				stream->signal == SIGNAL_TYPE_DISPLAY_PORT)
+				stream->signal == SIGNAL_TYPE_DVI_DUAL_LINK)
 			tmds_present = true;
 	}
 
@@ -132,10 +130,7 @@
 	struct dc_clocks *new_clocks = &context->bw_ctx.bw.dcn.clk;
 	struct dc *dc = clk_mgr_base->ctx->dc;
 	int display_count;
-<<<<<<< HEAD
-=======
 	int irq_src;
->>>>>>> df0cc57e
 	bool update_dppclk = false;
 	bool update_dispclk = false;
 	bool dpp_clock_lowered = false;
