/*
 * Copyright 2021 Advanced Micro Devices, Inc.
 *
 * Permission is hereby granted, free of charge, to any person obtaining a
 * copy of this software and associated documentation files (the "Software"),
 * to deal in the Software without restriction, including without limitation
 * the rights to use, copy, modify, merge, publish, distribute, sublicense,
 * and/or sell copies of the Software, and to permit persons to whom the
 * Software is furnished to do so, subject to the following conditions:
 *
 * The above copyright notice and this permission notice shall be included in
 * all copies or substantial portions of the Software.
 *
 * THE SOFTWARE IS PROVIDED "AS IS", WITHOUT WARRANTY OF ANY KIND, EXPRESS OR
 * IMPLIED, INCLUDING BUT NOT LIMITED TO THE WARRANTIES OF MERCHANTABILITY,
 * FITNESS FOR A PARTICULAR PURPOSE AND NONINFRINGEMENT.  IN NO EVENT SHALL
 * THE COPYRIGHT HOLDER(S) OR AUTHOR(S) BE LIABLE FOR ANY CLAIM, DAMAGES OR
 * OTHER LIABILITY, WHETHER IN AN ACTION OF CONTRACT, TORT OR OTHERWISE,
 * ARISING FROM, OUT OF OR IN CONNECTION WITH THE SOFTWARE OR THE USE OR
 * OTHER DEALINGS IN THE SOFTWARE.
 *
 */

#define SWSMU_CODE_LAYER_L2

#include <linux/firmware.h>
#include <linux/pci.h>
#include <linux/i2c.h>
#include "amdgpu.h"
#include "amdgpu_smu.h"
#include "atomfirmware.h"
#include "amdgpu_atomfirmware.h"
#include "amdgpu_atombios.h"
#include "smu_v13_0.h"
#include "smu13_driver_if_v13_0_0.h"
#include "soc15_common.h"
#include "atom.h"
#include "smu_v13_0_0_ppt.h"
#include "smu_v13_0_0_pptable.h"
#include "smu_v13_0_0_ppsmc.h"
#include "nbio/nbio_4_3_0_offset.h"
#include "nbio/nbio_4_3_0_sh_mask.h"
#include "mp/mp_13_0_0_offset.h"
#include "mp/mp_13_0_0_sh_mask.h"

#include "asic_reg/mp/mp_13_0_0_sh_mask.h"
#include "smu_cmn.h"
#include "amdgpu_ras.h"

/*
 * DO NOT use these for err/warn/info/debug messages.
 * Use dev_err, dev_warn, dev_info and dev_dbg instead.
 * They are more MGPU friendly.
 */
#undef pr_err
#undef pr_warn
#undef pr_info
#undef pr_debug

#define to_amdgpu_device(x) (container_of(x, struct amdgpu_device, pm.smu_i2c))

#define FEATURE_MASK(feature) (1ULL << feature)
#define SMC_DPM_FEATURE ( \
	FEATURE_MASK(FEATURE_DPM_GFXCLK_BIT)     | \
	FEATURE_MASK(FEATURE_DPM_UCLK_BIT)	 | \
	FEATURE_MASK(FEATURE_DPM_LINK_BIT)       | \
	FEATURE_MASK(FEATURE_DPM_SOCCLK_BIT)     | \
	FEATURE_MASK(FEATURE_DPM_FCLK_BIT)	 | \
	FEATURE_MASK(FEATURE_DPM_MP0CLK_BIT))

#define MP0_MP1_DATA_REGION_SIZE_COMBOPPTABLE	0x4000

#define mmMP1_SMN_C2PMSG_66                                                                            0x0282
#define mmMP1_SMN_C2PMSG_66_BASE_IDX                                                                   0

#define mmMP1_SMN_C2PMSG_82                                                                            0x0292
#define mmMP1_SMN_C2PMSG_82_BASE_IDX                                                                   0

#define mmMP1_SMN_C2PMSG_90                                                                            0x029a
#define mmMP1_SMN_C2PMSG_90_BASE_IDX                                                                   0

#define mmMP1_SMN_C2PMSG_75                                                                            0x028b
#define mmMP1_SMN_C2PMSG_75_BASE_IDX                                                                   0

#define mmMP1_SMN_C2PMSG_53                                                                            0x0275
#define mmMP1_SMN_C2PMSG_53_BASE_IDX                                                                   0

#define mmMP1_SMN_C2PMSG_54                                                                            0x0276
#define mmMP1_SMN_C2PMSG_54_BASE_IDX                                                                   0

#define DEBUGSMC_MSG_Mode1Reset	2

static struct cmn2asic_msg_mapping smu_v13_0_0_message_map[SMU_MSG_MAX_COUNT] = {
	MSG_MAP(TestMessage,			PPSMC_MSG_TestMessage,                 1),
	MSG_MAP(GetSmuVersion,			PPSMC_MSG_GetSmuVersion,               1),
	MSG_MAP(GetDriverIfVersion,		PPSMC_MSG_GetDriverIfVersion,          1),
	MSG_MAP(SetAllowedFeaturesMaskLow,	PPSMC_MSG_SetAllowedFeaturesMaskLow,   0),
	MSG_MAP(SetAllowedFeaturesMaskHigh,	PPSMC_MSG_SetAllowedFeaturesMaskHigh,  0),
	MSG_MAP(EnableAllSmuFeatures,		PPSMC_MSG_EnableAllSmuFeatures,        0),
	MSG_MAP(DisableAllSmuFeatures,		PPSMC_MSG_DisableAllSmuFeatures,       0),
	MSG_MAP(EnableSmuFeaturesLow,		PPSMC_MSG_EnableSmuFeaturesLow,        1),
	MSG_MAP(EnableSmuFeaturesHigh,		PPSMC_MSG_EnableSmuFeaturesHigh,       1),
	MSG_MAP(DisableSmuFeaturesLow,		PPSMC_MSG_DisableSmuFeaturesLow,       1),
	MSG_MAP(DisableSmuFeaturesHigh,		PPSMC_MSG_DisableSmuFeaturesHigh,      1),
	MSG_MAP(GetEnabledSmuFeaturesLow,       PPSMC_MSG_GetRunningSmuFeaturesLow,    1),
	MSG_MAP(GetEnabledSmuFeaturesHigh,	PPSMC_MSG_GetRunningSmuFeaturesHigh,   1),
	MSG_MAP(SetWorkloadMask,		PPSMC_MSG_SetWorkloadMask,             1),
	MSG_MAP(SetPptLimit,			PPSMC_MSG_SetPptLimit,                 0),
	MSG_MAP(SetDriverDramAddrHigh,		PPSMC_MSG_SetDriverDramAddrHigh,       1),
	MSG_MAP(SetDriverDramAddrLow,		PPSMC_MSG_SetDriverDramAddrLow,        1),
	MSG_MAP(SetToolsDramAddrHigh,		PPSMC_MSG_SetToolsDramAddrHigh,        0),
	MSG_MAP(SetToolsDramAddrLow,		PPSMC_MSG_SetToolsDramAddrLow,         0),
	MSG_MAP(TransferTableSmu2Dram,		PPSMC_MSG_TransferTableSmu2Dram,       1),
	MSG_MAP(TransferTableDram2Smu,		PPSMC_MSG_TransferTableDram2Smu,       0),
	MSG_MAP(UseDefaultPPTable,		PPSMC_MSG_UseDefaultPPTable,           0),
	MSG_MAP(RunDcBtc,			PPSMC_MSG_RunDcBtc,                    0),
	MSG_MAP(EnterBaco,			PPSMC_MSG_EnterBaco,                   0),
	MSG_MAP(ExitBaco,			PPSMC_MSG_ExitBaco,                    0),
	MSG_MAP(SetSoftMinByFreq,		PPSMC_MSG_SetSoftMinByFreq,            1),
	MSG_MAP(SetSoftMaxByFreq,		PPSMC_MSG_SetSoftMaxByFreq,            1),
	MSG_MAP(SetHardMinByFreq,		PPSMC_MSG_SetHardMinByFreq,            1),
	MSG_MAP(SetHardMaxByFreq,		PPSMC_MSG_SetHardMaxByFreq,            0),
	MSG_MAP(GetMinDpmFreq,			PPSMC_MSG_GetMinDpmFreq,               1),
	MSG_MAP(GetMaxDpmFreq,			PPSMC_MSG_GetMaxDpmFreq,               1),
	MSG_MAP(GetDpmFreqByIndex,		PPSMC_MSG_GetDpmFreqByIndex,           1),
	MSG_MAP(PowerUpVcn,			PPSMC_MSG_PowerUpVcn,                  0),
	MSG_MAP(PowerDownVcn,			PPSMC_MSG_PowerDownVcn,                0),
	MSG_MAP(PowerUpJpeg,			PPSMC_MSG_PowerUpJpeg,                 0),
	MSG_MAP(PowerDownJpeg,			PPSMC_MSG_PowerDownJpeg,               0),
	MSG_MAP(GetDcModeMaxDpmFreq,		PPSMC_MSG_GetDcModeMaxDpmFreq,         1),
	MSG_MAP(OverridePcieParameters,		PPSMC_MSG_OverridePcieParameters,      0),
	MSG_MAP(DramLogSetDramAddrHigh,		PPSMC_MSG_DramLogSetDramAddrHigh,      0),
	MSG_MAP(DramLogSetDramAddrLow,		PPSMC_MSG_DramLogSetDramAddrLow,       0),
	MSG_MAP(DramLogSetDramSize,		PPSMC_MSG_DramLogSetDramSize,          0),
	MSG_MAP(AllowGfxOff,			PPSMC_MSG_AllowGfxOff,                 0),
	MSG_MAP(DisallowGfxOff,			PPSMC_MSG_DisallowGfxOff,              0),
	MSG_MAP(SetMGpuFanBoostLimitRpm,	PPSMC_MSG_SetMGpuFanBoostLimitRpm,     0),
	MSG_MAP(GetPptLimit,			PPSMC_MSG_GetPptLimit,                 0),
	MSG_MAP(NotifyPowerSource,		PPSMC_MSG_NotifyPowerSource,           0),
	MSG_MAP(Mode1Reset,			PPSMC_MSG_Mode1Reset,                  0),
	MSG_MAP(PrepareMp1ForUnload,		PPSMC_MSG_PrepareMp1ForUnload,         0),
	MSG_MAP(DFCstateControl,		PPSMC_MSG_SetExternalClientDfCstateAllow, 0),
	MSG_MAP(ArmD3,				PPSMC_MSG_ArmD3,                       0),
<<<<<<< HEAD
=======
	MSG_MAP(SetNumBadMemoryPagesRetired,	PPSMC_MSG_SetNumBadMemoryPagesRetired,   0),
	MSG_MAP(SetBadMemoryPagesRetiredFlagsPerChannel,
			    PPSMC_MSG_SetBadMemoryPagesRetiredFlagsPerChannel,   0),
	MSG_MAP(AllowGpo,			PPSMC_MSG_SetGpoAllow,           0),
>>>>>>> b7bfaa76
};

static struct cmn2asic_mapping smu_v13_0_0_clk_map[SMU_CLK_COUNT] = {
	CLK_MAP(GFXCLK,		PPCLK_GFXCLK),
	CLK_MAP(SCLK,		PPCLK_GFXCLK),
	CLK_MAP(SOCCLK,		PPCLK_SOCCLK),
	CLK_MAP(FCLK,		PPCLK_FCLK),
	CLK_MAP(UCLK,		PPCLK_UCLK),
	CLK_MAP(MCLK,		PPCLK_UCLK),
	CLK_MAP(VCLK,		PPCLK_VCLK_0),
	CLK_MAP(VCLK1,		PPCLK_VCLK_1),
	CLK_MAP(DCLK,		PPCLK_DCLK_0),
	CLK_MAP(DCLK1,		PPCLK_DCLK_1),
};

static struct cmn2asic_mapping smu_v13_0_0_feature_mask_map[SMU_FEATURE_COUNT] = {
	FEA_MAP(FW_DATA_READ),
	FEA_MAP(DPM_GFXCLK),
	FEA_MAP(DPM_GFX_POWER_OPTIMIZER),
	FEA_MAP(DPM_UCLK),
	FEA_MAP(DPM_FCLK),
	FEA_MAP(DPM_SOCCLK),
	FEA_MAP(DPM_MP0CLK),
	FEA_MAP(DPM_LINK),
	FEA_MAP(DPM_DCN),
	FEA_MAP(VMEMP_SCALING),
	FEA_MAP(VDDIO_MEM_SCALING),
	FEA_MAP(DS_GFXCLK),
	FEA_MAP(DS_SOCCLK),
	FEA_MAP(DS_FCLK),
	FEA_MAP(DS_LCLK),
	FEA_MAP(DS_DCFCLK),
	FEA_MAP(DS_UCLK),
	FEA_MAP(GFX_ULV),
	FEA_MAP(FW_DSTATE),
	FEA_MAP(GFXOFF),
	FEA_MAP(BACO),
	FEA_MAP(MM_DPM),
	FEA_MAP(SOC_MPCLK_DS),
	FEA_MAP(BACO_MPCLK_DS),
	FEA_MAP(THROTTLERS),
	FEA_MAP(SMARTSHIFT),
	FEA_MAP(GTHR),
	FEA_MAP(ACDC),
	FEA_MAP(VR0HOT),
	FEA_MAP(FW_CTF),
	FEA_MAP(FAN_CONTROL),
	FEA_MAP(GFX_DCS),
	FEA_MAP(GFX_READ_MARGIN),
	FEA_MAP(LED_DISPLAY),
	FEA_MAP(GFXCLK_SPREAD_SPECTRUM),
	FEA_MAP(OUT_OF_BAND_MONITOR),
	FEA_MAP(OPTIMIZED_VMIN),
	FEA_MAP(GFX_IMU),
	FEA_MAP(BOOT_TIME_CAL),
	FEA_MAP(GFX_PCC_DFLL),
	FEA_MAP(SOC_CG),
	FEA_MAP(DF_CSTATE),
	FEA_MAP(GFX_EDC),
	FEA_MAP(BOOT_POWER_OPT),
	FEA_MAP(CLOCK_POWER_DOWN_BYPASS),
	FEA_MAP(DS_VCN),
	FEA_MAP(BACO_CG),
	FEA_MAP(MEM_TEMP_READ),
	FEA_MAP(ATHUB_MMHUB_PG),
	FEA_MAP(SOC_PCC),
	[SMU_FEATURE_DPM_VCLK_BIT] = {1, FEATURE_MM_DPM_BIT},
	[SMU_FEATURE_DPM_DCLK_BIT] = {1, FEATURE_MM_DPM_BIT},
};

static struct cmn2asic_mapping smu_v13_0_0_table_map[SMU_TABLE_COUNT] = {
	TAB_MAP(PPTABLE),
	TAB_MAP(WATERMARKS),
	TAB_MAP(AVFS_PSM_DEBUG),
	TAB_MAP(PMSTATUSLOG),
	TAB_MAP(SMU_METRICS),
	TAB_MAP(DRIVER_SMU_CONFIG),
	TAB_MAP(ACTIVITY_MONITOR_COEFF),
	[SMU_TABLE_COMBO_PPTABLE] = {1, TABLE_COMBO_PPTABLE},
	TAB_MAP(I2C_COMMANDS),
};

static struct cmn2asic_mapping smu_v13_0_0_pwr_src_map[SMU_POWER_SOURCE_COUNT] = {
	PWR_MAP(AC),
	PWR_MAP(DC),
};

static struct cmn2asic_mapping smu_v13_0_0_workload_map[PP_SMC_POWER_PROFILE_COUNT] = {
	WORKLOAD_MAP(PP_SMC_POWER_PROFILE_BOOTUP_DEFAULT,	WORKLOAD_PPLIB_DEFAULT_BIT),
	WORKLOAD_MAP(PP_SMC_POWER_PROFILE_FULLSCREEN3D,		WORKLOAD_PPLIB_FULL_SCREEN_3D_BIT),
	WORKLOAD_MAP(PP_SMC_POWER_PROFILE_POWERSAVING,		WORKLOAD_PPLIB_POWER_SAVING_BIT),
	WORKLOAD_MAP(PP_SMC_POWER_PROFILE_VIDEO,		WORKLOAD_PPLIB_VIDEO_BIT),
	WORKLOAD_MAP(PP_SMC_POWER_PROFILE_VR,			WORKLOAD_PPLIB_VR_BIT),
	WORKLOAD_MAP(PP_SMC_POWER_PROFILE_COMPUTE,		WORKLOAD_PPLIB_COMPUTE_BIT),
	WORKLOAD_MAP(PP_SMC_POWER_PROFILE_CUSTOM,		WORKLOAD_PPLIB_CUSTOM_BIT),
};

static const uint8_t smu_v13_0_0_throttler_map[] = {
	[THROTTLER_PPT0_BIT]		= (SMU_THROTTLER_PPT0_BIT),
	[THROTTLER_PPT1_BIT]		= (SMU_THROTTLER_PPT1_BIT),
	[THROTTLER_PPT2_BIT]		= (SMU_THROTTLER_PPT2_BIT),
	[THROTTLER_PPT3_BIT]		= (SMU_THROTTLER_PPT3_BIT),
	[THROTTLER_TDC_GFX_BIT]		= (SMU_THROTTLER_TDC_GFX_BIT),
	[THROTTLER_TDC_SOC_BIT]		= (SMU_THROTTLER_TDC_SOC_BIT),
	[THROTTLER_TEMP_EDGE_BIT]	= (SMU_THROTTLER_TEMP_EDGE_BIT),
	[THROTTLER_TEMP_HOTSPOT_BIT]	= (SMU_THROTTLER_TEMP_HOTSPOT_BIT),
	[THROTTLER_TEMP_MEM_BIT]	= (SMU_THROTTLER_TEMP_MEM_BIT),
	[THROTTLER_TEMP_VR_GFX_BIT]	= (SMU_THROTTLER_TEMP_VR_GFX_BIT),
	[THROTTLER_TEMP_VR_SOC_BIT]	= (SMU_THROTTLER_TEMP_VR_SOC_BIT),
	[THROTTLER_TEMP_VR_MEM0_BIT]	= (SMU_THROTTLER_TEMP_VR_MEM0_BIT),
	[THROTTLER_TEMP_VR_MEM1_BIT]	= (SMU_THROTTLER_TEMP_VR_MEM1_BIT),
	[THROTTLER_TEMP_LIQUID0_BIT]	= (SMU_THROTTLER_TEMP_LIQUID0_BIT),
	[THROTTLER_TEMP_LIQUID1_BIT]	= (SMU_THROTTLER_TEMP_LIQUID1_BIT),
	[THROTTLER_GFX_APCC_PLUS_BIT]	= (SMU_THROTTLER_APCC_BIT),
	[THROTTLER_FIT_BIT]		= (SMU_THROTTLER_FIT_BIT),
};

static int
smu_v13_0_0_get_allowed_feature_mask(struct smu_context *smu,
				  uint32_t *feature_mask, uint32_t num)
{
	struct amdgpu_device *adev = smu->adev;
	u32 smu_version;

	if (num > 2)
		return -EINVAL;

	memset(feature_mask, 0xff, sizeof(uint32_t) * num);

	if (!(adev->pm.pp_feature & PP_SCLK_DPM_MASK)) {
		*(uint64_t *)feature_mask &= ~FEATURE_MASK(FEATURE_DPM_GFXCLK_BIT);
		*(uint64_t *)feature_mask &= ~FEATURE_MASK(FEATURE_GFX_IMU_BIT);
	}

	if (!(adev->pg_flags & AMD_PG_SUPPORT_ATHUB) ||
	    !(adev->pg_flags & AMD_PG_SUPPORT_MMHUB))
		*(uint64_t *)feature_mask &= ~FEATURE_MASK(FEATURE_ATHUB_MMHUB_PG_BIT);

	if (!(adev->pm.pp_feature & PP_SOCCLK_DPM_MASK))
		*(uint64_t *)feature_mask &= ~FEATURE_MASK(FEATURE_DPM_SOCCLK_BIT);

	/* PMFW 78.58 contains a critical fix for gfxoff feature */
	smu_cmn_get_smc_version(smu, NULL, &smu_version);
	if ((smu_version < 0x004e3a00) ||
	     !(adev->pm.pp_feature & PP_GFXOFF_MASK))
		*(uint64_t *)feature_mask &= ~FEATURE_MASK(FEATURE_GFXOFF_BIT);

	if (!(adev->pm.pp_feature & PP_MCLK_DPM_MASK)) {
		*(uint64_t *)feature_mask &= ~FEATURE_MASK(FEATURE_DPM_UCLK_BIT);
		*(uint64_t *)feature_mask &= ~FEATURE_MASK(FEATURE_VMEMP_SCALING_BIT);
		*(uint64_t *)feature_mask &= ~FEATURE_MASK(FEATURE_VDDIO_MEM_SCALING_BIT);
	}

	if (!(adev->pm.pp_feature & PP_SCLK_DEEP_SLEEP_MASK))
		*(uint64_t *)feature_mask &= ~FEATURE_MASK(FEATURE_DS_GFXCLK_BIT);

	if (!(adev->pm.pp_feature & PP_PCIE_DPM_MASK)) {
		*(uint64_t *)feature_mask &= ~FEATURE_MASK(FEATURE_DPM_LINK_BIT);
		*(uint64_t *)feature_mask &= ~FEATURE_MASK(FEATURE_DS_LCLK_BIT);
	}

	if (!(adev->pm.pp_feature & PP_ULV_MASK))
		*(uint64_t *)feature_mask &= ~FEATURE_MASK(FEATURE_GFX_ULV_BIT);

	return 0;
}

static int smu_v13_0_0_check_powerplay_table(struct smu_context *smu)
{
	struct smu_table_context *table_context = &smu->smu_table;
	struct smu_13_0_0_powerplay_table *powerplay_table =
		table_context->power_play_table;
	struct smu_baco_context *smu_baco = &smu->smu_baco;

	if (powerplay_table->platform_caps & SMU_13_0_0_PP_PLATFORM_CAP_HARDWAREDC)
		smu->dc_controlled_by_gpio = true;

	if (powerplay_table->platform_caps & SMU_13_0_0_PP_PLATFORM_CAP_BACO ||
	    powerplay_table->platform_caps & SMU_13_0_0_PP_PLATFORM_CAP_MACO)
		smu_baco->platform_support = true;

	if (powerplay_table->platform_caps & SMU_13_0_0_PP_PLATFORM_CAP_MACO)
		smu_baco->maco_support = true;

	table_context->thermal_controller_type =
		powerplay_table->thermal_controller_type;

	/*
	 * Instead of having its own buffer space and get overdrive_table copied,
	 * smu->od_settings just points to the actual overdrive_table
	 */
	smu->od_settings = &powerplay_table->overdrive_table;

	return 0;
}

static int smu_v13_0_0_store_powerplay_table(struct smu_context *smu)
{
	struct smu_table_context *table_context = &smu->smu_table;
	struct smu_13_0_0_powerplay_table *powerplay_table =
		table_context->power_play_table;

	memcpy(table_context->driver_pptable, &powerplay_table->smc_pptable,
	       sizeof(PPTable_t));

	return 0;
}

#ifndef atom_smc_dpm_info_table_13_0_0
struct atom_smc_dpm_info_table_13_0_0 {
	struct atom_common_table_header table_header;
	BoardTable_t BoardTable;
};
#endif

static int smu_v13_0_0_append_powerplay_table(struct smu_context *smu)
{
	struct smu_table_context *table_context = &smu->smu_table;
	PPTable_t *smc_pptable = table_context->driver_pptable;
	struct atom_smc_dpm_info_table_13_0_0 *smc_dpm_table;
	BoardTable_t *BoardTable = &smc_pptable->BoardTable;
	int index, ret;

	index = get_index_into_master_table(atom_master_list_of_data_tables_v2_1,
					    smc_dpm_info);

	ret = amdgpu_atombios_get_data_table(smu->adev, index, NULL, NULL, NULL,
					     (uint8_t **)&smc_dpm_table);
	if (ret)
		return ret;

	memcpy(BoardTable, &smc_dpm_table->BoardTable, sizeof(BoardTable_t));

	return 0;
}

static int smu_v13_0_0_get_pptable_from_pmfw(struct smu_context *smu,
					     void **table,
					     uint32_t *size)
{
	struct smu_table_context *smu_table = &smu->smu_table;
	void *combo_pptable = smu_table->combo_pptable;
	int ret = 0;

	ret = smu_cmn_get_combo_pptable(smu);
	if (ret)
		return ret;

	*table = combo_pptable;
	*size = sizeof(struct smu_13_0_0_powerplay_table);

	return 0;
}

static int smu_v13_0_0_setup_pptable(struct smu_context *smu)
{
	struct smu_table_context *smu_table = &smu->smu_table;
	struct amdgpu_device *adev = smu->adev;
	int ret = 0;

	ret = smu_v13_0_0_get_pptable_from_pmfw(smu,
						&smu_table->power_play_table,
						&smu_table->power_play_table_size);
	if (ret)
		return ret;

	ret = smu_v13_0_0_store_powerplay_table(smu);
	if (ret)
		return ret;

	/*
	 * With SCPM enabled, the operation below will be handled
	 * by PSP. Driver involvment is unnecessary and useless.
	 */
	if (!adev->scpm_enabled) {
		ret = smu_v13_0_0_append_powerplay_table(smu);
		if (ret)
			return ret;
	}

	ret = smu_v13_0_0_check_powerplay_table(smu);
	if (ret)
		return ret;

	return ret;
}

static int smu_v13_0_0_tables_init(struct smu_context *smu)
{
	struct smu_table_context *smu_table = &smu->smu_table;
	struct smu_table *tables = smu_table->tables;

	SMU_TABLE_INIT(tables, SMU_TABLE_PPTABLE, sizeof(PPTable_t),
		       PAGE_SIZE, AMDGPU_GEM_DOMAIN_VRAM);
	SMU_TABLE_INIT(tables, SMU_TABLE_WATERMARKS, sizeof(Watermarks_t),
		       PAGE_SIZE, AMDGPU_GEM_DOMAIN_VRAM);
	SMU_TABLE_INIT(tables, SMU_TABLE_SMU_METRICS, sizeof(SmuMetricsExternal_t),
		       PAGE_SIZE, AMDGPU_GEM_DOMAIN_VRAM);
	SMU_TABLE_INIT(tables, SMU_TABLE_I2C_COMMANDS, sizeof(SwI2cRequest_t),
		       PAGE_SIZE, AMDGPU_GEM_DOMAIN_VRAM);
	SMU_TABLE_INIT(tables, SMU_TABLE_OVERDRIVE, sizeof(OverDriveTable_t),
		       PAGE_SIZE, AMDGPU_GEM_DOMAIN_VRAM);
	SMU_TABLE_INIT(tables, SMU_TABLE_PMSTATUSLOG, SMU13_TOOL_SIZE,
		       PAGE_SIZE, AMDGPU_GEM_DOMAIN_VRAM);
	SMU_TABLE_INIT(tables, SMU_TABLE_ACTIVITY_MONITOR_COEFF,
		       sizeof(DpmActivityMonitorCoeffIntExternal_t), PAGE_SIZE,
		       AMDGPU_GEM_DOMAIN_VRAM);
	SMU_TABLE_INIT(tables, SMU_TABLE_COMBO_PPTABLE, MP0_MP1_DATA_REGION_SIZE_COMBOPPTABLE,
			PAGE_SIZE, AMDGPU_GEM_DOMAIN_VRAM);

	smu_table->metrics_table = kzalloc(sizeof(SmuMetricsExternal_t), GFP_KERNEL);
	if (!smu_table->metrics_table)
		goto err0_out;
	smu_table->metrics_time = 0;

	smu_table->gpu_metrics_table_size = sizeof(struct gpu_metrics_v1_3);
	smu_table->gpu_metrics_table = kzalloc(smu_table->gpu_metrics_table_size, GFP_KERNEL);
	if (!smu_table->gpu_metrics_table)
		goto err1_out;

	smu_table->watermarks_table = kzalloc(sizeof(Watermarks_t), GFP_KERNEL);
	if (!smu_table->watermarks_table)
		goto err2_out;

	return 0;

err2_out:
	kfree(smu_table->gpu_metrics_table);
err1_out:
	kfree(smu_table->metrics_table);
err0_out:
	return -ENOMEM;
}

static int smu_v13_0_0_allocate_dpm_context(struct smu_context *smu)
{
	struct smu_dpm_context *smu_dpm = &smu->smu_dpm;

	smu_dpm->dpm_context = kzalloc(sizeof(struct smu_13_0_dpm_context),
				       GFP_KERNEL);
	if (!smu_dpm->dpm_context)
		return -ENOMEM;

	smu_dpm->dpm_context_size = sizeof(struct smu_13_0_dpm_context);

	return 0;
}

static int smu_v13_0_0_init_smc_tables(struct smu_context *smu)
{
	int ret = 0;

	ret = smu_v13_0_0_tables_init(smu);
	if (ret)
		return ret;

	ret = smu_v13_0_0_allocate_dpm_context(smu);
	if (ret)
		return ret;

	return smu_v13_0_init_smc_tables(smu);
}

static int smu_v13_0_0_set_default_dpm_table(struct smu_context *smu)
{
	struct smu_13_0_dpm_context *dpm_context = smu->smu_dpm.dpm_context;
	struct smu_table_context *table_context = &smu->smu_table;
	PPTable_t *pptable = table_context->driver_pptable;
	SkuTable_t *skutable = &pptable->SkuTable;
	struct smu_13_0_dpm_table *dpm_table;
	struct smu_13_0_pcie_table *pcie_table;
	uint32_t link_level;
	int ret = 0;

	/* socclk dpm table setup */
	dpm_table = &dpm_context->dpm_tables.soc_table;
	if (smu_cmn_feature_is_enabled(smu, SMU_FEATURE_DPM_SOCCLK_BIT)) {
		ret = smu_v13_0_set_single_dpm_table(smu,
						     SMU_SOCCLK,
						     dpm_table);
		if (ret)
			return ret;
	} else {
		dpm_table->count = 1;
		dpm_table->dpm_levels[0].value = smu->smu_table.boot_values.socclk / 100;
		dpm_table->dpm_levels[0].enabled = true;
		dpm_table->min = dpm_table->dpm_levels[0].value;
		dpm_table->max = dpm_table->dpm_levels[0].value;
	}

	/* gfxclk dpm table setup */
	dpm_table = &dpm_context->dpm_tables.gfx_table;
	if (smu_cmn_feature_is_enabled(smu, SMU_FEATURE_DPM_GFXCLK_BIT)) {
		ret = smu_v13_0_set_single_dpm_table(smu,
						     SMU_GFXCLK,
						     dpm_table);
		if (ret)
			return ret;

		/*
		 * Update the reported maximum shader clock to the value
		 * which can be guarded to be achieved on all cards. This
		 * is aligned with Window setting. And considering that value
		 * might be not the peak frequency the card can achieve, it
		 * is normal some real-time clock frequency can overtake this
		 * labelled maximum clock frequency(for example in pp_dpm_sclk
		 * sysfs output).
		 */
		if (skutable->DriverReportedClocks.GameClockAc &&
		    (dpm_table->dpm_levels[dpm_table->count - 1].value >
		    skutable->DriverReportedClocks.GameClockAc)) {
			dpm_table->dpm_levels[dpm_table->count - 1].value =
				skutable->DriverReportedClocks.GameClockAc;
			dpm_table->max = skutable->DriverReportedClocks.GameClockAc;
		}
	} else {
		dpm_table->count = 1;
		dpm_table->dpm_levels[0].value = smu->smu_table.boot_values.gfxclk / 100;
		dpm_table->dpm_levels[0].enabled = true;
		dpm_table->min = dpm_table->dpm_levels[0].value;
		dpm_table->max = dpm_table->dpm_levels[0].value;
	}

	/* uclk dpm table setup */
	dpm_table = &dpm_context->dpm_tables.uclk_table;
	if (smu_cmn_feature_is_enabled(smu, SMU_FEATURE_DPM_UCLK_BIT)) {
		ret = smu_v13_0_set_single_dpm_table(smu,
						     SMU_UCLK,
						     dpm_table);
		if (ret)
			return ret;
	} else {
		dpm_table->count = 1;
		dpm_table->dpm_levels[0].value = smu->smu_table.boot_values.uclk / 100;
		dpm_table->dpm_levels[0].enabled = true;
		dpm_table->min = dpm_table->dpm_levels[0].value;
		dpm_table->max = dpm_table->dpm_levels[0].value;
	}

	/* fclk dpm table setup */
	dpm_table = &dpm_context->dpm_tables.fclk_table;
	if (smu_cmn_feature_is_enabled(smu, SMU_FEATURE_DPM_FCLK_BIT)) {
		ret = smu_v13_0_set_single_dpm_table(smu,
						     SMU_FCLK,
						     dpm_table);
		if (ret)
			return ret;
	} else {
		dpm_table->count = 1;
		dpm_table->dpm_levels[0].value = smu->smu_table.boot_values.fclk / 100;
		dpm_table->dpm_levels[0].enabled = true;
		dpm_table->min = dpm_table->dpm_levels[0].value;
		dpm_table->max = dpm_table->dpm_levels[0].value;
	}

	/* vclk dpm table setup */
	dpm_table = &dpm_context->dpm_tables.vclk_table;
	if (smu_cmn_feature_is_enabled(smu, SMU_FEATURE_DPM_VCLK_BIT)) {
		ret = smu_v13_0_set_single_dpm_table(smu,
						     SMU_VCLK,
						     dpm_table);
		if (ret)
			return ret;
	} else {
		dpm_table->count = 1;
		dpm_table->dpm_levels[0].value = smu->smu_table.boot_values.vclk / 100;
		dpm_table->dpm_levels[0].enabled = true;
		dpm_table->min = dpm_table->dpm_levels[0].value;
		dpm_table->max = dpm_table->dpm_levels[0].value;
	}

	/* dclk dpm table setup */
	dpm_table = &dpm_context->dpm_tables.dclk_table;
	if (smu_cmn_feature_is_enabled(smu, SMU_FEATURE_DPM_DCLK_BIT)) {
		ret = smu_v13_0_set_single_dpm_table(smu,
						     SMU_DCLK,
						     dpm_table);
		if (ret)
			return ret;
	} else {
		dpm_table->count = 1;
		dpm_table->dpm_levels[0].value = smu->smu_table.boot_values.dclk / 100;
		dpm_table->dpm_levels[0].enabled = true;
		dpm_table->min = dpm_table->dpm_levels[0].value;
		dpm_table->max = dpm_table->dpm_levels[0].value;
	}

	/* lclk dpm table setup */
	pcie_table = &dpm_context->dpm_tables.pcie_table;
	pcie_table->num_of_link_levels = 0;
	for (link_level = 0; link_level < NUM_LINK_LEVELS; link_level++) {
		if (!skutable->PcieGenSpeed[link_level] &&
		    !skutable->PcieLaneCount[link_level] &&
		    !skutable->LclkFreq[link_level])
			continue;

		pcie_table->pcie_gen[pcie_table->num_of_link_levels] =
					skutable->PcieGenSpeed[link_level];
		pcie_table->pcie_lane[pcie_table->num_of_link_levels] =
					skutable->PcieLaneCount[link_level];
		pcie_table->clk_freq[pcie_table->num_of_link_levels] =
					skutable->LclkFreq[link_level];
		pcie_table->num_of_link_levels++;
	}

	return 0;
}

static bool smu_v13_0_0_is_dpm_running(struct smu_context *smu)
{
	int ret = 0;
	uint64_t feature_enabled;

	ret = smu_cmn_get_enabled_mask(smu, &feature_enabled);
	if (ret)
		return false;

	return !!(feature_enabled & SMC_DPM_FEATURE);
}

static void smu_v13_0_0_dump_pptable(struct smu_context *smu)
{
       struct smu_table_context *table_context = &smu->smu_table;
       PPTable_t *pptable = table_context->driver_pptable;
       SkuTable_t *skutable = &pptable->SkuTable;

       dev_info(smu->adev->dev, "Dumped PPTable:\n");

       dev_info(smu->adev->dev, "Version = 0x%08x\n", skutable->Version);
       dev_info(smu->adev->dev, "FeaturesToRun[0] = 0x%08x\n", skutable->FeaturesToRun[0]);
       dev_info(smu->adev->dev, "FeaturesToRun[1] = 0x%08x\n", skutable->FeaturesToRun[1]);
}

static int smu_v13_0_0_system_features_control(struct smu_context *smu,
						  bool en)
{
	return smu_v13_0_system_features_control(smu, en);
}

static uint32_t smu_v13_0_get_throttler_status(SmuMetrics_t *metrics)
{
	uint32_t throttler_status = 0;
	int i;

	for (i = 0; i < THROTTLER_COUNT; i++)
		throttler_status |=
			(metrics->ThrottlingPercentage[i] ? 1U << i : 0);

	return throttler_status;
}

#define SMU_13_0_0_BUSY_THRESHOLD	15
static int smu_v13_0_0_get_smu_metrics_data(struct smu_context *smu,
					    MetricsMember_t member,
					    uint32_t *value)
{
	struct smu_table_context *smu_table = &smu->smu_table;
	SmuMetrics_t *metrics =
		&(((SmuMetricsExternal_t *)(smu_table->metrics_table))->SmuMetrics);
	int ret = 0;

	ret = smu_cmn_get_metrics_table(smu,
					NULL,
					false);
	if (ret)
		return ret;

	switch (member) {
	case METRICS_CURR_GFXCLK:
		*value = metrics->CurrClock[PPCLK_GFXCLK];
		break;
	case METRICS_CURR_SOCCLK:
		*value = metrics->CurrClock[PPCLK_SOCCLK];
		break;
	case METRICS_CURR_UCLK:
		*value = metrics->CurrClock[PPCLK_UCLK];
		break;
	case METRICS_CURR_VCLK:
		*value = metrics->CurrClock[PPCLK_VCLK_0];
		break;
	case METRICS_CURR_VCLK1:
		*value = metrics->CurrClock[PPCLK_VCLK_1];
		break;
	case METRICS_CURR_DCLK:
		*value = metrics->CurrClock[PPCLK_DCLK_0];
		break;
	case METRICS_CURR_DCLK1:
		*value = metrics->CurrClock[PPCLK_DCLK_1];
		break;
	case METRICS_CURR_FCLK:
		*value = metrics->CurrClock[PPCLK_FCLK];
		break;
	case METRICS_AVERAGE_GFXCLK:
		if (metrics->AverageGfxActivity <= SMU_13_0_0_BUSY_THRESHOLD)
			*value = metrics->AverageGfxclkFrequencyPostDs;
		else
			*value = metrics->AverageGfxclkFrequencyPreDs;
		break;
	case METRICS_AVERAGE_FCLK:
		if (metrics->AverageUclkActivity <= SMU_13_0_0_BUSY_THRESHOLD)
			*value = metrics->AverageFclkFrequencyPostDs;
		else
			*value = metrics->AverageFclkFrequencyPreDs;
		break;
	case METRICS_AVERAGE_UCLK:
		if (metrics->AverageUclkActivity <= SMU_13_0_0_BUSY_THRESHOLD)
			*value = metrics->AverageMemclkFrequencyPostDs;
		else
			*value = metrics->AverageMemclkFrequencyPreDs;
		break;
	case METRICS_AVERAGE_VCLK:
		*value = metrics->AverageVclk0Frequency;
		break;
	case METRICS_AVERAGE_DCLK:
		*value = metrics->AverageDclk0Frequency;
		break;
	case METRICS_AVERAGE_VCLK1:
		*value = metrics->AverageVclk1Frequency;
		break;
	case METRICS_AVERAGE_DCLK1:
		*value = metrics->AverageDclk1Frequency;
		break;
	case METRICS_AVERAGE_GFXACTIVITY:
		*value = metrics->AverageGfxActivity;
		break;
	case METRICS_AVERAGE_MEMACTIVITY:
		*value = metrics->AverageUclkActivity;
		break;
	case METRICS_AVERAGE_SOCKETPOWER:
		*value = metrics->AverageSocketPower << 8;
		break;
	case METRICS_TEMPERATURE_EDGE:
		*value = metrics->AvgTemperature[TEMP_EDGE] *
			SMU_TEMPERATURE_UNITS_PER_CENTIGRADES;
		break;
	case METRICS_TEMPERATURE_HOTSPOT:
		*value = metrics->AvgTemperature[TEMP_HOTSPOT] *
			SMU_TEMPERATURE_UNITS_PER_CENTIGRADES;
		break;
	case METRICS_TEMPERATURE_MEM:
		*value = metrics->AvgTemperature[TEMP_MEM] *
			SMU_TEMPERATURE_UNITS_PER_CENTIGRADES;
		break;
	case METRICS_TEMPERATURE_VRGFX:
		*value = metrics->AvgTemperature[TEMP_VR_GFX] *
			SMU_TEMPERATURE_UNITS_PER_CENTIGRADES;
		break;
	case METRICS_TEMPERATURE_VRSOC:
		*value = metrics->AvgTemperature[TEMP_VR_SOC] *
			SMU_TEMPERATURE_UNITS_PER_CENTIGRADES;
		break;
	case METRICS_THROTTLER_STATUS:
		*value = smu_v13_0_get_throttler_status(metrics);
		break;
	case METRICS_CURR_FANSPEED:
		*value = metrics->AvgFanRpm;
		break;
	case METRICS_CURR_FANPWM:
		*value = metrics->AvgFanPwm;
		break;
	case METRICS_VOLTAGE_VDDGFX:
		*value = metrics->AvgVoltage[SVI_PLANE_GFX];
		break;
	case METRICS_PCIE_RATE:
		*value = metrics->PcieRate;
		break;
	case METRICS_PCIE_WIDTH:
		*value = metrics->PcieWidth;
		break;
	default:
		*value = UINT_MAX;
		break;
	}

	return ret;
}

static int smu_v13_0_0_get_dpm_ultimate_freq(struct smu_context *smu,
					     enum smu_clk_type clk_type,
					     uint32_t *min,
					     uint32_t *max)
{
	struct smu_13_0_dpm_context *dpm_context =
		smu->smu_dpm.dpm_context;
	struct smu_13_0_dpm_table *dpm_table;

	switch (clk_type) {
	case SMU_MCLK:
	case SMU_UCLK:
		/* uclk dpm table */
		dpm_table = &dpm_context->dpm_tables.uclk_table;
		break;
	case SMU_GFXCLK:
	case SMU_SCLK:
		/* gfxclk dpm table */
		dpm_table = &dpm_context->dpm_tables.gfx_table;
		break;
	case SMU_SOCCLK:
		/* socclk dpm table */
		dpm_table = &dpm_context->dpm_tables.soc_table;
		break;
	case SMU_FCLK:
		/* fclk dpm table */
		dpm_table = &dpm_context->dpm_tables.fclk_table;
		break;
	case SMU_VCLK:
	case SMU_VCLK1:
		/* vclk dpm table */
		dpm_table = &dpm_context->dpm_tables.vclk_table;
		break;
	case SMU_DCLK:
	case SMU_DCLK1:
		/* dclk dpm table */
		dpm_table = &dpm_context->dpm_tables.dclk_table;
		break;
	default:
		dev_err(smu->adev->dev, "Unsupported clock type!\n");
		return -EINVAL;
	}

	if (min)
		*min = dpm_table->min;
	if (max)
		*max = dpm_table->max;

	return 0;
}

static int smu_v13_0_0_read_sensor(struct smu_context *smu,
				   enum amd_pp_sensors sensor,
				   void *data,
				   uint32_t *size)
{
	struct smu_table_context *table_context = &smu->smu_table;
	PPTable_t *smc_pptable = table_context->driver_pptable;
	int ret = 0;

	switch (sensor) {
	case AMDGPU_PP_SENSOR_MAX_FAN_RPM:
		*(uint16_t *)data = smc_pptable->SkuTable.FanMaximumRpm;
		*size = 4;
		break;
	case AMDGPU_PP_SENSOR_MEM_LOAD:
		ret = smu_v13_0_0_get_smu_metrics_data(smu,
						       METRICS_AVERAGE_MEMACTIVITY,
						       (uint32_t *)data);
		*size = 4;
		break;
	case AMDGPU_PP_SENSOR_GPU_LOAD:
		ret = smu_v13_0_0_get_smu_metrics_data(smu,
						       METRICS_AVERAGE_GFXACTIVITY,
						       (uint32_t *)data);
		*size = 4;
		break;
	case AMDGPU_PP_SENSOR_GPU_POWER:
		ret = smu_v13_0_0_get_smu_metrics_data(smu,
						       METRICS_AVERAGE_SOCKETPOWER,
						       (uint32_t *)data);
		*size = 4;
		break;
	case AMDGPU_PP_SENSOR_HOTSPOT_TEMP:
		ret = smu_v13_0_0_get_smu_metrics_data(smu,
						       METRICS_TEMPERATURE_HOTSPOT,
						       (uint32_t *)data);
		*size = 4;
		break;
	case AMDGPU_PP_SENSOR_EDGE_TEMP:
		ret = smu_v13_0_0_get_smu_metrics_data(smu,
						       METRICS_TEMPERATURE_EDGE,
						       (uint32_t *)data);
		*size = 4;
		break;
	case AMDGPU_PP_SENSOR_MEM_TEMP:
		ret = smu_v13_0_0_get_smu_metrics_data(smu,
						       METRICS_TEMPERATURE_MEM,
						       (uint32_t *)data);
		*size = 4;
		break;
	case AMDGPU_PP_SENSOR_GFX_MCLK:
		ret = smu_v13_0_0_get_smu_metrics_data(smu,
						       METRICS_CURR_UCLK,
						       (uint32_t *)data);
		*(uint32_t *)data *= 100;
		*size = 4;
		break;
	case AMDGPU_PP_SENSOR_GFX_SCLK:
		ret = smu_v13_0_0_get_smu_metrics_data(smu,
						       METRICS_AVERAGE_GFXCLK,
						       (uint32_t *)data);
		*(uint32_t *)data *= 100;
		*size = 4;
		break;
	case AMDGPU_PP_SENSOR_VDDGFX:
		ret = smu_v13_0_0_get_smu_metrics_data(smu,
						       METRICS_VOLTAGE_VDDGFX,
						       (uint32_t *)data);
		*size = 4;
		break;
	default:
		ret = -EOPNOTSUPP;
		break;
	}

	return ret;
}

static int smu_v13_0_0_get_current_clk_freq_by_table(struct smu_context *smu,
						     enum smu_clk_type clk_type,
						     uint32_t *value)
{
	MetricsMember_t member_type;
	int clk_id = 0;

	clk_id = smu_cmn_to_asic_specific_index(smu,
						CMN2ASIC_MAPPING_CLK,
						clk_type);
	if (clk_id < 0)
		return -EINVAL;

	switch (clk_id) {
	case PPCLK_GFXCLK:
		member_type = METRICS_AVERAGE_GFXCLK;
		break;
	case PPCLK_UCLK:
		member_type = METRICS_CURR_UCLK;
		break;
	case PPCLK_FCLK:
		member_type = METRICS_CURR_FCLK;
		break;
	case PPCLK_SOCCLK:
		member_type = METRICS_CURR_SOCCLK;
		break;
	case PPCLK_VCLK_0:
		member_type = METRICS_AVERAGE_VCLK;
		break;
	case PPCLK_DCLK_0:
		member_type = METRICS_AVERAGE_DCLK;
		break;
	case PPCLK_VCLK_1:
		member_type = METRICS_AVERAGE_VCLK1;
		break;
	case PPCLK_DCLK_1:
		member_type = METRICS_AVERAGE_DCLK1;
		break;
	default:
		return -EINVAL;
	}

	return smu_v13_0_0_get_smu_metrics_data(smu,
						member_type,
						value);
}

static int smu_v13_0_0_print_clk_levels(struct smu_context *smu,
					enum smu_clk_type clk_type,
					char *buf)
{
	struct smu_dpm_context *smu_dpm = &smu->smu_dpm;
	struct smu_13_0_dpm_context *dpm_context = smu_dpm->dpm_context;
	struct smu_13_0_dpm_table *single_dpm_table;
	struct smu_13_0_pcie_table *pcie_table;
	const int link_width[] = {0, 1, 2, 4, 8, 12, 16};
	uint32_t gen_speed, lane_width;
	int i, curr_freq, size = 0;
	int ret = 0;

	smu_cmn_get_sysfs_buf(&buf, &size);

	if (amdgpu_ras_intr_triggered()) {
		size += sysfs_emit_at(buf, size, "unavailable\n");
		return size;
	}

	switch (clk_type) {
	case SMU_SCLK:
		single_dpm_table = &(dpm_context->dpm_tables.gfx_table);
		break;
	case SMU_MCLK:
		single_dpm_table = &(dpm_context->dpm_tables.uclk_table);
		break;
	case SMU_SOCCLK:
		single_dpm_table = &(dpm_context->dpm_tables.soc_table);
		break;
	case SMU_FCLK:
		single_dpm_table = &(dpm_context->dpm_tables.fclk_table);
		break;
	case SMU_VCLK:
	case SMU_VCLK1:
		single_dpm_table = &(dpm_context->dpm_tables.vclk_table);
		break;
	case SMU_DCLK:
	case SMU_DCLK1:
		single_dpm_table = &(dpm_context->dpm_tables.dclk_table);
		break;
	default:
		break;
	}

	switch (clk_type) {
	case SMU_SCLK:
	case SMU_MCLK:
	case SMU_SOCCLK:
	case SMU_FCLK:
	case SMU_VCLK:
	case SMU_VCLK1:
	case SMU_DCLK:
	case SMU_DCLK1:
		ret = smu_v13_0_0_get_current_clk_freq_by_table(smu, clk_type, &curr_freq);
		if (ret) {
			dev_err(smu->adev->dev, "Failed to get current clock freq!");
			return ret;
		}

		if (single_dpm_table->is_fine_grained) {
			/*
			 * For fine grained dpms, there are only two dpm levels:
			 *   - level 0 -> min clock freq
			 *   - level 1 -> max clock freq
			 * And the current clock frequency can be any value between them.
			 * So, if the current clock frequency is not at level 0 or level 1,
			 * we will fake it as three dpm levels:
			 *   - level 0 -> min clock freq
			 *   - level 1 -> current actual clock freq
			 *   - level 2 -> max clock freq
			 */
			if ((single_dpm_table->dpm_levels[0].value != curr_freq) &&
			     (single_dpm_table->dpm_levels[1].value != curr_freq)) {
				size += sysfs_emit_at(buf, size, "0: %uMhz\n",
						single_dpm_table->dpm_levels[0].value);
				size += sysfs_emit_at(buf, size, "1: %uMhz *\n",
						curr_freq);
				size += sysfs_emit_at(buf, size, "2: %uMhz\n",
						single_dpm_table->dpm_levels[1].value);
			} else {
				size += sysfs_emit_at(buf, size, "0: %uMhz %s\n",
						single_dpm_table->dpm_levels[0].value,
						single_dpm_table->dpm_levels[0].value == curr_freq ? "*" : "");
				size += sysfs_emit_at(buf, size, "1: %uMhz %s\n",
						single_dpm_table->dpm_levels[1].value,
						single_dpm_table->dpm_levels[1].value == curr_freq ? "*" : "");
			}
		} else {
			for (i = 0; i < single_dpm_table->count; i++)
				size += sysfs_emit_at(buf, size, "%d: %uMhz %s\n",
						i, single_dpm_table->dpm_levels[i].value,
						single_dpm_table->dpm_levels[i].value == curr_freq ? "*" : "");
		}
		break;
	case SMU_PCIE:
		ret = smu_v13_0_0_get_smu_metrics_data(smu,
						       METRICS_PCIE_RATE,
						       &gen_speed);
		if (ret)
			return ret;

		ret = smu_v13_0_0_get_smu_metrics_data(smu,
						       METRICS_PCIE_WIDTH,
						       &lane_width);
		if (ret)
			return ret;

		pcie_table = &(dpm_context->dpm_tables.pcie_table);
		for (i = 0; i < pcie_table->num_of_link_levels; i++)
			size += sysfs_emit_at(buf, size, "%d: %s %s %dMhz %s\n", i,
					(pcie_table->pcie_gen[i] == 0) ? "2.5GT/s," :
					(pcie_table->pcie_gen[i] == 1) ? "5.0GT/s," :
					(pcie_table->pcie_gen[i] == 2) ? "8.0GT/s," :
					(pcie_table->pcie_gen[i] == 3) ? "16.0GT/s," : "",
					(pcie_table->pcie_lane[i] == 1) ? "x1" :
					(pcie_table->pcie_lane[i] == 2) ? "x2" :
					(pcie_table->pcie_lane[i] == 3) ? "x4" :
					(pcie_table->pcie_lane[i] == 4) ? "x8" :
					(pcie_table->pcie_lane[i] == 5) ? "x12" :
					(pcie_table->pcie_lane[i] == 6) ? "x16" : "",
					pcie_table->clk_freq[i],
					((gen_speed - 1) == pcie_table->pcie_gen[i]) &&
					(lane_width == link_width[pcie_table->pcie_lane[i]]) ?
					"*" : "");
		break;

	default:
		break;
	}

	return size;
}

static int smu_v13_0_0_force_clk_levels(struct smu_context *smu,
					enum smu_clk_type clk_type,
					uint32_t mask)
{
	struct smu_dpm_context *smu_dpm = &smu->smu_dpm;
	struct smu_13_0_dpm_context *dpm_context = smu_dpm->dpm_context;
	struct smu_13_0_dpm_table *single_dpm_table;
	uint32_t soft_min_level, soft_max_level;
	uint32_t min_freq, max_freq;
	int ret = 0;

	soft_min_level = mask ? (ffs(mask) - 1) : 0;
	soft_max_level = mask ? (fls(mask) - 1) : 0;

	switch (clk_type) {
	case SMU_GFXCLK:
	case SMU_SCLK:
		single_dpm_table = &(dpm_context->dpm_tables.gfx_table);
		break;
	case SMU_MCLK:
	case SMU_UCLK:
		single_dpm_table = &(dpm_context->dpm_tables.uclk_table);
		break;
	case SMU_SOCCLK:
		single_dpm_table = &(dpm_context->dpm_tables.soc_table);
		break;
	case SMU_FCLK:
		single_dpm_table = &(dpm_context->dpm_tables.fclk_table);
		break;
	case SMU_VCLK:
	case SMU_VCLK1:
		single_dpm_table = &(dpm_context->dpm_tables.vclk_table);
		break;
	case SMU_DCLK:
	case SMU_DCLK1:
		single_dpm_table = &(dpm_context->dpm_tables.dclk_table);
		break;
	default:
		break;
	}

	switch (clk_type) {
	case SMU_GFXCLK:
	case SMU_SCLK:
	case SMU_MCLK:
	case SMU_UCLK:
	case SMU_SOCCLK:
	case SMU_FCLK:
	case SMU_VCLK:
	case SMU_VCLK1:
	case SMU_DCLK:
	case SMU_DCLK1:
		if (single_dpm_table->is_fine_grained) {
			/* There is only 2 levels for fine grained DPM */
			soft_max_level = (soft_max_level >= 1 ? 1 : 0);
			soft_min_level = (soft_min_level >= 1 ? 1 : 0);
		} else {
			if ((soft_max_level >= single_dpm_table->count) ||
			    (soft_min_level >= single_dpm_table->count))
				return -EINVAL;
		}

		min_freq = single_dpm_table->dpm_levels[soft_min_level].value;
		max_freq = single_dpm_table->dpm_levels[soft_max_level].value;

		ret = smu_v13_0_set_soft_freq_limited_range(smu,
							    clk_type,
							    min_freq,
							    max_freq);
		break;
	case SMU_DCEFCLK:
	case SMU_PCIE:
	default:
		break;
	}

	return ret;
}

static int smu_v13_0_0_update_pcie_parameters(struct smu_context *smu,
					      uint32_t pcie_gen_cap,
					      uint32_t pcie_width_cap)
{
	struct smu_13_0_dpm_context *dpm_context = smu->smu_dpm.dpm_context;
	struct smu_13_0_pcie_table *pcie_table =
				&dpm_context->dpm_tables.pcie_table;
	uint32_t smu_pcie_arg;
	int ret, i;

	for (i = 0; i < pcie_table->num_of_link_levels; i++) {
		if (pcie_table->pcie_gen[i] > pcie_gen_cap)
			pcie_table->pcie_gen[i] = pcie_gen_cap;
		if (pcie_table->pcie_lane[i] > pcie_width_cap)
			pcie_table->pcie_lane[i] = pcie_width_cap;

		smu_pcie_arg = i << 16;
		smu_pcie_arg |= pcie_table->pcie_gen[i] << 8;
		smu_pcie_arg |= pcie_table->pcie_lane[i];

		ret = smu_cmn_send_smc_msg_with_param(smu,
						      SMU_MSG_OverridePcieParameters,
						      smu_pcie_arg,
						      NULL);
		if (ret)
			return ret;
	}

	return 0;
}

static const struct smu_temperature_range smu13_thermal_policy[] = {
	{-273150,  99000, 99000, -273150, 99000, 99000, -273150, 99000, 99000},
	{ 120000, 120000, 120000, 120000, 120000, 120000, 120000, 120000, 120000},
};

static int smu_v13_0_0_get_thermal_temperature_range(struct smu_context *smu,
						     struct smu_temperature_range *range)
{
	struct smu_table_context *table_context = &smu->smu_table;
	struct smu_13_0_0_powerplay_table *powerplay_table =
		table_context->power_play_table;
	PPTable_t *pptable = smu->smu_table.driver_pptable;

	if (!range)
		return -EINVAL;

	memcpy(range, &smu13_thermal_policy[0], sizeof(struct smu_temperature_range));

	range->max = pptable->SkuTable.TemperatureLimit[TEMP_EDGE] *
		SMU_TEMPERATURE_UNITS_PER_CENTIGRADES;
	range->edge_emergency_max = (pptable->SkuTable.TemperatureLimit[TEMP_EDGE] + CTF_OFFSET_EDGE) *
		SMU_TEMPERATURE_UNITS_PER_CENTIGRADES;
	range->hotspot_crit_max = pptable->SkuTable.TemperatureLimit[TEMP_HOTSPOT] *
		SMU_TEMPERATURE_UNITS_PER_CENTIGRADES;
	range->hotspot_emergency_max = (pptable->SkuTable.TemperatureLimit[TEMP_HOTSPOT] + CTF_OFFSET_HOTSPOT) *
		SMU_TEMPERATURE_UNITS_PER_CENTIGRADES;
	range->mem_crit_max = pptable->SkuTable.TemperatureLimit[TEMP_MEM] *
		SMU_TEMPERATURE_UNITS_PER_CENTIGRADES;
	range->mem_emergency_max = (pptable->SkuTable.TemperatureLimit[TEMP_MEM] + CTF_OFFSET_MEM)*
		SMU_TEMPERATURE_UNITS_PER_CENTIGRADES;
	range->software_shutdown_temp = powerplay_table->software_shutdown_temp;

	return 0;
}

#define MAX(a, b)	((a) > (b) ? (a) : (b))
static ssize_t smu_v13_0_0_get_gpu_metrics(struct smu_context *smu,
					   void **table)
{
	struct smu_table_context *smu_table = &smu->smu_table;
	struct gpu_metrics_v1_3 *gpu_metrics =
		(struct gpu_metrics_v1_3 *)smu_table->gpu_metrics_table;
	SmuMetricsExternal_t metrics_ext;
	SmuMetrics_t *metrics = &metrics_ext.SmuMetrics;
	int ret = 0;

	ret = smu_cmn_get_metrics_table(smu,
					&metrics_ext,
					true);
	if (ret)
		return ret;

	smu_cmn_init_soft_gpu_metrics(gpu_metrics, 1, 3);

	gpu_metrics->temperature_edge = metrics->AvgTemperature[TEMP_EDGE];
	gpu_metrics->temperature_hotspot = metrics->AvgTemperature[TEMP_HOTSPOT];
	gpu_metrics->temperature_mem = metrics->AvgTemperature[TEMP_MEM];
	gpu_metrics->temperature_vrgfx = metrics->AvgTemperature[TEMP_VR_GFX];
	gpu_metrics->temperature_vrsoc = metrics->AvgTemperature[TEMP_VR_SOC];
	gpu_metrics->temperature_vrmem = MAX(metrics->AvgTemperature[TEMP_VR_MEM0],
					     metrics->AvgTemperature[TEMP_VR_MEM1]);

	gpu_metrics->average_gfx_activity = metrics->AverageGfxActivity;
	gpu_metrics->average_umc_activity = metrics->AverageUclkActivity;
	gpu_metrics->average_mm_activity = MAX(metrics->Vcn0ActivityPercentage,
					       metrics->Vcn1ActivityPercentage);

	gpu_metrics->average_socket_power = metrics->AverageSocketPower;
	gpu_metrics->energy_accumulator = metrics->EnergyAccumulator;

	if (metrics->AverageGfxActivity <= SMU_13_0_0_BUSY_THRESHOLD)
		gpu_metrics->average_gfxclk_frequency = metrics->AverageGfxclkFrequencyPostDs;
	else
		gpu_metrics->average_gfxclk_frequency = metrics->AverageGfxclkFrequencyPreDs;

	if (metrics->AverageUclkActivity <= SMU_13_0_0_BUSY_THRESHOLD)
		gpu_metrics->average_uclk_frequency = metrics->AverageMemclkFrequencyPostDs;
	else
		gpu_metrics->average_uclk_frequency = metrics->AverageMemclkFrequencyPreDs;

	gpu_metrics->average_vclk0_frequency = metrics->AverageVclk0Frequency;
	gpu_metrics->average_dclk0_frequency = metrics->AverageDclk0Frequency;
	gpu_metrics->average_vclk1_frequency = metrics->AverageVclk1Frequency;
	gpu_metrics->average_dclk1_frequency = metrics->AverageDclk1Frequency;

	gpu_metrics->current_gfxclk = metrics->CurrClock[PPCLK_GFXCLK];
	gpu_metrics->current_socclk = metrics->CurrClock[PPCLK_SOCCLK];
	gpu_metrics->current_uclk = metrics->CurrClock[PPCLK_UCLK];
	gpu_metrics->current_vclk0 = metrics->CurrClock[PPCLK_VCLK_0];
	gpu_metrics->current_dclk0 = metrics->CurrClock[PPCLK_DCLK_0];
	gpu_metrics->current_vclk1 = metrics->CurrClock[PPCLK_VCLK_1];
	gpu_metrics->current_dclk1 = metrics->CurrClock[PPCLK_DCLK_1];

	gpu_metrics->throttle_status =
			smu_v13_0_get_throttler_status(metrics);
	gpu_metrics->indep_throttle_status =
			smu_cmn_get_indep_throttler_status(gpu_metrics->throttle_status,
							   smu_v13_0_0_throttler_map);

	gpu_metrics->current_fan_speed = metrics->AvgFanRpm;

	gpu_metrics->pcie_link_width = metrics->PcieWidth;
	gpu_metrics->pcie_link_speed = metrics->PcieRate;

	gpu_metrics->system_clock_counter = ktime_get_boottime_ns();

	gpu_metrics->voltage_gfx = metrics->AvgVoltage[SVI_PLANE_GFX];
	gpu_metrics->voltage_soc = metrics->AvgVoltage[SVI_PLANE_SOC];
	gpu_metrics->voltage_mem = metrics->AvgVoltage[SVI_PLANE_VMEMP];

	*table = (void *)gpu_metrics;

	return sizeof(struct gpu_metrics_v1_3);
}

static int smu_v13_0_0_populate_umd_state_clk(struct smu_context *smu)
{
	struct smu_13_0_dpm_context *dpm_context =
				smu->smu_dpm.dpm_context;
	struct smu_13_0_dpm_table *gfx_table =
				&dpm_context->dpm_tables.gfx_table;
	struct smu_13_0_dpm_table *mem_table =
				&dpm_context->dpm_tables.uclk_table;
	struct smu_13_0_dpm_table *soc_table =
				&dpm_context->dpm_tables.soc_table;
	struct smu_13_0_dpm_table *vclk_table =
				&dpm_context->dpm_tables.vclk_table;
	struct smu_13_0_dpm_table *dclk_table =
				&dpm_context->dpm_tables.dclk_table;
	struct smu_13_0_dpm_table *fclk_table =
				&dpm_context->dpm_tables.fclk_table;
	struct smu_umd_pstate_table *pstate_table =
				&smu->pstate_table;
	struct smu_table_context *table_context = &smu->smu_table;
	PPTable_t *pptable = table_context->driver_pptable;
	DriverReportedClocks_t driver_clocks =
			pptable->SkuTable.DriverReportedClocks;

	pstate_table->gfxclk_pstate.min = gfx_table->min;
	if (driver_clocks.GameClockAc &&
	    (driver_clocks.GameClockAc < gfx_table->max))
		pstate_table->gfxclk_pstate.peak = driver_clocks.GameClockAc;
	else
		pstate_table->gfxclk_pstate.peak = gfx_table->max;

	pstate_table->uclk_pstate.min = mem_table->min;
	pstate_table->uclk_pstate.peak = mem_table->max;

	pstate_table->socclk_pstate.min = soc_table->min;
	pstate_table->socclk_pstate.peak = soc_table->max;

	pstate_table->vclk_pstate.min = vclk_table->min;
	pstate_table->vclk_pstate.peak = vclk_table->max;

	pstate_table->dclk_pstate.min = dclk_table->min;
	pstate_table->dclk_pstate.peak = dclk_table->max;

	pstate_table->fclk_pstate.min = fclk_table->min;
	pstate_table->fclk_pstate.peak = fclk_table->max;

	if (driver_clocks.BaseClockAc &&
	    driver_clocks.BaseClockAc < gfx_table->max)
		pstate_table->gfxclk_pstate.standard = driver_clocks.BaseClockAc;
	else
		pstate_table->gfxclk_pstate.standard = gfx_table->max;
	pstate_table->uclk_pstate.standard = mem_table->max;
	pstate_table->socclk_pstate.standard = soc_table->min;
	pstate_table->vclk_pstate.standard = vclk_table->min;
	pstate_table->dclk_pstate.standard = dclk_table->min;
	pstate_table->fclk_pstate.standard = fclk_table->min;

	return 0;
}

static void smu_v13_0_0_get_unique_id(struct smu_context *smu)
{
	struct smu_table_context *smu_table = &smu->smu_table;
	SmuMetrics_t *metrics =
		&(((SmuMetricsExternal_t *)(smu_table->metrics_table))->SmuMetrics);
	struct amdgpu_device *adev = smu->adev;
	uint32_t upper32 = 0, lower32 = 0;
	int ret;

	ret = smu_cmn_get_metrics_table(smu, NULL, false);
	if (ret)
		goto out;

	upper32 = metrics->PublicSerialNumberUpper;
	lower32 = metrics->PublicSerialNumberLower;

out:
	adev->unique_id = ((uint64_t)upper32 << 32) | lower32;
	if (adev->serial[0] == '\0')
		sprintf(adev->serial, "%016llx", adev->unique_id);
}

static int smu_v13_0_0_get_fan_speed_pwm(struct smu_context *smu,
					 uint32_t *speed)
{
	int ret;

	if (!speed)
		return -EINVAL;

	ret = smu_v13_0_0_get_smu_metrics_data(smu,
					       METRICS_CURR_FANPWM,
					       speed);
	if (ret) {
		dev_err(smu->adev->dev, "Failed to get fan speed(PWM)!");
		return ret;
	}

	/* Convert the PMFW output which is in percent to pwm(255) based */
	*speed = MIN(*speed * 255 / 100, 255);

	return 0;
}

static int smu_v13_0_0_get_fan_speed_rpm(struct smu_context *smu,
					 uint32_t *speed)
{
	if (!speed)
		return -EINVAL;

	return smu_v13_0_0_get_smu_metrics_data(smu,
						METRICS_CURR_FANSPEED,
						speed);
}

static int smu_v13_0_0_enable_mgpu_fan_boost(struct smu_context *smu)
{
	struct smu_table_context *table_context = &smu->smu_table;
	PPTable_t *pptable = table_context->driver_pptable;
	SkuTable_t *skutable = &pptable->SkuTable;

	/*
	 * Skip the MGpuFanBoost setting for those ASICs
	 * which do not support it
	 */
	if (skutable->MGpuAcousticLimitRpmThreshold == 0)
		return 0;

	return smu_cmn_send_smc_msg_with_param(smu,
					       SMU_MSG_SetMGpuFanBoostLimitRpm,
					       0,
					       NULL);
}

static int smu_v13_0_0_get_power_limit(struct smu_context *smu,
				       uint32_t *current_power_limit,
				       uint32_t *default_power_limit,
				       uint32_t *max_power_limit)
{
	struct smu_table_context *table_context = &smu->smu_table;
	struct smu_13_0_0_powerplay_table *powerplay_table =
		(struct smu_13_0_0_powerplay_table *)table_context->power_play_table;
	PPTable_t *pptable = table_context->driver_pptable;
	SkuTable_t *skutable = &pptable->SkuTable;
	uint32_t power_limit, od_percent;

	if (smu_v13_0_get_current_power_limit(smu, &power_limit))
		power_limit = smu->adev->pm.ac_power ?
			      skutable->SocketPowerLimitAc[PPT_THROTTLER_PPT0] :
			      skutable->SocketPowerLimitDc[PPT_THROTTLER_PPT0];

	if (current_power_limit)
		*current_power_limit = power_limit;
	if (default_power_limit)
		*default_power_limit = power_limit;

	if (max_power_limit) {
		if (smu->od_enabled) {
			od_percent = le32_to_cpu(powerplay_table->overdrive_table.max[SMU_13_0_0_ODSETTING_POWERPERCENTAGE]);

			dev_dbg(smu->adev->dev, "ODSETTING_POWERPERCENTAGE: %d (default: %d)\n", od_percent, power_limit);

			power_limit *= (100 + od_percent);
			power_limit /= 100;
		}
		*max_power_limit = power_limit;
	}

	return 0;
}

static int smu_v13_0_0_get_power_profile_mode(struct smu_context *smu,
					      char *buf)
{
	DpmActivityMonitorCoeffIntExternal_t activity_monitor_external;
	DpmActivityMonitorCoeffInt_t *activity_monitor =
		&(activity_monitor_external.DpmActivityMonitorCoeffInt);
	static const char *title[] = {
			"PROFILE_INDEX(NAME)",
			"CLOCK_TYPE(NAME)",
			"FPS",
			"MinActiveFreqType",
			"MinActiveFreq",
			"BoosterFreqType",
			"BoosterFreq",
			"PD_Data_limit_c",
			"PD_Data_error_coeff",
			"PD_Data_error_rate_coeff"};
	int16_t workload_type = 0;
	uint32_t i, size = 0;
	int result = 0;

	if (!buf)
		return -EINVAL;

	size += sysfs_emit_at(buf, size, "%16s %s %s %s %s %s %s %s %s %s\n",
			title[0], title[1], title[2], title[3], title[4], title[5],
			title[6], title[7], title[8], title[9]);

	for (i = 0; i <= PP_SMC_POWER_PROFILE_CUSTOM; i++) {
		/* conv PP_SMC_POWER_PROFILE* to WORKLOAD_PPLIB_*_BIT */
		workload_type = smu_cmn_to_asic_specific_index(smu,
							       CMN2ASIC_MAPPING_WORKLOAD,
							       i);
		if (workload_type < 0)
			return -EINVAL;

		result = smu_cmn_update_table(smu,
					      SMU_TABLE_ACTIVITY_MONITOR_COEFF,
					      workload_type,
					      (void *)(&activity_monitor_external),
					      false);
		if (result) {
			dev_err(smu->adev->dev, "[%s] Failed to get activity monitor!", __func__);
			return result;
		}

		size += sysfs_emit_at(buf, size, "%2d %14s%s:\n",
			i, amdgpu_pp_profile_name[i], (i == smu->power_profile_mode) ? "*" : " ");

		size += sysfs_emit_at(buf, size, "%19s %d(%13s) %7d %7d %7d %7d %7d %7d %7d %7d\n",
			" ",
			0,
			"GFXCLK",
			activity_monitor->Gfx_FPS,
			activity_monitor->Gfx_MinActiveFreqType,
			activity_monitor->Gfx_MinActiveFreq,
			activity_monitor->Gfx_BoosterFreqType,
			activity_monitor->Gfx_BoosterFreq,
			activity_monitor->Gfx_PD_Data_limit_c,
			activity_monitor->Gfx_PD_Data_error_coeff,
			activity_monitor->Gfx_PD_Data_error_rate_coeff);

		size += sysfs_emit_at(buf, size, "%19s %d(%13s) %7d %7d %7d %7d %7d %7d %7d %7d\n",
			" ",
			1,
			"FCLK",
			activity_monitor->Fclk_FPS,
			activity_monitor->Fclk_MinActiveFreqType,
			activity_monitor->Fclk_MinActiveFreq,
			activity_monitor->Fclk_BoosterFreqType,
			activity_monitor->Fclk_BoosterFreq,
			activity_monitor->Fclk_PD_Data_limit_c,
			activity_monitor->Fclk_PD_Data_error_coeff,
			activity_monitor->Fclk_PD_Data_error_rate_coeff);
	}

	return size;
}

static int smu_v13_0_0_set_power_profile_mode(struct smu_context *smu,
					      long *input,
					      uint32_t size)
{
	DpmActivityMonitorCoeffIntExternal_t activity_monitor_external;
	DpmActivityMonitorCoeffInt_t *activity_monitor =
		&(activity_monitor_external.DpmActivityMonitorCoeffInt);
	int workload_type, ret = 0;

	smu->power_profile_mode = input[size];

	if (smu->power_profile_mode > PP_SMC_POWER_PROFILE_CUSTOM) {
		dev_err(smu->adev->dev, "Invalid power profile mode %d\n", smu->power_profile_mode);
		return -EINVAL;
	}

	if (smu->power_profile_mode == PP_SMC_POWER_PROFILE_CUSTOM) {
		ret = smu_cmn_update_table(smu,
					   SMU_TABLE_ACTIVITY_MONITOR_COEFF,
					   WORKLOAD_PPLIB_CUSTOM_BIT,
					   (void *)(&activity_monitor_external),
					   false);
		if (ret) {
			dev_err(smu->adev->dev, "[%s] Failed to get activity monitor!", __func__);
			return ret;
		}

		switch (input[0]) {
		case 0: /* Gfxclk */
			activity_monitor->Gfx_FPS = input[1];
			activity_monitor->Gfx_MinActiveFreqType = input[2];
			activity_monitor->Gfx_MinActiveFreq = input[3];
			activity_monitor->Gfx_BoosterFreqType = input[4];
			activity_monitor->Gfx_BoosterFreq = input[5];
			activity_monitor->Gfx_PD_Data_limit_c = input[6];
			activity_monitor->Gfx_PD_Data_error_coeff = input[7];
			activity_monitor->Gfx_PD_Data_error_rate_coeff = input[8];
			break;
		case 1: /* Fclk */
			activity_monitor->Fclk_FPS = input[1];
			activity_monitor->Fclk_MinActiveFreqType = input[2];
			activity_monitor->Fclk_MinActiveFreq = input[3];
			activity_monitor->Fclk_BoosterFreqType = input[4];
			activity_monitor->Fclk_BoosterFreq = input[5];
			activity_monitor->Fclk_PD_Data_limit_c = input[6];
			activity_monitor->Fclk_PD_Data_error_coeff = input[7];
			activity_monitor->Fclk_PD_Data_error_rate_coeff = input[8];
			break;
		}

		ret = smu_cmn_update_table(smu,
					   SMU_TABLE_ACTIVITY_MONITOR_COEFF,
					   WORKLOAD_PPLIB_CUSTOM_BIT,
					   (void *)(&activity_monitor_external),
					   true);
		if (ret) {
			dev_err(smu->adev->dev, "[%s] Failed to set activity monitor!", __func__);
			return ret;
		}
	}

	/* conv PP_SMC_POWER_PROFILE* to WORKLOAD_PPLIB_*_BIT */
	workload_type = smu_cmn_to_asic_specific_index(smu,
						       CMN2ASIC_MAPPING_WORKLOAD,
						       smu->power_profile_mode);
	if (workload_type < 0)
		return -EINVAL;

	return smu_cmn_send_smc_msg_with_param(smu,
					       SMU_MSG_SetWorkloadMask,
					       1 << workload_type,
					       NULL);
}

static int smu_v13_0_0_baco_enter(struct smu_context *smu)
{
	struct smu_baco_context *smu_baco = &smu->smu_baco;
	struct amdgpu_device *adev = smu->adev;

	if (adev->in_runpm && smu_cmn_is_audio_func_enabled(adev))
		return smu_v13_0_baco_set_armd3_sequence(smu,
				smu_baco->maco_support ? BACO_SEQ_BAMACO : BACO_SEQ_BACO);
	else
		return smu_v13_0_baco_enter(smu);
}

static int smu_v13_0_0_baco_exit(struct smu_context *smu)
{
	struct amdgpu_device *adev = smu->adev;

	if (adev->in_runpm && smu_cmn_is_audio_func_enabled(adev)) {
		/* Wait for PMFW handling for the Dstate change */
		usleep_range(10000, 11000);
		return smu_v13_0_baco_set_armd3_sequence(smu, BACO_SEQ_ULPS);
	} else {
		return smu_v13_0_baco_exit(smu);
	}
}

static bool smu_v13_0_0_is_mode1_reset_supported(struct smu_context *smu)
{
	struct amdgpu_device *adev = smu->adev;
	u32 smu_version;

	/* SRIOV does not support SMU mode1 reset */
	if (amdgpu_sriov_vf(adev))
		return false;

	/* PMFW support is available since 78.41 */
	smu_cmn_get_smc_version(smu, NULL, &smu_version);
	if (smu_version < 0x004e2900)
		return false;

	return true;
}

static int smu_v13_0_0_i2c_xfer(struct i2c_adapter *i2c_adap,
				   struct i2c_msg *msg, int num_msgs)
{
	struct amdgpu_smu_i2c_bus *smu_i2c = i2c_get_adapdata(i2c_adap);
	struct amdgpu_device *adev = smu_i2c->adev;
	struct smu_context *smu = adev->powerplay.pp_handle;
	struct smu_table_context *smu_table = &smu->smu_table;
	struct smu_table *table = &smu_table->driver_table;
	SwI2cRequest_t *req, *res = (SwI2cRequest_t *)table->cpu_addr;
	int i, j, r, c;
	u16 dir;

	if (!adev->pm.dpm_enabled)
		return -EBUSY;

	req = kzalloc(sizeof(*req), GFP_KERNEL);
	if (!req)
		return -ENOMEM;

	req->I2CcontrollerPort = smu_i2c->port;
	req->I2CSpeed = I2C_SPEED_FAST_400K;
	req->SlaveAddress = msg[0].addr << 1; /* wants an 8-bit address */
	dir = msg[0].flags & I2C_M_RD;

	for (c = i = 0; i < num_msgs; i++) {
		for (j = 0; j < msg[i].len; j++, c++) {
			SwI2cCmd_t *cmd = &req->SwI2cCmds[c];

			if (!(msg[i].flags & I2C_M_RD)) {
				/* write */
				cmd->CmdConfig |= CMDCONFIG_READWRITE_MASK;
				cmd->ReadWriteData = msg[i].buf[j];
			}

			if ((dir ^ msg[i].flags) & I2C_M_RD) {
				/* The direction changes.
				 */
				dir = msg[i].flags & I2C_M_RD;
				cmd->CmdConfig |= CMDCONFIG_RESTART_MASK;
			}

			req->NumCmds++;

			/*
			 * Insert STOP if we are at the last byte of either last
			 * message for the transaction or the client explicitly
			 * requires a STOP at this particular message.
			 */
			if ((j == msg[i].len - 1) &&
			    ((i == num_msgs - 1) || (msg[i].flags & I2C_M_STOP))) {
				cmd->CmdConfig &= ~CMDCONFIG_RESTART_MASK;
				cmd->CmdConfig |= CMDCONFIG_STOP_MASK;
			}
		}
	}
	mutex_lock(&adev->pm.mutex);
	r = smu_cmn_update_table(smu, SMU_TABLE_I2C_COMMANDS, 0, req, true);
	mutex_unlock(&adev->pm.mutex);
	if (r)
		goto fail;

	for (c = i = 0; i < num_msgs; i++) {
		if (!(msg[i].flags & I2C_M_RD)) {
			c += msg[i].len;
			continue;
		}
		for (j = 0; j < msg[i].len; j++, c++) {
			SwI2cCmd_t *cmd = &res->SwI2cCmds[c];

			msg[i].buf[j] = cmd->ReadWriteData;
		}
	}
	r = num_msgs;
fail:
	kfree(req);
	return r;
}

static u32 smu_v13_0_0_i2c_func(struct i2c_adapter *adap)
{
	return I2C_FUNC_I2C | I2C_FUNC_SMBUS_EMUL;
}

static const struct i2c_algorithm smu_v13_0_0_i2c_algo = {
	.master_xfer = smu_v13_0_0_i2c_xfer,
	.functionality = smu_v13_0_0_i2c_func,
};

static const struct i2c_adapter_quirks smu_v13_0_0_i2c_control_quirks = {
	.flags = I2C_AQ_COMB | I2C_AQ_COMB_SAME_ADDR | I2C_AQ_NO_ZERO_LEN,
	.max_read_len  = MAX_SW_I2C_COMMANDS,
	.max_write_len = MAX_SW_I2C_COMMANDS,
	.max_comb_1st_msg_len = 2,
	.max_comb_2nd_msg_len = MAX_SW_I2C_COMMANDS - 2,
};

static int smu_v13_0_0_i2c_control_init(struct smu_context *smu)
{
	struct amdgpu_device *adev = smu->adev;
	int res, i;

	for (i = 0; i < MAX_SMU_I2C_BUSES; i++) {
		struct amdgpu_smu_i2c_bus *smu_i2c = &adev->pm.smu_i2c[i];
		struct i2c_adapter *control = &smu_i2c->adapter;

		smu_i2c->adev = adev;
		smu_i2c->port = i;
		mutex_init(&smu_i2c->mutex);
		control->owner = THIS_MODULE;
		control->class = I2C_CLASS_SPD;
		control->dev.parent = &adev->pdev->dev;
		control->algo = &smu_v13_0_0_i2c_algo;
		snprintf(control->name, sizeof(control->name), "AMDGPU SMU %d", i);
		control->quirks = &smu_v13_0_0_i2c_control_quirks;
		i2c_set_adapdata(control, smu_i2c);

		res = i2c_add_adapter(control);
		if (res) {
			DRM_ERROR("Failed to register hw i2c, err: %d\n", res);
			goto Out_err;
		}
	}

	/* assign the buses used for the FRU EEPROM and RAS EEPROM */
	/* XXX ideally this would be something in a vbios data table */
	adev->pm.ras_eeprom_i2c_bus = &adev->pm.smu_i2c[1].adapter;
	adev->pm.fru_eeprom_i2c_bus = &adev->pm.smu_i2c[0].adapter;

	return 0;
Out_err:
	for ( ; i >= 0; i--) {
		struct amdgpu_smu_i2c_bus *smu_i2c = &adev->pm.smu_i2c[i];
		struct i2c_adapter *control = &smu_i2c->adapter;

		i2c_del_adapter(control);
	}
	return res;
}

static void smu_v13_0_0_i2c_control_fini(struct smu_context *smu)
{
	struct amdgpu_device *adev = smu->adev;
	int i;

	for (i = 0; i < MAX_SMU_I2C_BUSES; i++) {
		struct amdgpu_smu_i2c_bus *smu_i2c = &adev->pm.smu_i2c[i];
		struct i2c_adapter *control = &smu_i2c->adapter;

		i2c_del_adapter(control);
	}
	adev->pm.ras_eeprom_i2c_bus = NULL;
	adev->pm.fru_eeprom_i2c_bus = NULL;
}

static int smu_v13_0_0_set_mp1_state(struct smu_context *smu,
				     enum pp_mp1_state mp1_state)
{
	int ret;

	switch (mp1_state) {
	case PP_MP1_STATE_UNLOAD:
		ret = smu_cmn_set_mp1_state(smu, mp1_state);
		break;
	default:
		/* Ignore others */
		ret = 0;
	}

	return ret;
}

static int smu_v13_0_0_set_df_cstate(struct smu_context *smu,
				     enum pp_df_cstate state)
{
	return smu_cmn_send_smc_msg_with_param(smu,
					       SMU_MSG_DFCstateControl,
					       state,
					       NULL);
}

static int smu_v13_0_0_mode1_reset(struct smu_context *smu)
{
	int ret;
	struct amdgpu_device *adev = smu->adev;

	if (adev->ip_versions[MP1_HWIP][0] == IP_VERSION(13, 0, 10))
		ret = smu_cmn_send_debug_smc_msg(smu, DEBUGSMC_MSG_Mode1Reset);
	else
		ret = smu_cmn_send_smc_msg(smu, SMU_MSG_Mode1Reset, NULL);

	if (!ret)
		msleep(SMU13_MODE1_RESET_WAIT_TIME_IN_MS);

	return ret;
}

static void smu_v13_0_0_set_smu_mailbox_registers(struct smu_context *smu)
{
	struct amdgpu_device *adev = smu->adev;

	smu->param_reg = SOC15_REG_OFFSET(MP1, 0, mmMP1_SMN_C2PMSG_82);
	smu->msg_reg = SOC15_REG_OFFSET(MP1, 0, mmMP1_SMN_C2PMSG_66);
	smu->resp_reg = SOC15_REG_OFFSET(MP1, 0, mmMP1_SMN_C2PMSG_90);

	smu->debug_param_reg = SOC15_REG_OFFSET(MP1, 0, mmMP1_SMN_C2PMSG_53);
	smu->debug_msg_reg = SOC15_REG_OFFSET(MP1, 0, mmMP1_SMN_C2PMSG_75);
	smu->debug_resp_reg = SOC15_REG_OFFSET(MP1, 0, mmMP1_SMN_C2PMSG_54);
}

static int smu_v13_0_0_smu_send_bad_mem_page_num(struct smu_context *smu,
		uint32_t size)
{
	int ret = 0;

	/* message SMU to update the bad page number on SMUBUS */
	ret = smu_cmn_send_smc_msg_with_param(smu,
					  SMU_MSG_SetNumBadMemoryPagesRetired,
					  size, NULL);
	if (ret)
		dev_err(smu->adev->dev,
			  "[%s] failed to message SMU to update bad memory pages number\n",
			  __func__);

	return ret;
}

static int smu_v13_0_0_send_bad_mem_channel_flag(struct smu_context *smu,
		uint32_t size)
{
	int ret = 0;

	/* message SMU to update the bad channel info on SMUBUS */
	ret = smu_cmn_send_smc_msg_with_param(smu,
				  SMU_MSG_SetBadMemoryPagesRetiredFlagsPerChannel,
				  size, NULL);
	if (ret)
		dev_err(smu->adev->dev,
			  "[%s] failed to message SMU to update bad memory pages channel info\n",
			  __func__);

	return ret;
}

static const struct pptable_funcs smu_v13_0_0_ppt_funcs = {
	.get_allowed_feature_mask = smu_v13_0_0_get_allowed_feature_mask,
	.set_default_dpm_table = smu_v13_0_0_set_default_dpm_table,
	.i2c_init = smu_v13_0_0_i2c_control_init,
	.i2c_fini = smu_v13_0_0_i2c_control_fini,
	.is_dpm_running = smu_v13_0_0_is_dpm_running,
	.dump_pptable = smu_v13_0_0_dump_pptable,
	.init_microcode = smu_v13_0_init_microcode,
	.load_microcode = smu_v13_0_load_microcode,
	.fini_microcode = smu_v13_0_fini_microcode,
	.init_smc_tables = smu_v13_0_0_init_smc_tables,
	.fini_smc_tables = smu_v13_0_fini_smc_tables,
	.init_power = smu_v13_0_init_power,
	.fini_power = smu_v13_0_fini_power,
	.check_fw_status = smu_v13_0_check_fw_status,
	.setup_pptable = smu_v13_0_0_setup_pptable,
	.check_fw_version = smu_v13_0_check_fw_version,
	.write_pptable = smu_cmn_write_pptable,
	.set_driver_table_location = smu_v13_0_set_driver_table_location,
	.system_features_control = smu_v13_0_0_system_features_control,
	.set_allowed_mask = smu_v13_0_set_allowed_mask,
	.get_enabled_mask = smu_cmn_get_enabled_mask,
	.dpm_set_vcn_enable = smu_v13_0_set_vcn_enable,
	.dpm_set_jpeg_enable = smu_v13_0_set_jpeg_enable,
	.get_dpm_ultimate_freq = smu_v13_0_0_get_dpm_ultimate_freq,
	.get_vbios_bootup_values = smu_v13_0_get_vbios_bootup_values,
	.read_sensor = smu_v13_0_0_read_sensor,
	.feature_is_enabled = smu_cmn_feature_is_enabled,
	.print_clk_levels = smu_v13_0_0_print_clk_levels,
	.force_clk_levels = smu_v13_0_0_force_clk_levels,
	.update_pcie_parameters = smu_v13_0_0_update_pcie_parameters,
	.get_thermal_temperature_range = smu_v13_0_0_get_thermal_temperature_range,
	.register_irq_handler = smu_v13_0_register_irq_handler,
	.enable_thermal_alert = smu_v13_0_enable_thermal_alert,
	.disable_thermal_alert = smu_v13_0_disable_thermal_alert,
	.notify_memory_pool_location = smu_v13_0_notify_memory_pool_location,
	.get_gpu_metrics = smu_v13_0_0_get_gpu_metrics,
	.set_soft_freq_limited_range = smu_v13_0_set_soft_freq_limited_range,
	.init_pptable_microcode = smu_v13_0_init_pptable_microcode,
	.populate_umd_state_clk = smu_v13_0_0_populate_umd_state_clk,
	.set_performance_level = smu_v13_0_set_performance_level,
	.gfx_off_control = smu_v13_0_gfx_off_control,
	.get_unique_id = smu_v13_0_0_get_unique_id,
	.get_fan_speed_pwm = smu_v13_0_0_get_fan_speed_pwm,
	.get_fan_speed_rpm = smu_v13_0_0_get_fan_speed_rpm,
	.set_fan_speed_pwm = smu_v13_0_set_fan_speed_pwm,
	.set_fan_speed_rpm = smu_v13_0_set_fan_speed_rpm,
	.get_fan_control_mode = smu_v13_0_get_fan_control_mode,
	.set_fan_control_mode = smu_v13_0_set_fan_control_mode,
	.enable_mgpu_fan_boost = smu_v13_0_0_enable_mgpu_fan_boost,
	.get_power_limit = smu_v13_0_0_get_power_limit,
	.set_power_limit = smu_v13_0_set_power_limit,
	.set_power_source = smu_v13_0_set_power_source,
	.get_power_profile_mode = smu_v13_0_0_get_power_profile_mode,
	.set_power_profile_mode = smu_v13_0_0_set_power_profile_mode,
	.run_btc = smu_v13_0_run_btc,
	.get_pp_feature_mask = smu_cmn_get_pp_feature_mask,
	.set_pp_feature_mask = smu_cmn_set_pp_feature_mask,
	.set_tool_table_location = smu_v13_0_set_tool_table_location,
	.deep_sleep_control = smu_v13_0_deep_sleep_control,
	.gfx_ulv_control = smu_v13_0_gfx_ulv_control,
	.baco_is_support = smu_v13_0_baco_is_support,
	.baco_get_state = smu_v13_0_baco_get_state,
	.baco_set_state = smu_v13_0_baco_set_state,
	.baco_enter = smu_v13_0_0_baco_enter,
	.baco_exit = smu_v13_0_0_baco_exit,
	.mode1_reset_is_support = smu_v13_0_0_is_mode1_reset_supported,
	.mode1_reset = smu_v13_0_0_mode1_reset,
	.set_mp1_state = smu_v13_0_0_set_mp1_state,
	.set_df_cstate = smu_v13_0_0_set_df_cstate,
	.send_hbm_bad_pages_num = smu_v13_0_0_smu_send_bad_mem_page_num,
	.send_hbm_bad_channel_flag = smu_v13_0_0_send_bad_mem_channel_flag,
	.gpo_control = smu_v13_0_gpo_control,
};

void smu_v13_0_0_set_ppt_funcs(struct smu_context *smu)
{
	smu->ppt_funcs = &smu_v13_0_0_ppt_funcs;
	smu->message_map = smu_v13_0_0_message_map;
	smu->clock_map = smu_v13_0_0_clk_map;
	smu->feature_map = smu_v13_0_0_feature_mask_map;
	smu->table_map = smu_v13_0_0_table_map;
	smu->pwr_src_map = smu_v13_0_0_pwr_src_map;
	smu->workload_map = smu_v13_0_0_workload_map;
	smu_v13_0_0_set_smu_mailbox_registers(smu);
}<|MERGE_RESOLUTION|>--- conflicted
+++ resolved
@@ -141,13 +141,10 @@
 	MSG_MAP(PrepareMp1ForUnload,		PPSMC_MSG_PrepareMp1ForUnload,         0),
 	MSG_MAP(DFCstateControl,		PPSMC_MSG_SetExternalClientDfCstateAllow, 0),
 	MSG_MAP(ArmD3,				PPSMC_MSG_ArmD3,                       0),
-<<<<<<< HEAD
-=======
 	MSG_MAP(SetNumBadMemoryPagesRetired,	PPSMC_MSG_SetNumBadMemoryPagesRetired,   0),
 	MSG_MAP(SetBadMemoryPagesRetiredFlagsPerChannel,
 			    PPSMC_MSG_SetBadMemoryPagesRetiredFlagsPerChannel,   0),
 	MSG_MAP(AllowGpo,			PPSMC_MSG_SetGpoAllow,           0),
->>>>>>> b7bfaa76
 };
 
 static struct cmn2asic_mapping smu_v13_0_0_clk_map[SMU_CLK_COUNT] = {
