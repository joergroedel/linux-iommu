--- conflicted
+++ resolved
@@ -442,16 +442,10 @@
 	struct uio_device *idev = (struct uio_device *)dev_id;
 	irqreturn_t ret;
 
-<<<<<<< HEAD
-	mutex_lock(&idev->info_lock);
-
-=======
->>>>>>> 6bf4ca7f
 	ret = idev->info->handler(irq, idev->info);
 	if (ret == IRQ_HANDLED)
 		uio_event_notify(idev->info);
 
-	mutex_unlock(&idev->info_lock);
 	return ret;
 }
 
@@ -627,21 +621,8 @@
 	ssize_t retval;
 	s32 irq_on;
 
-<<<<<<< HEAD
-	mutex_lock(&idev->info_lock);
-	if (!idev->info) {
-		retval = -EINVAL;
-		goto out;
-	}
-
-	if (!idev->info || !idev->info->irq) {
-		retval = -EIO;
-		goto out;
-	}
-=======
 	if (count != sizeof(s32))
 		return -EINVAL;
->>>>>>> 6bf4ca7f
 
 	if (copy_from_user(&irq_on, buf, count))
 		return -EFAULT;
@@ -825,11 +806,7 @@
 
 out:
 	mutex_unlock(&idev->info_lock);
-<<<<<<< HEAD
-	return 0;
-=======
 	return ret;
->>>>>>> 6bf4ca7f
 }
 
 static const struct file_operations uio_fops = {
@@ -982,9 +959,8 @@
 		 * FDs at the time of unregister and therefore may not be
 		 * freed until they are released.
 		 */
-		ret = request_threaded_irq(info->irq, NULL, uio_interrupt,
-					   info->irq_flags, info->name, idev);
-
+		ret = request_irq(info->irq, uio_interrupt,
+				  info->irq_flags, info->name, idev);
 		if (ret)
 			goto err_request_irq;
 	}
