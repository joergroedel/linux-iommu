--- conflicted
+++ resolved
@@ -1788,7 +1788,6 @@
 #ifdef CONFIG_CHECKPOINT_RESTORE
 static int prctl_set_mm_exe_file(struct mm_struct *mm, unsigned int fd)
 {
-	struct vm_area_struct *vma;
 	struct file *exe_file;
 	struct dentry *dentry;
 	int err;
@@ -1816,15 +1815,6 @@
 	down_write(&mm->mmap_sem);
 
 	/*
-<<<<<<< HEAD
-	 * Forbid mm->exe_file change if there are mapped other files.
-	 */
-	err = -EBUSY;
-	for (vma = mm->mmap; vma; vma = vma->vm_next) {
-		if (vma->vm_file && !path_equal(&vma->vm_file->f_path,
-						&exe_file->f_path))
-			goto exit_unlock;
-=======
 	 * Forbid mm->exe_file change if old file still mapped.
 	 */
 	err = -EBUSY;
@@ -1836,7 +1826,6 @@
 			    path_equal(&vma->vm_file->f_path,
 				       &mm->exe_file->f_path))
 				goto exit_unlock;
->>>>>>> 2e360dd8
 	}
 
 	/*
@@ -1849,10 +1838,7 @@
 	if (test_and_set_bit(MMF_EXE_FILE_CHANGED, &mm->flags))
 		goto exit_unlock;
 
-<<<<<<< HEAD
-=======
 	err = 0;
->>>>>>> 2e360dd8
 	set_mm_exe_file(mm, exe_file);
 exit_unlock:
 	up_write(&mm->mmap_sem);
@@ -2145,9 +2131,6 @@
 				else
 					return -EINVAL;
 				break;
-		case PR_GET_TID_ADDRESS:
-			error = prctl_get_tid_address(me, (int __user **)arg2);
-			break;
 			default:
 				return -EINVAL;
 			}
