/* Kernel thread helper functions.
 *   Copyright (C) 2004 IBM Corporation, Rusty Russell.
 *
 * Creation is done via kthreadd, so that we get a clean environment
 * even if we're invoked from userspace (think modprobe, hotplug cpu,
 * etc.).
 */
#include <uapi/linux/sched/types.h>
#include <linux/sched.h>
#include <linux/sched/task.h>
#include <linux/kthread.h>
#include <linux/completion.h>
#include <linux/err.h>
#include <linux/cpuset.h>
#include <linux/unistd.h>
#include <linux/file.h>
#include <linux/export.h>
#include <linux/mutex.h>
#include <linux/slab.h>
#include <linux/freezer.h>
#include <linux/ptrace.h>
#include <linux/uaccess.h>
#include <trace/events/sched.h>

static DEFINE_SPINLOCK(kthread_create_lock);
static LIST_HEAD(kthread_create_list);
struct task_struct *kthreadd_task;

struct kthread_create_info
{
	/* Information passed to kthread() from kthreadd. */
	int (*threadfn)(void *data);
	void *data;
	int node;

	/* Result passed back to kthread_create() from kthreadd. */
	struct task_struct *result;
	struct completion *done;

	struct list_head list;
};

struct kthread {
	unsigned long flags;
	unsigned int cpu;
	void *data;
	struct completion parked;
	struct completion exited;
#ifdef CONFIG_BLK_CGROUP
	struct cgroup_subsys_state *blkcg_css;
#endif
};

enum KTHREAD_BITS {
	KTHREAD_IS_PER_CPU = 0,
	KTHREAD_SHOULD_STOP,
	KTHREAD_SHOULD_PARK,
};

static inline void set_kthread_struct(void *kthread)
{
	/*
	 * We abuse ->set_child_tid to avoid the new member and because it
	 * can't be wrongly copied by copy_process(). We also rely on fact
	 * that the caller can't exec, so PF_KTHREAD can't be cleared.
	 */
	current->set_child_tid = (__force void __user *)kthread;
}

static inline struct kthread *to_kthread(struct task_struct *k)
{
	WARN_ON(!(k->flags & PF_KTHREAD));
	return (__force void *)k->set_child_tid;
}

void free_kthread_struct(struct task_struct *k)
{
	struct kthread *kthread;

	/*
	 * Can be NULL if this kthread was created by kernel_thread()
	 * or if kmalloc() in kthread() failed.
	 */
	kthread = to_kthread(k);
#ifdef CONFIG_BLK_CGROUP
	WARN_ON_ONCE(kthread && kthread->blkcg_css);
#endif
	kfree(kthread);
}

/**
 * kthread_should_stop - should this kthread return now?
 *
 * When someone calls kthread_stop() on your kthread, it will be woken
 * and this will return true.  You should then return, and your return
 * value will be passed through to kthread_stop().
 */
bool kthread_should_stop(void)
{
	return test_bit(KTHREAD_SHOULD_STOP, &to_kthread(current)->flags);
}
EXPORT_SYMBOL(kthread_should_stop);

/**
 * kthread_should_park - should this kthread park now?
 *
 * When someone calls kthread_park() on your kthread, it will be woken
 * and this will return true.  You should then do the necessary
 * cleanup and call kthread_parkme()
 *
 * Similar to kthread_should_stop(), but this keeps the thread alive
 * and in a park position. kthread_unpark() "restarts" the thread and
 * calls the thread function again.
 */
bool kthread_should_park(void)
{
	return test_bit(KTHREAD_SHOULD_PARK, &to_kthread(current)->flags);
}
EXPORT_SYMBOL_GPL(kthread_should_park);

/**
 * kthread_freezable_should_stop - should this freezable kthread return now?
 * @was_frozen: optional out parameter, indicates whether %current was frozen
 *
 * kthread_should_stop() for freezable kthreads, which will enter
 * refrigerator if necessary.  This function is safe from kthread_stop() /
 * freezer deadlock and freezable kthreads should use this function instead
 * of calling try_to_freeze() directly.
 */
bool kthread_freezable_should_stop(bool *was_frozen)
{
	bool frozen = false;

	might_sleep();

	if (unlikely(freezing(current)))
		frozen = __refrigerator(true);

	if (was_frozen)
		*was_frozen = frozen;

	return kthread_should_stop();
}
EXPORT_SYMBOL_GPL(kthread_freezable_should_stop);

/**
 * kthread_data - return data value specified on kthread creation
 * @task: kthread task in question
 *
 * Return the data value specified when kthread @task was created.
 * The caller is responsible for ensuring the validity of @task when
 * calling this function.
 */
void *kthread_data(struct task_struct *task)
{
	return to_kthread(task)->data;
}

/**
 * kthread_probe_data - speculative version of kthread_data()
 * @task: possible kthread task in question
 *
 * @task could be a kthread task.  Return the data value specified when it
 * was created if accessible.  If @task isn't a kthread task or its data is
 * inaccessible for any reason, %NULL is returned.  This function requires
 * that @task itself is safe to dereference.
 */
void *kthread_probe_data(struct task_struct *task)
{
	struct kthread *kthread = to_kthread(task);
	void *data = NULL;

	probe_kernel_read(&data, &kthread->data, sizeof(data));
	return data;
}

static void __kthread_parkme(struct kthread *self)
{
	for (;;) {
		/*
		 * TASK_PARKED is a special state; we must serialize against
		 * possible pending wakeups to avoid store-store collisions on
		 * task->state.
		 *
		 * Such a collision might possibly result in the task state
		 * changin from TASK_PARKED and us failing the
		 * wait_task_inactive() in kthread_park().
		 */
		set_special_state(TASK_PARKED);
		if (!test_bit(KTHREAD_SHOULD_PARK, &self->flags))
			break;

<<<<<<< HEAD
		complete_all(&self->parked);
=======
		complete(&self->parked);
>>>>>>> 6bf4ca7f
		schedule();
	}
	__set_current_state(TASK_RUNNING);
}

void kthread_parkme(void)
{
	__kthread_parkme(to_kthread(current));
}
EXPORT_SYMBOL_GPL(kthread_parkme);

static int kthread(void *_create)
{
	/* Copy data: it's on kthread's stack */
	struct kthread_create_info *create = _create;
	int (*threadfn)(void *data) = create->threadfn;
	void *data = create->data;
	struct completion *done;
	struct kthread *self;
	int ret;

	self = kzalloc(sizeof(*self), GFP_KERNEL);
	set_kthread_struct(self);

	/* If user was SIGKILLed, I release the structure. */
	done = xchg(&create->done, NULL);
	if (!done) {
		kfree(create);
		do_exit(-EINTR);
	}

	if (!self) {
		create->result = ERR_PTR(-ENOMEM);
		complete(done);
		do_exit(-ENOMEM);
	}

	self->data = data;
	init_completion(&self->exited);
	init_completion(&self->parked);
	current->vfork_done = &self->exited;

	/* OK, tell user we're spawned, wait for stop or wakeup */
	__set_current_state(TASK_UNINTERRUPTIBLE);
	create->result = current;
	complete(done);
	schedule();

	ret = -EINTR;
	if (!test_bit(KTHREAD_SHOULD_STOP, &self->flags)) {
		cgroup_kthread_ready();
		__kthread_parkme(self);
		ret = threadfn(data);
	}
	do_exit(ret);
}

/* called from do_fork() to get node information for about to be created task */
int tsk_fork_get_node(struct task_struct *tsk)
{
#ifdef CONFIG_NUMA
	if (tsk == kthreadd_task)
		return tsk->pref_node_fork;
#endif
	return NUMA_NO_NODE;
}

static void create_kthread(struct kthread_create_info *create)
{
	int pid;

#ifdef CONFIG_NUMA
	current->pref_node_fork = create->node;
#endif
	/* We want our own signal handler (we take no signals by default). */
	pid = kernel_thread(kthread, create, CLONE_FS | CLONE_FILES | SIGCHLD);
	if (pid < 0) {
		/* If user was SIGKILLed, I release the structure. */
		struct completion *done = xchg(&create->done, NULL);

		if (!done) {
			kfree(create);
			return;
		}
		create->result = ERR_PTR(pid);
		complete(done);
	}
}

static __printf(4, 0)
struct task_struct *__kthread_create_on_node(int (*threadfn)(void *data),
						    void *data, int node,
						    const char namefmt[],
						    va_list args)
{
	DECLARE_COMPLETION_ONSTACK(done);
	struct task_struct *task;
	struct kthread_create_info *create = kmalloc(sizeof(*create),
						     GFP_KERNEL);

	if (!create)
		return ERR_PTR(-ENOMEM);
	create->threadfn = threadfn;
	create->data = data;
	create->node = node;
	create->done = &done;

	spin_lock(&kthread_create_lock);
	list_add_tail(&create->list, &kthread_create_list);
	spin_unlock(&kthread_create_lock);

	wake_up_process(kthreadd_task);
	/*
	 * Wait for completion in killable state, for I might be chosen by
	 * the OOM killer while kthreadd is trying to allocate memory for
	 * new kernel thread.
	 */
	if (unlikely(wait_for_completion_killable(&done))) {
		/*
		 * If I was SIGKILLed before kthreadd (or new kernel thread)
		 * calls complete(), leave the cleanup of this structure to
		 * that thread.
		 */
		if (xchg(&create->done, NULL))
			return ERR_PTR(-EINTR);
		/*
		 * kthreadd (or new kernel thread) will call complete()
		 * shortly.
		 */
		wait_for_completion(&done);
	}
	task = create->result;
	if (!IS_ERR(task)) {
		static const struct sched_param param = { .sched_priority = 0 };
		char name[TASK_COMM_LEN];

		/*
		 * task is already visible to other tasks, so updating
		 * COMM must be protected.
		 */
		vsnprintf(name, sizeof(name), namefmt, args);
		set_task_comm(task, name);
		/*
		 * root may have changed our (kthreadd's) priority or CPU mask.
		 * The kernel thread should not inherit these properties.
		 */
		sched_setscheduler_nocheck(task, SCHED_NORMAL, &param);
		set_cpus_allowed_ptr(task, cpu_all_mask);
	}
	kfree(create);
	return task;
}

/**
 * kthread_create_on_node - create a kthread.
 * @threadfn: the function to run until signal_pending(current).
 * @data: data ptr for @threadfn.
 * @node: task and thread structures for the thread are allocated on this node
 * @namefmt: printf-style name for the thread.
 *
 * Description: This helper function creates and names a kernel
 * thread.  The thread will be stopped: use wake_up_process() to start
 * it.  See also kthread_run().  The new thread has SCHED_NORMAL policy and
 * is affine to all CPUs.
 *
 * If thread is going to be bound on a particular cpu, give its node
 * in @node, to get NUMA affinity for kthread stack, or else give NUMA_NO_NODE.
 * When woken, the thread will run @threadfn() with @data as its
 * argument. @threadfn() can either call do_exit() directly if it is a
 * standalone thread for which no one will call kthread_stop(), or
 * return when 'kthread_should_stop()' is true (which means
 * kthread_stop() has been called).  The return value should be zero
 * or a negative error number; it will be passed to kthread_stop().
 *
 * Returns a task_struct or ERR_PTR(-ENOMEM) or ERR_PTR(-EINTR).
 */
struct task_struct *kthread_create_on_node(int (*threadfn)(void *data),
					   void *data, int node,
					   const char namefmt[],
					   ...)
{
	struct task_struct *task;
	va_list args;

	va_start(args, namefmt);
	task = __kthread_create_on_node(threadfn, data, node, namefmt, args);
	va_end(args);

	return task;
}
EXPORT_SYMBOL(kthread_create_on_node);

static void __kthread_bind_mask(struct task_struct *p, const struct cpumask *mask, long state)
{
	unsigned long flags;

	if (!wait_task_inactive(p, state)) {
		WARN_ON(1);
		return;
	}

	/* It's safe because the task is inactive. */
	raw_spin_lock_irqsave(&p->pi_lock, flags);
	do_set_cpus_allowed(p, mask);
	p->flags |= PF_NO_SETAFFINITY;
	raw_spin_unlock_irqrestore(&p->pi_lock, flags);
}

static void __kthread_bind(struct task_struct *p, unsigned int cpu, long state)
{
	__kthread_bind_mask(p, cpumask_of(cpu), state);
}

void kthread_bind_mask(struct task_struct *p, const struct cpumask *mask)
{
	__kthread_bind_mask(p, mask, TASK_UNINTERRUPTIBLE);
}

/**
 * kthread_bind - bind a just-created kthread to a cpu.
 * @p: thread created by kthread_create().
 * @cpu: cpu (might not be online, must be possible) for @k to run on.
 *
 * Description: This function is equivalent to set_cpus_allowed(),
 * except that @cpu doesn't need to be online, and the thread must be
 * stopped (i.e., just returned from kthread_create()).
 */
void kthread_bind(struct task_struct *p, unsigned int cpu)
{
	__kthread_bind(p, cpu, TASK_UNINTERRUPTIBLE);
}
EXPORT_SYMBOL(kthread_bind);

/**
 * kthread_create_on_cpu - Create a cpu bound kthread
 * @threadfn: the function to run until signal_pending(current).
 * @data: data ptr for @threadfn.
 * @cpu: The cpu on which the thread should be bound,
 * @namefmt: printf-style name for the thread. Format is restricted
 *	     to "name.*%u". Code fills in cpu number.
 *
 * Description: This helper function creates and names a kernel thread
 * The thread will be woken and put into park mode.
 */
struct task_struct *kthread_create_on_cpu(int (*threadfn)(void *data),
					  void *data, unsigned int cpu,
					  const char *namefmt)
{
	struct task_struct *p;

	p = kthread_create_on_node(threadfn, data, cpu_to_node(cpu), namefmt,
				   cpu);
	if (IS_ERR(p))
		return p;
	kthread_bind(p, cpu);
	/* CPU hotplug need to bind once again when unparking the thread. */
	set_bit(KTHREAD_IS_PER_CPU, &to_kthread(p)->flags);
	to_kthread(p)->cpu = cpu;
	return p;
}

/**
 * kthread_unpark - unpark a thread created by kthread_create().
 * @k:		thread created by kthread_create().
 *
 * Sets kthread_should_park() for @k to return false, wakes it, and
 * waits for it to return. If the thread is marked percpu then its
 * bound to the cpu again.
 */
void kthread_unpark(struct task_struct *k)
{
	struct kthread *kthread = to_kthread(k);

	/*
	 * Newly created kthread was parked when the CPU was offline.
	 * The binding was lost and we need to set it again.
	 */
	if (test_bit(KTHREAD_IS_PER_CPU, &kthread->flags))
		__kthread_bind(k, kthread->cpu, TASK_PARKED);

	clear_bit(KTHREAD_SHOULD_PARK, &kthread->flags);
	/*
	 * __kthread_parkme() will either see !SHOULD_PARK or get the wakeup.
	 */
	wake_up_state(k, TASK_PARKED);
}
EXPORT_SYMBOL_GPL(kthread_unpark);

/**
 * kthread_park - park a thread created by kthread_create().
 * @k: thread created by kthread_create().
 *
 * Sets kthread_should_park() for @k to return true, wakes it, and
 * waits for it to return. This can also be called after kthread_create()
 * instead of calling wake_up_process(): the thread will park without
 * calling threadfn().
 *
 * Returns 0 if the thread is parked, -ENOSYS if the thread exited.
 * If called by the kthread itself just the park bit is set.
 */
int kthread_park(struct task_struct *k)
{
	struct kthread *kthread = to_kthread(k);

	if (WARN_ON(k->flags & PF_EXITING))
		return -ENOSYS;

	if (WARN_ON_ONCE(test_bit(KTHREAD_SHOULD_PARK, &kthread->flags)))
		return -EBUSY;

	set_bit(KTHREAD_SHOULD_PARK, &kthread->flags);
	if (k != current) {
		wake_up_process(k);
		/*
		 * Wait for __kthread_parkme() to complete(), this means we
		 * _will_ have TASK_PARKED and are about to call schedule().
		 */
		wait_for_completion(&kthread->parked);
		/*
		 * Now wait for that schedule() to complete and the task to
		 * get scheduled out.
		 */
		WARN_ON_ONCE(!wait_task_inactive(k, TASK_PARKED));
	}

	return 0;
}
EXPORT_SYMBOL_GPL(kthread_park);

/**
 * kthread_stop - stop a thread created by kthread_create().
 * @k: thread created by kthread_create().
 *
 * Sets kthread_should_stop() for @k to return true, wakes it, and
 * waits for it to exit. This can also be called after kthread_create()
 * instead of calling wake_up_process(): the thread will exit without
 * calling threadfn().
 *
 * If threadfn() may call do_exit() itself, the caller must ensure
 * task_struct can't go away.
 *
 * Returns the result of threadfn(), or %-EINTR if wake_up_process()
 * was never called.
 */
int kthread_stop(struct task_struct *k)
{
	struct kthread *kthread;
	int ret;

	trace_sched_kthread_stop(k);

	get_task_struct(k);
	kthread = to_kthread(k);
	set_bit(KTHREAD_SHOULD_STOP, &kthread->flags);
	kthread_unpark(k);
	wake_up_process(k);
	wait_for_completion(&kthread->exited);
	ret = k->exit_code;
	put_task_struct(k);

	trace_sched_kthread_stop_ret(ret);
	return ret;
}
EXPORT_SYMBOL(kthread_stop);

int kthreadd(void *unused)
{
	struct task_struct *tsk = current;

	/* Setup a clean context for our children to inherit. */
	set_task_comm(tsk, "kthreadd");
	ignore_signals(tsk);
	set_cpus_allowed_ptr(tsk, cpu_all_mask);
	set_mems_allowed(node_states[N_MEMORY]);

	current->flags |= PF_NOFREEZE;
	cgroup_init_kthreadd();

	for (;;) {
		set_current_state(TASK_INTERRUPTIBLE);
		if (list_empty(&kthread_create_list))
			schedule();
		__set_current_state(TASK_RUNNING);

		spin_lock(&kthread_create_lock);
		while (!list_empty(&kthread_create_list)) {
			struct kthread_create_info *create;

			create = list_entry(kthread_create_list.next,
					    struct kthread_create_info, list);
			list_del_init(&create->list);
			spin_unlock(&kthread_create_lock);

			create_kthread(create);

			spin_lock(&kthread_create_lock);
		}
		spin_unlock(&kthread_create_lock);
	}

	return 0;
}

void __kthread_init_worker(struct kthread_worker *worker,
				const char *name,
				struct lock_class_key *key)
{
	memset(worker, 0, sizeof(struct kthread_worker));
	spin_lock_init(&worker->lock);
	lockdep_set_class_and_name(&worker->lock, key, name);
	INIT_LIST_HEAD(&worker->work_list);
	INIT_LIST_HEAD(&worker->delayed_work_list);
}
EXPORT_SYMBOL_GPL(__kthread_init_worker);

/**
 * kthread_worker_fn - kthread function to process kthread_worker
 * @worker_ptr: pointer to initialized kthread_worker
 *
 * This function implements the main cycle of kthread worker. It processes
 * work_list until it is stopped with kthread_stop(). It sleeps when the queue
 * is empty.
 *
 * The works are not allowed to keep any locks, disable preemption or interrupts
 * when they finish. There is defined a safe point for freezing when one work
 * finishes and before a new one is started.
 *
 * Also the works must not be handled by more than one worker at the same time,
 * see also kthread_queue_work().
 */
int kthread_worker_fn(void *worker_ptr)
{
	struct kthread_worker *worker = worker_ptr;
	struct kthread_work *work;

	/*
	 * FIXME: Update the check and remove the assignment when all kthread
	 * worker users are created using kthread_create_worker*() functions.
	 */
	WARN_ON(worker->task && worker->task != current);
	worker->task = current;

	if (worker->flags & KTW_FREEZABLE)
		set_freezable();

repeat:
	set_current_state(TASK_INTERRUPTIBLE);	/* mb paired w/ kthread_stop */

	if (kthread_should_stop()) {
		__set_current_state(TASK_RUNNING);
		spin_lock_irq(&worker->lock);
		worker->task = NULL;
		spin_unlock_irq(&worker->lock);
		return 0;
	}

	work = NULL;
	spin_lock_irq(&worker->lock);
	if (!list_empty(&worker->work_list)) {
		work = list_first_entry(&worker->work_list,
					struct kthread_work, node);
		list_del_init(&work->node);
	}
	worker->current_work = work;
	spin_unlock_irq(&worker->lock);

	if (work) {
		__set_current_state(TASK_RUNNING);
		work->func(work);
	} else if (!freezing(current))
		schedule();

	try_to_freeze();
	cond_resched();
	goto repeat;
}
EXPORT_SYMBOL_GPL(kthread_worker_fn);

static __printf(3, 0) struct kthread_worker *
__kthread_create_worker(int cpu, unsigned int flags,
			const char namefmt[], va_list args)
{
	struct kthread_worker *worker;
	struct task_struct *task;
	int node = -1;

	worker = kzalloc(sizeof(*worker), GFP_KERNEL);
	if (!worker)
		return ERR_PTR(-ENOMEM);

	kthread_init_worker(worker);

	if (cpu >= 0)
		node = cpu_to_node(cpu);

	task = __kthread_create_on_node(kthread_worker_fn, worker,
						node, namefmt, args);
	if (IS_ERR(task))
		goto fail_task;

	if (cpu >= 0)
		kthread_bind(task, cpu);

	worker->flags = flags;
	worker->task = task;
	wake_up_process(task);
	return worker;

fail_task:
	kfree(worker);
	return ERR_CAST(task);
}

/**
 * kthread_create_worker - create a kthread worker
 * @flags: flags modifying the default behavior of the worker
 * @namefmt: printf-style name for the kthread worker (task).
 *
 * Returns a pointer to the allocated worker on success, ERR_PTR(-ENOMEM)
 * when the needed structures could not get allocated, and ERR_PTR(-EINTR)
 * when the worker was SIGKILLed.
 */
struct kthread_worker *
kthread_create_worker(unsigned int flags, const char namefmt[], ...)
{
	struct kthread_worker *worker;
	va_list args;

	va_start(args, namefmt);
	worker = __kthread_create_worker(-1, flags, namefmt, args);
	va_end(args);

	return worker;
}
EXPORT_SYMBOL(kthread_create_worker);

/**
 * kthread_create_worker_on_cpu - create a kthread worker and bind it
 *	it to a given CPU and the associated NUMA node.
 * @cpu: CPU number
 * @flags: flags modifying the default behavior of the worker
 * @namefmt: printf-style name for the kthread worker (task).
 *
 * Use a valid CPU number if you want to bind the kthread worker
 * to the given CPU and the associated NUMA node.
 *
 * A good practice is to add the cpu number also into the worker name.
 * For example, use kthread_create_worker_on_cpu(cpu, "helper/%d", cpu).
 *
 * Returns a pointer to the allocated worker on success, ERR_PTR(-ENOMEM)
 * when the needed structures could not get allocated, and ERR_PTR(-EINTR)
 * when the worker was SIGKILLed.
 */
struct kthread_worker *
kthread_create_worker_on_cpu(int cpu, unsigned int flags,
			     const char namefmt[], ...)
{
	struct kthread_worker *worker;
	va_list args;

	va_start(args, namefmt);
	worker = __kthread_create_worker(cpu, flags, namefmt, args);
	va_end(args);

	return worker;
}
EXPORT_SYMBOL(kthread_create_worker_on_cpu);

/*
 * Returns true when the work could not be queued at the moment.
 * It happens when it is already pending in a worker list
 * or when it is being cancelled.
 */
static inline bool queuing_blocked(struct kthread_worker *worker,
				   struct kthread_work *work)
{
	lockdep_assert_held(&worker->lock);

	return !list_empty(&work->node) || work->canceling;
}

static void kthread_insert_work_sanity_check(struct kthread_worker *worker,
					     struct kthread_work *work)
{
	lockdep_assert_held(&worker->lock);
	WARN_ON_ONCE(!list_empty(&work->node));
	/* Do not use a work with >1 worker, see kthread_queue_work() */
	WARN_ON_ONCE(work->worker && work->worker != worker);
}

/* insert @work before @pos in @worker */
static void kthread_insert_work(struct kthread_worker *worker,
				struct kthread_work *work,
				struct list_head *pos)
{
	kthread_insert_work_sanity_check(worker, work);

	list_add_tail(&work->node, pos);
	work->worker = worker;
	if (!worker->current_work && likely(worker->task))
		wake_up_process(worker->task);
}

/**
 * kthread_queue_work - queue a kthread_work
 * @worker: target kthread_worker
 * @work: kthread_work to queue
 *
 * Queue @work to work processor @task for async execution.  @task
 * must have been created with kthread_worker_create().  Returns %true
 * if @work was successfully queued, %false if it was already pending.
 *
 * Reinitialize the work if it needs to be used by another worker.
 * For example, when the worker was stopped and started again.
 */
bool kthread_queue_work(struct kthread_worker *worker,
			struct kthread_work *work)
{
	bool ret = false;
	unsigned long flags;

	spin_lock_irqsave(&worker->lock, flags);
	if (!queuing_blocked(worker, work)) {
		kthread_insert_work(worker, work, &worker->work_list);
		ret = true;
	}
	spin_unlock_irqrestore(&worker->lock, flags);
	return ret;
}
EXPORT_SYMBOL_GPL(kthread_queue_work);

/**
 * kthread_delayed_work_timer_fn - callback that queues the associated kthread
 *	delayed work when the timer expires.
 * @t: pointer to the expired timer
 *
 * The format of the function is defined by struct timer_list.
 * It should have been called from irqsafe timer with irq already off.
 */
void kthread_delayed_work_timer_fn(struct timer_list *t)
{
	struct kthread_delayed_work *dwork = from_timer(dwork, t, timer);
	struct kthread_work *work = &dwork->work;
	struct kthread_worker *worker = work->worker;

	/*
	 * This might happen when a pending work is reinitialized.
	 * It means that it is used a wrong way.
	 */
	if (WARN_ON_ONCE(!worker))
		return;

	spin_lock(&worker->lock);
	/* Work must not be used with >1 worker, see kthread_queue_work(). */
	WARN_ON_ONCE(work->worker != worker);

	/* Move the work from worker->delayed_work_list. */
	WARN_ON_ONCE(list_empty(&work->node));
	list_del_init(&work->node);
	kthread_insert_work(worker, work, &worker->work_list);

	spin_unlock(&worker->lock);
}
EXPORT_SYMBOL(kthread_delayed_work_timer_fn);

void __kthread_queue_delayed_work(struct kthread_worker *worker,
				  struct kthread_delayed_work *dwork,
				  unsigned long delay)
{
	struct timer_list *timer = &dwork->timer;
	struct kthread_work *work = &dwork->work;

	WARN_ON_ONCE(timer->function != kthread_delayed_work_timer_fn);

	/*
	 * If @delay is 0, queue @dwork->work immediately.  This is for
	 * both optimization and correctness.  The earliest @timer can
	 * expire is on the closest next tick and delayed_work users depend
	 * on that there's no such delay when @delay is 0.
	 */
	if (!delay) {
		kthread_insert_work(worker, work, &worker->work_list);
		return;
	}

	/* Be paranoid and try to detect possible races already now. */
	kthread_insert_work_sanity_check(worker, work);

	list_add(&work->node, &worker->delayed_work_list);
	work->worker = worker;
	timer->expires = jiffies + delay;
	add_timer(timer);
}

/**
 * kthread_queue_delayed_work - queue the associated kthread work
 *	after a delay.
 * @worker: target kthread_worker
 * @dwork: kthread_delayed_work to queue
 * @delay: number of jiffies to wait before queuing
 *
 * If the work has not been pending it starts a timer that will queue
 * the work after the given @delay. If @delay is zero, it queues the
 * work immediately.
 *
 * Return: %false if the @work has already been pending. It means that
 * either the timer was running or the work was queued. It returns %true
 * otherwise.
 */
bool kthread_queue_delayed_work(struct kthread_worker *worker,
				struct kthread_delayed_work *dwork,
				unsigned long delay)
{
	struct kthread_work *work = &dwork->work;
	unsigned long flags;
	bool ret = false;

	spin_lock_irqsave(&worker->lock, flags);

	if (!queuing_blocked(worker, work)) {
		__kthread_queue_delayed_work(worker, dwork, delay);
		ret = true;
	}

	spin_unlock_irqrestore(&worker->lock, flags);
	return ret;
}
EXPORT_SYMBOL_GPL(kthread_queue_delayed_work);

struct kthread_flush_work {
	struct kthread_work	work;
	struct completion	done;
};

static void kthread_flush_work_fn(struct kthread_work *work)
{
	struct kthread_flush_work *fwork =
		container_of(work, struct kthread_flush_work, work);
	complete(&fwork->done);
}

/**
 * kthread_flush_work - flush a kthread_work
 * @work: work to flush
 *
 * If @work is queued or executing, wait for it to finish execution.
 */
void kthread_flush_work(struct kthread_work *work)
{
	struct kthread_flush_work fwork = {
		KTHREAD_WORK_INIT(fwork.work, kthread_flush_work_fn),
		COMPLETION_INITIALIZER_ONSTACK(fwork.done),
	};
	struct kthread_worker *worker;
	bool noop = false;

	worker = work->worker;
	if (!worker)
		return;

	spin_lock_irq(&worker->lock);
	/* Work must not be used with >1 worker, see kthread_queue_work(). */
	WARN_ON_ONCE(work->worker != worker);

	if (!list_empty(&work->node))
		kthread_insert_work(worker, &fwork.work, work->node.next);
	else if (worker->current_work == work)
		kthread_insert_work(worker, &fwork.work,
				    worker->work_list.next);
	else
		noop = true;

	spin_unlock_irq(&worker->lock);

	if (!noop)
		wait_for_completion(&fwork.done);
}
EXPORT_SYMBOL_GPL(kthread_flush_work);

/*
 * This function removes the work from the worker queue. Also it makes sure
 * that it won't get queued later via the delayed work's timer.
 *
 * The work might still be in use when this function finishes. See the
 * current_work proceed by the worker.
 *
 * Return: %true if @work was pending and successfully canceled,
 *	%false if @work was not pending
 */
static bool __kthread_cancel_work(struct kthread_work *work, bool is_dwork,
				  unsigned long *flags)
{
	/* Try to cancel the timer if exists. */
	if (is_dwork) {
		struct kthread_delayed_work *dwork =
			container_of(work, struct kthread_delayed_work, work);
		struct kthread_worker *worker = work->worker;

		/*
		 * del_timer_sync() must be called to make sure that the timer
		 * callback is not running. The lock must be temporary released
		 * to avoid a deadlock with the callback. In the meantime,
		 * any queuing is blocked by setting the canceling counter.
		 */
		work->canceling++;
		spin_unlock_irqrestore(&worker->lock, *flags);
		del_timer_sync(&dwork->timer);
		spin_lock_irqsave(&worker->lock, *flags);
		work->canceling--;
	}

	/*
	 * Try to remove the work from a worker list. It might either
	 * be from worker->work_list or from worker->delayed_work_list.
	 */
	if (!list_empty(&work->node)) {
		list_del_init(&work->node);
		return true;
	}

	return false;
}

/**
 * kthread_mod_delayed_work - modify delay of or queue a kthread delayed work
 * @worker: kthread worker to use
 * @dwork: kthread delayed work to queue
 * @delay: number of jiffies to wait before queuing
 *
 * If @dwork is idle, equivalent to kthread_queue_delayed_work(). Otherwise,
 * modify @dwork's timer so that it expires after @delay. If @delay is zero,
 * @work is guaranteed to be queued immediately.
 *
 * Return: %true if @dwork was pending and its timer was modified,
 * %false otherwise.
 *
 * A special case is when the work is being canceled in parallel.
 * It might be caused either by the real kthread_cancel_delayed_work_sync()
 * or yet another kthread_mod_delayed_work() call. We let the other command
 * win and return %false here. The caller is supposed to synchronize these
 * operations a reasonable way.
 *
 * This function is safe to call from any context including IRQ handler.
 * See __kthread_cancel_work() and kthread_delayed_work_timer_fn()
 * for details.
 */
bool kthread_mod_delayed_work(struct kthread_worker *worker,
			      struct kthread_delayed_work *dwork,
			      unsigned long delay)
{
	struct kthread_work *work = &dwork->work;
	unsigned long flags;
	int ret = false;

	spin_lock_irqsave(&worker->lock, flags);

	/* Do not bother with canceling when never queued. */
	if (!work->worker)
		goto fast_queue;

	/* Work must not be used with >1 worker, see kthread_queue_work() */
	WARN_ON_ONCE(work->worker != worker);

	/* Do not fight with another command that is canceling this work. */
	if (work->canceling)
		goto out;

	ret = __kthread_cancel_work(work, true, &flags);
fast_queue:
	__kthread_queue_delayed_work(worker, dwork, delay);
out:
	spin_unlock_irqrestore(&worker->lock, flags);
	return ret;
}
EXPORT_SYMBOL_GPL(kthread_mod_delayed_work);

static bool __kthread_cancel_work_sync(struct kthread_work *work, bool is_dwork)
{
	struct kthread_worker *worker = work->worker;
	unsigned long flags;
	int ret = false;

	if (!worker)
		goto out;

	spin_lock_irqsave(&worker->lock, flags);
	/* Work must not be used with >1 worker, see kthread_queue_work(). */
	WARN_ON_ONCE(work->worker != worker);

	ret = __kthread_cancel_work(work, is_dwork, &flags);

	if (worker->current_work != work)
		goto out_fast;

	/*
	 * The work is in progress and we need to wait with the lock released.
	 * In the meantime, block any queuing by setting the canceling counter.
	 */
	work->canceling++;
	spin_unlock_irqrestore(&worker->lock, flags);
	kthread_flush_work(work);
	spin_lock_irqsave(&worker->lock, flags);
	work->canceling--;

out_fast:
	spin_unlock_irqrestore(&worker->lock, flags);
out:
	return ret;
}

/**
 * kthread_cancel_work_sync - cancel a kthread work and wait for it to finish
 * @work: the kthread work to cancel
 *
 * Cancel @work and wait for its execution to finish.  This function
 * can be used even if the work re-queues itself. On return from this
 * function, @work is guaranteed to be not pending or executing on any CPU.
 *
 * kthread_cancel_work_sync(&delayed_work->work) must not be used for
 * delayed_work's. Use kthread_cancel_delayed_work_sync() instead.
 *
 * The caller must ensure that the worker on which @work was last
 * queued can't be destroyed before this function returns.
 *
 * Return: %true if @work was pending, %false otherwise.
 */
bool kthread_cancel_work_sync(struct kthread_work *work)
{
	return __kthread_cancel_work_sync(work, false);
}
EXPORT_SYMBOL_GPL(kthread_cancel_work_sync);

/**
 * kthread_cancel_delayed_work_sync - cancel a kthread delayed work and
 *	wait for it to finish.
 * @dwork: the kthread delayed work to cancel
 *
 * This is kthread_cancel_work_sync() for delayed works.
 *
 * Return: %true if @dwork was pending, %false otherwise.
 */
bool kthread_cancel_delayed_work_sync(struct kthread_delayed_work *dwork)
{
	return __kthread_cancel_work_sync(&dwork->work, true);
}
EXPORT_SYMBOL_GPL(kthread_cancel_delayed_work_sync);

/**
 * kthread_flush_worker - flush all current works on a kthread_worker
 * @worker: worker to flush
 *
 * Wait until all currently executing or pending works on @worker are
 * finished.
 */
void kthread_flush_worker(struct kthread_worker *worker)
{
	struct kthread_flush_work fwork = {
		KTHREAD_WORK_INIT(fwork.work, kthread_flush_work_fn),
		COMPLETION_INITIALIZER_ONSTACK(fwork.done),
	};

	kthread_queue_work(worker, &fwork.work);
	wait_for_completion(&fwork.done);
}
EXPORT_SYMBOL_GPL(kthread_flush_worker);

/**
 * kthread_destroy_worker - destroy a kthread worker
 * @worker: worker to be destroyed
 *
 * Flush and destroy @worker.  The simple flush is enough because the kthread
 * worker API is used only in trivial scenarios.  There are no multi-step state
 * machines needed.
 */
void kthread_destroy_worker(struct kthread_worker *worker)
{
	struct task_struct *task;

	task = worker->task;
	if (WARN_ON(!task))
		return;

	kthread_flush_worker(worker);
	kthread_stop(task);
	WARN_ON(!list_empty(&worker->work_list));
	kfree(worker);
}
EXPORT_SYMBOL(kthread_destroy_worker);

#ifdef CONFIG_BLK_CGROUP
/**
 * kthread_associate_blkcg - associate blkcg to current kthread
 * @css: the cgroup info
 *
 * Current thread must be a kthread. The thread is running jobs on behalf of
 * other threads. In some cases, we expect the jobs attach cgroup info of
 * original threads instead of that of current thread. This function stores
 * original thread's cgroup info in current kthread context for later
 * retrieval.
 */
void kthread_associate_blkcg(struct cgroup_subsys_state *css)
{
	struct kthread *kthread;

	if (!(current->flags & PF_KTHREAD))
		return;
	kthread = to_kthread(current);
	if (!kthread)
		return;

	if (kthread->blkcg_css) {
		css_put(kthread->blkcg_css);
		kthread->blkcg_css = NULL;
	}
	if (css) {
		css_get(css);
		kthread->blkcg_css = css;
	}
}
EXPORT_SYMBOL(kthread_associate_blkcg);

/**
 * kthread_blkcg - get associated blkcg css of current kthread
 *
 * Current thread must be a kthread.
 */
struct cgroup_subsys_state *kthread_blkcg(void)
{
	struct kthread *kthread;

	if (current->flags & PF_KTHREAD) {
		kthread = to_kthread(current);
		if (kthread)
			return kthread->blkcg_css;
	}
	return NULL;
}
EXPORT_SYMBOL(kthread_blkcg);
#endif<|MERGE_RESOLUTION|>--- conflicted
+++ resolved
@@ -190,11 +190,7 @@
 		if (!test_bit(KTHREAD_SHOULD_PARK, &self->flags))
 			break;
 
-<<<<<<< HEAD
-		complete_all(&self->parked);
-=======
 		complete(&self->parked);
->>>>>>> 6bf4ca7f
 		schedule();
 	}
 	__set_current_state(TASK_RUNNING);
