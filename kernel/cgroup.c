/*
 *  Generic process-grouping system.
 *
 *  Based originally on the cpuset system, extracted by Paul Menage
 *  Copyright (C) 2006 Google, Inc
 *
 *  Notifications support
 *  Copyright (C) 2009 Nokia Corporation
 *  Author: Kirill A. Shutemov
 *
 *  Copyright notices from the original cpuset code:
 *  --------------------------------------------------
 *  Copyright (C) 2003 BULL SA.
 *  Copyright (C) 2004-2006 Silicon Graphics, Inc.
 *
 *  Portions derived from Patrick Mochel's sysfs code.
 *  sysfs is Copyright (c) 2001-3 Patrick Mochel
 *
 *  2003-10-10 Written by Simon Derr.
 *  2003-10-22 Updates by Stephen Hemminger.
 *  2004 May-July Rework by Paul Jackson.
 *  ---------------------------------------------------
 *
 *  This file is subject to the terms and conditions of the GNU General Public
 *  License.  See the file COPYING in the main directory of the Linux
 *  distribution for more details.
 */

#include <linux/cgroup.h>
#include <linux/cred.h>
#include <linux/ctype.h>
#include <linux/errno.h>
#include <linux/fs.h>
#include <linux/init_task.h>
#include <linux/kernel.h>
#include <linux/list.h>
#include <linux/mm.h>
#include <linux/mutex.h>
#include <linux/mount.h>
#include <linux/pagemap.h>
#include <linux/proc_fs.h>
#include <linux/rcupdate.h>
#include <linux/sched.h>
#include <linux/backing-dev.h>
#include <linux/seq_file.h>
#include <linux/slab.h>
#include <linux/magic.h>
#include <linux/spinlock.h>
#include <linux/string.h>
#include <linux/sort.h>
#include <linux/kmod.h>
#include <linux/module.h>
#include <linux/delayacct.h>
#include <linux/cgroupstats.h>
#include <linux/hash.h>
#include <linux/namei.h>
#include <linux/pid_namespace.h>
#include <linux/idr.h>
#include <linux/vmalloc.h> /* TODO: replace with more sophisticated array */
#include <linux/eventfd.h>
#include <linux/poll.h>
#include <linux/flex_array.h> /* used in cgroup_attach_proc */
#include <linux/kthread.h>

#include <linux/atomic.h>

/* css deactivation bias, makes css->refcnt negative to deny new trygets */
#define CSS_DEACT_BIAS		INT_MIN

/*
 * cgroup_mutex is the master lock.  Any modification to cgroup or its
 * hierarchy must be performed while holding it.
 *
 * cgroup_root_mutex nests inside cgroup_mutex and should be held to modify
 * cgroupfs_root of any cgroup hierarchy - subsys list, flags,
 * release_agent_path and so on.  Modifying requires both cgroup_mutex and
 * cgroup_root_mutex.  Readers can acquire either of the two.  This is to
 * break the following locking order cycle.
 *
 *  A. cgroup_mutex -> cred_guard_mutex -> s_type->i_mutex_key -> namespace_sem
 *  B. namespace_sem -> cgroup_mutex
 *
 * B happens only through cgroup_show_options() and using cgroup_root_mutex
 * breaks it.
 */
static DEFINE_MUTEX(cgroup_mutex);
static DEFINE_MUTEX(cgroup_root_mutex);

/*
 * Generate an array of cgroup subsystem pointers. At boot time, this is
 * populated with the built in subsystems, and modular subsystems are
 * registered after that. The mutable section of this array is protected by
 * cgroup_mutex.
 */
#define SUBSYS(_x) [_x ## _subsys_id] = &_x ## _subsys,
#define IS_SUBSYS_ENABLED(option) IS_BUILTIN(option)
static struct cgroup_subsys *subsys[CGROUP_SUBSYS_COUNT] = {
#include <linux/cgroup_subsys.h>
};

#define MAX_CGROUP_ROOT_NAMELEN 64

/*
 * A cgroupfs_root represents the root of a cgroup hierarchy,
 * and may be associated with a superblock to form an active
 * hierarchy
 */
struct cgroupfs_root {
	struct super_block *sb;

	/*
	 * The bitmask of subsystems intended to be attached to this
	 * hierarchy
	 */
	unsigned long subsys_mask;

	/* Unique id for this hierarchy. */
	int hierarchy_id;

	/* The bitmask of subsystems currently attached to this hierarchy */
	unsigned long actual_subsys_mask;

	/* A list running through the attached subsystems */
	struct list_head subsys_list;

	/* The root cgroup for this hierarchy */
	struct cgroup top_cgroup;

	/* Tracks how many cgroups are currently defined in hierarchy.*/
	int number_of_cgroups;

	/* A list running through the active hierarchies */
	struct list_head root_list;

	/* All cgroups on this root, cgroup_mutex protected */
	struct list_head allcg_list;

	/* Hierarchy-specific flags */
	unsigned long flags;

	/* IDs for cgroups in this hierarchy */
	struct ida cgroup_ida;

	/* The path to use for release notifications. */
	char release_agent_path[PATH_MAX];

	/* The name for this hierarchy - may be empty */
	char name[MAX_CGROUP_ROOT_NAMELEN];
};

/*
 * The "rootnode" hierarchy is the "dummy hierarchy", reserved for the
 * subsystems that are otherwise unattached - it never has more than a
 * single cgroup, and all tasks are part of that cgroup.
 */
static struct cgroupfs_root rootnode;

/*
 * cgroupfs file entry, pointed to from leaf dentry->d_fsdata.
 */
struct cfent {
	struct list_head		node;
	struct dentry			*dentry;
	struct cftype			*type;
};

/*
 * CSS ID -- ID per subsys's Cgroup Subsys State(CSS). used only when
 * cgroup_subsys->use_id != 0.
 */
#define CSS_ID_MAX	(65535)
struct css_id {
	/*
	 * The css to which this ID points. This pointer is set to valid value
	 * after cgroup is populated. If cgroup is removed, this will be NULL.
	 * This pointer is expected to be RCU-safe because destroy()
	 * is called after synchronize_rcu(). But for safe use, css_tryget()
	 * should be used for avoiding race.
	 */
	struct cgroup_subsys_state __rcu *css;
	/*
	 * ID of this css.
	 */
	unsigned short id;
	/*
	 * Depth in hierarchy which this ID belongs to.
	 */
	unsigned short depth;
	/*
	 * ID is freed by RCU. (and lookup routine is RCU safe.)
	 */
	struct rcu_head rcu_head;
	/*
	 * Hierarchy of CSS ID belongs to.
	 */
	unsigned short stack[0]; /* Array of Length (depth+1) */
};

/*
 * cgroup_event represents events which userspace want to receive.
 */
struct cgroup_event {
	/*
	 * Cgroup which the event belongs to.
	 */
	struct cgroup *cgrp;
	/*
	 * Control file which the event associated.
	 */
	struct cftype *cft;
	/*
	 * eventfd to signal userspace about the event.
	 */
	struct eventfd_ctx *eventfd;
	/*
	 * Each of these stored in a list by the cgroup.
	 */
	struct list_head list;
	/*
	 * All fields below needed to unregister event when
	 * userspace closes eventfd.
	 */
	poll_table pt;
	wait_queue_head_t *wqh;
	wait_queue_t wait;
	struct work_struct remove;
};

/* The list of hierarchy roots */

static LIST_HEAD(roots);
static int root_count;

static DEFINE_IDA(hierarchy_ida);
static int next_hierarchy_id;
static DEFINE_SPINLOCK(hierarchy_id_lock);

/* dummytop is a shorthand for the dummy hierarchy's top cgroup */
#define dummytop (&rootnode.top_cgroup)

/* This flag indicates whether tasks in the fork and exit paths should
 * check for fork/exit handlers to call. This avoids us having to do
 * extra work in the fork/exit path if none of the subsystems need to
 * be called.
 */
static int need_forkexit_callback __read_mostly;

static int cgroup_destroy_locked(struct cgroup *cgrp);
static int cgroup_addrm_files(struct cgroup *cgrp, struct cgroup_subsys *subsys,
			      struct cftype cfts[], bool is_add);

#ifdef CONFIG_PROVE_LOCKING
int cgroup_lock_is_held(void)
{
	return lockdep_is_held(&cgroup_mutex);
}
#else /* #ifdef CONFIG_PROVE_LOCKING */
int cgroup_lock_is_held(void)
{
	return mutex_is_locked(&cgroup_mutex);
}
#endif /* #else #ifdef CONFIG_PROVE_LOCKING */

EXPORT_SYMBOL_GPL(cgroup_lock_is_held);

static int css_unbias_refcnt(int refcnt)
{
	return refcnt >= 0 ? refcnt : refcnt - CSS_DEACT_BIAS;
}

/* the current nr of refs, always >= 0 whether @css is deactivated or not */
static int css_refcnt(struct cgroup_subsys_state *css)
{
	int v = atomic_read(&css->refcnt);

	return css_unbias_refcnt(v);
}

/* convenient tests for these bits */
inline int cgroup_is_removed(const struct cgroup *cgrp)
{
	return test_bit(CGRP_REMOVED, &cgrp->flags);
}

/* bits in struct cgroupfs_root flags field */
enum {
	ROOT_NOPREFIX,	/* mounted subsystems have no named prefix */
	ROOT_XATTR,	/* supports extended attributes */
};

static int cgroup_is_releasable(const struct cgroup *cgrp)
{
	const int bits =
		(1 << CGRP_RELEASABLE) |
		(1 << CGRP_NOTIFY_ON_RELEASE);
	return (cgrp->flags & bits) == bits;
}

static int notify_on_release(const struct cgroup *cgrp)
{
	return test_bit(CGRP_NOTIFY_ON_RELEASE, &cgrp->flags);
}

/*
 * for_each_subsys() allows you to iterate on each subsystem attached to
 * an active hierarchy
 */
#define for_each_subsys(_root, _ss) \
list_for_each_entry(_ss, &_root->subsys_list, sibling)

/* for_each_active_root() allows you to iterate across the active hierarchies */
#define for_each_active_root(_root) \
list_for_each_entry(_root, &roots, root_list)

static inline struct cgroup *__d_cgrp(struct dentry *dentry)
{
	return dentry->d_fsdata;
}

static inline struct cfent *__d_cfe(struct dentry *dentry)
{
	return dentry->d_fsdata;
}

static inline struct cftype *__d_cft(struct dentry *dentry)
{
	return __d_cfe(dentry)->type;
}

/* the list of cgroups eligible for automatic release. Protected by
 * release_list_lock */
static LIST_HEAD(release_list);
static DEFINE_RAW_SPINLOCK(release_list_lock);
static void cgroup_release_agent(struct work_struct *work);
static DECLARE_WORK(release_agent_work, cgroup_release_agent);
static void check_for_release(struct cgroup *cgrp);

/* Link structure for associating css_set objects with cgroups */
struct cg_cgroup_link {
	/*
	 * List running through cg_cgroup_links associated with a
	 * cgroup, anchored on cgroup->css_sets
	 */
	struct list_head cgrp_link_list;
	struct cgroup *cgrp;
	/*
	 * List running through cg_cgroup_links pointing at a
	 * single css_set object, anchored on css_set->cg_links
	 */
	struct list_head cg_link_list;
	struct css_set *cg;
};

/* The default css_set - used by init and its children prior to any
 * hierarchies being mounted. It contains a pointer to the root state
 * for each subsystem. Also used to anchor the list of css_sets. Not
 * reference-counted, to improve performance when child cgroups
 * haven't been created.
 */

static struct css_set init_css_set;
static struct cg_cgroup_link init_css_set_link;

static int cgroup_init_idr(struct cgroup_subsys *ss,
			   struct cgroup_subsys_state *css);

/* css_set_lock protects the list of css_set objects, and the
 * chain of tasks off each css_set.  Nests outside task->alloc_lock
 * due to cgroup_iter_start() */
static DEFINE_RWLOCK(css_set_lock);
static int css_set_count;

/*
 * hash table for cgroup groups. This improves the performance to find
 * an existing css_set. This hash doesn't (currently) take into
 * account cgroups in empty hierarchies.
 */
#define CSS_SET_HASH_BITS	7
#define CSS_SET_TABLE_SIZE	(1 << CSS_SET_HASH_BITS)
static struct hlist_head css_set_table[CSS_SET_TABLE_SIZE];

static struct hlist_head *css_set_hash(struct cgroup_subsys_state *css[])
{
	int i;
	int index;
	unsigned long tmp = 0UL;

	for (i = 0; i < CGROUP_SUBSYS_COUNT; i++)
		tmp += (unsigned long)css[i];
	tmp = (tmp >> 16) ^ tmp;

	index = hash_long(tmp, CSS_SET_HASH_BITS);

	return &css_set_table[index];
}

/* We don't maintain the lists running through each css_set to its
 * task until after the first call to cgroup_iter_start(). This
 * reduces the fork()/exit() overhead for people who have cgroups
 * compiled into their kernel but not actually in use */
static int use_task_css_set_links __read_mostly;

static void __put_css_set(struct css_set *cg, int taskexit)
{
	struct cg_cgroup_link *link;
	struct cg_cgroup_link *saved_link;
	/*
	 * Ensure that the refcount doesn't hit zero while any readers
	 * can see it. Similar to atomic_dec_and_lock(), but for an
	 * rwlock
	 */
	if (atomic_add_unless(&cg->refcount, -1, 1))
		return;
	write_lock(&css_set_lock);
	if (!atomic_dec_and_test(&cg->refcount)) {
		write_unlock(&css_set_lock);
		return;
	}

	/* This css_set is dead. unlink it and release cgroup refcounts */
	hlist_del(&cg->hlist);
	css_set_count--;

	list_for_each_entry_safe(link, saved_link, &cg->cg_links,
				 cg_link_list) {
		struct cgroup *cgrp = link->cgrp;
		list_del(&link->cg_link_list);
		list_del(&link->cgrp_link_list);
		if (atomic_dec_and_test(&cgrp->count) &&
		    notify_on_release(cgrp)) {
			if (taskexit)
				set_bit(CGRP_RELEASABLE, &cgrp->flags);
			check_for_release(cgrp);
		}

		kfree(link);
	}

	write_unlock(&css_set_lock);
	kfree_rcu(cg, rcu_head);
}

/*
 * refcounted get/put for css_set objects
 */
static inline void get_css_set(struct css_set *cg)
{
	atomic_inc(&cg->refcount);
}

static inline void put_css_set(struct css_set *cg)
{
	__put_css_set(cg, 0);
}

static inline void put_css_set_taskexit(struct css_set *cg)
{
	__put_css_set(cg, 1);
}

/*
 * compare_css_sets - helper function for find_existing_css_set().
 * @cg: candidate css_set being tested
 * @old_cg: existing css_set for a task
 * @new_cgrp: cgroup that's being entered by the task
 * @template: desired set of css pointers in css_set (pre-calculated)
 *
 * Returns true if "cg" matches "old_cg" except for the hierarchy
 * which "new_cgrp" belongs to, for which it should match "new_cgrp".
 */
static bool compare_css_sets(struct css_set *cg,
			     struct css_set *old_cg,
			     struct cgroup *new_cgrp,
			     struct cgroup_subsys_state *template[])
{
	struct list_head *l1, *l2;

	if (memcmp(template, cg->subsys, sizeof(cg->subsys))) {
		/* Not all subsystems matched */
		return false;
	}

	/*
	 * Compare cgroup pointers in order to distinguish between
	 * different cgroups in heirarchies with no subsystems. We
	 * could get by with just this check alone (and skip the
	 * memcmp above) but on most setups the memcmp check will
	 * avoid the need for this more expensive check on almost all
	 * candidates.
	 */

	l1 = &cg->cg_links;
	l2 = &old_cg->cg_links;
	while (1) {
		struct cg_cgroup_link *cgl1, *cgl2;
		struct cgroup *cg1, *cg2;

		l1 = l1->next;
		l2 = l2->next;
		/* See if we reached the end - both lists are equal length. */
		if (l1 == &cg->cg_links) {
			BUG_ON(l2 != &old_cg->cg_links);
			break;
		} else {
			BUG_ON(l2 == &old_cg->cg_links);
		}
		/* Locate the cgroups associated with these links. */
		cgl1 = list_entry(l1, struct cg_cgroup_link, cg_link_list);
		cgl2 = list_entry(l2, struct cg_cgroup_link, cg_link_list);
		cg1 = cgl1->cgrp;
		cg2 = cgl2->cgrp;
		/* Hierarchies should be linked in the same order. */
		BUG_ON(cg1->root != cg2->root);

		/*
		 * If this hierarchy is the hierarchy of the cgroup
		 * that's changing, then we need to check that this
		 * css_set points to the new cgroup; if it's any other
		 * hierarchy, then this css_set should point to the
		 * same cgroup as the old css_set.
		 */
		if (cg1->root == new_cgrp->root) {
			if (cg1 != new_cgrp)
				return false;
		} else {
			if (cg1 != cg2)
				return false;
		}
	}
	return true;
}

/*
 * find_existing_css_set() is a helper for
 * find_css_set(), and checks to see whether an existing
 * css_set is suitable.
 *
 * oldcg: the cgroup group that we're using before the cgroup
 * transition
 *
 * cgrp: the cgroup that we're moving into
 *
 * template: location in which to build the desired set of subsystem
 * state objects for the new cgroup group
 */
static struct css_set *find_existing_css_set(
	struct css_set *oldcg,
	struct cgroup *cgrp,
	struct cgroup_subsys_state *template[])
{
	int i;
	struct cgroupfs_root *root = cgrp->root;
	struct hlist_head *hhead;
	struct hlist_node *node;
	struct css_set *cg;

	/*
	 * Build the set of subsystem state objects that we want to see in the
	 * new css_set. while subsystems can change globally, the entries here
	 * won't change, so no need for locking.
	 */
	for (i = 0; i < CGROUP_SUBSYS_COUNT; i++) {
		if (root->subsys_mask & (1UL << i)) {
			/* Subsystem is in this hierarchy. So we want
			 * the subsystem state from the new
			 * cgroup */
			template[i] = cgrp->subsys[i];
		} else {
			/* Subsystem is not in this hierarchy, so we
			 * don't want to change the subsystem state */
			template[i] = oldcg->subsys[i];
		}
	}

	hhead = css_set_hash(template);
	hlist_for_each_entry(cg, node, hhead, hlist) {
		if (!compare_css_sets(cg, oldcg, cgrp, template))
			continue;

		/* This css_set matches what we need */
		return cg;
	}

	/* No existing cgroup group matched */
	return NULL;
}

static void free_cg_links(struct list_head *tmp)
{
	struct cg_cgroup_link *link;
	struct cg_cgroup_link *saved_link;

	list_for_each_entry_safe(link, saved_link, tmp, cgrp_link_list) {
		list_del(&link->cgrp_link_list);
		kfree(link);
	}
}

/*
 * allocate_cg_links() allocates "count" cg_cgroup_link structures
 * and chains them on tmp through their cgrp_link_list fields. Returns 0 on
 * success or a negative error
 */
static int allocate_cg_links(int count, struct list_head *tmp)
{
	struct cg_cgroup_link *link;
	int i;
	INIT_LIST_HEAD(tmp);
	for (i = 0; i < count; i++) {
		link = kmalloc(sizeof(*link), GFP_KERNEL);
		if (!link) {
			free_cg_links(tmp);
			return -ENOMEM;
		}
		list_add(&link->cgrp_link_list, tmp);
	}
	return 0;
}

/**
 * link_css_set - a helper function to link a css_set to a cgroup
 * @tmp_cg_links: cg_cgroup_link objects allocated by allocate_cg_links()
 * @cg: the css_set to be linked
 * @cgrp: the destination cgroup
 */
static void link_css_set(struct list_head *tmp_cg_links,
			 struct css_set *cg, struct cgroup *cgrp)
{
	struct cg_cgroup_link *link;

	BUG_ON(list_empty(tmp_cg_links));
	link = list_first_entry(tmp_cg_links, struct cg_cgroup_link,
				cgrp_link_list);
	link->cg = cg;
	link->cgrp = cgrp;
	atomic_inc(&cgrp->count);
	list_move(&link->cgrp_link_list, &cgrp->css_sets);
	/*
	 * Always add links to the tail of the list so that the list
	 * is sorted by order of hierarchy creation
	 */
	list_add_tail(&link->cg_link_list, &cg->cg_links);
}

/*
 * find_css_set() takes an existing cgroup group and a
 * cgroup object, and returns a css_set object that's
 * equivalent to the old group, but with the given cgroup
 * substituted into the appropriate hierarchy. Must be called with
 * cgroup_mutex held
 */
static struct css_set *find_css_set(
	struct css_set *oldcg, struct cgroup *cgrp)
{
	struct css_set *res;
	struct cgroup_subsys_state *template[CGROUP_SUBSYS_COUNT];

	struct list_head tmp_cg_links;

	struct hlist_head *hhead;
	struct cg_cgroup_link *link;

	/* First see if we already have a cgroup group that matches
	 * the desired set */
	read_lock(&css_set_lock);
	res = find_existing_css_set(oldcg, cgrp, template);
	if (res)
		get_css_set(res);
	read_unlock(&css_set_lock);

	if (res)
		return res;

	res = kmalloc(sizeof(*res), GFP_KERNEL);
	if (!res)
		return NULL;

	/* Allocate all the cg_cgroup_link objects that we'll need */
	if (allocate_cg_links(root_count, &tmp_cg_links) < 0) {
		kfree(res);
		return NULL;
	}

	atomic_set(&res->refcount, 1);
	INIT_LIST_HEAD(&res->cg_links);
	INIT_LIST_HEAD(&res->tasks);
	INIT_HLIST_NODE(&res->hlist);

	/* Copy the set of subsystem state objects generated in
	 * find_existing_css_set() */
	memcpy(res->subsys, template, sizeof(res->subsys));

	write_lock(&css_set_lock);
	/* Add reference counts and links from the new css_set. */
	list_for_each_entry(link, &oldcg->cg_links, cg_link_list) {
		struct cgroup *c = link->cgrp;
		if (c->root == cgrp->root)
			c = cgrp;
		link_css_set(&tmp_cg_links, res, c);
	}

	BUG_ON(!list_empty(&tmp_cg_links));

	css_set_count++;

	/* Add this cgroup group to the hash table */
	hhead = css_set_hash(res->subsys);
	hlist_add_head(&res->hlist, hhead);

	write_unlock(&css_set_lock);

	return res;
}

/*
 * Return the cgroup for "task" from the given hierarchy. Must be
 * called with cgroup_mutex held.
 */
static struct cgroup *task_cgroup_from_root(struct task_struct *task,
					    struct cgroupfs_root *root)
{
	struct css_set *css;
	struct cgroup *res = NULL;

	BUG_ON(!mutex_is_locked(&cgroup_mutex));
	read_lock(&css_set_lock);
	/*
	 * No need to lock the task - since we hold cgroup_mutex the
	 * task can't change groups, so the only thing that can happen
	 * is that it exits and its css is set back to init_css_set.
	 */
	css = task->cgroups;
	if (css == &init_css_set) {
		res = &root->top_cgroup;
	} else {
		struct cg_cgroup_link *link;
		list_for_each_entry(link, &css->cg_links, cg_link_list) {
			struct cgroup *c = link->cgrp;
			if (c->root == root) {
				res = c;
				break;
			}
		}
	}
	read_unlock(&css_set_lock);
	BUG_ON(!res);
	return res;
}

/*
 * There is one global cgroup mutex. We also require taking
 * task_lock() when dereferencing a task's cgroup subsys pointers.
 * See "The task_lock() exception", at the end of this comment.
 *
 * A task must hold cgroup_mutex to modify cgroups.
 *
 * Any task can increment and decrement the count field without lock.
 * So in general, code holding cgroup_mutex can't rely on the count
 * field not changing.  However, if the count goes to zero, then only
 * cgroup_attach_task() can increment it again.  Because a count of zero
 * means that no tasks are currently attached, therefore there is no
 * way a task attached to that cgroup can fork (the other way to
 * increment the count).  So code holding cgroup_mutex can safely
 * assume that if the count is zero, it will stay zero. Similarly, if
 * a task holds cgroup_mutex on a cgroup with zero count, it
 * knows that the cgroup won't be removed, as cgroup_rmdir()
 * needs that mutex.
 *
 * The fork and exit callbacks cgroup_fork() and cgroup_exit(), don't
 * (usually) take cgroup_mutex.  These are the two most performance
 * critical pieces of code here.  The exception occurs on cgroup_exit(),
 * when a task in a notify_on_release cgroup exits.  Then cgroup_mutex
 * is taken, and if the cgroup count is zero, a usermode call made
 * to the release agent with the name of the cgroup (path relative to
 * the root of cgroup file system) as the argument.
 *
 * A cgroup can only be deleted if both its 'count' of using tasks
 * is zero, and its list of 'children' cgroups is empty.  Since all
 * tasks in the system use _some_ cgroup, and since there is always at
 * least one task in the system (init, pid == 1), therefore, top_cgroup
 * always has either children cgroups and/or using tasks.  So we don't
 * need a special hack to ensure that top_cgroup cannot be deleted.
 *
 *	The task_lock() exception
 *
 * The need for this exception arises from the action of
 * cgroup_attach_task(), which overwrites one task's cgroup pointer with
 * another.  It does so using cgroup_mutex, however there are
 * several performance critical places that need to reference
 * task->cgroup without the expense of grabbing a system global
 * mutex.  Therefore except as noted below, when dereferencing or, as
 * in cgroup_attach_task(), modifying a task's cgroup pointer we use
 * task_lock(), which acts on a spinlock (task->alloc_lock) already in
 * the task_struct routinely used for such matters.
 *
 * P.S.  One more locking exception.  RCU is used to guard the
 * update of a tasks cgroup pointer by cgroup_attach_task()
 */

/**
 * cgroup_lock - lock out any changes to cgroup structures
 *
 */
void cgroup_lock(void)
{
	mutex_lock(&cgroup_mutex);
}
EXPORT_SYMBOL_GPL(cgroup_lock);

/**
 * cgroup_unlock - release lock on cgroup changes
 *
 * Undo the lock taken in a previous cgroup_lock() call.
 */
void cgroup_unlock(void)
{
	mutex_unlock(&cgroup_mutex);
}
EXPORT_SYMBOL_GPL(cgroup_unlock);

/*
 * A couple of forward declarations required, due to cyclic reference loop:
 * cgroup_mkdir -> cgroup_create -> cgroup_populate_dir ->
 * cgroup_add_file -> cgroup_create_file -> cgroup_dir_inode_operations
 * -> cgroup_mkdir.
 */

static int cgroup_mkdir(struct inode *dir, struct dentry *dentry, umode_t mode);
static struct dentry *cgroup_lookup(struct inode *, struct dentry *, unsigned int);
static int cgroup_rmdir(struct inode *unused_dir, struct dentry *dentry);
static int cgroup_populate_dir(struct cgroup *cgrp, bool base_files,
			       unsigned long subsys_mask);
static const struct inode_operations cgroup_dir_inode_operations;
static const struct file_operations proc_cgroupstats_operations;

static struct backing_dev_info cgroup_backing_dev_info = {
	.name		= "cgroup",
	.capabilities	= BDI_CAP_NO_ACCT_AND_WRITEBACK,
};

static int alloc_css_id(struct cgroup_subsys *ss,
			struct cgroup *parent, struct cgroup *child);

static struct inode *cgroup_new_inode(umode_t mode, struct super_block *sb)
{
	struct inode *inode = new_inode(sb);

	if (inode) {
		inode->i_ino = get_next_ino();
		inode->i_mode = mode;
		inode->i_uid = current_fsuid();
		inode->i_gid = current_fsgid();
		inode->i_atime = inode->i_mtime = inode->i_ctime = CURRENT_TIME;
		inode->i_mapping->backing_dev_info = &cgroup_backing_dev_info;
	}
	return inode;
}

static void cgroup_diput(struct dentry *dentry, struct inode *inode)
{
	/* is dentry a directory ? if so, kfree() associated cgroup */
	if (S_ISDIR(inode->i_mode)) {
		struct cgroup *cgrp = dentry->d_fsdata;
		struct cgroup_subsys *ss;
		BUG_ON(!(cgroup_is_removed(cgrp)));
		/* It's possible for external users to be holding css
		 * reference counts on a cgroup; css_put() needs to
		 * be able to access the cgroup after decrementing
		 * the reference count in order to know if it needs to
		 * queue the cgroup to be handled by the release
		 * agent */
		synchronize_rcu();

		mutex_lock(&cgroup_mutex);
		/*
		 * Release the subsystem state objects.
		 */
		for_each_subsys(cgrp->root, ss)
			ss->css_free(cgrp);

		cgrp->root->number_of_cgroups--;
		mutex_unlock(&cgroup_mutex);

		/*
		 * Drop the active superblock reference that we took when we
		 * created the cgroup
		 */
		deactivate_super(cgrp->root->sb);

		/*
		 * if we're getting rid of the cgroup, refcount should ensure
		 * that there are no pidlists left.
		 */
		BUG_ON(!list_empty(&cgrp->pidlists));

		simple_xattrs_free(&cgrp->xattrs);

		ida_simple_remove(&cgrp->root->cgroup_ida, cgrp->id);
		kfree_rcu(cgrp, rcu_head);
	} else {
		struct cfent *cfe = __d_cfe(dentry);
		struct cgroup *cgrp = dentry->d_parent->d_fsdata;
		struct cftype *cft = cfe->type;

		WARN_ONCE(!list_empty(&cfe->node) &&
			  cgrp != &cgrp->root->top_cgroup,
			  "cfe still linked for %s\n", cfe->type->name);
		kfree(cfe);
		simple_xattrs_free(&cft->xattrs);
	}
	iput(inode);
}

static int cgroup_delete(const struct dentry *d)
{
	return 1;
}

static void remove_dir(struct dentry *d)
{
	struct dentry *parent = dget(d->d_parent);

	d_delete(d);
	simple_rmdir(parent->d_inode, d);
	dput(parent);
}

static int cgroup_rm_file(struct cgroup *cgrp, const struct cftype *cft)
{
	struct cfent *cfe;

	lockdep_assert_held(&cgrp->dentry->d_inode->i_mutex);
	lockdep_assert_held(&cgroup_mutex);

	list_for_each_entry(cfe, &cgrp->files, node) {
		struct dentry *d = cfe->dentry;

		if (cft && cfe->type != cft)
			continue;

		dget(d);
		d_delete(d);
		simple_unlink(cgrp->dentry->d_inode, d);
		list_del_init(&cfe->node);
		dput(d);

		return 0;
	}
	return -ENOENT;
}

/**
 * cgroup_clear_directory - selective removal of base and subsystem files
 * @dir: directory containing the files
 * @base_files: true if the base files should be removed
 * @subsys_mask: mask of the subsystem ids whose files should be removed
 */
static void cgroup_clear_directory(struct dentry *dir, bool base_files,
				   unsigned long subsys_mask)
{
	struct cgroup *cgrp = __d_cgrp(dir);
	struct cgroup_subsys *ss;

	for_each_subsys(cgrp->root, ss) {
		struct cftype_set *set;
		if (!test_bit(ss->subsys_id, &subsys_mask))
			continue;
		list_for_each_entry(set, &ss->cftsets, node)
			cgroup_addrm_files(cgrp, NULL, set->cfts, false);
	}
	if (base_files) {
		while (!list_empty(&cgrp->files))
			cgroup_rm_file(cgrp, NULL);
	}
}

/*
 * NOTE : the dentry must have been dget()'ed
 */
static void cgroup_d_remove_dir(struct dentry *dentry)
{
	struct dentry *parent;
	struct cgroupfs_root *root = dentry->d_sb->s_fs_info;

	cgroup_clear_directory(dentry, true, root->subsys_mask);

	parent = dentry->d_parent;
	spin_lock(&parent->d_lock);
	spin_lock_nested(&dentry->d_lock, DENTRY_D_LOCK_NESTED);
	list_del_init(&dentry->d_u.d_child);
	spin_unlock(&dentry->d_lock);
	spin_unlock(&parent->d_lock);
	remove_dir(dentry);
}

/*
 * Call with cgroup_mutex held. Drops reference counts on modules, including
 * any duplicate ones that parse_cgroupfs_options took. If this function
 * returns an error, no reference counts are touched.
 */
static int rebind_subsystems(struct cgroupfs_root *root,
			      unsigned long final_subsys_mask)
{
	unsigned long added_mask, removed_mask;
	struct cgroup *cgrp = &root->top_cgroup;
	int i;

	BUG_ON(!mutex_is_locked(&cgroup_mutex));
	BUG_ON(!mutex_is_locked(&cgroup_root_mutex));

	removed_mask = root->actual_subsys_mask & ~final_subsys_mask;
	added_mask = final_subsys_mask & ~root->actual_subsys_mask;
	/* Check that any added subsystems are currently free */
	for (i = 0; i < CGROUP_SUBSYS_COUNT; i++) {
		unsigned long bit = 1UL << i;
		struct cgroup_subsys *ss = subsys[i];
		if (!(bit & added_mask))
			continue;
		/*
		 * Nobody should tell us to do a subsys that doesn't exist:
		 * parse_cgroupfs_options should catch that case and refcounts
		 * ensure that subsystems won't disappear once selected.
		 */
		BUG_ON(ss == NULL);
		if (ss->root != &rootnode) {
			/* Subsystem isn't free */
			return -EBUSY;
		}
	}

	/* Currently we don't handle adding/removing subsystems when
	 * any child cgroups exist. This is theoretically supportable
	 * but involves complex error handling, so it's being left until
	 * later */
	if (root->number_of_cgroups > 1)
		return -EBUSY;

	/* Process each subsystem */
	for (i = 0; i < CGROUP_SUBSYS_COUNT; i++) {
		struct cgroup_subsys *ss = subsys[i];
		unsigned long bit = 1UL << i;
		if (bit & added_mask) {
			/* We're binding this subsystem to this hierarchy */
			BUG_ON(ss == NULL);
			BUG_ON(cgrp->subsys[i]);
			BUG_ON(!dummytop->subsys[i]);
			BUG_ON(dummytop->subsys[i]->cgroup != dummytop);
			cgrp->subsys[i] = dummytop->subsys[i];
			cgrp->subsys[i]->cgroup = cgrp;
			list_move(&ss->sibling, &root->subsys_list);
			ss->root = root;
			if (ss->bind)
				ss->bind(cgrp);
			/* refcount was already taken, and we're keeping it */
		} else if (bit & removed_mask) {
			/* We're removing this subsystem */
			BUG_ON(ss == NULL);
			BUG_ON(cgrp->subsys[i] != dummytop->subsys[i]);
			BUG_ON(cgrp->subsys[i]->cgroup != cgrp);
			if (ss->bind)
				ss->bind(dummytop);
			dummytop->subsys[i]->cgroup = dummytop;
			cgrp->subsys[i] = NULL;
			subsys[i]->root = &rootnode;
			list_move(&ss->sibling, &rootnode.subsys_list);
			/* subsystem is now free - drop reference on module */
			module_put(ss->module);
		} else if (bit & final_subsys_mask) {
			/* Subsystem state should already exist */
			BUG_ON(ss == NULL);
			BUG_ON(!cgrp->subsys[i]);
			/*
			 * a refcount was taken, but we already had one, so
			 * drop the extra reference.
			 */
			module_put(ss->module);
#ifdef CONFIG_MODULE_UNLOAD
			BUG_ON(ss->module && !module_refcount(ss->module));
#endif
		} else {
			/* Subsystem state shouldn't exist */
			BUG_ON(cgrp->subsys[i]);
		}
	}
	root->subsys_mask = root->actual_subsys_mask = final_subsys_mask;
	synchronize_rcu();

	return 0;
}

static int cgroup_show_options(struct seq_file *seq, struct dentry *dentry)
{
	struct cgroupfs_root *root = dentry->d_sb->s_fs_info;
	struct cgroup_subsys *ss;

	mutex_lock(&cgroup_root_mutex);
	for_each_subsys(root, ss)
		seq_printf(seq, ",%s", ss->name);
	if (test_bit(ROOT_NOPREFIX, &root->flags))
		seq_puts(seq, ",noprefix");
	if (test_bit(ROOT_XATTR, &root->flags))
		seq_puts(seq, ",xattr");
	if (strlen(root->release_agent_path))
		seq_printf(seq, ",release_agent=%s", root->release_agent_path);
	if (test_bit(CGRP_CPUSET_CLONE_CHILDREN, &root->top_cgroup.flags))
		seq_puts(seq, ",clone_children");
	if (strlen(root->name))
		seq_printf(seq, ",name=%s", root->name);
	mutex_unlock(&cgroup_root_mutex);
	return 0;
}

struct cgroup_sb_opts {
	unsigned long subsys_mask;
	unsigned long flags;
	char *release_agent;
	bool cpuset_clone_children;
	char *name;
	/* User explicitly requested empty subsystem */
	bool none;

	struct cgroupfs_root *new_root;

};

/*
 * Convert a hierarchy specifier into a bitmask of subsystems and flags. Call
 * with cgroup_mutex held to protect the subsys[] array. This function takes
 * refcounts on subsystems to be used, unless it returns error, in which case
 * no refcounts are taken.
 */
static int parse_cgroupfs_options(char *data, struct cgroup_sb_opts *opts)
{
	char *token, *o = data;
	bool all_ss = false, one_ss = false;
	unsigned long mask = (unsigned long)-1;
	int i;
	bool module_pin_failed = false;

	BUG_ON(!mutex_is_locked(&cgroup_mutex));

#ifdef CONFIG_CPUSETS
	mask = ~(1UL << cpuset_subsys_id);
#endif

	memset(opts, 0, sizeof(*opts));

	while ((token = strsep(&o, ",")) != NULL) {
		if (!*token)
			return -EINVAL;
		if (!strcmp(token, "none")) {
			/* Explicitly have no subsystems */
			opts->none = true;
			continue;
		}
		if (!strcmp(token, "all")) {
			/* Mutually exclusive option 'all' + subsystem name */
			if (one_ss)
				return -EINVAL;
			all_ss = true;
			continue;
		}
		if (!strcmp(token, "noprefix")) {
			set_bit(ROOT_NOPREFIX, &opts->flags);
			continue;
		}
		if (!strcmp(token, "clone_children")) {
			opts->cpuset_clone_children = true;
			continue;
		}
		if (!strcmp(token, "xattr")) {
			set_bit(ROOT_XATTR, &opts->flags);
			continue;
		}
		if (!strncmp(token, "release_agent=", 14)) {
			/* Specifying two release agents is forbidden */
			if (opts->release_agent)
				return -EINVAL;
			opts->release_agent =
				kstrndup(token + 14, PATH_MAX - 1, GFP_KERNEL);
			if (!opts->release_agent)
				return -ENOMEM;
			continue;
		}
		if (!strncmp(token, "name=", 5)) {
			const char *name = token + 5;
			/* Can't specify an empty name */
			if (!strlen(name))
				return -EINVAL;
			/* Must match [\w.-]+ */
			for (i = 0; i < strlen(name); i++) {
				char c = name[i];
				if (isalnum(c))
					continue;
				if ((c == '.') || (c == '-') || (c == '_'))
					continue;
				return -EINVAL;
			}
			/* Specifying two names is forbidden */
			if (opts->name)
				return -EINVAL;
			opts->name = kstrndup(name,
					      MAX_CGROUP_ROOT_NAMELEN - 1,
					      GFP_KERNEL);
			if (!opts->name)
				return -ENOMEM;

			continue;
		}

		for (i = 0; i < CGROUP_SUBSYS_COUNT; i++) {
			struct cgroup_subsys *ss = subsys[i];
			if (ss == NULL)
				continue;
			if (strcmp(token, ss->name))
				continue;
			if (ss->disabled)
				continue;

			/* Mutually exclusive option 'all' + subsystem name */
			if (all_ss)
				return -EINVAL;
			set_bit(i, &opts->subsys_mask);
			one_ss = true;

			break;
		}
		if (i == CGROUP_SUBSYS_COUNT)
			return -ENOENT;
	}

	/*
	 * If the 'all' option was specified select all the subsystems,
	 * otherwise if 'none', 'name=' and a subsystem name options
	 * were not specified, let's default to 'all'
	 */
	if (all_ss || (!one_ss && !opts->none && !opts->name)) {
		for (i = 0; i < CGROUP_SUBSYS_COUNT; i++) {
			struct cgroup_subsys *ss = subsys[i];
			if (ss == NULL)
				continue;
			if (ss->disabled)
				continue;
			set_bit(i, &opts->subsys_mask);
		}
	}

	/* Consistency checks */

	/*
	 * Option noprefix was introduced just for backward compatibility
	 * with the old cpuset, so we allow noprefix only if mounting just
	 * the cpuset subsystem.
	 */
	if (test_bit(ROOT_NOPREFIX, &opts->flags) &&
	    (opts->subsys_mask & mask))
		return -EINVAL;


	/* Can't specify "none" and some subsystems */
	if (opts->subsys_mask && opts->none)
		return -EINVAL;

	/*
	 * We either have to specify by name or by subsystems. (So all
	 * empty hierarchies must have a name).
	 */
	if (!opts->subsys_mask && !opts->name)
		return -EINVAL;

	/*
	 * Grab references on all the modules we'll need, so the subsystems
	 * don't dance around before rebind_subsystems attaches them. This may
	 * take duplicate reference counts on a subsystem that's already used,
	 * but rebind_subsystems handles this case.
	 */
	for (i = 0; i < CGROUP_SUBSYS_COUNT; i++) {
		unsigned long bit = 1UL << i;

		if (!(bit & opts->subsys_mask))
			continue;
		if (!try_module_get(subsys[i]->module)) {
			module_pin_failed = true;
			break;
		}
	}
	if (module_pin_failed) {
		/*
		 * oops, one of the modules was going away. this means that we
		 * raced with a module_delete call, and to the user this is
		 * essentially a "subsystem doesn't exist" case.
		 */
		for (i--; i >= 0; i--) {
			/* drop refcounts only on the ones we took */
			unsigned long bit = 1UL << i;

			if (!(bit & opts->subsys_mask))
				continue;
			module_put(subsys[i]->module);
		}
		return -ENOENT;
	}

	return 0;
}

static void drop_parsed_module_refcounts(unsigned long subsys_mask)
{
	int i;
	for (i = 0; i < CGROUP_SUBSYS_COUNT; i++) {
		unsigned long bit = 1UL << i;

		if (!(bit & subsys_mask))
			continue;
		module_put(subsys[i]->module);
	}
}

static int cgroup_remount(struct super_block *sb, int *flags, char *data)
{
	int ret = 0;
	struct cgroupfs_root *root = sb->s_fs_info;
	struct cgroup *cgrp = &root->top_cgroup;
	struct cgroup_sb_opts opts;
	unsigned long added_mask, removed_mask;

	mutex_lock(&cgrp->dentry->d_inode->i_mutex);
	mutex_lock(&cgroup_mutex);
	mutex_lock(&cgroup_root_mutex);

	/* See what subsystems are wanted */
	ret = parse_cgroupfs_options(data, &opts);
	if (ret)
		goto out_unlock;

	if (opts.subsys_mask != root->actual_subsys_mask || opts.release_agent)
		pr_warning("cgroup: option changes via remount are deprecated (pid=%d comm=%s)\n",
			   task_tgid_nr(current), current->comm);

	added_mask = opts.subsys_mask & ~root->subsys_mask;
	removed_mask = root->subsys_mask & ~opts.subsys_mask;

	/* Don't allow flags or name to change at remount */
	if (opts.flags != root->flags ||
	    (opts.name && strcmp(opts.name, root->name))) {
		ret = -EINVAL;
		drop_parsed_module_refcounts(opts.subsys_mask);
		goto out_unlock;
	}

	/*
	 * Clear out the files of subsystems that should be removed, do
	 * this before rebind_subsystems, since rebind_subsystems may
	 * change this hierarchy's subsys_list.
	 */
	cgroup_clear_directory(cgrp->dentry, false, removed_mask);

	ret = rebind_subsystems(root, opts.subsys_mask);
	if (ret) {
		/* rebind_subsystems failed, re-populate the removed files */
		cgroup_populate_dir(cgrp, false, removed_mask);
		drop_parsed_module_refcounts(opts.subsys_mask);
		goto out_unlock;
	}

	/* re-populate subsystem files */
	cgroup_populate_dir(cgrp, false, added_mask);

	if (opts.release_agent)
		strcpy(root->release_agent_path, opts.release_agent);
 out_unlock:
	kfree(opts.release_agent);
	kfree(opts.name);
	mutex_unlock(&cgroup_root_mutex);
	mutex_unlock(&cgroup_mutex);
	mutex_unlock(&cgrp->dentry->d_inode->i_mutex);
	return ret;
}

static const struct super_operations cgroup_ops = {
	.statfs = simple_statfs,
	.drop_inode = generic_delete_inode,
	.show_options = cgroup_show_options,
	.remount_fs = cgroup_remount,
};

static void init_cgroup_housekeeping(struct cgroup *cgrp)
{
	INIT_LIST_HEAD(&cgrp->sibling);
	INIT_LIST_HEAD(&cgrp->children);
	INIT_LIST_HEAD(&cgrp->files);
	INIT_LIST_HEAD(&cgrp->css_sets);
	INIT_LIST_HEAD(&cgrp->allcg_node);
	INIT_LIST_HEAD(&cgrp->release_list);
	INIT_LIST_HEAD(&cgrp->pidlists);
	mutex_init(&cgrp->pidlist_mutex);
	INIT_LIST_HEAD(&cgrp->event_list);
	spin_lock_init(&cgrp->event_list_lock);
	simple_xattrs_init(&cgrp->xattrs);
}

static void init_cgroup_root(struct cgroupfs_root *root)
{
	struct cgroup *cgrp = &root->top_cgroup;

	INIT_LIST_HEAD(&root->subsys_list);
	INIT_LIST_HEAD(&root->root_list);
	INIT_LIST_HEAD(&root->allcg_list);
	root->number_of_cgroups = 1;
	cgrp->root = root;
	cgrp->top_cgroup = cgrp;
	init_cgroup_housekeeping(cgrp);
	list_add_tail(&cgrp->allcg_node, &root->allcg_list);
}

static bool init_root_id(struct cgroupfs_root *root)
{
	int ret = 0;

	do {
		if (!ida_pre_get(&hierarchy_ida, GFP_KERNEL))
			return false;
		spin_lock(&hierarchy_id_lock);
		/* Try to allocate the next unused ID */
		ret = ida_get_new_above(&hierarchy_ida, next_hierarchy_id,
					&root->hierarchy_id);
		if (ret == -ENOSPC)
			/* Try again starting from 0 */
			ret = ida_get_new(&hierarchy_ida, &root->hierarchy_id);
		if (!ret) {
			next_hierarchy_id = root->hierarchy_id + 1;
		} else if (ret != -EAGAIN) {
			/* Can only get here if the 31-bit IDR is full ... */
			BUG_ON(ret);
		}
		spin_unlock(&hierarchy_id_lock);
	} while (ret);
	return true;
}

static int cgroup_test_super(struct super_block *sb, void *data)
{
	struct cgroup_sb_opts *opts = data;
	struct cgroupfs_root *root = sb->s_fs_info;

	/* If we asked for a name then it must match */
	if (opts->name && strcmp(opts->name, root->name))
		return 0;

	/*
	 * If we asked for subsystems (or explicitly for no
	 * subsystems) then they must match
	 */
	if ((opts->subsys_mask || opts->none)
	    && (opts->subsys_mask != root->subsys_mask))
		return 0;

	return 1;
}

static struct cgroupfs_root *cgroup_root_from_opts(struct cgroup_sb_opts *opts)
{
	struct cgroupfs_root *root;

	if (!opts->subsys_mask && !opts->none)
		return NULL;

	root = kzalloc(sizeof(*root), GFP_KERNEL);
	if (!root)
		return ERR_PTR(-ENOMEM);

	if (!init_root_id(root)) {
		kfree(root);
		return ERR_PTR(-ENOMEM);
	}
	init_cgroup_root(root);

	root->subsys_mask = opts->subsys_mask;
	root->flags = opts->flags;
	ida_init(&root->cgroup_ida);
	if (opts->release_agent)
		strcpy(root->release_agent_path, opts->release_agent);
	if (opts->name)
		strcpy(root->name, opts->name);
	if (opts->cpuset_clone_children)
		set_bit(CGRP_CPUSET_CLONE_CHILDREN, &root->top_cgroup.flags);
	return root;
}

static void cgroup_drop_root(struct cgroupfs_root *root)
{
	if (!root)
		return;

	BUG_ON(!root->hierarchy_id);
	spin_lock(&hierarchy_id_lock);
	ida_remove(&hierarchy_ida, root->hierarchy_id);
	spin_unlock(&hierarchy_id_lock);
	ida_destroy(&root->cgroup_ida);
	kfree(root);
}

static int cgroup_set_super(struct super_block *sb, void *data)
{
	int ret;
	struct cgroup_sb_opts *opts = data;

	/* If we don't have a new root, we can't set up a new sb */
	if (!opts->new_root)
		return -EINVAL;

	BUG_ON(!opts->subsys_mask && !opts->none);

	ret = set_anon_super(sb, NULL);
	if (ret)
		return ret;

	sb->s_fs_info = opts->new_root;
	opts->new_root->sb = sb;

	sb->s_blocksize = PAGE_CACHE_SIZE;
	sb->s_blocksize_bits = PAGE_CACHE_SHIFT;
	sb->s_magic = CGROUP_SUPER_MAGIC;
	sb->s_op = &cgroup_ops;

	return 0;
}

static int cgroup_get_rootdir(struct super_block *sb)
{
	static const struct dentry_operations cgroup_dops = {
		.d_iput = cgroup_diput,
		.d_delete = cgroup_delete,
	};

	struct inode *inode =
		cgroup_new_inode(S_IFDIR | S_IRUGO | S_IXUGO | S_IWUSR, sb);

	if (!inode)
		return -ENOMEM;

	inode->i_fop = &simple_dir_operations;
	inode->i_op = &cgroup_dir_inode_operations;
	/* directories start off with i_nlink == 2 (for "." entry) */
	inc_nlink(inode);
	sb->s_root = d_make_root(inode);
	if (!sb->s_root)
		return -ENOMEM;
	/* for everything else we want ->d_op set */
	sb->s_d_op = &cgroup_dops;
	return 0;
}

static struct dentry *cgroup_mount(struct file_system_type *fs_type,
			 int flags, const char *unused_dev_name,
			 void *data)
{
	struct cgroup_sb_opts opts;
	struct cgroupfs_root *root;
	int ret = 0;
	struct super_block *sb;
	struct cgroupfs_root *new_root;
	struct inode *inode;

	/* First find the desired set of subsystems */
	mutex_lock(&cgroup_mutex);
	ret = parse_cgroupfs_options(data, &opts);
	mutex_unlock(&cgroup_mutex);
	if (ret)
		goto out_err;

	/*
	 * Allocate a new cgroup root. We may not need it if we're
	 * reusing an existing hierarchy.
	 */
	new_root = cgroup_root_from_opts(&opts);
	if (IS_ERR(new_root)) {
		ret = PTR_ERR(new_root);
		goto drop_modules;
	}
	opts.new_root = new_root;

	/* Locate an existing or new sb for this hierarchy */
	sb = sget(fs_type, cgroup_test_super, cgroup_set_super, 0, &opts);
	if (IS_ERR(sb)) {
		ret = PTR_ERR(sb);
		cgroup_drop_root(opts.new_root);
		goto drop_modules;
	}

	root = sb->s_fs_info;
	BUG_ON(!root);
	if (root == opts.new_root) {
		/* We used the new root structure, so this is a new hierarchy */
		struct list_head tmp_cg_links;
		struct cgroup *root_cgrp = &root->top_cgroup;
		struct cgroupfs_root *existing_root;
		const struct cred *cred;
		int i;

		BUG_ON(sb->s_root != NULL);

		ret = cgroup_get_rootdir(sb);
		if (ret)
			goto drop_new_super;
		inode = sb->s_root->d_inode;

		mutex_lock(&inode->i_mutex);
		mutex_lock(&cgroup_mutex);
		mutex_lock(&cgroup_root_mutex);

		/* Check for name clashes with existing mounts */
		ret = -EBUSY;
		if (strlen(root->name))
			for_each_active_root(existing_root)
				if (!strcmp(existing_root->name, root->name))
					goto unlock_drop;

		/*
		 * We're accessing css_set_count without locking
		 * css_set_lock here, but that's OK - it can only be
		 * increased by someone holding cgroup_lock, and
		 * that's us. The worst that can happen is that we
		 * have some link structures left over
		 */
		ret = allocate_cg_links(css_set_count, &tmp_cg_links);
		if (ret)
			goto unlock_drop;

		ret = rebind_subsystems(root, root->subsys_mask);
		if (ret == -EBUSY) {
			free_cg_links(&tmp_cg_links);
			goto unlock_drop;
		}
		/*
		 * There must be no failure case after here, since rebinding
		 * takes care of subsystems' refcounts, which are explicitly
		 * dropped in the failure exit path.
		 */

		/* EBUSY should be the only error here */
		BUG_ON(ret);

		list_add(&root->root_list, &roots);
		root_count++;

		sb->s_root->d_fsdata = root_cgrp;
		root->top_cgroup.dentry = sb->s_root;

		/* Link the top cgroup in this hierarchy into all
		 * the css_set objects */
		write_lock(&css_set_lock);
		for (i = 0; i < CSS_SET_TABLE_SIZE; i++) {
			struct hlist_head *hhead = &css_set_table[i];
			struct hlist_node *node;
			struct css_set *cg;

			hlist_for_each_entry(cg, node, hhead, hlist)
				link_css_set(&tmp_cg_links, cg, root_cgrp);
		}
		write_unlock(&css_set_lock);

		free_cg_links(&tmp_cg_links);

		BUG_ON(!list_empty(&root_cgrp->children));
		BUG_ON(root->number_of_cgroups != 1);

		cred = override_creds(&init_cred);
		cgroup_populate_dir(root_cgrp, true, root->subsys_mask);
		revert_creds(cred);
		mutex_unlock(&cgroup_root_mutex);
		mutex_unlock(&cgroup_mutex);
		mutex_unlock(&inode->i_mutex);
	} else {
		/*
		 * We re-used an existing hierarchy - the new root (if
		 * any) is not needed
		 */
		cgroup_drop_root(opts.new_root);
		/* no subsys rebinding, so refcounts don't change */
		drop_parsed_module_refcounts(opts.subsys_mask);
	}

	kfree(opts.release_agent);
	kfree(opts.name);
	return dget(sb->s_root);

 unlock_drop:
	mutex_unlock(&cgroup_root_mutex);
	mutex_unlock(&cgroup_mutex);
	mutex_unlock(&inode->i_mutex);
 drop_new_super:
	deactivate_locked_super(sb);
 drop_modules:
	drop_parsed_module_refcounts(opts.subsys_mask);
 out_err:
	kfree(opts.release_agent);
	kfree(opts.name);
	return ERR_PTR(ret);
}

static void cgroup_kill_sb(struct super_block *sb) {
	struct cgroupfs_root *root = sb->s_fs_info;
	struct cgroup *cgrp = &root->top_cgroup;
	int ret;
	struct cg_cgroup_link *link;
	struct cg_cgroup_link *saved_link;

	BUG_ON(!root);

	BUG_ON(root->number_of_cgroups != 1);
	BUG_ON(!list_empty(&cgrp->children));

	mutex_lock(&cgroup_mutex);
	mutex_lock(&cgroup_root_mutex);

	/* Rebind all subsystems back to the default hierarchy */
	ret = rebind_subsystems(root, 0);
	/* Shouldn't be able to fail ... */
	BUG_ON(ret);

	/*
	 * Release all the links from css_sets to this hierarchy's
	 * root cgroup
	 */
	write_lock(&css_set_lock);

	list_for_each_entry_safe(link, saved_link, &cgrp->css_sets,
				 cgrp_link_list) {
		list_del(&link->cg_link_list);
		list_del(&link->cgrp_link_list);
		kfree(link);
	}
	write_unlock(&css_set_lock);

	if (!list_empty(&root->root_list)) {
		list_del(&root->root_list);
		root_count--;
	}

	mutex_unlock(&cgroup_root_mutex);
	mutex_unlock(&cgroup_mutex);

	simple_xattrs_free(&cgrp->xattrs);

	kill_litter_super(sb);
	cgroup_drop_root(root);
}

static struct file_system_type cgroup_fs_type = {
	.name = "cgroup",
	.mount = cgroup_mount,
	.kill_sb = cgroup_kill_sb,
};

static struct kobject *cgroup_kobj;

/**
 * cgroup_path - generate the path of a cgroup
 * @cgrp: the cgroup in question
 * @buf: the buffer to write the path into
 * @buflen: the length of the buffer
 *
 * Called with cgroup_mutex held or else with an RCU-protected cgroup
 * reference.  Writes path of cgroup into buf.  Returns 0 on success,
 * -errno on error.
 */
int cgroup_path(const struct cgroup *cgrp, char *buf, int buflen)
{
	struct dentry *dentry = cgrp->dentry;
	char *start;

	rcu_lockdep_assert(rcu_read_lock_held() || cgroup_lock_is_held(),
			   "cgroup_path() called without proper locking");

	if (!dentry || cgrp == dummytop) {
		/*
		 * Inactive subsystems have no dentry for their root
		 * cgroup
		 */
		strcpy(buf, "/");
		return 0;
	}

	start = buf + buflen - 1;

	*start = '\0';
	for (;;) {
		int len = dentry->d_name.len;

		if ((start -= len) < buf)
			return -ENAMETOOLONG;
		memcpy(start, dentry->d_name.name, len);
		cgrp = cgrp->parent;
		if (!cgrp)
			break;

		dentry = cgrp->dentry;
		if (!cgrp->parent)
			continue;
		if (--start < buf)
			return -ENAMETOOLONG;
		*start = '/';
	}
	memmove(buf, start, buf + buflen - start);
	return 0;
}
EXPORT_SYMBOL_GPL(cgroup_path);

/*
 * Control Group taskset
 */
struct task_and_cgroup {
	struct task_struct	*task;
	struct cgroup		*cgrp;
	struct css_set		*cg;
};

struct cgroup_taskset {
	struct task_and_cgroup	single;
	struct flex_array	*tc_array;
	int			tc_array_len;
	int			idx;
	struct cgroup		*cur_cgrp;
};

/**
 * cgroup_taskset_first - reset taskset and return the first task
 * @tset: taskset of interest
 *
 * @tset iteration is initialized and the first task is returned.
 */
struct task_struct *cgroup_taskset_first(struct cgroup_taskset *tset)
{
	if (tset->tc_array) {
		tset->idx = 0;
		return cgroup_taskset_next(tset);
	} else {
		tset->cur_cgrp = tset->single.cgrp;
		return tset->single.task;
	}
}
EXPORT_SYMBOL_GPL(cgroup_taskset_first);

/**
 * cgroup_taskset_next - iterate to the next task in taskset
 * @tset: taskset of interest
 *
 * Return the next task in @tset.  Iteration must have been initialized
 * with cgroup_taskset_first().
 */
struct task_struct *cgroup_taskset_next(struct cgroup_taskset *tset)
{
	struct task_and_cgroup *tc;

	if (!tset->tc_array || tset->idx >= tset->tc_array_len)
		return NULL;

	tc = flex_array_get(tset->tc_array, tset->idx++);
	tset->cur_cgrp = tc->cgrp;
	return tc->task;
}
EXPORT_SYMBOL_GPL(cgroup_taskset_next);

/**
 * cgroup_taskset_cur_cgroup - return the matching cgroup for the current task
 * @tset: taskset of interest
 *
 * Return the cgroup for the current (last returned) task of @tset.  This
 * function must be preceded by either cgroup_taskset_first() or
 * cgroup_taskset_next().
 */
struct cgroup *cgroup_taskset_cur_cgroup(struct cgroup_taskset *tset)
{
	return tset->cur_cgrp;
}
EXPORT_SYMBOL_GPL(cgroup_taskset_cur_cgroup);

/**
 * cgroup_taskset_size - return the number of tasks in taskset
 * @tset: taskset of interest
 */
int cgroup_taskset_size(struct cgroup_taskset *tset)
{
	return tset->tc_array ? tset->tc_array_len : 1;
}
EXPORT_SYMBOL_GPL(cgroup_taskset_size);


/*
 * cgroup_task_migrate - move a task from one cgroup to another.
 *
 * Must be called with cgroup_mutex and threadgroup locked.
 */
static void cgroup_task_migrate(struct cgroup *cgrp, struct cgroup *oldcgrp,
				struct task_struct *tsk, struct css_set *newcg)
{
	struct css_set *oldcg;

	/*
	 * We are synchronized through threadgroup_lock() against PF_EXITING
	 * setting such that we can't race against cgroup_exit() changing the
	 * css_set to init_css_set and dropping the old one.
	 */
	WARN_ON_ONCE(tsk->flags & PF_EXITING);
	oldcg = tsk->cgroups;

	task_lock(tsk);
	rcu_assign_pointer(tsk->cgroups, newcg);
	task_unlock(tsk);

	/* Update the css_set linked lists if we're using them */
	write_lock(&css_set_lock);
	if (!list_empty(&tsk->cg_list))
		list_move(&tsk->cg_list, &newcg->tasks);
	write_unlock(&css_set_lock);

	/*
	 * We just gained a reference on oldcg by taking it from the task. As
	 * trading it for newcg is protected by cgroup_mutex, we're safe to drop
	 * it here; it will be freed under RCU.
	 */
	set_bit(CGRP_RELEASABLE, &oldcgrp->flags);
	put_css_set(oldcg);
}

/**
 * cgroup_attach_task - attach task 'tsk' to cgroup 'cgrp'
 * @cgrp: the cgroup the task is attaching to
 * @tsk: the task to be attached
 *
 * Call with cgroup_mutex and threadgroup locked. May take task_lock of
 * @tsk during call.
 */
int cgroup_attach_task(struct cgroup *cgrp, struct task_struct *tsk)
{
	int retval = 0;
	struct cgroup_subsys *ss, *failed_ss = NULL;
	struct cgroup *oldcgrp;
	struct cgroupfs_root *root = cgrp->root;
	struct cgroup_taskset tset = { };
	struct css_set *newcg;

	/* @tsk either already exited or can't exit until the end */
	if (tsk->flags & PF_EXITING)
		return -ESRCH;

	/* Nothing to do if the task is already in that cgroup */
	oldcgrp = task_cgroup_from_root(tsk, root);
	if (cgrp == oldcgrp)
		return 0;

	tset.single.task = tsk;
	tset.single.cgrp = oldcgrp;

	for_each_subsys(root, ss) {
		if (ss->can_attach) {
			retval = ss->can_attach(cgrp, &tset);
			if (retval) {
				/*
				 * Remember on which subsystem the can_attach()
				 * failed, so that we only call cancel_attach()
				 * against the subsystems whose can_attach()
				 * succeeded. (See below)
				 */
				failed_ss = ss;
				goto out;
			}
		}
	}

	newcg = find_css_set(tsk->cgroups, cgrp);
	if (!newcg) {
		retval = -ENOMEM;
		goto out;
	}

	cgroup_task_migrate(cgrp, oldcgrp, tsk, newcg);

	for_each_subsys(root, ss) {
		if (ss->attach)
			ss->attach(cgrp, &tset);
	}

	synchronize_rcu();
out:
	if (retval) {
		for_each_subsys(root, ss) {
			if (ss == failed_ss)
				/*
				 * This subsystem was the one that failed the
				 * can_attach() check earlier, so we don't need
				 * to call cancel_attach() against it or any
				 * remaining subsystems.
				 */
				break;
			if (ss->cancel_attach)
				ss->cancel_attach(cgrp, &tset);
		}
	}
	return retval;
}

/**
 * cgroup_attach_task_all - attach task 'tsk' to all cgroups of task 'from'
 * @from: attach to all cgroups of a given task
 * @tsk: the task to be attached
 */
int cgroup_attach_task_all(struct task_struct *from, struct task_struct *tsk)
{
	struct cgroupfs_root *root;
	int retval = 0;

	cgroup_lock();
	for_each_active_root(root) {
		struct cgroup *from_cg = task_cgroup_from_root(from, root);

		retval = cgroup_attach_task(from_cg, tsk);
		if (retval)
			break;
	}
	cgroup_unlock();

	return retval;
}
EXPORT_SYMBOL_GPL(cgroup_attach_task_all);

/**
 * cgroup_attach_proc - attach all threads in a threadgroup to a cgroup
 * @cgrp: the cgroup to attach to
 * @leader: the threadgroup leader task_struct of the group to be attached
 *
 * Call holding cgroup_mutex and the group_rwsem of the leader. Will take
 * task_lock of each thread in leader's threadgroup individually in turn.
 */
static int cgroup_attach_proc(struct cgroup *cgrp, struct task_struct *leader)
{
	int retval, i, group_size;
	struct cgroup_subsys *ss, *failed_ss = NULL;
	/* guaranteed to be initialized later, but the compiler needs this */
	struct cgroupfs_root *root = cgrp->root;
	/* threadgroup list cursor and array */
	struct task_struct *tsk;
	struct task_and_cgroup *tc;
	struct flex_array *group;
	struct cgroup_taskset tset = { };

	/*
	 * step 0: in order to do expensive, possibly blocking operations for
	 * every thread, we cannot iterate the thread group list, since it needs
	 * rcu or tasklist locked. instead, build an array of all threads in the
	 * group - group_rwsem prevents new threads from appearing, and if
	 * threads exit, this will just be an over-estimate.
	 */
	group_size = get_nr_threads(leader);
	/* flex_array supports very large thread-groups better than kmalloc. */
	group = flex_array_alloc(sizeof(*tc), group_size, GFP_KERNEL);
	if (!group)
		return -ENOMEM;
	/* pre-allocate to guarantee space while iterating in rcu read-side. */
	retval = flex_array_prealloc(group, 0, group_size - 1, GFP_KERNEL);
	if (retval)
		goto out_free_group_list;

	tsk = leader;
	i = 0;
	/*
	 * Prevent freeing of tasks while we take a snapshot. Tasks that are
	 * already PF_EXITING could be freed from underneath us unless we
	 * take an rcu_read_lock.
	 */
	rcu_read_lock();
	do {
		struct task_and_cgroup ent;

		/* @tsk either already exited or can't exit until the end */
		if (tsk->flags & PF_EXITING)
			continue;

		/* as per above, nr_threads may decrease, but not increase. */
		BUG_ON(i >= group_size);
		ent.task = tsk;
		ent.cgrp = task_cgroup_from_root(tsk, root);
		/* nothing to do if this task is already in the cgroup */
		if (ent.cgrp == cgrp)
			continue;
		/*
		 * saying GFP_ATOMIC has no effect here because we did prealloc
		 * earlier, but it's good form to communicate our expectations.
		 */
		retval = flex_array_put(group, i, &ent, GFP_ATOMIC);
		BUG_ON(retval != 0);
		i++;
	} while_each_thread(leader, tsk);
	rcu_read_unlock();
	/* remember the number of threads in the array for later. */
	group_size = i;
	tset.tc_array = group;
	tset.tc_array_len = group_size;

	/* methods shouldn't be called if no task is actually migrating */
	retval = 0;
	if (!group_size)
		goto out_free_group_list;

	/*
	 * step 1: check that we can legitimately attach to the cgroup.
	 */
	for_each_subsys(root, ss) {
		if (ss->can_attach) {
			retval = ss->can_attach(cgrp, &tset);
			if (retval) {
				failed_ss = ss;
				goto out_cancel_attach;
			}
		}
	}

	/*
	 * step 2: make sure css_sets exist for all threads to be migrated.
	 * we use find_css_set, which allocates a new one if necessary.
	 */
	for (i = 0; i < group_size; i++) {
		tc = flex_array_get(group, i);
		tc->cg = find_css_set(tc->task->cgroups, cgrp);
		if (!tc->cg) {
			retval = -ENOMEM;
			goto out_put_css_set_refs;
		}
	}

	/*
	 * step 3: now that we're guaranteed success wrt the css_sets,
	 * proceed to move all tasks to the new cgroup.  There are no
	 * failure cases after here, so this is the commit point.
	 */
	for (i = 0; i < group_size; i++) {
		tc = flex_array_get(group, i);
		cgroup_task_migrate(cgrp, tc->cgrp, tc->task, tc->cg);
	}
	/* nothing is sensitive to fork() after this point. */

	/*
	 * step 4: do subsystem attach callbacks.
	 */
	for_each_subsys(root, ss) {
		if (ss->attach)
			ss->attach(cgrp, &tset);
	}

	/*
	 * step 5: success! and cleanup
	 */
	synchronize_rcu();
	retval = 0;
out_put_css_set_refs:
	if (retval) {
		for (i = 0; i < group_size; i++) {
			tc = flex_array_get(group, i);
			if (!tc->cg)
				break;
			put_css_set(tc->cg);
		}
	}
out_cancel_attach:
	if (retval) {
		for_each_subsys(root, ss) {
			if (ss == failed_ss)
				break;
			if (ss->cancel_attach)
				ss->cancel_attach(cgrp, &tset);
		}
	}
out_free_group_list:
	flex_array_free(group);
	return retval;
}

/*
 * Find the task_struct of the task to attach by vpid and pass it along to the
 * function to attach either it or all tasks in its threadgroup. Will lock
 * cgroup_mutex and threadgroup; may take task_lock of task.
 */
static int attach_task_by_pid(struct cgroup *cgrp, u64 pid, bool threadgroup)
{
	struct task_struct *tsk;
	const struct cred *cred = current_cred(), *tcred;
	int ret;

	if (!cgroup_lock_live_group(cgrp))
		return -ENODEV;

retry_find_task:
	rcu_read_lock();
	if (pid) {
		tsk = find_task_by_vpid(pid);
		if (!tsk) {
			rcu_read_unlock();
			ret= -ESRCH;
			goto out_unlock_cgroup;
		}
		/*
		 * even if we're attaching all tasks in the thread group, we
		 * only need to check permissions on one of them.
		 */
		tcred = __task_cred(tsk);
		if (!uid_eq(cred->euid, GLOBAL_ROOT_UID) &&
		    !uid_eq(cred->euid, tcred->uid) &&
		    !uid_eq(cred->euid, tcred->suid)) {
			rcu_read_unlock();
			ret = -EACCES;
			goto out_unlock_cgroup;
		}
	} else
		tsk = current;

	if (threadgroup)
		tsk = tsk->group_leader;

	/*
	 * Workqueue threads may acquire PF_THREAD_BOUND and become
	 * trapped in a cpuset, or RT worker may be born in a cgroup
	 * with no rt_runtime allocated.  Just say no.
	 */
	if (tsk == kthreadd_task || (tsk->flags & PF_THREAD_BOUND)) {
		ret = -EINVAL;
		rcu_read_unlock();
		goto out_unlock_cgroup;
	}

	get_task_struct(tsk);
	rcu_read_unlock();

	threadgroup_lock(tsk);
	if (threadgroup) {
		if (!thread_group_leader(tsk)) {
			/*
			 * a race with de_thread from another thread's exec()
			 * may strip us of our leadership, if this happens,
			 * there is no choice but to throw this task away and
			 * try again; this is
			 * "double-double-toil-and-trouble-check locking".
			 */
			threadgroup_unlock(tsk);
			put_task_struct(tsk);
			goto retry_find_task;
		}
		ret = cgroup_attach_proc(cgrp, tsk);
	} else
		ret = cgroup_attach_task(cgrp, tsk);
	threadgroup_unlock(tsk);

	put_task_struct(tsk);
out_unlock_cgroup:
	cgroup_unlock();
	return ret;
}

static int cgroup_tasks_write(struct cgroup *cgrp, struct cftype *cft, u64 pid)
{
	return attach_task_by_pid(cgrp, pid, false);
}

static int cgroup_procs_write(struct cgroup *cgrp, struct cftype *cft, u64 tgid)
{
	return attach_task_by_pid(cgrp, tgid, true);
}

/**
 * cgroup_lock_live_group - take cgroup_mutex and check that cgrp is alive.
 * @cgrp: the cgroup to be checked for liveness
 *
 * On success, returns true; the lock should be later released with
 * cgroup_unlock(). On failure returns false with no lock held.
 */
bool cgroup_lock_live_group(struct cgroup *cgrp)
{
	mutex_lock(&cgroup_mutex);
	if (cgroup_is_removed(cgrp)) {
		mutex_unlock(&cgroup_mutex);
		return false;
	}
	return true;
}
EXPORT_SYMBOL_GPL(cgroup_lock_live_group);

static int cgroup_release_agent_write(struct cgroup *cgrp, struct cftype *cft,
				      const char *buffer)
{
	BUILD_BUG_ON(sizeof(cgrp->root->release_agent_path) < PATH_MAX);
	if (strlen(buffer) >= PATH_MAX)
		return -EINVAL;
	if (!cgroup_lock_live_group(cgrp))
		return -ENODEV;
	mutex_lock(&cgroup_root_mutex);
	strcpy(cgrp->root->release_agent_path, buffer);
	mutex_unlock(&cgroup_root_mutex);
	cgroup_unlock();
	return 0;
}

static int cgroup_release_agent_show(struct cgroup *cgrp, struct cftype *cft,
				     struct seq_file *seq)
{
	if (!cgroup_lock_live_group(cgrp))
		return -ENODEV;
	seq_puts(seq, cgrp->root->release_agent_path);
	seq_putc(seq, '\n');
	cgroup_unlock();
	return 0;
}

/* A buffer size big enough for numbers or short strings */
#define CGROUP_LOCAL_BUFFER_SIZE 64

static ssize_t cgroup_write_X64(struct cgroup *cgrp, struct cftype *cft,
				struct file *file,
				const char __user *userbuf,
				size_t nbytes, loff_t *unused_ppos)
{
	char buffer[CGROUP_LOCAL_BUFFER_SIZE];
	int retval = 0;
	char *end;

	if (!nbytes)
		return -EINVAL;
	if (nbytes >= sizeof(buffer))
		return -E2BIG;
	if (copy_from_user(buffer, userbuf, nbytes))
		return -EFAULT;

	buffer[nbytes] = 0;     /* nul-terminate */
	if (cft->write_u64) {
		u64 val = simple_strtoull(strstrip(buffer), &end, 0);
		if (*end)
			return -EINVAL;
		retval = cft->write_u64(cgrp, cft, val);
	} else {
		s64 val = simple_strtoll(strstrip(buffer), &end, 0);
		if (*end)
			return -EINVAL;
		retval = cft->write_s64(cgrp, cft, val);
	}
	if (!retval)
		retval = nbytes;
	return retval;
}

static ssize_t cgroup_write_string(struct cgroup *cgrp, struct cftype *cft,
				   struct file *file,
				   const char __user *userbuf,
				   size_t nbytes, loff_t *unused_ppos)
{
	char local_buffer[CGROUP_LOCAL_BUFFER_SIZE];
	int retval = 0;
	size_t max_bytes = cft->max_write_len;
	char *buffer = local_buffer;

	if (!max_bytes)
		max_bytes = sizeof(local_buffer) - 1;
	if (nbytes >= max_bytes)
		return -E2BIG;
	/* Allocate a dynamic buffer if we need one */
	if (nbytes >= sizeof(local_buffer)) {
		buffer = kmalloc(nbytes + 1, GFP_KERNEL);
		if (buffer == NULL)
			return -ENOMEM;
	}
	if (nbytes && copy_from_user(buffer, userbuf, nbytes)) {
		retval = -EFAULT;
		goto out;
	}

	buffer[nbytes] = 0;     /* nul-terminate */
	retval = cft->write_string(cgrp, cft, strstrip(buffer));
	if (!retval)
		retval = nbytes;
out:
	if (buffer != local_buffer)
		kfree(buffer);
	return retval;
}

static ssize_t cgroup_file_write(struct file *file, const char __user *buf,
						size_t nbytes, loff_t *ppos)
{
	struct cftype *cft = __d_cft(file->f_dentry);
	struct cgroup *cgrp = __d_cgrp(file->f_dentry->d_parent);

	if (cgroup_is_removed(cgrp))
		return -ENODEV;
	if (cft->write)
		return cft->write(cgrp, cft, file, buf, nbytes, ppos);
	if (cft->write_u64 || cft->write_s64)
		return cgroup_write_X64(cgrp, cft, file, buf, nbytes, ppos);
	if (cft->write_string)
		return cgroup_write_string(cgrp, cft, file, buf, nbytes, ppos);
	if (cft->trigger) {
		int ret = cft->trigger(cgrp, (unsigned int)cft->private);
		return ret ? ret : nbytes;
	}
	return -EINVAL;
}

static ssize_t cgroup_read_u64(struct cgroup *cgrp, struct cftype *cft,
			       struct file *file,
			       char __user *buf, size_t nbytes,
			       loff_t *ppos)
{
	char tmp[CGROUP_LOCAL_BUFFER_SIZE];
	u64 val = cft->read_u64(cgrp, cft);
	int len = sprintf(tmp, "%llu\n", (unsigned long long) val);

	return simple_read_from_buffer(buf, nbytes, ppos, tmp, len);
}

static ssize_t cgroup_read_s64(struct cgroup *cgrp, struct cftype *cft,
			       struct file *file,
			       char __user *buf, size_t nbytes,
			       loff_t *ppos)
{
	char tmp[CGROUP_LOCAL_BUFFER_SIZE];
	s64 val = cft->read_s64(cgrp, cft);
	int len = sprintf(tmp, "%lld\n", (long long) val);

	return simple_read_from_buffer(buf, nbytes, ppos, tmp, len);
}

static ssize_t cgroup_file_read(struct file *file, char __user *buf,
				   size_t nbytes, loff_t *ppos)
{
	struct cftype *cft = __d_cft(file->f_dentry);
	struct cgroup *cgrp = __d_cgrp(file->f_dentry->d_parent);

	if (cgroup_is_removed(cgrp))
		return -ENODEV;

	if (cft->read)
		return cft->read(cgrp, cft, file, buf, nbytes, ppos);
	if (cft->read_u64)
		return cgroup_read_u64(cgrp, cft, file, buf, nbytes, ppos);
	if (cft->read_s64)
		return cgroup_read_s64(cgrp, cft, file, buf, nbytes, ppos);
	return -EINVAL;
}

/*
 * seqfile ops/methods for returning structured data. Currently just
 * supports string->u64 maps, but can be extended in future.
 */

struct cgroup_seqfile_state {
	struct cftype *cft;
	struct cgroup *cgroup;
};

static int cgroup_map_add(struct cgroup_map_cb *cb, const char *key, u64 value)
{
	struct seq_file *sf = cb->state;
	return seq_printf(sf, "%s %llu\n", key, (unsigned long long)value);
}

static int cgroup_seqfile_show(struct seq_file *m, void *arg)
{
	struct cgroup_seqfile_state *state = m->private;
	struct cftype *cft = state->cft;
	if (cft->read_map) {
		struct cgroup_map_cb cb = {
			.fill = cgroup_map_add,
			.state = m,
		};
		return cft->read_map(state->cgroup, cft, &cb);
	}
	return cft->read_seq_string(state->cgroup, cft, m);
}

static int cgroup_seqfile_release(struct inode *inode, struct file *file)
{
	struct seq_file *seq = file->private_data;
	kfree(seq->private);
	return single_release(inode, file);
}

static const struct file_operations cgroup_seqfile_operations = {
	.read = seq_read,
	.write = cgroup_file_write,
	.llseek = seq_lseek,
	.release = cgroup_seqfile_release,
};

static int cgroup_file_open(struct inode *inode, struct file *file)
{
	int err;
	struct cftype *cft;

	err = generic_file_open(inode, file);
	if (err)
		return err;
	cft = __d_cft(file->f_dentry);

	if (cft->read_map || cft->read_seq_string) {
		struct cgroup_seqfile_state *state =
			kzalloc(sizeof(*state), GFP_USER);
		if (!state)
			return -ENOMEM;
		state->cft = cft;
		state->cgroup = __d_cgrp(file->f_dentry->d_parent);
		file->f_op = &cgroup_seqfile_operations;
		err = single_open(file, cgroup_seqfile_show, state);
		if (err < 0)
			kfree(state);
	} else if (cft->open)
		err = cft->open(inode, file);
	else
		err = 0;

	return err;
}

static int cgroup_file_release(struct inode *inode, struct file *file)
{
	struct cftype *cft = __d_cft(file->f_dentry);
	if (cft->release)
		return cft->release(inode, file);
	return 0;
}

/*
 * cgroup_rename - Only allow simple rename of directories in place.
 */
static int cgroup_rename(struct inode *old_dir, struct dentry *old_dentry,
			    struct inode *new_dir, struct dentry *new_dentry)
{
	if (!S_ISDIR(old_dentry->d_inode->i_mode))
		return -ENOTDIR;
	if (new_dentry->d_inode)
		return -EEXIST;
	if (old_dir != new_dir)
		return -EIO;
	return simple_rename(old_dir, old_dentry, new_dir, new_dentry);
}

static struct simple_xattrs *__d_xattrs(struct dentry *dentry)
{
	if (S_ISDIR(dentry->d_inode->i_mode))
		return &__d_cgrp(dentry)->xattrs;
	else
		return &__d_cft(dentry)->xattrs;
}

static inline int xattr_enabled(struct dentry *dentry)
{
	struct cgroupfs_root *root = dentry->d_sb->s_fs_info;
	return test_bit(ROOT_XATTR, &root->flags);
}

static bool is_valid_xattr(const char *name)
{
	if (!strncmp(name, XATTR_TRUSTED_PREFIX, XATTR_TRUSTED_PREFIX_LEN) ||
	    !strncmp(name, XATTR_SECURITY_PREFIX, XATTR_SECURITY_PREFIX_LEN))
		return true;
	return false;
}

static int cgroup_setxattr(struct dentry *dentry, const char *name,
			   const void *val, size_t size, int flags)
{
	if (!xattr_enabled(dentry))
		return -EOPNOTSUPP;
	if (!is_valid_xattr(name))
		return -EINVAL;
	return simple_xattr_set(__d_xattrs(dentry), name, val, size, flags);
}

static int cgroup_removexattr(struct dentry *dentry, const char *name)
{
	if (!xattr_enabled(dentry))
		return -EOPNOTSUPP;
	if (!is_valid_xattr(name))
		return -EINVAL;
	return simple_xattr_remove(__d_xattrs(dentry), name);
}

static ssize_t cgroup_getxattr(struct dentry *dentry, const char *name,
			       void *buf, size_t size)
{
	if (!xattr_enabled(dentry))
		return -EOPNOTSUPP;
	if (!is_valid_xattr(name))
		return -EINVAL;
	return simple_xattr_get(__d_xattrs(dentry), name, buf, size);
}

static ssize_t cgroup_listxattr(struct dentry *dentry, char *buf, size_t size)
{
	if (!xattr_enabled(dentry))
		return -EOPNOTSUPP;
	return simple_xattr_list(__d_xattrs(dentry), buf, size);
}

static const struct file_operations cgroup_file_operations = {
	.read = cgroup_file_read,
	.write = cgroup_file_write,
	.llseek = generic_file_llseek,
	.open = cgroup_file_open,
	.release = cgroup_file_release,
};

static const struct inode_operations cgroup_file_inode_operations = {
	.setxattr = cgroup_setxattr,
	.getxattr = cgroup_getxattr,
	.listxattr = cgroup_listxattr,
	.removexattr = cgroup_removexattr,
};

static const struct inode_operations cgroup_dir_inode_operations = {
	.lookup = cgroup_lookup,
	.mkdir = cgroup_mkdir,
	.rmdir = cgroup_rmdir,
	.rename = cgroup_rename,
	.setxattr = cgroup_setxattr,
	.getxattr = cgroup_getxattr,
	.listxattr = cgroup_listxattr,
	.removexattr = cgroup_removexattr,
};

static struct dentry *cgroup_lookup(struct inode *dir, struct dentry *dentry, unsigned int flags)
{
	if (dentry->d_name.len > NAME_MAX)
		return ERR_PTR(-ENAMETOOLONG);
	d_add(dentry, NULL);
	return NULL;
}

/*
 * Check if a file is a control file
 */
static inline struct cftype *__file_cft(struct file *file)
{
	if (file->f_dentry->d_inode->i_fop != &cgroup_file_operations)
		return ERR_PTR(-EINVAL);
	return __d_cft(file->f_dentry);
}

static int cgroup_create_file(struct dentry *dentry, umode_t mode,
				struct super_block *sb)
{
	struct inode *inode;

	if (!dentry)
		return -ENOENT;
	if (dentry->d_inode)
		return -EEXIST;

	inode = cgroup_new_inode(mode, sb);
	if (!inode)
		return -ENOMEM;

	if (S_ISDIR(mode)) {
		inode->i_op = &cgroup_dir_inode_operations;
		inode->i_fop = &simple_dir_operations;

		/* start off with i_nlink == 2 (for "." entry) */
		inc_nlink(inode);
		inc_nlink(dentry->d_parent->d_inode);

		/*
		 * Control reaches here with cgroup_mutex held.
		 * @inode->i_mutex should nest outside cgroup_mutex but we
		 * want to populate it immediately without releasing
		 * cgroup_mutex.  As @inode isn't visible to anyone else
		 * yet, trylock will always succeed without affecting
		 * lockdep checks.
		 */
		WARN_ON_ONCE(!mutex_trylock(&inode->i_mutex));
	} else if (S_ISREG(mode)) {
		inode->i_size = 0;
		inode->i_fop = &cgroup_file_operations;
		inode->i_op = &cgroup_file_inode_operations;
	}
	d_instantiate(dentry, inode);
	dget(dentry);	/* Extra count - pin the dentry in core */
	return 0;
}

/**
 * cgroup_file_mode - deduce file mode of a control file
 * @cft: the control file in question
 *
 * returns cft->mode if ->mode is not 0
 * returns S_IRUGO|S_IWUSR if it has both a read and a write handler
 * returns S_IRUGO if it has only a read handler
 * returns S_IWUSR if it has only a write hander
 */
static umode_t cgroup_file_mode(const struct cftype *cft)
{
	umode_t mode = 0;

	if (cft->mode)
		return cft->mode;

	if (cft->read || cft->read_u64 || cft->read_s64 ||
	    cft->read_map || cft->read_seq_string)
		mode |= S_IRUGO;

	if (cft->write || cft->write_u64 || cft->write_s64 ||
	    cft->write_string || cft->trigger)
		mode |= S_IWUSR;

	return mode;
}

static int cgroup_add_file(struct cgroup *cgrp, struct cgroup_subsys *subsys,
			   struct cftype *cft)
{
	struct dentry *dir = cgrp->dentry;
	struct cgroup *parent = __d_cgrp(dir);
	struct dentry *dentry;
	struct cfent *cfe;
	int error;
	umode_t mode;
	char name[MAX_CGROUP_TYPE_NAMELEN + MAX_CFTYPE_NAME + 2] = { 0 };

	simple_xattrs_init(&cft->xattrs);

	if (subsys && !test_bit(ROOT_NOPREFIX, &cgrp->root->flags)) {
		strcpy(name, subsys->name);
		strcat(name, ".");
	}
	strcat(name, cft->name);

	BUG_ON(!mutex_is_locked(&dir->d_inode->i_mutex));

	cfe = kzalloc(sizeof(*cfe), GFP_KERNEL);
	if (!cfe)
		return -ENOMEM;

	dentry = lookup_one_len(name, dir, strlen(name));
	if (IS_ERR(dentry)) {
		error = PTR_ERR(dentry);
		goto out;
	}

	mode = cgroup_file_mode(cft);
	error = cgroup_create_file(dentry, mode | S_IFREG, cgrp->root->sb);
	if (!error) {
		cfe->type = (void *)cft;
		cfe->dentry = dentry;
		dentry->d_fsdata = cfe;
		list_add_tail(&cfe->node, &parent->files);
		cfe = NULL;
	}
	dput(dentry);
out:
	kfree(cfe);
	return error;
}

static int cgroup_addrm_files(struct cgroup *cgrp, struct cgroup_subsys *subsys,
			      struct cftype cfts[], bool is_add)
{
	struct cftype *cft;
	int err, ret = 0;

	for (cft = cfts; cft->name[0] != '\0'; cft++) {
		/* does cft->flags tell us to skip this file on @cgrp? */
		if ((cft->flags & CFTYPE_NOT_ON_ROOT) && !cgrp->parent)
			continue;
		if ((cft->flags & CFTYPE_ONLY_ON_ROOT) && cgrp->parent)
			continue;

		if (is_add)
			err = cgroup_add_file(cgrp, subsys, cft);
		else
			err = cgroup_rm_file(cgrp, cft);
		if (err) {
			pr_warning("cgroup_addrm_files: failed to %s %s, err=%d\n",
				   is_add ? "add" : "remove", cft->name, err);
			ret = err;
		}
	}
	return ret;
}

static DEFINE_MUTEX(cgroup_cft_mutex);

static void cgroup_cfts_prepare(void)
	__acquires(&cgroup_cft_mutex) __acquires(&cgroup_mutex)
{
	/*
	 * Thanks to the entanglement with vfs inode locking, we can't walk
	 * the existing cgroups under cgroup_mutex and create files.
	 * Instead, we increment reference on all cgroups and build list of
	 * them using @cgrp->cft_q_node.  Grab cgroup_cft_mutex to ensure
	 * exclusive access to the field.
	 */
	mutex_lock(&cgroup_cft_mutex);
	mutex_lock(&cgroup_mutex);
}

static void cgroup_cfts_commit(struct cgroup_subsys *ss,
			       struct cftype *cfts, bool is_add)
	__releases(&cgroup_mutex) __releases(&cgroup_cft_mutex)
{
	LIST_HEAD(pending);
	struct cgroup *cgrp, *n;

	/* %NULL @cfts indicates abort and don't bother if @ss isn't attached */
	if (cfts && ss->root != &rootnode) {
		list_for_each_entry(cgrp, &ss->root->allcg_list, allcg_node) {
			dget(cgrp->dentry);
			list_add_tail(&cgrp->cft_q_node, &pending);
		}
	}

	mutex_unlock(&cgroup_mutex);

	/*
	 * All new cgroups will see @cfts update on @ss->cftsets.  Add/rm
	 * files for all cgroups which were created before.
	 */
	list_for_each_entry_safe(cgrp, n, &pending, cft_q_node) {
		struct inode *inode = cgrp->dentry->d_inode;

		mutex_lock(&inode->i_mutex);
		mutex_lock(&cgroup_mutex);
		if (!cgroup_is_removed(cgrp))
			cgroup_addrm_files(cgrp, ss, cfts, is_add);
		mutex_unlock(&cgroup_mutex);
		mutex_unlock(&inode->i_mutex);

		list_del_init(&cgrp->cft_q_node);
		dput(cgrp->dentry);
	}

	mutex_unlock(&cgroup_cft_mutex);
}

/**
 * cgroup_add_cftypes - add an array of cftypes to a subsystem
 * @ss: target cgroup subsystem
 * @cfts: zero-length name terminated array of cftypes
 *
 * Register @cfts to @ss.  Files described by @cfts are created for all
 * existing cgroups to which @ss is attached and all future cgroups will
 * have them too.  This function can be called anytime whether @ss is
 * attached or not.
 *
 * Returns 0 on successful registration, -errno on failure.  Note that this
 * function currently returns 0 as long as @cfts registration is successful
 * even if some file creation attempts on existing cgroups fail.
 */
int cgroup_add_cftypes(struct cgroup_subsys *ss, struct cftype *cfts)
{
	struct cftype_set *set;

	set = kzalloc(sizeof(*set), GFP_KERNEL);
	if (!set)
		return -ENOMEM;

	cgroup_cfts_prepare();
	set->cfts = cfts;
	list_add_tail(&set->node, &ss->cftsets);
	cgroup_cfts_commit(ss, cfts, true);

	return 0;
}
EXPORT_SYMBOL_GPL(cgroup_add_cftypes);

/**
 * cgroup_rm_cftypes - remove an array of cftypes from a subsystem
 * @ss: target cgroup subsystem
 * @cfts: zero-length name terminated array of cftypes
 *
 * Unregister @cfts from @ss.  Files described by @cfts are removed from
 * all existing cgroups to which @ss is attached and all future cgroups
 * won't have them either.  This function can be called anytime whether @ss
 * is attached or not.
 *
 * Returns 0 on successful unregistration, -ENOENT if @cfts is not
 * registered with @ss.
 */
int cgroup_rm_cftypes(struct cgroup_subsys *ss, struct cftype *cfts)
{
	struct cftype_set *set;

	cgroup_cfts_prepare();

	list_for_each_entry(set, &ss->cftsets, node) {
		if (set->cfts == cfts) {
			list_del_init(&set->node);
			cgroup_cfts_commit(ss, cfts, false);
			return 0;
		}
	}

	cgroup_cfts_commit(ss, NULL, false);
	return -ENOENT;
}

/**
 * cgroup_task_count - count the number of tasks in a cgroup.
 * @cgrp: the cgroup in question
 *
 * Return the number of tasks in the cgroup.
 */
int cgroup_task_count(const struct cgroup *cgrp)
{
	int count = 0;
	struct cg_cgroup_link *link;

	read_lock(&css_set_lock);
	list_for_each_entry(link, &cgrp->css_sets, cgrp_link_list) {
		count += atomic_read(&link->cg->refcount);
	}
	read_unlock(&css_set_lock);
	return count;
}

/*
 * Advance a list_head iterator.  The iterator should be positioned at
 * the start of a css_set
 */
static void cgroup_advance_iter(struct cgroup *cgrp,
				struct cgroup_iter *it)
{
	struct list_head *l = it->cg_link;
	struct cg_cgroup_link *link;
	struct css_set *cg;

	/* Advance to the next non-empty css_set */
	do {
		l = l->next;
		if (l == &cgrp->css_sets) {
			it->cg_link = NULL;
			return;
		}
		link = list_entry(l, struct cg_cgroup_link, cgrp_link_list);
		cg = link->cg;
	} while (list_empty(&cg->tasks));
	it->cg_link = l;
	it->task = cg->tasks.next;
}

/*
 * To reduce the fork() overhead for systems that are not actually
 * using their cgroups capability, we don't maintain the lists running
 * through each css_set to its tasks until we see the list actually
 * used - in other words after the first call to cgroup_iter_start().
 */
static void cgroup_enable_task_cg_lists(void)
{
	struct task_struct *p, *g;
	write_lock(&css_set_lock);
	use_task_css_set_links = 1;
	/*
	 * We need tasklist_lock because RCU is not safe against
	 * while_each_thread(). Besides, a forking task that has passed
	 * cgroup_post_fork() without seeing use_task_css_set_links = 1
	 * is not guaranteed to have its child immediately visible in the
	 * tasklist if we walk through it with RCU.
	 */
	read_lock(&tasklist_lock);
	do_each_thread(g, p) {
		task_lock(p);
		/*
		 * We should check if the process is exiting, otherwise
		 * it will race with cgroup_exit() in that the list
		 * entry won't be deleted though the process has exited.
		 */
		if (!(p->flags & PF_EXITING) && list_empty(&p->cg_list))
			list_add(&p->cg_list, &p->cgroups->tasks);
		task_unlock(p);
	} while_each_thread(g, p);
	read_unlock(&tasklist_lock);
	write_unlock(&css_set_lock);
}

/**
 * cgroup_next_descendant_pre - find the next descendant for pre-order walk
 * @pos: the current position (%NULL to initiate traversal)
 * @cgroup: cgroup whose descendants to walk
 *
 * To be used by cgroup_for_each_descendant_pre().  Find the next
 * descendant to visit for pre-order traversal of @cgroup's descendants.
 */
struct cgroup *cgroup_next_descendant_pre(struct cgroup *pos,
					  struct cgroup *cgroup)
{
	struct cgroup *next;

	WARN_ON_ONCE(!rcu_read_lock_held());

	/* if first iteration, pretend we just visited @cgroup */
	if (!pos) {
		if (list_empty(&cgroup->children))
			return NULL;
		pos = cgroup;
	}

	/* visit the first child if exists */
	next = list_first_or_null_rcu(&pos->children, struct cgroup, sibling);
	if (next)
		return next;

	/* no child, visit my or the closest ancestor's next sibling */
	do {
		next = list_entry_rcu(pos->sibling.next, struct cgroup,
				      sibling);
		if (&next->sibling != &pos->parent->children)
			return next;

		pos = pos->parent;
	} while (pos != cgroup);

	return NULL;
}
EXPORT_SYMBOL_GPL(cgroup_next_descendant_pre);

static struct cgroup *cgroup_leftmost_descendant(struct cgroup *pos)
{
	struct cgroup *last;

	do {
		last = pos;
		pos = list_first_or_null_rcu(&pos->children, struct cgroup,
					     sibling);
	} while (pos);

	return last;
}

/**
 * cgroup_next_descendant_post - find the next descendant for post-order walk
 * @pos: the current position (%NULL to initiate traversal)
 * @cgroup: cgroup whose descendants to walk
 *
 * To be used by cgroup_for_each_descendant_post().  Find the next
 * descendant to visit for post-order traversal of @cgroup's descendants.
 */
struct cgroup *cgroup_next_descendant_post(struct cgroup *pos,
					   struct cgroup *cgroup)
{
	struct cgroup *next;

	WARN_ON_ONCE(!rcu_read_lock_held());

	/* if first iteration, visit the leftmost descendant */
	if (!pos) {
		next = cgroup_leftmost_descendant(cgroup);
		return next != cgroup ? next : NULL;
	}

	/* if there's an unvisited sibling, visit its leftmost descendant */
	next = list_entry_rcu(pos->sibling.next, struct cgroup, sibling);
	if (&next->sibling != &pos->parent->children)
		return cgroup_leftmost_descendant(next);

	/* no sibling left, visit parent */
	next = pos->parent;
	return next != cgroup ? next : NULL;
}
EXPORT_SYMBOL_GPL(cgroup_next_descendant_post);

void cgroup_iter_start(struct cgroup *cgrp, struct cgroup_iter *it)
	__acquires(css_set_lock)
{
	/*
	 * The first time anyone tries to iterate across a cgroup,
	 * we need to enable the list linking each css_set to its
	 * tasks, and fix up all existing tasks.
	 */
	if (!use_task_css_set_links)
		cgroup_enable_task_cg_lists();

	read_lock(&css_set_lock);
	it->cg_link = &cgrp->css_sets;
	cgroup_advance_iter(cgrp, it);
}

struct task_struct *cgroup_iter_next(struct cgroup *cgrp,
					struct cgroup_iter *it)
{
	struct task_struct *res;
	struct list_head *l = it->task;
	struct cg_cgroup_link *link;

	/* If the iterator cg is NULL, we have no tasks */
	if (!it->cg_link)
		return NULL;
	res = list_entry(l, struct task_struct, cg_list);
	/* Advance iterator to find next entry */
	l = l->next;
	link = list_entry(it->cg_link, struct cg_cgroup_link, cgrp_link_list);
	if (l == &link->cg->tasks) {
		/* We reached the end of this task list - move on to
		 * the next cg_cgroup_link */
		cgroup_advance_iter(cgrp, it);
	} else {
		it->task = l;
	}
	return res;
}

void cgroup_iter_end(struct cgroup *cgrp, struct cgroup_iter *it)
	__releases(css_set_lock)
{
	read_unlock(&css_set_lock);
}

static inline int started_after_time(struct task_struct *t1,
				     struct timespec *time,
				     struct task_struct *t2)
{
	int start_diff = timespec_compare(&t1->start_time, time);
	if (start_diff > 0) {
		return 1;
	} else if (start_diff < 0) {
		return 0;
	} else {
		/*
		 * Arbitrarily, if two processes started at the same
		 * time, we'll say that the lower pointer value
		 * started first. Note that t2 may have exited by now
		 * so this may not be a valid pointer any longer, but
		 * that's fine - it still serves to distinguish
		 * between two tasks started (effectively) simultaneously.
		 */
		return t1 > t2;
	}
}

/*
 * This function is a callback from heap_insert() and is used to order
 * the heap.
 * In this case we order the heap in descending task start time.
 */
static inline int started_after(void *p1, void *p2)
{
	struct task_struct *t1 = p1;
	struct task_struct *t2 = p2;
	return started_after_time(t1, &t2->start_time, t2);
}

/**
 * cgroup_scan_tasks - iterate though all the tasks in a cgroup
 * @scan: struct cgroup_scanner containing arguments for the scan
 *
 * Arguments include pointers to callback functions test_task() and
 * process_task().
 * Iterate through all the tasks in a cgroup, calling test_task() for each,
 * and if it returns true, call process_task() for it also.
 * The test_task pointer may be NULL, meaning always true (select all tasks).
 * Effectively duplicates cgroup_iter_{start,next,end}()
 * but does not lock css_set_lock for the call to process_task().
 * The struct cgroup_scanner may be embedded in any structure of the caller's
 * creation.
 * It is guaranteed that process_task() will act on every task that
 * is a member of the cgroup for the duration of this call. This
 * function may or may not call process_task() for tasks that exit
 * or move to a different cgroup during the call, or are forked or
 * move into the cgroup during the call.
 *
 * Note that test_task() may be called with locks held, and may in some
 * situations be called multiple times for the same task, so it should
 * be cheap.
 * If the heap pointer in the struct cgroup_scanner is non-NULL, a heap has been
 * pre-allocated and will be used for heap operations (and its "gt" member will
 * be overwritten), else a temporary heap will be used (allocation of which
 * may cause this function to fail).
 */
int cgroup_scan_tasks(struct cgroup_scanner *scan)
{
	int retval, i;
	struct cgroup_iter it;
	struct task_struct *p, *dropped;
	/* Never dereference latest_task, since it's not refcounted */
	struct task_struct *latest_task = NULL;
	struct ptr_heap tmp_heap;
	struct ptr_heap *heap;
	struct timespec latest_time = { 0, 0 };

	if (scan->heap) {
		/* The caller supplied our heap and pre-allocated its memory */
		heap = scan->heap;
		heap->gt = &started_after;
	} else {
		/* We need to allocate our own heap memory */
		heap = &tmp_heap;
		retval = heap_init(heap, PAGE_SIZE, GFP_KERNEL, &started_after);
		if (retval)
			/* cannot allocate the heap */
			return retval;
	}

 again:
	/*
	 * Scan tasks in the cgroup, using the scanner's "test_task" callback
	 * to determine which are of interest, and using the scanner's
	 * "process_task" callback to process any of them that need an update.
	 * Since we don't want to hold any locks during the task updates,
	 * gather tasks to be processed in a heap structure.
	 * The heap is sorted by descending task start time.
	 * If the statically-sized heap fills up, we overflow tasks that
	 * started later, and in future iterations only consider tasks that
	 * started after the latest task in the previous pass. This
	 * guarantees forward progress and that we don't miss any tasks.
	 */
	heap->size = 0;
	cgroup_iter_start(scan->cg, &it);
	while ((p = cgroup_iter_next(scan->cg, &it))) {
		/*
		 * Only affect tasks that qualify per the caller's callback,
		 * if he provided one
		 */
		if (scan->test_task && !scan->test_task(p, scan))
			continue;
		/*
		 * Only process tasks that started after the last task
		 * we processed
		 */
		if (!started_after_time(p, &latest_time, latest_task))
			continue;
		dropped = heap_insert(heap, p);
		if (dropped == NULL) {
			/*
			 * The new task was inserted; the heap wasn't
			 * previously full
			 */
			get_task_struct(p);
		} else if (dropped != p) {
			/*
			 * The new task was inserted, and pushed out a
			 * different task
			 */
			get_task_struct(p);
			put_task_struct(dropped);
		}
		/*
		 * Else the new task was newer than anything already in
		 * the heap and wasn't inserted
		 */
	}
	cgroup_iter_end(scan->cg, &it);

	if (heap->size) {
		for (i = 0; i < heap->size; i++) {
			struct task_struct *q = heap->ptrs[i];
			if (i == 0) {
				latest_time = q->start_time;
				latest_task = q;
			}
			/* Process the task per the caller's callback */
			scan->process_task(q, scan);
			put_task_struct(q);
		}
		/*
		 * If we had to process any tasks at all, scan again
		 * in case some of them were in the middle of forking
		 * children that didn't get processed.
		 * Not the most efficient way to do it, but it avoids
		 * having to take callback_mutex in the fork path
		 */
		goto again;
	}
	if (heap == &tmp_heap)
		heap_free(&tmp_heap);
	return 0;
}

/*
 * Stuff for reading the 'tasks'/'procs' files.
 *
 * Reading this file can return large amounts of data if a cgroup has
 * *lots* of attached tasks. So it may need several calls to read(),
 * but we cannot guarantee that the information we produce is correct
 * unless we produce it entirely atomically.
 *
 */

/* which pidlist file are we talking about? */
enum cgroup_filetype {
	CGROUP_FILE_PROCS,
	CGROUP_FILE_TASKS,
};

/*
 * A pidlist is a list of pids that virtually represents the contents of one
 * of the cgroup files ("procs" or "tasks"). We keep a list of such pidlists,
 * a pair (one each for procs, tasks) for each pid namespace that's relevant
 * to the cgroup.
 */
struct cgroup_pidlist {
	/*
	 * used to find which pidlist is wanted. doesn't change as long as
	 * this particular list stays in the list.
	*/
	struct { enum cgroup_filetype type; struct pid_namespace *ns; } key;
	/* array of xids */
	pid_t *list;
	/* how many elements the above list has */
	int length;
	/* how many files are using the current array */
	int use_count;
	/* each of these stored in a list by its cgroup */
	struct list_head links;
	/* pointer to the cgroup we belong to, for list removal purposes */
	struct cgroup *owner;
	/* protects the other fields */
	struct rw_semaphore mutex;
};

/*
 * The following two functions "fix" the issue where there are more pids
 * than kmalloc will give memory for; in such cases, we use vmalloc/vfree.
 * TODO: replace with a kernel-wide solution to this problem
 */
#define PIDLIST_TOO_LARGE(c) ((c) * sizeof(pid_t) > (PAGE_SIZE * 2))
static void *pidlist_allocate(int count)
{
	if (PIDLIST_TOO_LARGE(count))
		return vmalloc(count * sizeof(pid_t));
	else
		return kmalloc(count * sizeof(pid_t), GFP_KERNEL);
}
static void pidlist_free(void *p)
{
	if (is_vmalloc_addr(p))
		vfree(p);
	else
		kfree(p);
}
static void *pidlist_resize(void *p, int newcount)
{
	void *newlist;
	/* note: if new alloc fails, old p will still be valid either way */
	if (is_vmalloc_addr(p)) {
		newlist = vmalloc(newcount * sizeof(pid_t));
		if (!newlist)
			return NULL;
		memcpy(newlist, p, newcount * sizeof(pid_t));
		vfree(p);
	} else {
		newlist = krealloc(p, newcount * sizeof(pid_t), GFP_KERNEL);
	}
	return newlist;
}

/*
 * pidlist_uniq - given a kmalloc()ed list, strip out all duplicate entries
 * If the new stripped list is sufficiently smaller and there's enough memory
 * to allocate a new buffer, will let go of the unneeded memory. Returns the
 * number of unique elements.
 */
/* is the size difference enough that we should re-allocate the array? */
#define PIDLIST_REALLOC_DIFFERENCE(old, new) ((old) - PAGE_SIZE >= (new))
static int pidlist_uniq(pid_t **p, int length)
{
	int src, dest = 1;
	pid_t *list = *p;
	pid_t *newlist;

	/*
	 * we presume the 0th element is unique, so i starts at 1. trivial
	 * edge cases first; no work needs to be done for either
	 */
	if (length == 0 || length == 1)
		return length;
	/* src and dest walk down the list; dest counts unique elements */
	for (src = 1; src < length; src++) {
		/* find next unique element */
		while (list[src] == list[src-1]) {
			src++;
			if (src == length)
				goto after;
		}
		/* dest always points to where the next unique element goes */
		list[dest] = list[src];
		dest++;
	}
after:
	/*
	 * if the length difference is large enough, we want to allocate a
	 * smaller buffer to save memory. if this fails due to out of memory,
	 * we'll just stay with what we've got.
	 */
	if (PIDLIST_REALLOC_DIFFERENCE(length, dest)) {
		newlist = pidlist_resize(list, dest);
		if (newlist)
			*p = newlist;
	}
	return dest;
}

static int cmppid(const void *a, const void *b)
{
	return *(pid_t *)a - *(pid_t *)b;
}

/*
 * find the appropriate pidlist for our purpose (given procs vs tasks)
 * returns with the lock on that pidlist already held, and takes care
 * of the use count, or returns NULL with no locks held if we're out of
 * memory.
 */
static struct cgroup_pidlist *cgroup_pidlist_find(struct cgroup *cgrp,
						  enum cgroup_filetype type)
{
	struct cgroup_pidlist *l;
	/* don't need task_nsproxy() if we're looking at ourself */
	struct pid_namespace *ns = task_active_pid_ns(current);

	/*
	 * We can't drop the pidlist_mutex before taking the l->mutex in case
	 * the last ref-holder is trying to remove l from the list at the same
	 * time. Holding the pidlist_mutex precludes somebody taking whichever
	 * list we find out from under us - compare release_pid_array().
	 */
	mutex_lock(&cgrp->pidlist_mutex);
	list_for_each_entry(l, &cgrp->pidlists, links) {
		if (l->key.type == type && l->key.ns == ns) {
			/* make sure l doesn't vanish out from under us */
			down_write(&l->mutex);
			mutex_unlock(&cgrp->pidlist_mutex);
			return l;
		}
	}
	/* entry not found; create a new one */
	l = kmalloc(sizeof(struct cgroup_pidlist), GFP_KERNEL);
	if (!l) {
		mutex_unlock(&cgrp->pidlist_mutex);
		return l;
	}
	init_rwsem(&l->mutex);
	down_write(&l->mutex);
	l->key.type = type;
	l->key.ns = get_pid_ns(ns);
	l->use_count = 0; /* don't increment here */
	l->list = NULL;
	l->owner = cgrp;
	list_add(&l->links, &cgrp->pidlists);
	mutex_unlock(&cgrp->pidlist_mutex);
	return l;
}

/*
 * Load a cgroup's pidarray with either procs' tgids or tasks' pids
 */
static int pidlist_array_load(struct cgroup *cgrp, enum cgroup_filetype type,
			      struct cgroup_pidlist **lp)
{
	pid_t *array;
	int length;
	int pid, n = 0; /* used for populating the array */
	struct cgroup_iter it;
	struct task_struct *tsk;
	struct cgroup_pidlist *l;

	/*
	 * If cgroup gets more users after we read count, we won't have
	 * enough space - tough.  This race is indistinguishable to the
	 * caller from the case that the additional cgroup users didn't
	 * show up until sometime later on.
	 */
	length = cgroup_task_count(cgrp);
	array = pidlist_allocate(length);
	if (!array)
		return -ENOMEM;
	/* now, populate the array */
	cgroup_iter_start(cgrp, &it);
	while ((tsk = cgroup_iter_next(cgrp, &it))) {
		if (unlikely(n == length))
			break;
		/* get tgid or pid for procs or tasks file respectively */
		if (type == CGROUP_FILE_PROCS)
			pid = task_tgid_vnr(tsk);
		else
			pid = task_pid_vnr(tsk);
		if (pid > 0) /* make sure to only use valid results */
			array[n++] = pid;
	}
	cgroup_iter_end(cgrp, &it);
	length = n;
	/* now sort & (if procs) strip out duplicates */
	sort(array, length, sizeof(pid_t), cmppid, NULL);
	if (type == CGROUP_FILE_PROCS)
		length = pidlist_uniq(&array, length);
	l = cgroup_pidlist_find(cgrp, type);
	if (!l) {
		pidlist_free(array);
		return -ENOMEM;
	}
	/* store array, freeing old if necessary - lock already held */
	pidlist_free(l->list);
	l->list = array;
	l->length = length;
	l->use_count++;
	up_write(&l->mutex);
	*lp = l;
	return 0;
}

/**
 * cgroupstats_build - build and fill cgroupstats
 * @stats: cgroupstats to fill information into
 * @dentry: A dentry entry belonging to the cgroup for which stats have
 * been requested.
 *
 * Build and fill cgroupstats so that taskstats can export it to user
 * space.
 */
int cgroupstats_build(struct cgroupstats *stats, struct dentry *dentry)
{
	int ret = -EINVAL;
	struct cgroup *cgrp;
	struct cgroup_iter it;
	struct task_struct *tsk;

	/*
	 * Validate dentry by checking the superblock operations,
	 * and make sure it's a directory.
	 */
	if (dentry->d_sb->s_op != &cgroup_ops ||
	    !S_ISDIR(dentry->d_inode->i_mode))
		 goto err;

	ret = 0;
	cgrp = dentry->d_fsdata;

	cgroup_iter_start(cgrp, &it);
	while ((tsk = cgroup_iter_next(cgrp, &it))) {
		switch (tsk->state) {
		case TASK_RUNNING:
			stats->nr_running++;
			break;
		case TASK_INTERRUPTIBLE:
			stats->nr_sleeping++;
			break;
		case TASK_UNINTERRUPTIBLE:
			stats->nr_uninterruptible++;
			break;
		case TASK_STOPPED:
			stats->nr_stopped++;
			break;
		default:
			if (delayacct_is_task_waiting_on_io(tsk))
				stats->nr_io_wait++;
			break;
		}
	}
	cgroup_iter_end(cgrp, &it);

err:
	return ret;
}


/*
 * seq_file methods for the tasks/procs files. The seq_file position is the
 * next pid to display; the seq_file iterator is a pointer to the pid
 * in the cgroup->l->list array.
 */

static void *cgroup_pidlist_start(struct seq_file *s, loff_t *pos)
{
	/*
	 * Initially we receive a position value that corresponds to
	 * one more than the last pid shown (or 0 on the first call or
	 * after a seek to the start). Use a binary-search to find the
	 * next pid to display, if any
	 */
	struct cgroup_pidlist *l = s->private;
	int index = 0, pid = *pos;
	int *iter;

	down_read(&l->mutex);
	if (pid) {
		int end = l->length;

		while (index < end) {
			int mid = (index + end) / 2;
			if (l->list[mid] == pid) {
				index = mid;
				break;
			} else if (l->list[mid] <= pid)
				index = mid + 1;
			else
				end = mid;
		}
	}
	/* If we're off the end of the array, we're done */
	if (index >= l->length)
		return NULL;
	/* Update the abstract position to be the actual pid that we found */
	iter = l->list + index;
	*pos = *iter;
	return iter;
}

static void cgroup_pidlist_stop(struct seq_file *s, void *v)
{
	struct cgroup_pidlist *l = s->private;
	up_read(&l->mutex);
}

static void *cgroup_pidlist_next(struct seq_file *s, void *v, loff_t *pos)
{
	struct cgroup_pidlist *l = s->private;
	pid_t *p = v;
	pid_t *end = l->list + l->length;
	/*
	 * Advance to the next pid in the array. If this goes off the
	 * end, we're done
	 */
	p++;
	if (p >= end) {
		return NULL;
	} else {
		*pos = *p;
		return p;
	}
}

static int cgroup_pidlist_show(struct seq_file *s, void *v)
{
	return seq_printf(s, "%d\n", *(int *)v);
}

/*
 * seq_operations functions for iterating on pidlists through seq_file -
 * independent of whether it's tasks or procs
 */
static const struct seq_operations cgroup_pidlist_seq_operations = {
	.start = cgroup_pidlist_start,
	.stop = cgroup_pidlist_stop,
	.next = cgroup_pidlist_next,
	.show = cgroup_pidlist_show,
};

static void cgroup_release_pid_array(struct cgroup_pidlist *l)
{
	/*
	 * the case where we're the last user of this particular pidlist will
	 * have us remove it from the cgroup's list, which entails taking the
	 * mutex. since in pidlist_find the pidlist->lock depends on cgroup->
	 * pidlist_mutex, we have to take pidlist_mutex first.
	 */
	mutex_lock(&l->owner->pidlist_mutex);
	down_write(&l->mutex);
	BUG_ON(!l->use_count);
	if (!--l->use_count) {
		/* we're the last user if refcount is 0; remove and free */
		list_del(&l->links);
		mutex_unlock(&l->owner->pidlist_mutex);
		pidlist_free(l->list);
		put_pid_ns(l->key.ns);
		up_write(&l->mutex);
		kfree(l);
		return;
	}
	mutex_unlock(&l->owner->pidlist_mutex);
	up_write(&l->mutex);
}

static int cgroup_pidlist_release(struct inode *inode, struct file *file)
{
	struct cgroup_pidlist *l;
	if (!(file->f_mode & FMODE_READ))
		return 0;
	/*
	 * the seq_file will only be initialized if the file was opened for
	 * reading; hence we check if it's not null only in that case.
	 */
	l = ((struct seq_file *)file->private_data)->private;
	cgroup_release_pid_array(l);
	return seq_release(inode, file);
}

static const struct file_operations cgroup_pidlist_operations = {
	.read = seq_read,
	.llseek = seq_lseek,
	.write = cgroup_file_write,
	.release = cgroup_pidlist_release,
};

/*
 * The following functions handle opens on a file that displays a pidlist
 * (tasks or procs). Prepare an array of the process/thread IDs of whoever's
 * in the cgroup.
 */
/* helper function for the two below it */
static int cgroup_pidlist_open(struct file *file, enum cgroup_filetype type)
{
	struct cgroup *cgrp = __d_cgrp(file->f_dentry->d_parent);
	struct cgroup_pidlist *l;
	int retval;

	/* Nothing to do for write-only files */
	if (!(file->f_mode & FMODE_READ))
		return 0;

	/* have the array populated */
	retval = pidlist_array_load(cgrp, type, &l);
	if (retval)
		return retval;
	/* configure file information */
	file->f_op = &cgroup_pidlist_operations;

	retval = seq_open(file, &cgroup_pidlist_seq_operations);
	if (retval) {
		cgroup_release_pid_array(l);
		return retval;
	}
	((struct seq_file *)file->private_data)->private = l;
	return 0;
}
static int cgroup_tasks_open(struct inode *unused, struct file *file)
{
	return cgroup_pidlist_open(file, CGROUP_FILE_TASKS);
}
static int cgroup_procs_open(struct inode *unused, struct file *file)
{
	return cgroup_pidlist_open(file, CGROUP_FILE_PROCS);
}

static u64 cgroup_read_notify_on_release(struct cgroup *cgrp,
					    struct cftype *cft)
{
	return notify_on_release(cgrp);
}

static int cgroup_write_notify_on_release(struct cgroup *cgrp,
					  struct cftype *cft,
					  u64 val)
{
	clear_bit(CGRP_RELEASABLE, &cgrp->flags);
	if (val)
		set_bit(CGRP_NOTIFY_ON_RELEASE, &cgrp->flags);
	else
		clear_bit(CGRP_NOTIFY_ON_RELEASE, &cgrp->flags);
	return 0;
}

/*
 * Unregister event and free resources.
 *
 * Gets called from workqueue.
 */
static void cgroup_event_remove(struct work_struct *work)
{
	struct cgroup_event *event = container_of(work, struct cgroup_event,
			remove);
	struct cgroup *cgrp = event->cgrp;

	event->cft->unregister_event(cgrp, event->cft, event->eventfd);

	eventfd_ctx_put(event->eventfd);
	kfree(event);
	dput(cgrp->dentry);
}

/*
 * Gets called on POLLHUP on eventfd when user closes it.
 *
 * Called with wqh->lock held and interrupts disabled.
 */
static int cgroup_event_wake(wait_queue_t *wait, unsigned mode,
		int sync, void *key)
{
	struct cgroup_event *event = container_of(wait,
			struct cgroup_event, wait);
	struct cgroup *cgrp = event->cgrp;
	unsigned long flags = (unsigned long)key;

	if (flags & POLLHUP) {
		__remove_wait_queue(event->wqh, &event->wait);
		spin_lock(&cgrp->event_list_lock);
		list_del_init(&event->list);
		spin_unlock(&cgrp->event_list_lock);
		/*
		 * We are in atomic context, but cgroup_event_remove() may
		 * sleep, so we have to call it in workqueue.
		 */
		schedule_work(&event->remove);
	}

	return 0;
}

static void cgroup_event_ptable_queue_proc(struct file *file,
		wait_queue_head_t *wqh, poll_table *pt)
{
	struct cgroup_event *event = container_of(pt,
			struct cgroup_event, pt);

	event->wqh = wqh;
	add_wait_queue(wqh, &event->wait);
}

/*
 * Parse input and register new cgroup event handler.
 *
 * Input must be in format '<event_fd> <control_fd> <args>'.
 * Interpretation of args is defined by control file implementation.
 */
static int cgroup_write_event_control(struct cgroup *cgrp, struct cftype *cft,
				      const char *buffer)
{
	struct cgroup_event *event = NULL;
	unsigned int efd, cfd;
	struct file *efile = NULL;
	struct file *cfile = NULL;
	char *endp;
	int ret;

	efd = simple_strtoul(buffer, &endp, 10);
	if (*endp != ' ')
		return -EINVAL;
	buffer = endp + 1;

	cfd = simple_strtoul(buffer, &endp, 10);
	if ((*endp != ' ') && (*endp != '\0'))
		return -EINVAL;
	buffer = endp + 1;

	event = kzalloc(sizeof(*event), GFP_KERNEL);
	if (!event)
		return -ENOMEM;
	event->cgrp = cgrp;
	INIT_LIST_HEAD(&event->list);
	init_poll_funcptr(&event->pt, cgroup_event_ptable_queue_proc);
	init_waitqueue_func_entry(&event->wait, cgroup_event_wake);
	INIT_WORK(&event->remove, cgroup_event_remove);

	efile = eventfd_fget(efd);
	if (IS_ERR(efile)) {
		ret = PTR_ERR(efile);
		goto fail;
	}

	event->eventfd = eventfd_ctx_fileget(efile);
	if (IS_ERR(event->eventfd)) {
		ret = PTR_ERR(event->eventfd);
		goto fail;
	}

	cfile = fget(cfd);
	if (!cfile) {
		ret = -EBADF;
		goto fail;
	}

	/* the process need read permission on control file */
	/* AV: shouldn't we check that it's been opened for read instead? */
	ret = inode_permission(cfile->f_path.dentry->d_inode, MAY_READ);
	if (ret < 0)
		goto fail;

	event->cft = __file_cft(cfile);
	if (IS_ERR(event->cft)) {
		ret = PTR_ERR(event->cft);
		goto fail;
	}

	if (!event->cft->register_event || !event->cft->unregister_event) {
		ret = -EINVAL;
		goto fail;
	}

	ret = event->cft->register_event(cgrp, event->cft,
			event->eventfd, buffer);
	if (ret)
		goto fail;

	if (efile->f_op->poll(efile, &event->pt) & POLLHUP) {
		event->cft->unregister_event(cgrp, event->cft, event->eventfd);
		ret = 0;
		goto fail;
	}

	/*
	 * Events should be removed after rmdir of cgroup directory, but before
	 * destroying subsystem state objects. Let's take reference to cgroup
	 * directory dentry to do that.
	 */
	dget(cgrp->dentry);

	spin_lock(&cgrp->event_list_lock);
	list_add(&event->list, &cgrp->event_list);
	spin_unlock(&cgrp->event_list_lock);

	fput(cfile);
	fput(efile);

	return 0;

fail:
	if (cfile)
		fput(cfile);

	if (event && event->eventfd && !IS_ERR(event->eventfd))
		eventfd_ctx_put(event->eventfd);

	if (!IS_ERR_OR_NULL(efile))
		fput(efile);

	kfree(event);

	return ret;
}

static u64 cgroup_clone_children_read(struct cgroup *cgrp,
				    struct cftype *cft)
{
	return test_bit(CGRP_CPUSET_CLONE_CHILDREN, &cgrp->flags);
}

static int cgroup_clone_children_write(struct cgroup *cgrp,
				     struct cftype *cft,
				     u64 val)
{
	if (val)
		set_bit(CGRP_CPUSET_CLONE_CHILDREN, &cgrp->flags);
	else
		clear_bit(CGRP_CPUSET_CLONE_CHILDREN, &cgrp->flags);
	return 0;
}

/*
 * for the common functions, 'private' gives the type of file
 */
/* for hysterical raisins, we can't put this on the older files */
#define CGROUP_FILE_GENERIC_PREFIX "cgroup."
static struct cftype files[] = {
	{
		.name = "tasks",
		.open = cgroup_tasks_open,
		.write_u64 = cgroup_tasks_write,
		.release = cgroup_pidlist_release,
		.mode = S_IRUGO | S_IWUSR,
	},
	{
		.name = CGROUP_FILE_GENERIC_PREFIX "procs",
		.open = cgroup_procs_open,
		.write_u64 = cgroup_procs_write,
		.release = cgroup_pidlist_release,
		.mode = S_IRUGO | S_IWUSR,
	},
	{
		.name = "notify_on_release",
		.read_u64 = cgroup_read_notify_on_release,
		.write_u64 = cgroup_write_notify_on_release,
	},
	{
		.name = CGROUP_FILE_GENERIC_PREFIX "event_control",
		.write_string = cgroup_write_event_control,
		.mode = S_IWUGO,
	},
	{
		.name = "cgroup.clone_children",
		.read_u64 = cgroup_clone_children_read,
		.write_u64 = cgroup_clone_children_write,
	},
	{
		.name = "release_agent",
		.flags = CFTYPE_ONLY_ON_ROOT,
		.read_seq_string = cgroup_release_agent_show,
		.write_string = cgroup_release_agent_write,
		.max_write_len = PATH_MAX,
	},
	{ }	/* terminate */
};

/**
 * cgroup_populate_dir - selectively creation of files in a directory
 * @cgrp: target cgroup
 * @base_files: true if the base files should be added
 * @subsys_mask: mask of the subsystem ids whose files should be added
 */
static int cgroup_populate_dir(struct cgroup *cgrp, bool base_files,
			       unsigned long subsys_mask)
{
	int err;
	struct cgroup_subsys *ss;

	if (base_files) {
		err = cgroup_addrm_files(cgrp, NULL, files, true);
		if (err < 0)
			return err;
	}

	/* process cftsets of each subsystem */
	for_each_subsys(cgrp->root, ss) {
		struct cftype_set *set;
		if (!test_bit(ss->subsys_id, &subsys_mask))
			continue;

		list_for_each_entry(set, &ss->cftsets, node)
			cgroup_addrm_files(cgrp, ss, set->cfts, true);
	}

	/* This cgroup is ready now */
	for_each_subsys(cgrp->root, ss) {
		struct cgroup_subsys_state *css = cgrp->subsys[ss->subsys_id];
		/*
		 * Update id->css pointer and make this css visible from
		 * CSS ID functions. This pointer will be dereferened
		 * from RCU-read-side without locks.
		 */
		if (css->id)
			rcu_assign_pointer(css->id->css, css);
	}

	return 0;
}

static void css_dput_fn(struct work_struct *work)
{
	struct cgroup_subsys_state *css =
		container_of(work, struct cgroup_subsys_state, dput_work);
	struct dentry *dentry = css->cgroup->dentry;
	struct super_block *sb = dentry->d_sb;

	atomic_inc(&sb->s_active);
	dput(dentry);
	deactivate_super(sb);
}

static void init_cgroup_css(struct cgroup_subsys_state *css,
			       struct cgroup_subsys *ss,
			       struct cgroup *cgrp)
{
	css->cgroup = cgrp;
	atomic_set(&css->refcnt, 1);
	css->flags = 0;
	css->id = NULL;
	if (cgrp == dummytop)
		css->flags |= CSS_ROOT;
	BUG_ON(cgrp->subsys[ss->subsys_id]);
	cgrp->subsys[ss->subsys_id] = css;

	/*
	 * css holds an extra ref to @cgrp->dentry which is put on the last
	 * css_put().  dput() requires process context, which css_put() may
	 * be called without.  @css->dput_work will be used to invoke
	 * dput() asynchronously from css_put().
	 */
	INIT_WORK(&css->dput_work, css_dput_fn);
}

/* invoke ->post_create() on a new CSS and mark it online if successful */
static int online_css(struct cgroup_subsys *ss, struct cgroup *cgrp)
{
	int ret = 0;

	lockdep_assert_held(&cgroup_mutex);

	if (ss->css_online)
		ret = ss->css_online(cgrp);
	if (!ret)
		cgrp->subsys[ss->subsys_id]->flags |= CSS_ONLINE;
	return ret;
}

/* if the CSS is online, invoke ->pre_destory() on it and mark it offline */
static void offline_css(struct cgroup_subsys *ss, struct cgroup *cgrp)
	__releases(&cgroup_mutex) __acquires(&cgroup_mutex)
{
	struct cgroup_subsys_state *css = cgrp->subsys[ss->subsys_id];

	lockdep_assert_held(&cgroup_mutex);

	if (!(css->flags & CSS_ONLINE))
		return;

	/*
	 * css_offline() should be called with cgroup_mutex unlocked.  See
	 * 3fa59dfbc3 ("cgroup: fix potential deadlock in pre_destroy") for
	 * details.  This temporary unlocking should go away once
	 * cgroup_mutex is unexported from controllers.
	 */
	if (ss->css_offline) {
		mutex_unlock(&cgroup_mutex);
		ss->css_offline(cgrp);
		mutex_lock(&cgroup_mutex);
	}

	cgrp->subsys[ss->subsys_id]->flags &= ~CSS_ONLINE;
}

/*
 * cgroup_create - create a cgroup
 * @parent: cgroup that will be parent of the new cgroup
 * @dentry: dentry of the new cgroup
 * @mode: mode to set on new inode
 *
 * Must be called with the mutex on the parent inode held
 */
static long cgroup_create(struct cgroup *parent, struct dentry *dentry,
			     umode_t mode)
{
	struct cgroup *cgrp;
	struct cgroupfs_root *root = parent->root;
	int err = 0;
	struct cgroup_subsys *ss;
	struct super_block *sb = root->sb;

	/* allocate the cgroup and its ID, 0 is reserved for the root */
	cgrp = kzalloc(sizeof(*cgrp), GFP_KERNEL);
	if (!cgrp)
		return -ENOMEM;

	cgrp->id = ida_simple_get(&root->cgroup_ida, 1, 0, GFP_KERNEL);
	if (cgrp->id < 0)
		goto err_free_cgrp;

	/*
	 * Only live parents can have children.  Note that the liveliness
	 * check isn't strictly necessary because cgroup_mkdir() and
	 * cgroup_rmdir() are fully synchronized by i_mutex; however, do it
	 * anyway so that locking is contained inside cgroup proper and we
	 * don't get nasty surprises if we ever grow another caller.
	 */
	if (!cgroup_lock_live_group(parent)) {
		err = -ENODEV;
		goto err_free_id;
	}

	/* Grab a reference on the superblock so the hierarchy doesn't
	 * get deleted on unmount if there are child cgroups.  This
	 * can be done outside cgroup_mutex, since the sb can't
	 * disappear while someone has an open control file on the
	 * fs */
	atomic_inc(&sb->s_active);

	init_cgroup_housekeeping(cgrp);

	cgrp->parent = parent;
	cgrp->root = parent->root;
	cgrp->top_cgroup = parent->top_cgroup;

	if (notify_on_release(parent))
		set_bit(CGRP_NOTIFY_ON_RELEASE, &cgrp->flags);

	if (test_bit(CGRP_CPUSET_CLONE_CHILDREN, &parent->flags))
		set_bit(CGRP_CPUSET_CLONE_CHILDREN, &cgrp->flags);

	for_each_subsys(root, ss) {
		struct cgroup_subsys_state *css;

		css = ss->css_alloc(cgrp);
		if (IS_ERR(css)) {
			err = PTR_ERR(css);
			goto err_free_all;
		}
		init_cgroup_css(css, ss, cgrp);
		if (ss->use_id) {
			err = alloc_css_id(ss, parent, cgrp);
			if (err)
				goto err_free_all;
		}
	}

	/*
	 * Create directory.  cgroup_create_file() returns with the new
	 * directory locked on success so that it can be populated without
	 * dropping cgroup_mutex.
	 */
	err = cgroup_create_file(dentry, S_IFDIR | mode, sb);
	if (err < 0)
		goto err_free_all;
	lockdep_assert_held(&dentry->d_inode->i_mutex);

	/* allocation complete, commit to creation */
	dentry->d_fsdata = cgrp;
	cgrp->dentry = dentry;
	list_add_tail(&cgrp->allcg_node, &root->allcg_list);
	list_add_tail_rcu(&cgrp->sibling, &cgrp->parent->children);
	root->number_of_cgroups++;

	/* each css holds a ref to the cgroup's dentry */
	for_each_subsys(root, ss)
		dget(dentry);

	/* creation succeeded, notify subsystems */
	for_each_subsys(root, ss) {
		err = online_css(ss, cgrp);
		if (err)
			goto err_destroy;

		if (ss->broken_hierarchy && !ss->warned_broken_hierarchy &&
		    parent->parent) {
			pr_warning("cgroup: %s (%d) created nested cgroup for controller \"%s\" which has incomplete hierarchy support. Nested cgroups may change behavior in the future.\n",
				   current->comm, current->pid, ss->name);
			if (!strcmp(ss->name, "memory"))
				pr_warning("cgroup: \"memory\" requires setting use_hierarchy to 1 on the root.\n");
			ss->warned_broken_hierarchy = true;
		}
	}

	err = cgroup_populate_dir(cgrp, true, root->subsys_mask);
	if (err)
		goto err_destroy;

	mutex_unlock(&cgroup_mutex);
	mutex_unlock(&cgrp->dentry->d_inode->i_mutex);

	return 0;

err_free_all:
	for_each_subsys(root, ss) {
		if (cgrp->subsys[ss->subsys_id])
			ss->css_free(cgrp);
	}
	mutex_unlock(&cgroup_mutex);
	/* Release the reference count that we took on the superblock */
	deactivate_super(sb);
err_free_id:
	ida_simple_remove(&root->cgroup_ida, cgrp->id);
err_free_cgrp:
	kfree(cgrp);
	return err;

err_destroy:
	cgroup_destroy_locked(cgrp);
	mutex_unlock(&cgroup_mutex);
	mutex_unlock(&dentry->d_inode->i_mutex);
	return err;
}

static int cgroup_mkdir(struct inode *dir, struct dentry *dentry, umode_t mode)
{
	struct cgroup *c_parent = dentry->d_parent->d_fsdata;

	/* the vfs holds inode->i_mutex already */
	return cgroup_create(c_parent, dentry, mode | S_IFDIR);
}

/*
 * Check the reference count on each subsystem. Since we already
 * established that there are no tasks in the cgroup, if the css refcount
 * is also 1, then there should be no outstanding references, so the
 * subsystem is safe to destroy. We scan across all subsystems rather than
 * using the per-hierarchy linked list of mounted subsystems since we can
 * be called via check_for_release() with no synchronization other than
 * RCU, and the subsystem linked list isn't RCU-safe.
 */
static int cgroup_has_css_refs(struct cgroup *cgrp)
{
	int i;

	/*
	 * We won't need to lock the subsys array, because the subsystems
	 * we're concerned about aren't going anywhere since our cgroup root
	 * has a reference on them.
	 */
	for (i = 0; i < CGROUP_SUBSYS_COUNT; i++) {
		struct cgroup_subsys *ss = subsys[i];
		struct cgroup_subsys_state *css;

		/* Skip subsystems not present or not in this hierarchy */
		if (ss == NULL || ss->root != cgrp->root)
			continue;

		css = cgrp->subsys[ss->subsys_id];
		/*
		 * When called from check_for_release() it's possible
		 * that by this point the cgroup has been removed
		 * and the css deleted. But a false-positive doesn't
		 * matter, since it can only happen if the cgroup
		 * has been deleted and hence no longer needs the
		 * release agent to be called anyway.
		 */
		if (css && css_refcnt(css) > 1)
			return 1;
	}
	return 0;
}

static int cgroup_destroy_locked(struct cgroup *cgrp)
	__releases(&cgroup_mutex) __acquires(&cgroup_mutex)
{
	struct dentry *d = cgrp->dentry;
	struct cgroup *parent = cgrp->parent;
	DEFINE_WAIT(wait);
	struct cgroup_event *event, *tmp;
	struct cgroup_subsys *ss;
	LIST_HEAD(tmp_list);

	lockdep_assert_held(&d->d_inode->i_mutex);
	lockdep_assert_held(&cgroup_mutex);

	if (atomic_read(&cgrp->count) || !list_empty(&cgrp->children))
		return -EBUSY;

	/*
	 * Block new css_tryget() by deactivating refcnt and mark @cgrp
	 * removed.  This makes future css_tryget() and child creation
	 * attempts fail thus maintaining the removal conditions verified
	 * above.
	 */
	for_each_subsys(cgrp->root, ss) {
		struct cgroup_subsys_state *css = cgrp->subsys[ss->subsys_id];

		WARN_ON(atomic_read(&css->refcnt) < 0);
		atomic_add(CSS_DEACT_BIAS, &css->refcnt);
	}
	set_bit(CGRP_REMOVED, &cgrp->flags);

	/* tell subsystems to initate destruction */
	for_each_subsys(cgrp->root, ss)
		offline_css(ss, cgrp);

	/*
	 * Put all the base refs.  Each css holds an extra reference to the
	 * cgroup's dentry and cgroup removal proceeds regardless of css
	 * refs.  On the last put of each css, whenever that may be, the
	 * extra dentry ref is put so that dentry destruction happens only
	 * after all css's are released.
	 */
	for_each_subsys(cgrp->root, ss)
		css_put(cgrp->subsys[ss->subsys_id]);

	raw_spin_lock(&release_list_lock);
	if (!list_empty(&cgrp->release_list))
		list_del_init(&cgrp->release_list);
	raw_spin_unlock(&release_list_lock);

	/* delete this cgroup from parent->children */
	list_del_rcu(&cgrp->sibling);
	list_del_init(&cgrp->allcg_node);

	dget(d);
	cgroup_d_remove_dir(d);
	dput(d);

	set_bit(CGRP_RELEASABLE, &parent->flags);
	check_for_release(parent);

	/*
	 * Unregister events and notify userspace.
	 * Notify userspace about cgroup removing only after rmdir of cgroup
	 * directory to avoid race between userspace and kernelspace. Use
	 * a temporary list to avoid a deadlock with cgroup_event_wake(). Since
	 * cgroup_event_wake() is called with the wait queue head locked,
	 * remove_wait_queue() cannot be called while holding event_list_lock.
	 */
	spin_lock(&cgrp->event_list_lock);
	list_splice_init(&cgrp->event_list, &tmp_list);
	spin_unlock(&cgrp->event_list_lock);
	list_for_each_entry_safe(event, tmp, &tmp_list, list) {
		list_del_init(&event->list);
		remove_wait_queue(event->wqh, &event->wait);
		eventfd_signal(event->eventfd, 1);
		schedule_work(&event->remove);
	}

	return 0;
}

static int cgroup_rmdir(struct inode *unused_dir, struct dentry *dentry)
{
	int ret;

	mutex_lock(&cgroup_mutex);
	ret = cgroup_destroy_locked(dentry->d_fsdata);
	mutex_unlock(&cgroup_mutex);

	return ret;
}

static void __init_or_module cgroup_init_cftsets(struct cgroup_subsys *ss)
{
	INIT_LIST_HEAD(&ss->cftsets);

	/*
	 * base_cftset is embedded in subsys itself, no need to worry about
	 * deregistration.
	 */
	if (ss->base_cftypes) {
		ss->base_cftset.cfts = ss->base_cftypes;
		list_add_tail(&ss->base_cftset.node, &ss->cftsets);
	}
}

static void __init cgroup_init_subsys(struct cgroup_subsys *ss)
{
	struct cgroup_subsys_state *css;

	printk(KERN_INFO "Initializing cgroup subsys %s\n", ss->name);

	mutex_lock(&cgroup_mutex);

	/* init base cftset */
	cgroup_init_cftsets(ss);

	/* Create the top cgroup state for this subsystem */
	list_add(&ss->sibling, &rootnode.subsys_list);
	ss->root = &rootnode;
	css = ss->css_alloc(dummytop);
	/* We don't handle early failures gracefully */
	BUG_ON(IS_ERR(css));
	init_cgroup_css(css, ss, dummytop);

	/* Update the init_css_set to contain a subsys
	 * pointer to this state - since the subsystem is
	 * newly registered, all tasks and hence the
	 * init_css_set is in the subsystem's top cgroup. */
	init_css_set.subsys[ss->subsys_id] = css;

	need_forkexit_callback |= ss->fork || ss->exit;

	/* At system boot, before all subsystems have been
	 * registered, no tasks have been forked, so we don't
	 * need to invoke fork callbacks here. */
	BUG_ON(!list_empty(&init_task.tasks));

	ss->active = 1;
	BUG_ON(online_css(ss, dummytop));

	mutex_unlock(&cgroup_mutex);

	/* this function shouldn't be used with modular subsystems, since they
	 * need to register a subsys_id, among other things */
	BUG_ON(ss->module);
}

/**
 * cgroup_load_subsys: load and register a modular subsystem at runtime
 * @ss: the subsystem to load
 *
 * This function should be called in a modular subsystem's initcall. If the
 * subsystem is built as a module, it will be assigned a new subsys_id and set
 * up for use. If the subsystem is built-in anyway, work is delegated to the
 * simpler cgroup_init_subsys.
 */
int __init_or_module cgroup_load_subsys(struct cgroup_subsys *ss)
{
	struct cgroup_subsys_state *css;
	int i, ret;

	/* check name and function validity */
	if (ss->name == NULL || strlen(ss->name) > MAX_CGROUP_TYPE_NAMELEN ||
	    ss->css_alloc == NULL || ss->css_free == NULL)
		return -EINVAL;

	/*
	 * we don't support callbacks in modular subsystems. this check is
	 * before the ss->module check for consistency; a subsystem that could
	 * be a module should still have no callbacks even if the user isn't
	 * compiling it as one.
	 */
	if (ss->fork || ss->exit)
		return -EINVAL;

	/*
	 * an optionally modular subsystem is built-in: we want to do nothing,
	 * since cgroup_init_subsys will have already taken care of it.
	 */
	if (ss->module == NULL) {
		/* a sanity check */
		BUG_ON(subsys[ss->subsys_id] != ss);
		return 0;
	}

	/* init base cftset */
	cgroup_init_cftsets(ss);

	mutex_lock(&cgroup_mutex);
	subsys[ss->subsys_id] = ss;

	/*
	 * no ss->css_alloc seems to need anything important in the ss
	 * struct, so this can happen first (i.e. before the rootnode
	 * attachment).
	 */
	css = ss->css_alloc(dummytop);
	if (IS_ERR(css)) {
		/* failure case - need to deassign the subsys[] slot. */
		subsys[ss->subsys_id] = NULL;
		mutex_unlock(&cgroup_mutex);
		return PTR_ERR(css);
	}

	list_add(&ss->sibling, &rootnode.subsys_list);
	ss->root = &rootnode;

	/* our new subsystem will be attached to the dummy hierarchy. */
	init_cgroup_css(css, ss, dummytop);
	/* init_idr must be after init_cgroup_css because it sets css->id. */
	if (ss->use_id) {
		ret = cgroup_init_idr(ss, css);
		if (ret)
			goto err_unload;
	}

	/*
	 * Now we need to entangle the css into the existing css_sets. unlike
	 * in cgroup_init_subsys, there are now multiple css_sets, so each one
	 * will need a new pointer to it; done by iterating the css_set_table.
	 * furthermore, modifying the existing css_sets will corrupt the hash
	 * table state, so each changed css_set will need its hash recomputed.
	 * this is all done under the css_set_lock.
	 */
	write_lock(&css_set_lock);
	for (i = 0; i < CSS_SET_TABLE_SIZE; i++) {
		struct css_set *cg;
		struct hlist_node *node, *tmp;
		struct hlist_head *bucket = &css_set_table[i], *new_bucket;

		hlist_for_each_entry_safe(cg, node, tmp, bucket, hlist) {
			/* skip entries that we already rehashed */
			if (cg->subsys[ss->subsys_id])
				continue;
			/* remove existing entry */
			hlist_del(&cg->hlist);
			/* set new value */
			cg->subsys[ss->subsys_id] = css;
			/* recompute hash and restore entry */
			new_bucket = css_set_hash(cg->subsys);
			hlist_add_head(&cg->hlist, new_bucket);
		}
	}
	write_unlock(&css_set_lock);

	ss->active = 1;
	ret = online_css(ss, dummytop);
	if (ret)
		goto err_unload;

	/* success! */
	mutex_unlock(&cgroup_mutex);
	return 0;

err_unload:
	mutex_unlock(&cgroup_mutex);
	/* @ss can't be mounted here as try_module_get() would fail */
	cgroup_unload_subsys(ss);
	return ret;
}
EXPORT_SYMBOL_GPL(cgroup_load_subsys);

/**
 * cgroup_unload_subsys: unload a modular subsystem
 * @ss: the subsystem to unload
 *
 * This function should be called in a modular subsystem's exitcall. When this
 * function is invoked, the refcount on the subsystem's module will be 0, so
 * the subsystem will not be attached to any hierarchy.
 */
void cgroup_unload_subsys(struct cgroup_subsys *ss)
{
	struct cg_cgroup_link *link;
	struct hlist_head *hhead;

	BUG_ON(ss->module == NULL);

	/*
	 * we shouldn't be called if the subsystem is in use, and the use of
	 * try_module_get in parse_cgroupfs_options should ensure that it
	 * doesn't start being used while we're killing it off.
	 */
	BUG_ON(ss->root != &rootnode);

	mutex_lock(&cgroup_mutex);

	offline_css(ss, dummytop);
	ss->active = 0;

	if (ss->use_id) {
		idr_remove_all(&ss->idr);
		idr_destroy(&ss->idr);
	}

	/* deassign the subsys_id */
	subsys[ss->subsys_id] = NULL;

	/* remove subsystem from rootnode's list of subsystems */
	list_del_init(&ss->sibling);

	/*
	 * disentangle the css from all css_sets attached to the dummytop. as
	 * in loading, we need to pay our respects to the hashtable gods.
	 */
	write_lock(&css_set_lock);
	list_for_each_entry(link, &dummytop->css_sets, cgrp_link_list) {
		struct css_set *cg = link->cg;

		hlist_del(&cg->hlist);
		cg->subsys[ss->subsys_id] = NULL;
		hhead = css_set_hash(cg->subsys);
		hlist_add_head(&cg->hlist, hhead);
	}
	write_unlock(&css_set_lock);

	/*
	 * remove subsystem's css from the dummytop and free it - need to
	 * free before marking as null because ss->css_free needs the
	 * cgrp->subsys pointer to find their state. note that this also
	 * takes care of freeing the css_id.
	 */
	ss->css_free(dummytop);
	dummytop->subsys[ss->subsys_id] = NULL;

	mutex_unlock(&cgroup_mutex);
}
EXPORT_SYMBOL_GPL(cgroup_unload_subsys);

/**
 * cgroup_init_early - cgroup initialization at system boot
 *
 * Initialize cgroups at system boot, and initialize any
 * subsystems that request early init.
 */
int __init cgroup_init_early(void)
{
	int i;
	atomic_set(&init_css_set.refcount, 1);
	INIT_LIST_HEAD(&init_css_set.cg_links);
	INIT_LIST_HEAD(&init_css_set.tasks);
	INIT_HLIST_NODE(&init_css_set.hlist);
	css_set_count = 1;
	init_cgroup_root(&rootnode);
	root_count = 1;
	init_task.cgroups = &init_css_set;

	init_css_set_link.cg = &init_css_set;
	init_css_set_link.cgrp = dummytop;
	list_add(&init_css_set_link.cgrp_link_list,
		 &rootnode.top_cgroup.css_sets);
	list_add(&init_css_set_link.cg_link_list,
		 &init_css_set.cg_links);

	for (i = 0; i < CSS_SET_TABLE_SIZE; i++)
		INIT_HLIST_HEAD(&css_set_table[i]);

	for (i = 0; i < CGROUP_SUBSYS_COUNT; i++) {
		struct cgroup_subsys *ss = subsys[i];

		/* at bootup time, we don't worry about modular subsystems */
		if (!ss || ss->module)
			continue;

		BUG_ON(!ss->name);
		BUG_ON(strlen(ss->name) > MAX_CGROUP_TYPE_NAMELEN);
		BUG_ON(!ss->css_alloc);
		BUG_ON(!ss->css_free);
		if (ss->subsys_id != i) {
			printk(KERN_ERR "cgroup: Subsys %s id == %d\n",
			       ss->name, ss->subsys_id);
			BUG();
		}

		if (ss->early_init)
			cgroup_init_subsys(ss);
	}
	return 0;
}

/**
 * cgroup_init - cgroup initialization
 *
 * Register cgroup filesystem and /proc file, and initialize
 * any subsystems that didn't request early init.
 */
int __init cgroup_init(void)
{
	int err;
	int i;
	struct hlist_head *hhead;

	err = bdi_init(&cgroup_backing_dev_info);
	if (err)
		return err;

	for (i = 0; i < CGROUP_SUBSYS_COUNT; i++) {
		struct cgroup_subsys *ss = subsys[i];

		/* at bootup time, we don't worry about modular subsystems */
		if (!ss || ss->module)
			continue;
		if (!ss->early_init)
			cgroup_init_subsys(ss);
		if (ss->use_id)
			cgroup_init_idr(ss, init_css_set.subsys[ss->subsys_id]);
	}

	/* Add init_css_set to the hash table */
	hhead = css_set_hash(init_css_set.subsys);
	hlist_add_head(&init_css_set.hlist, hhead);
	BUG_ON(!init_root_id(&rootnode));

	cgroup_kobj = kobject_create_and_add("cgroup", fs_kobj);
	if (!cgroup_kobj) {
		err = -ENOMEM;
		goto out;
	}

	err = register_filesystem(&cgroup_fs_type);
	if (err < 0) {
		kobject_put(cgroup_kobj);
		goto out;
	}

	proc_create("cgroups", 0, NULL, &proc_cgroupstats_operations);

out:
	if (err)
		bdi_destroy(&cgroup_backing_dev_info);

	return err;
}

/*
 * proc_cgroup_show()
 *  - Print task's cgroup paths into seq_file, one line for each hierarchy
 *  - Used for /proc/<pid>/cgroup.
 *  - No need to task_lock(tsk) on this tsk->cgroup reference, as it
 *    doesn't really matter if tsk->cgroup changes after we read it,
 *    and we take cgroup_mutex, keeping cgroup_attach_task() from changing it
 *    anyway.  No need to check that tsk->cgroup != NULL, thanks to
 *    the_top_cgroup_hack in cgroup_exit(), which sets an exiting tasks
 *    cgroup to top_cgroup.
 */

/* TODO: Use a proper seq_file iterator */
static int proc_cgroup_show(struct seq_file *m, void *v)
{
	struct pid *pid;
	struct task_struct *tsk;
	char *buf;
	int retval;
	struct cgroupfs_root *root;

	retval = -ENOMEM;
	buf = kmalloc(PAGE_SIZE, GFP_KERNEL);
	if (!buf)
		goto out;

	retval = -ESRCH;
	pid = m->private;
	tsk = get_pid_task(pid, PIDTYPE_PID);
	if (!tsk)
		goto out_free;

	retval = 0;

	mutex_lock(&cgroup_mutex);

	for_each_active_root(root) {
		struct cgroup_subsys *ss;
		struct cgroup *cgrp;
		int count = 0;

		seq_printf(m, "%d:", root->hierarchy_id);
		for_each_subsys(root, ss)
			seq_printf(m, "%s%s", count++ ? "," : "", ss->name);
		if (strlen(root->name))
			seq_printf(m, "%sname=%s", count ? "," : "",
				   root->name);
		seq_putc(m, ':');
		cgrp = task_cgroup_from_root(tsk, root);
		retval = cgroup_path(cgrp, buf, PAGE_SIZE);
		if (retval < 0)
			goto out_unlock;
		seq_puts(m, buf);
		seq_putc(m, '\n');
	}

out_unlock:
	mutex_unlock(&cgroup_mutex);
	put_task_struct(tsk);
out_free:
	kfree(buf);
out:
	return retval;
}

static int cgroup_open(struct inode *inode, struct file *file)
{
	struct pid *pid = PROC_I(inode)->pid;
	return single_open(file, proc_cgroup_show, pid);
}

const struct file_operations proc_cgroup_operations = {
	.open		= cgroup_open,
	.read		= seq_read,
	.llseek		= seq_lseek,
	.release	= single_release,
};

/* Display information about each subsystem and each hierarchy */
static int proc_cgroupstats_show(struct seq_file *m, void *v)
{
	int i;

	seq_puts(m, "#subsys_name\thierarchy\tnum_cgroups\tenabled\n");
	/*
	 * ideally we don't want subsystems moving around while we do this.
	 * cgroup_mutex is also necessary to guarantee an atomic snapshot of
	 * subsys/hierarchy state.
	 */
	mutex_lock(&cgroup_mutex);
	for (i = 0; i < CGROUP_SUBSYS_COUNT; i++) {
		struct cgroup_subsys *ss = subsys[i];
		if (ss == NULL)
			continue;
		seq_printf(m, "%s\t%d\t%d\t%d\n",
			   ss->name, ss->root->hierarchy_id,
			   ss->root->number_of_cgroups, !ss->disabled);
	}
	mutex_unlock(&cgroup_mutex);
	return 0;
}

static int cgroupstats_open(struct inode *inode, struct file *file)
{
	return single_open(file, proc_cgroupstats_show, NULL);
}

static const struct file_operations proc_cgroupstats_operations = {
	.open = cgroupstats_open,
	.read = seq_read,
	.llseek = seq_lseek,
	.release = single_release,
};

/**
 * cgroup_fork - attach newly forked task to its parents cgroup.
 * @child: pointer to task_struct of forking parent process.
 *
 * Description: A task inherits its parent's cgroup at fork().
 *
 * A pointer to the shared css_set was automatically copied in
 * fork.c by dup_task_struct().  However, we ignore that copy, since
 * it was not made under the protection of RCU or cgroup_mutex, so
 * might no longer be a valid cgroup pointer.  cgroup_attach_task() might
 * have already changed current->cgroups, allowing the previously
 * referenced cgroup group to be removed and freed.
 *
 * At the point that cgroup_fork() is called, 'current' is the parent
 * task, and the passed argument 'child' points to the child task.
 */
void cgroup_fork(struct task_struct *child)
{
	task_lock(current);
	child->cgroups = current->cgroups;
	get_css_set(child->cgroups);
	task_unlock(current);
	INIT_LIST_HEAD(&child->cg_list);
}

/**
 * cgroup_post_fork - called on a new task after adding it to the task list
 * @child: the task in question
 *
 * Adds the task to the list running through its css_set if necessary and
 * call the subsystem fork() callbacks.  Has to be after the task is
 * visible on the task list in case we race with the first call to
 * cgroup_iter_start() - to guarantee that the new task ends up on its
 * list.
 */
void cgroup_post_fork(struct task_struct *child)
{
	int i;

	/*
	 * use_task_css_set_links is set to 1 before we walk the tasklist
	 * under the tasklist_lock and we read it here after we added the child
	 * to the tasklist under the tasklist_lock as well. If the child wasn't
	 * yet in the tasklist when we walked through it from
	 * cgroup_enable_task_cg_lists(), then use_task_css_set_links value
	 * should be visible now due to the paired locking and barriers implied
	 * by LOCK/UNLOCK: it is written before the tasklist_lock unlock
	 * in cgroup_enable_task_cg_lists() and read here after the tasklist_lock
	 * lock on fork.
	 */
	if (use_task_css_set_links) {
		write_lock(&css_set_lock);
		task_lock(child);
		if (list_empty(&child->cg_list))
			list_add(&child->cg_list, &child->cgroups->tasks);
		task_unlock(child);
		write_unlock(&css_set_lock);
<<<<<<< HEAD
=======
	}

	/*
	 * Call ss->fork().  This must happen after @child is linked on
	 * css_set; otherwise, @child might change state between ->fork()
	 * and addition to css_set.
	 */
	if (need_forkexit_callback) {
		for (i = 0; i < CGROUP_SUBSYS_COUNT; i++) {
			struct cgroup_subsys *ss = subsys[i];

			/*
			 * fork/exit callbacks are supported only for
			 * builtin subsystems and we don't need further
			 * synchronization as they never go away.
			 */
			if (!ss || ss->module)
				continue;

			if (ss->fork)
				ss->fork(child);
		}
>>>>>>> 097e3635
	}
}

/**
 * cgroup_exit - detach cgroup from exiting task
 * @tsk: pointer to task_struct of exiting process
 * @run_callback: run exit callbacks?
 *
 * Description: Detach cgroup from @tsk and release it.
 *
 * Note that cgroups marked notify_on_release force every task in
 * them to take the global cgroup_mutex mutex when exiting.
 * This could impact scaling on very large systems.  Be reluctant to
 * use notify_on_release cgroups where very high task exit scaling
 * is required on large systems.
 *
 * the_top_cgroup_hack:
 *
 *    Set the exiting tasks cgroup to the root cgroup (top_cgroup).
 *
 *    We call cgroup_exit() while the task is still competent to
 *    handle notify_on_release(), then leave the task attached to the
 *    root cgroup in each hierarchy for the remainder of its exit.
 *
 *    To do this properly, we would increment the reference count on
 *    top_cgroup, and near the very end of the kernel/exit.c do_exit()
 *    code we would add a second cgroup function call, to drop that
 *    reference.  This would just create an unnecessary hot spot on
 *    the top_cgroup reference count, to no avail.
 *
 *    Normally, holding a reference to a cgroup without bumping its
 *    count is unsafe.   The cgroup could go away, or someone could
 *    attach us to a different cgroup, decrementing the count on
 *    the first cgroup that we never incremented.  But in this case,
 *    top_cgroup isn't going away, and either task has PF_EXITING set,
 *    which wards off any cgroup_attach_task() attempts, or task is a failed
 *    fork, never visible to cgroup_attach_task.
 */
void cgroup_exit(struct task_struct *tsk, int run_callbacks)
{
	struct css_set *cg;
	int i;

	/*
	 * Unlink from the css_set task list if necessary.
	 * Optimistically check cg_list before taking
	 * css_set_lock
	 */
	if (!list_empty(&tsk->cg_list)) {
		write_lock(&css_set_lock);
		if (!list_empty(&tsk->cg_list))
			list_del_init(&tsk->cg_list);
		write_unlock(&css_set_lock);
	}

	/* Reassign the task to the init_css_set. */
	task_lock(tsk);
	cg = tsk->cgroups;
	tsk->cgroups = &init_css_set;

	if (run_callbacks && need_forkexit_callback) {
		for (i = 0; i < CGROUP_SUBSYS_COUNT; i++) {
			struct cgroup_subsys *ss = subsys[i];

			/* modular subsystems can't use callbacks */
			if (!ss || ss->module)
				continue;

			if (ss->exit) {
				struct cgroup *old_cgrp =
					rcu_dereference_raw(cg->subsys[i])->cgroup;
				struct cgroup *cgrp = task_cgroup(tsk, i);
				ss->exit(cgrp, old_cgrp, tsk);
			}
		}
	}
	task_unlock(tsk);

	if (cg)
		put_css_set_taskexit(cg);
}

/**
 * cgroup_is_descendant - see if @cgrp is a descendant of @task's cgrp
 * @cgrp: the cgroup in question
 * @task: the task in question
 *
 * See if @cgrp is a descendant of @task's cgroup in the appropriate
 * hierarchy.
 *
 * If we are sending in dummytop, then presumably we are creating
 * the top cgroup in the subsystem.
 *
 * Called only by the ns (nsproxy) cgroup.
 */
int cgroup_is_descendant(const struct cgroup *cgrp, struct task_struct *task)
{
	int ret;
	struct cgroup *target;

	if (cgrp == dummytop)
		return 1;

	target = task_cgroup_from_root(task, cgrp->root);
	while (cgrp != target && cgrp!= cgrp->top_cgroup)
		cgrp = cgrp->parent;
	ret = (cgrp == target);
	return ret;
}

static void check_for_release(struct cgroup *cgrp)
{
	/* All of these checks rely on RCU to keep the cgroup
	 * structure alive */
	if (cgroup_is_releasable(cgrp) && !atomic_read(&cgrp->count)
	    && list_empty(&cgrp->children) && !cgroup_has_css_refs(cgrp)) {
		/* Control Group is currently removeable. If it's not
		 * already queued for a userspace notification, queue
		 * it now */
		int need_schedule_work = 0;
		raw_spin_lock(&release_list_lock);
		if (!cgroup_is_removed(cgrp) &&
		    list_empty(&cgrp->release_list)) {
			list_add(&cgrp->release_list, &release_list);
			need_schedule_work = 1;
		}
		raw_spin_unlock(&release_list_lock);
		if (need_schedule_work)
			schedule_work(&release_agent_work);
	}
}

/* Caller must verify that the css is not for root cgroup */
bool __css_tryget(struct cgroup_subsys_state *css)
{
	while (true) {
		int t, v;

		v = css_refcnt(css);
		t = atomic_cmpxchg(&css->refcnt, v, v + 1);
		if (likely(t == v))
			return true;
		else if (t < 0)
			return false;
		cpu_relax();
	}
}
EXPORT_SYMBOL_GPL(__css_tryget);

/* Caller must verify that the css is not for root cgroup */
void __css_put(struct cgroup_subsys_state *css)
{
	struct cgroup *cgrp = css->cgroup;
	int v;

	rcu_read_lock();
	v = css_unbias_refcnt(atomic_dec_return(&css->refcnt));

	switch (v) {
	case 1:
		if (notify_on_release(cgrp)) {
			set_bit(CGRP_RELEASABLE, &cgrp->flags);
			check_for_release(cgrp);
		}
		break;
	case 0:
		schedule_work(&css->dput_work);
		break;
	}
	rcu_read_unlock();
}
EXPORT_SYMBOL_GPL(__css_put);

/*
 * Notify userspace when a cgroup is released, by running the
 * configured release agent with the name of the cgroup (path
 * relative to the root of cgroup file system) as the argument.
 *
 * Most likely, this user command will try to rmdir this cgroup.
 *
 * This races with the possibility that some other task will be
 * attached to this cgroup before it is removed, or that some other
 * user task will 'mkdir' a child cgroup of this cgroup.  That's ok.
 * The presumed 'rmdir' will fail quietly if this cgroup is no longer
 * unused, and this cgroup will be reprieved from its death sentence,
 * to continue to serve a useful existence.  Next time it's released,
 * we will get notified again, if it still has 'notify_on_release' set.
 *
 * The final arg to call_usermodehelper() is UMH_WAIT_EXEC, which
 * means only wait until the task is successfully execve()'d.  The
 * separate release agent task is forked by call_usermodehelper(),
 * then control in this thread returns here, without waiting for the
 * release agent task.  We don't bother to wait because the caller of
 * this routine has no use for the exit status of the release agent
 * task, so no sense holding our caller up for that.
 */
static void cgroup_release_agent(struct work_struct *work)
{
	BUG_ON(work != &release_agent_work);
	mutex_lock(&cgroup_mutex);
	raw_spin_lock(&release_list_lock);
	while (!list_empty(&release_list)) {
		char *argv[3], *envp[3];
		int i;
		char *pathbuf = NULL, *agentbuf = NULL;
		struct cgroup *cgrp = list_entry(release_list.next,
						    struct cgroup,
						    release_list);
		list_del_init(&cgrp->release_list);
		raw_spin_unlock(&release_list_lock);
		pathbuf = kmalloc(PAGE_SIZE, GFP_KERNEL);
		if (!pathbuf)
			goto continue_free;
		if (cgroup_path(cgrp, pathbuf, PAGE_SIZE) < 0)
			goto continue_free;
		agentbuf = kstrdup(cgrp->root->release_agent_path, GFP_KERNEL);
		if (!agentbuf)
			goto continue_free;

		i = 0;
		argv[i++] = agentbuf;
		argv[i++] = pathbuf;
		argv[i] = NULL;

		i = 0;
		/* minimal command environment */
		envp[i++] = "HOME=/";
		envp[i++] = "PATH=/sbin:/bin:/usr/sbin:/usr/bin";
		envp[i] = NULL;

		/* Drop the lock while we invoke the usermode helper,
		 * since the exec could involve hitting disk and hence
		 * be a slow process */
		mutex_unlock(&cgroup_mutex);
		call_usermodehelper(argv[0], argv, envp, UMH_WAIT_EXEC);
		mutex_lock(&cgroup_mutex);
 continue_free:
		kfree(pathbuf);
		kfree(agentbuf);
		raw_spin_lock(&release_list_lock);
	}
	raw_spin_unlock(&release_list_lock);
	mutex_unlock(&cgroup_mutex);
}

static int __init cgroup_disable(char *str)
{
	int i;
	char *token;

	while ((token = strsep(&str, ",")) != NULL) {
		if (!*token)
			continue;
		for (i = 0; i < CGROUP_SUBSYS_COUNT; i++) {
			struct cgroup_subsys *ss = subsys[i];

			/*
			 * cgroup_disable, being at boot time, can't
			 * know about module subsystems, so we don't
			 * worry about them.
			 */
			if (!ss || ss->module)
				continue;

			if (!strcmp(token, ss->name)) {
				ss->disabled = 1;
				printk(KERN_INFO "Disabling %s control group"
					" subsystem\n", ss->name);
				break;
			}
		}
	}
	return 1;
}
__setup("cgroup_disable=", cgroup_disable);

/*
 * Functons for CSS ID.
 */

/*
 *To get ID other than 0, this should be called when !cgroup_is_removed().
 */
unsigned short css_id(struct cgroup_subsys_state *css)
{
	struct css_id *cssid;

	/*
	 * This css_id() can return correct value when somone has refcnt
	 * on this or this is under rcu_read_lock(). Once css->id is allocated,
	 * it's unchanged until freed.
	 */
	cssid = rcu_dereference_check(css->id, css_refcnt(css));

	if (cssid)
		return cssid->id;
	return 0;
}
EXPORT_SYMBOL_GPL(css_id);

unsigned short css_depth(struct cgroup_subsys_state *css)
{
	struct css_id *cssid;

	cssid = rcu_dereference_check(css->id, css_refcnt(css));

	if (cssid)
		return cssid->depth;
	return 0;
}
EXPORT_SYMBOL_GPL(css_depth);

/**
 *  css_is_ancestor - test "root" css is an ancestor of "child"
 * @child: the css to be tested.
 * @root: the css supporsed to be an ancestor of the child.
 *
 * Returns true if "root" is an ancestor of "child" in its hierarchy. Because
 * this function reads css->id, the caller must hold rcu_read_lock().
 * But, considering usual usage, the csses should be valid objects after test.
 * Assuming that the caller will do some action to the child if this returns
 * returns true, the caller must take "child";s reference count.
 * If "child" is valid object and this returns true, "root" is valid, too.
 */

bool css_is_ancestor(struct cgroup_subsys_state *child,
		    const struct cgroup_subsys_state *root)
{
	struct css_id *child_id;
	struct css_id *root_id;

	child_id  = rcu_dereference(child->id);
	if (!child_id)
		return false;
	root_id = rcu_dereference(root->id);
	if (!root_id)
		return false;
	if (child_id->depth < root_id->depth)
		return false;
	if (child_id->stack[root_id->depth] != root_id->id)
		return false;
	return true;
}

void free_css_id(struct cgroup_subsys *ss, struct cgroup_subsys_state *css)
{
	struct css_id *id = css->id;
	/* When this is called before css_id initialization, id can be NULL */
	if (!id)
		return;

	BUG_ON(!ss->use_id);

	rcu_assign_pointer(id->css, NULL);
	rcu_assign_pointer(css->id, NULL);
	spin_lock(&ss->id_lock);
	idr_remove(&ss->idr, id->id);
	spin_unlock(&ss->id_lock);
	kfree_rcu(id, rcu_head);
}
EXPORT_SYMBOL_GPL(free_css_id);

/*
 * This is called by init or create(). Then, calls to this function are
 * always serialized (By cgroup_mutex() at create()).
 */

static struct css_id *get_new_cssid(struct cgroup_subsys *ss, int depth)
{
	struct css_id *newid;
	int myid, error, size;

	BUG_ON(!ss->use_id);

	size = sizeof(*newid) + sizeof(unsigned short) * (depth + 1);
	newid = kzalloc(size, GFP_KERNEL);
	if (!newid)
		return ERR_PTR(-ENOMEM);
	/* get id */
	if (unlikely(!idr_pre_get(&ss->idr, GFP_KERNEL))) {
		error = -ENOMEM;
		goto err_out;
	}
	spin_lock(&ss->id_lock);
	/* Don't use 0. allocates an ID of 1-65535 */
	error = idr_get_new_above(&ss->idr, newid, 1, &myid);
	spin_unlock(&ss->id_lock);

	/* Returns error when there are no free spaces for new ID.*/
	if (error) {
		error = -ENOSPC;
		goto err_out;
	}
	if (myid > CSS_ID_MAX)
		goto remove_idr;

	newid->id = myid;
	newid->depth = depth;
	return newid;
remove_idr:
	error = -ENOSPC;
	spin_lock(&ss->id_lock);
	idr_remove(&ss->idr, myid);
	spin_unlock(&ss->id_lock);
err_out:
	kfree(newid);
	return ERR_PTR(error);

}

static int __init_or_module cgroup_init_idr(struct cgroup_subsys *ss,
					    struct cgroup_subsys_state *rootcss)
{
	struct css_id *newid;

	spin_lock_init(&ss->id_lock);
	idr_init(&ss->idr);

	newid = get_new_cssid(ss, 0);
	if (IS_ERR(newid))
		return PTR_ERR(newid);

	newid->stack[0] = newid->id;
	newid->css = rootcss;
	rootcss->id = newid;
	return 0;
}

static int alloc_css_id(struct cgroup_subsys *ss, struct cgroup *parent,
			struct cgroup *child)
{
	int subsys_id, i, depth = 0;
	struct cgroup_subsys_state *parent_css, *child_css;
	struct css_id *child_id, *parent_id;

	subsys_id = ss->subsys_id;
	parent_css = parent->subsys[subsys_id];
	child_css = child->subsys[subsys_id];
	parent_id = parent_css->id;
	depth = parent_id->depth + 1;

	child_id = get_new_cssid(ss, depth);
	if (IS_ERR(child_id))
		return PTR_ERR(child_id);

	for (i = 0; i < depth; i++)
		child_id->stack[i] = parent_id->stack[i];
	child_id->stack[depth] = child_id->id;
	/*
	 * child_id->css pointer will be set after this cgroup is available
	 * see cgroup_populate_dir()
	 */
	rcu_assign_pointer(child_css->id, child_id);

	return 0;
}

/**
 * css_lookup - lookup css by id
 * @ss: cgroup subsys to be looked into.
 * @id: the id
 *
 * Returns pointer to cgroup_subsys_state if there is valid one with id.
 * NULL if not. Should be called under rcu_read_lock()
 */
struct cgroup_subsys_state *css_lookup(struct cgroup_subsys *ss, int id)
{
	struct css_id *cssid = NULL;

	BUG_ON(!ss->use_id);
	cssid = idr_find(&ss->idr, id);

	if (unlikely(!cssid))
		return NULL;

	return rcu_dereference(cssid->css);
}
EXPORT_SYMBOL_GPL(css_lookup);

/**
 * css_get_next - lookup next cgroup under specified hierarchy.
 * @ss: pointer to subsystem
 * @id: current position of iteration.
 * @root: pointer to css. search tree under this.
 * @foundid: position of found object.
 *
 * Search next css under the specified hierarchy of rootid. Calling under
 * rcu_read_lock() is necessary. Returns NULL if it reaches the end.
 */
struct cgroup_subsys_state *
css_get_next(struct cgroup_subsys *ss, int id,
	     struct cgroup_subsys_state *root, int *foundid)
{
	struct cgroup_subsys_state *ret = NULL;
	struct css_id *tmp;
	int tmpid;
	int rootid = css_id(root);
	int depth = css_depth(root);

	if (!rootid)
		return NULL;

	BUG_ON(!ss->use_id);
	WARN_ON_ONCE(!rcu_read_lock_held());

	/* fill start point for scan */
	tmpid = id;
	while (1) {
		/*
		 * scan next entry from bitmap(tree), tmpid is updated after
		 * idr_get_next().
		 */
		tmp = idr_get_next(&ss->idr, &tmpid);
		if (!tmp)
			break;
		if (tmp->depth >= depth && tmp->stack[depth] == rootid) {
			ret = rcu_dereference(tmp->css);
			if (ret) {
				*foundid = tmpid;
				break;
			}
		}
		/* continue to scan from next id */
		tmpid = tmpid + 1;
	}
	return ret;
}

/*
 * get corresponding css from file open on cgroupfs directory
 */
struct cgroup_subsys_state *cgroup_css_from_dir(struct file *f, int id)
{
	struct cgroup *cgrp;
	struct inode *inode;
	struct cgroup_subsys_state *css;

	inode = f->f_dentry->d_inode;
	/* check in cgroup filesystem dir */
	if (inode->i_op != &cgroup_dir_inode_operations)
		return ERR_PTR(-EBADF);

	if (id < 0 || id >= CGROUP_SUBSYS_COUNT)
		return ERR_PTR(-EINVAL);

	/* get cgroup */
	cgrp = __d_cgrp(f->f_dentry);
	css = cgrp->subsys[id];
	return css ? css : ERR_PTR(-ENOENT);
}

#ifdef CONFIG_CGROUP_DEBUG
static struct cgroup_subsys_state *debug_css_alloc(struct cgroup *cont)
{
	struct cgroup_subsys_state *css = kzalloc(sizeof(*css), GFP_KERNEL);

	if (!css)
		return ERR_PTR(-ENOMEM);

	return css;
}

static void debug_css_free(struct cgroup *cont)
{
	kfree(cont->subsys[debug_subsys_id]);
}

static u64 cgroup_refcount_read(struct cgroup *cont, struct cftype *cft)
{
	return atomic_read(&cont->count);
}

static u64 debug_taskcount_read(struct cgroup *cont, struct cftype *cft)
{
	return cgroup_task_count(cont);
}

static u64 current_css_set_read(struct cgroup *cont, struct cftype *cft)
{
	return (u64)(unsigned long)current->cgroups;
}

static u64 current_css_set_refcount_read(struct cgroup *cont,
					   struct cftype *cft)
{
	u64 count;

	rcu_read_lock();
	count = atomic_read(&current->cgroups->refcount);
	rcu_read_unlock();
	return count;
}

static int current_css_set_cg_links_read(struct cgroup *cont,
					 struct cftype *cft,
					 struct seq_file *seq)
{
	struct cg_cgroup_link *link;
	struct css_set *cg;

	read_lock(&css_set_lock);
	rcu_read_lock();
	cg = rcu_dereference(current->cgroups);
	list_for_each_entry(link, &cg->cg_links, cg_link_list) {
		struct cgroup *c = link->cgrp;
		const char *name;

		if (c->dentry)
			name = c->dentry->d_name.name;
		else
			name = "?";
		seq_printf(seq, "Root %d group %s\n",
			   c->root->hierarchy_id, name);
	}
	rcu_read_unlock();
	read_unlock(&css_set_lock);
	return 0;
}

#define MAX_TASKS_SHOWN_PER_CSS 25
static int cgroup_css_links_read(struct cgroup *cont,
				 struct cftype *cft,
				 struct seq_file *seq)
{
	struct cg_cgroup_link *link;

	read_lock(&css_set_lock);
	list_for_each_entry(link, &cont->css_sets, cgrp_link_list) {
		struct css_set *cg = link->cg;
		struct task_struct *task;
		int count = 0;
		seq_printf(seq, "css_set %p\n", cg);
		list_for_each_entry(task, &cg->tasks, cg_list) {
			if (count++ > MAX_TASKS_SHOWN_PER_CSS) {
				seq_puts(seq, "  ...\n");
				break;
			} else {
				seq_printf(seq, "  task %d\n",
					   task_pid_vnr(task));
			}
		}
	}
	read_unlock(&css_set_lock);
	return 0;
}

static u64 releasable_read(struct cgroup *cgrp, struct cftype *cft)
{
	return test_bit(CGRP_RELEASABLE, &cgrp->flags);
}

static struct cftype debug_files[] =  {
	{
		.name = "cgroup_refcount",
		.read_u64 = cgroup_refcount_read,
	},
	{
		.name = "taskcount",
		.read_u64 = debug_taskcount_read,
	},

	{
		.name = "current_css_set",
		.read_u64 = current_css_set_read,
	},

	{
		.name = "current_css_set_refcount",
		.read_u64 = current_css_set_refcount_read,
	},

	{
		.name = "current_css_set_cg_links",
		.read_seq_string = current_css_set_cg_links_read,
	},

	{
		.name = "cgroup_css_links",
		.read_seq_string = cgroup_css_links_read,
	},

	{
		.name = "releasable",
		.read_u64 = releasable_read,
	},

	{ }	/* terminate */
};

struct cgroup_subsys debug_subsys = {
	.name = "debug",
	.css_alloc = debug_css_alloc,
	.css_free = debug_css_free,
	.subsys_id = debug_subsys_id,
	.base_cftypes = debug_files,
};
#endif /* CONFIG_CGROUP_DEBUG */<|MERGE_RESOLUTION|>--- conflicted
+++ resolved
@@ -4882,8 +4882,6 @@
 			list_add(&child->cg_list, &child->cgroups->tasks);
 		task_unlock(child);
 		write_unlock(&css_set_lock);
-<<<<<<< HEAD
-=======
 	}
 
 	/*
@@ -4906,7 +4904,6 @@
 			if (ss->fork)
 				ss->fork(child);
 		}
->>>>>>> 097e3635
 	}
 }
 
