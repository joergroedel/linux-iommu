/*
 * User-space Probes (UProbes)
 *
 * This program is free software; you can redistribute it and/or modify
 * it under the terms of the GNU General Public License as published by
 * the Free Software Foundation; either version 2 of the License, or
 * (at your option) any later version.
 *
 * This program is distributed in the hope that it will be useful,
 * but WITHOUT ANY WARRANTY; without even the implied warranty of
 * MERCHANTABILITY or FITNESS FOR A PARTICULAR PURPOSE.  See the
 * GNU General Public License for more details.
 *
 * You should have received a copy of the GNU General Public License
 * along with this program; if not, write to the Free Software
 * Foundation, Inc., 59 Temple Place - Suite 330, Boston, MA 02111-1307, USA.
 *
 * Copyright (C) IBM Corporation, 2008-2012
 * Authors:
 *	Srikar Dronamraju
 *	Jim Keniston
 * Copyright (C) 2011-2012 Red Hat, Inc., Peter Zijlstra <pzijlstr@redhat.com>
 */

#include <linux/kernel.h>
#include <linux/highmem.h>
#include <linux/pagemap.h>	/* read_mapping_page */
#include <linux/slab.h>
#include <linux/sched.h>
#include <linux/rmap.h>		/* anon_vma_prepare */
#include <linux/mmu_notifier.h>	/* set_pte_at_notify */
#include <linux/swap.h>		/* try_to_free_swap */
#include <linux/ptrace.h>	/* user_enable_single_step */
#include <linux/kdebug.h>	/* notifier mechanism */
#include "../../mm/internal.h"	/* munlock_vma_page */
#include <linux/percpu-rwsem.h>

#include <linux/uprobes.h>

#define UINSNS_PER_PAGE			(PAGE_SIZE/UPROBE_XOL_SLOT_BYTES)
#define MAX_UPROBE_XOL_SLOTS		UINSNS_PER_PAGE

static struct rb_root uprobes_tree = RB_ROOT;

static DEFINE_SPINLOCK(uprobes_treelock);	/* serialize rbtree access */

#define UPROBES_HASH_SZ	13

/*
 * We need separate register/unregister and mmap/munmap lock hashes because
 * of mmap_sem nesting.
 *
 * uprobe_register() needs to install probes on (potentially) all processes
 * and thus needs to acquire multiple mmap_sems (consequtively, not
 * concurrently), whereas uprobe_mmap() is called while holding mmap_sem
 * for the particular process doing the mmap.
 *
 * uprobe_register()->register_for_each_vma() needs to drop/acquire mmap_sem
 * because of lock order against i_mmap_mutex. This means there's a hole in
 * the register vma iteration where a mmap() can happen.
 *
 * Thus uprobe_register() can race with uprobe_mmap() and we can try and
 * install a probe where one is already installed.
 */

/* serialize (un)register */
static struct mutex uprobes_mutex[UPROBES_HASH_SZ];

#define uprobes_hash(v)		(&uprobes_mutex[((unsigned long)(v)) % UPROBES_HASH_SZ])

/* serialize uprobe->pending_list */
static struct mutex uprobes_mmap_mutex[UPROBES_HASH_SZ];
#define uprobes_mmap_hash(v)	(&uprobes_mmap_mutex[((unsigned long)(v)) % UPROBES_HASH_SZ])

static struct percpu_rw_semaphore dup_mmap_sem;

/*
 * uprobe_events allows us to skip the uprobe_mmap if there are no uprobe
 * events active at this time.  Probably a fine grained per inode count is
 * better?
 */
static atomic_t uprobe_events = ATOMIC_INIT(0);

/* Have a copy of original instruction */
#define UPROBE_COPY_INSN	0
/* Dont run handlers when first register/ last unregister in progress*/
#define UPROBE_RUN_HANDLER	1
/* Can skip singlestep */
#define UPROBE_SKIP_SSTEP	2

struct uprobe {
	struct rb_node		rb_node;	/* node in the rb tree */
	atomic_t		ref;
	struct rw_semaphore	consumer_rwsem;
	struct mutex		copy_mutex;	/* TODO: kill me and UPROBE_COPY_INSN */
	struct list_head	pending_list;
	struct uprobe_consumer	*consumers;
	struct inode		*inode;		/* Also hold a ref to inode */
	loff_t			offset;
	unsigned long		flags;
	struct arch_uprobe	arch;
};

/*
 * valid_vma: Verify if the specified vma is an executable vma
 * Relax restrictions while unregistering: vm_flags might have
 * changed after breakpoint was inserted.
 *	- is_register: indicates if we are in register context.
 *	- Return 1 if the specified virtual address is in an
 *	  executable vma.
 */
static bool valid_vma(struct vm_area_struct *vma, bool is_register)
{
	vm_flags_t flags = VM_HUGETLB | VM_MAYEXEC | VM_SHARED;
<<<<<<< HEAD

	if (is_register)
		flags |= VM_WRITE;

=======

	if (is_register)
		flags |= VM_WRITE;

>>>>>>> 097e3635
	return vma->vm_file && (vma->vm_flags & flags) == VM_MAYEXEC;
}

static unsigned long offset_to_vaddr(struct vm_area_struct *vma, loff_t offset)
{
	return vma->vm_start + offset - ((loff_t)vma->vm_pgoff << PAGE_SHIFT);
}

static loff_t vaddr_to_offset(struct vm_area_struct *vma, unsigned long vaddr)
{
	return ((loff_t)vma->vm_pgoff << PAGE_SHIFT) + (vaddr - vma->vm_start);
}

/**
 * __replace_page - replace page in vma by new page.
 * based on replace_page in mm/ksm.c
 *
 * @vma:      vma that holds the pte pointing to page
 * @addr:     address the old @page is mapped at
 * @page:     the cowed page we are replacing by kpage
 * @kpage:    the modified page we replace page by
 *
 * Returns 0 on success, -EFAULT on failure.
 */
static int __replace_page(struct vm_area_struct *vma, unsigned long addr,
				struct page *page, struct page *kpage)
{
	struct mm_struct *mm = vma->vm_mm;
	spinlock_t *ptl;
	pte_t *ptep;
	int err;
	/* For mmu_notifiers */
	const unsigned long mmun_start = addr;
	const unsigned long mmun_end   = addr + PAGE_SIZE;

	/* For try_to_free_swap() and munlock_vma_page() below */
	lock_page(page);

	mmu_notifier_invalidate_range_start(mm, mmun_start, mmun_end);
	err = -EAGAIN;
	ptep = page_check_address(page, mm, addr, &ptl, 0);
	if (!ptep)
		goto unlock;

	get_page(kpage);
	page_add_new_anon_rmap(kpage, vma, addr);

	if (!PageAnon(page)) {
		dec_mm_counter(mm, MM_FILEPAGES);
		inc_mm_counter(mm, MM_ANONPAGES);
	}

	flush_cache_page(vma, addr, pte_pfn(*ptep));
	ptep_clear_flush(vma, addr, ptep);
	set_pte_at_notify(mm, addr, ptep, mk_pte(kpage, vma->vm_page_prot));

	page_remove_rmap(page);
	if (!page_mapped(page))
		try_to_free_swap(page);
	pte_unmap_unlock(ptep, ptl);

	if (vma->vm_flags & VM_LOCKED)
		munlock_vma_page(page);
	put_page(page);

	err = 0;
 unlock:
	mmu_notifier_invalidate_range_end(mm, mmun_start, mmun_end);
	unlock_page(page);
	return err;
}

/**
 * is_swbp_insn - check if instruction is breakpoint instruction.
 * @insn: instruction to be checked.
 * Default implementation of is_swbp_insn
 * Returns true if @insn is a breakpoint instruction.
 */
bool __weak is_swbp_insn(uprobe_opcode_t *insn)
{
	return *insn == UPROBE_SWBP_INSN;
}

static void copy_opcode(struct page *page, unsigned long vaddr, uprobe_opcode_t *opcode)
{
	void *kaddr = kmap_atomic(page);
	memcpy(opcode, kaddr + (vaddr & ~PAGE_MASK), UPROBE_SWBP_INSN_SIZE);
	kunmap_atomic(kaddr);
}

static int verify_opcode(struct page *page, unsigned long vaddr, uprobe_opcode_t *new_opcode)
{
	uprobe_opcode_t old_opcode;
	bool is_swbp;

	copy_opcode(page, vaddr, &old_opcode);
	is_swbp = is_swbp_insn(&old_opcode);

	if (is_swbp_insn(new_opcode)) {
		if (is_swbp)		/* register: already installed? */
			return 0;
	} else {
		if (!is_swbp)		/* unregister: was it changed by us? */
			return 0;
	}

	return 1;
}

/*
 * NOTE:
 * Expect the breakpoint instruction to be the smallest size instruction for
 * the architecture. If an arch has variable length instruction and the
 * breakpoint instruction is not of the smallest length instruction
 * supported by that architecture then we need to modify is_swbp_at_addr and
 * write_opcode accordingly. This would never be a problem for archs that
 * have fixed length instructions.
 */

/*
 * write_opcode - write the opcode at a given virtual address.
 * @mm: the probed process address space.
 * @vaddr: the virtual address to store the opcode.
 * @opcode: opcode to be written at @vaddr.
 *
 * Called with mm->mmap_sem held (for read and with a reference to
 * mm).
 *
 * For mm @mm, write the opcode at @vaddr.
 * Return 0 (success) or a negative errno.
 */
static int write_opcode(struct mm_struct *mm, unsigned long vaddr,
			uprobe_opcode_t opcode)
{
	struct page *old_page, *new_page;
	void *vaddr_old, *vaddr_new;
	struct vm_area_struct *vma;
	int ret;

retry:
	/* Read the page with vaddr into memory */
	ret = get_user_pages(NULL, mm, vaddr, 1, 0, 1, &old_page, &vma);
	if (ret <= 0)
		return ret;

	ret = verify_opcode(old_page, vaddr, &opcode);
	if (ret <= 0)
		goto put_old;

	ret = -ENOMEM;
	new_page = alloc_page_vma(GFP_HIGHUSER_MOVABLE, vma, vaddr);
	if (!new_page)
		goto put_old;

	__SetPageUptodate(new_page);

	/* copy the page now that we've got it stable */
	vaddr_old = kmap_atomic(old_page);
	vaddr_new = kmap_atomic(new_page);

	memcpy(vaddr_new, vaddr_old, PAGE_SIZE);
	memcpy(vaddr_new + (vaddr & ~PAGE_MASK), &opcode, UPROBE_SWBP_INSN_SIZE);

	kunmap_atomic(vaddr_new);
	kunmap_atomic(vaddr_old);

	ret = anon_vma_prepare(vma);
	if (ret)
		goto put_new;

	ret = __replace_page(vma, vaddr, old_page, new_page);

put_new:
	page_cache_release(new_page);
put_old:
	put_page(old_page);

	if (unlikely(ret == -EAGAIN))
		goto retry;
	return ret;
}

/**
 * set_swbp - store breakpoint at a given address.
 * @auprobe: arch specific probepoint information.
 * @mm: the probed process address space.
 * @vaddr: the virtual address to insert the opcode.
 *
 * For mm @mm, store the breakpoint instruction at @vaddr.
 * Return 0 (success) or a negative errno.
 */
int __weak set_swbp(struct arch_uprobe *auprobe, struct mm_struct *mm, unsigned long vaddr)
{
	return write_opcode(mm, vaddr, UPROBE_SWBP_INSN);
}

/**
 * set_orig_insn - Restore the original instruction.
 * @mm: the probed process address space.
 * @auprobe: arch specific probepoint information.
 * @vaddr: the virtual address to insert the opcode.
 *
 * For mm @mm, restore the original opcode (opcode) at @vaddr.
 * Return 0 (success) or a negative errno.
 */
int __weak
set_orig_insn(struct arch_uprobe *auprobe, struct mm_struct *mm, unsigned long vaddr)
{
	return write_opcode(mm, vaddr, *(uprobe_opcode_t *)auprobe->insn);
}

static int match_uprobe(struct uprobe *l, struct uprobe *r)
{
	if (l->inode < r->inode)
		return -1;

	if (l->inode > r->inode)
		return 1;

	if (l->offset < r->offset)
		return -1;

	if (l->offset > r->offset)
		return 1;

	return 0;
}

static struct uprobe *__find_uprobe(struct inode *inode, loff_t offset)
{
	struct uprobe u = { .inode = inode, .offset = offset };
	struct rb_node *n = uprobes_tree.rb_node;
	struct uprobe *uprobe;
	int match;

	while (n) {
		uprobe = rb_entry(n, struct uprobe, rb_node);
		match = match_uprobe(&u, uprobe);
		if (!match) {
			atomic_inc(&uprobe->ref);
			return uprobe;
		}

		if (match < 0)
			n = n->rb_left;
		else
			n = n->rb_right;
	}
	return NULL;
}

/*
 * Find a uprobe corresponding to a given inode:offset
 * Acquires uprobes_treelock
 */
static struct uprobe *find_uprobe(struct inode *inode, loff_t offset)
{
	struct uprobe *uprobe;

	spin_lock(&uprobes_treelock);
	uprobe = __find_uprobe(inode, offset);
	spin_unlock(&uprobes_treelock);

	return uprobe;
}

static struct uprobe *__insert_uprobe(struct uprobe *uprobe)
{
	struct rb_node **p = &uprobes_tree.rb_node;
	struct rb_node *parent = NULL;
	struct uprobe *u;
	int match;

	while (*p) {
		parent = *p;
		u = rb_entry(parent, struct uprobe, rb_node);
		match = match_uprobe(uprobe, u);
		if (!match) {
			atomic_inc(&u->ref);
			return u;
		}

		if (match < 0)
			p = &parent->rb_left;
		else
			p = &parent->rb_right;

	}

	u = NULL;
	rb_link_node(&uprobe->rb_node, parent, p);
	rb_insert_color(&uprobe->rb_node, &uprobes_tree);
	/* get access + creation ref */
	atomic_set(&uprobe->ref, 2);

	return u;
}

/*
 * Acquire uprobes_treelock.
 * Matching uprobe already exists in rbtree;
 *	increment (access refcount) and return the matching uprobe.
 *
 * No matching uprobe; insert the uprobe in rb_tree;
 *	get a double refcount (access + creation) and return NULL.
 */
static struct uprobe *insert_uprobe(struct uprobe *uprobe)
{
	struct uprobe *u;

	spin_lock(&uprobes_treelock);
	u = __insert_uprobe(uprobe);
	spin_unlock(&uprobes_treelock);

	/* For now assume that the instruction need not be single-stepped */
	__set_bit(UPROBE_SKIP_SSTEP, &uprobe->flags);

	return u;
}

static void put_uprobe(struct uprobe *uprobe)
{
	if (atomic_dec_and_test(&uprobe->ref))
		kfree(uprobe);
}

static struct uprobe *alloc_uprobe(struct inode *inode, loff_t offset)
{
	struct uprobe *uprobe, *cur_uprobe;

	uprobe = kzalloc(sizeof(struct uprobe), GFP_KERNEL);
	if (!uprobe)
		return NULL;

	uprobe->inode = igrab(inode);
	uprobe->offset = offset;
	init_rwsem(&uprobe->consumer_rwsem);
	mutex_init(&uprobe->copy_mutex);

	/* add to uprobes_tree, sorted on inode:offset */
	cur_uprobe = insert_uprobe(uprobe);

	/* a uprobe exists for this inode:offset combination */
	if (cur_uprobe) {
		kfree(uprobe);
		uprobe = cur_uprobe;
		iput(inode);
	} else {
		atomic_inc(&uprobe_events);
	}

	return uprobe;
}

static void handler_chain(struct uprobe *uprobe, struct pt_regs *regs)
{
	struct uprobe_consumer *uc;

	if (!test_bit(UPROBE_RUN_HANDLER, &uprobe->flags))
		return;

	down_read(&uprobe->consumer_rwsem);
	for (uc = uprobe->consumers; uc; uc = uc->next) {
		if (!uc->filter || uc->filter(uc, current))
			uc->handler(uc, regs);
	}
	up_read(&uprobe->consumer_rwsem);
}

/* Returns the previous consumer */
static struct uprobe_consumer *
consumer_add(struct uprobe *uprobe, struct uprobe_consumer *uc)
{
	down_write(&uprobe->consumer_rwsem);
	uc->next = uprobe->consumers;
	uprobe->consumers = uc;
	up_write(&uprobe->consumer_rwsem);

	return uc->next;
}

/*
 * For uprobe @uprobe, delete the consumer @uc.
 * Return true if the @uc is deleted successfully
 * or return false.
 */
static bool consumer_del(struct uprobe *uprobe, struct uprobe_consumer *uc)
{
	struct uprobe_consumer **con;
	bool ret = false;

	down_write(&uprobe->consumer_rwsem);
	for (con = &uprobe->consumers; *con; con = &(*con)->next) {
		if (*con == uc) {
			*con = uc->next;
			ret = true;
			break;
		}
	}
	up_write(&uprobe->consumer_rwsem);

	return ret;
}

static int
__copy_insn(struct address_space *mapping, struct file *filp, char *insn,
			unsigned long nbytes, loff_t offset)
{
	struct page *page;
	void *vaddr;
	unsigned long off;
	pgoff_t idx;

	if (!filp)
		return -EINVAL;

	if (!mapping->a_ops->readpage)
		return -EIO;

	idx = offset >> PAGE_CACHE_SHIFT;
	off = offset & ~PAGE_MASK;

	/*
	 * Ensure that the page that has the original instruction is
	 * populated and in page-cache.
	 */
	page = read_mapping_page(mapping, idx, filp);
	if (IS_ERR(page))
		return PTR_ERR(page);

	vaddr = kmap_atomic(page);
	memcpy(insn, vaddr + off, nbytes);
	kunmap_atomic(vaddr);
	page_cache_release(page);

	return 0;
}

static int copy_insn(struct uprobe *uprobe, struct file *filp)
{
	struct address_space *mapping;
	unsigned long nbytes;
	int bytes;

	nbytes = PAGE_SIZE - (uprobe->offset & ~PAGE_MASK);
	mapping = uprobe->inode->i_mapping;

	/* Instruction at end of binary; copy only available bytes */
	if (uprobe->offset + MAX_UINSN_BYTES > uprobe->inode->i_size)
		bytes = uprobe->inode->i_size - uprobe->offset;
	else
		bytes = MAX_UINSN_BYTES;

	/* Instruction at the page-boundary; copy bytes in second page */
	if (nbytes < bytes) {
		int err = __copy_insn(mapping, filp, uprobe->arch.insn + nbytes,
				bytes - nbytes, uprobe->offset + nbytes);
		if (err)
			return err;
		bytes = nbytes;
	}
	return __copy_insn(mapping, filp, uprobe->arch.insn, bytes, uprobe->offset);
}

static int prepare_uprobe(struct uprobe *uprobe, struct file *file,
				struct mm_struct *mm, unsigned long vaddr)
{
	int ret = 0;

	if (test_bit(UPROBE_COPY_INSN, &uprobe->flags))
		return ret;

	mutex_lock(&uprobe->copy_mutex);
	if (test_bit(UPROBE_COPY_INSN, &uprobe->flags))
		goto out;

	ret = copy_insn(uprobe, file);
	if (ret)
		goto out;

	ret = -ENOTSUPP;
	if (is_swbp_insn((uprobe_opcode_t *)uprobe->arch.insn))
		goto out;

	ret = arch_uprobe_analyze_insn(&uprobe->arch, mm, vaddr);
	if (ret)
		goto out;

	/* write_opcode() assumes we don't cross page boundary */
	BUG_ON((uprobe->offset & ~PAGE_MASK) +
			UPROBE_SWBP_INSN_SIZE > PAGE_SIZE);

	smp_wmb(); /* pairs with rmb() in find_active_uprobe() */
	set_bit(UPROBE_COPY_INSN, &uprobe->flags);

 out:
	mutex_unlock(&uprobe->copy_mutex);

	return ret;
}

static int
install_breakpoint(struct uprobe *uprobe, struct mm_struct *mm,
			struct vm_area_struct *vma, unsigned long vaddr)
{
	bool first_uprobe;
	int ret;

	/*
	 * If probe is being deleted, unregister thread could be done with
	 * the vma-rmap-walk through. Adding a probe now can be fatal since
	 * nobody will be able to cleanup. Also we could be from fork or
	 * mremap path, where the probe might have already been inserted.
	 * Hence behave as if probe already existed.
	 */
	if (!uprobe->consumers)
		return 0;

	ret = prepare_uprobe(uprobe, vma->vm_file, mm, vaddr);
	if (ret)
		return ret;

	/*
	 * set MMF_HAS_UPROBES in advance for uprobe_pre_sstep_notifier(),
	 * the task can hit this breakpoint right after __replace_page().
	 */
	first_uprobe = !test_bit(MMF_HAS_UPROBES, &mm->flags);
	if (first_uprobe)
		set_bit(MMF_HAS_UPROBES, &mm->flags);

	ret = set_swbp(&uprobe->arch, mm, vaddr);
	if (!ret)
		clear_bit(MMF_RECALC_UPROBES, &mm->flags);
	else if (first_uprobe)
		clear_bit(MMF_HAS_UPROBES, &mm->flags);

	return ret;
}

static int
remove_breakpoint(struct uprobe *uprobe, struct mm_struct *mm, unsigned long vaddr)
{
	/* can happen if uprobe_register() fails */
	if (!test_bit(MMF_HAS_UPROBES, &mm->flags))
		return 0;

	set_bit(MMF_RECALC_UPROBES, &mm->flags);
	return set_orig_insn(&uprobe->arch, mm, vaddr);
}

/*
 * There could be threads that have already hit the breakpoint. They
 * will recheck the current insn and restart if find_uprobe() fails.
 * See find_active_uprobe().
 */
static void delete_uprobe(struct uprobe *uprobe)
{
	spin_lock(&uprobes_treelock);
	rb_erase(&uprobe->rb_node, &uprobes_tree);
	spin_unlock(&uprobes_treelock);
	iput(uprobe->inode);
	put_uprobe(uprobe);
	atomic_dec(&uprobe_events);
}

struct map_info {
	struct map_info *next;
	struct mm_struct *mm;
	unsigned long vaddr;
};

static inline struct map_info *free_map_info(struct map_info *info)
{
	struct map_info *next = info->next;
	kfree(info);
	return next;
}

static struct map_info *
build_map_info(struct address_space *mapping, loff_t offset, bool is_register)
{
	unsigned long pgoff = offset >> PAGE_SHIFT;
	struct vm_area_struct *vma;
	struct map_info *curr = NULL;
	struct map_info *prev = NULL;
	struct map_info *info;
	int more = 0;

 again:
	mutex_lock(&mapping->i_mmap_mutex);
	vma_interval_tree_foreach(vma, &mapping->i_mmap, pgoff, pgoff) {
		if (!valid_vma(vma, is_register))
			continue;

		if (!prev && !more) {
			/*
			 * Needs GFP_NOWAIT to avoid i_mmap_mutex recursion through
			 * reclaim. This is optimistic, no harm done if it fails.
			 */
			prev = kmalloc(sizeof(struct map_info),
					GFP_NOWAIT | __GFP_NOMEMALLOC | __GFP_NOWARN);
			if (prev)
				prev->next = NULL;
		}
		if (!prev) {
			more++;
			continue;
		}

		if (!atomic_inc_not_zero(&vma->vm_mm->mm_users))
			continue;

		info = prev;
		prev = prev->next;
		info->next = curr;
		curr = info;

		info->mm = vma->vm_mm;
		info->vaddr = offset_to_vaddr(vma, offset);
	}
	mutex_unlock(&mapping->i_mmap_mutex);

	if (!more)
		goto out;

	prev = curr;
	while (curr) {
		mmput(curr->mm);
		curr = curr->next;
	}

	do {
		info = kmalloc(sizeof(struct map_info), GFP_KERNEL);
		if (!info) {
			curr = ERR_PTR(-ENOMEM);
			goto out;
		}
		info->next = prev;
		prev = info;
	} while (--more);

	goto again;
 out:
	while (prev)
		prev = free_map_info(prev);
	return curr;
}

static int register_for_each_vma(struct uprobe *uprobe, bool is_register)
{
	struct map_info *info;
	int err = 0;

	percpu_down_write(&dup_mmap_sem);
	info = build_map_info(uprobe->inode->i_mapping,
					uprobe->offset, is_register);
	if (IS_ERR(info)) {
		err = PTR_ERR(info);
		goto out;
	}

	while (info) {
		struct mm_struct *mm = info->mm;
		struct vm_area_struct *vma;

		if (err && is_register)
			goto free;

		down_write(&mm->mmap_sem);
		vma = find_vma(mm, info->vaddr);
		if (!vma || !valid_vma(vma, is_register) ||
		    vma->vm_file->f_mapping->host != uprobe->inode)
			goto unlock;

		if (vma->vm_start > info->vaddr ||
		    vaddr_to_offset(vma, info->vaddr) != uprobe->offset)
			goto unlock;

		if (is_register)
			err = install_breakpoint(uprobe, mm, vma, info->vaddr);
		else
			err |= remove_breakpoint(uprobe, mm, info->vaddr);

 unlock:
		up_write(&mm->mmap_sem);
 free:
		mmput(mm);
		info = free_map_info(info);
	}
 out:
	percpu_up_write(&dup_mmap_sem);
	return err;
}

static int __uprobe_register(struct uprobe *uprobe)
{
	return register_for_each_vma(uprobe, true);
}

static void __uprobe_unregister(struct uprobe *uprobe)
{
	if (!register_for_each_vma(uprobe, false))
		delete_uprobe(uprobe);

	/* TODO : cant unregister? schedule a worker thread */
}

/*
 * uprobe_register - register a probe
 * @inode: the file in which the probe has to be placed.
 * @offset: offset from the start of the file.
 * @uc: information on howto handle the probe..
 *
 * Apart from the access refcount, uprobe_register() takes a creation
 * refcount (thro alloc_uprobe) if and only if this @uprobe is getting
 * inserted into the rbtree (i.e first consumer for a @inode:@offset
 * tuple).  Creation refcount stops uprobe_unregister from freeing the
 * @uprobe even before the register operation is complete. Creation
 * refcount is released when the last @uc for the @uprobe
 * unregisters.
 *
 * Return errno if it cannot successully install probes
 * else return 0 (success)
 */
int uprobe_register(struct inode *inode, loff_t offset, struct uprobe_consumer *uc)
{
	struct uprobe *uprobe;
	int ret;

	if (!inode || !uc || uc->next)
		return -EINVAL;

	if (offset > i_size_read(inode))
		return -EINVAL;

	ret = 0;
	mutex_lock(uprobes_hash(inode));
	uprobe = alloc_uprobe(inode, offset);

	if (!uprobe) {
		ret = -ENOMEM;
	} else if (!consumer_add(uprobe, uc)) {
		ret = __uprobe_register(uprobe);
		if (ret) {
			uprobe->consumers = NULL;
			__uprobe_unregister(uprobe);
		} else {
			set_bit(UPROBE_RUN_HANDLER, &uprobe->flags);
		}
	}

	mutex_unlock(uprobes_hash(inode));
	if (uprobe)
		put_uprobe(uprobe);

	return ret;
}

/*
 * uprobe_unregister - unregister a already registered probe.
 * @inode: the file in which the probe has to be removed.
 * @offset: offset from the start of the file.
 * @uc: identify which probe if multiple probes are colocated.
 */
void uprobe_unregister(struct inode *inode, loff_t offset, struct uprobe_consumer *uc)
{
	struct uprobe *uprobe;

	if (!inode || !uc)
		return;

	uprobe = find_uprobe(inode, offset);
	if (!uprobe)
		return;

	mutex_lock(uprobes_hash(inode));

	if (consumer_del(uprobe, uc)) {
		if (!uprobe->consumers) {
			__uprobe_unregister(uprobe);
			clear_bit(UPROBE_RUN_HANDLER, &uprobe->flags);
		}
	}

	mutex_unlock(uprobes_hash(inode));
	if (uprobe)
		put_uprobe(uprobe);
}

static struct rb_node *
find_node_in_range(struct inode *inode, loff_t min, loff_t max)
{
	struct rb_node *n = uprobes_tree.rb_node;

	while (n) {
		struct uprobe *u = rb_entry(n, struct uprobe, rb_node);

		if (inode < u->inode) {
			n = n->rb_left;
		} else if (inode > u->inode) {
			n = n->rb_right;
		} else {
			if (max < u->offset)
				n = n->rb_left;
			else if (min > u->offset)
				n = n->rb_right;
			else
				break;
		}
	}

	return n;
}

/*
 * For a given range in vma, build a list of probes that need to be inserted.
 */
static void build_probe_list(struct inode *inode,
				struct vm_area_struct *vma,
				unsigned long start, unsigned long end,
				struct list_head *head)
{
	loff_t min, max;
	struct rb_node *n, *t;
	struct uprobe *u;

	INIT_LIST_HEAD(head);
	min = vaddr_to_offset(vma, start);
	max = min + (end - start) - 1;

	spin_lock(&uprobes_treelock);
	n = find_node_in_range(inode, min, max);
	if (n) {
		for (t = n; t; t = rb_prev(t)) {
			u = rb_entry(t, struct uprobe, rb_node);
			if (u->inode != inode || u->offset < min)
				break;
			list_add(&u->pending_list, head);
			atomic_inc(&u->ref);
		}
		for (t = n; (t = rb_next(t)); ) {
			u = rb_entry(t, struct uprobe, rb_node);
			if (u->inode != inode || u->offset > max)
				break;
			list_add(&u->pending_list, head);
			atomic_inc(&u->ref);
		}
	}
	spin_unlock(&uprobes_treelock);
}

/*
 * Called from mmap_region/vma_adjust with mm->mmap_sem acquired.
 *
 * Currently we ignore all errors and always return 0, the callers
 * can't handle the failure anyway.
 */
int uprobe_mmap(struct vm_area_struct *vma)
{
	struct list_head tmp_list;
	struct uprobe *uprobe, *u;
	struct inode *inode;

	if (!atomic_read(&uprobe_events) || !valid_vma(vma, true))
		return 0;

	inode = vma->vm_file->f_mapping->host;
	if (!inode)
		return 0;

	mutex_lock(uprobes_mmap_hash(inode));
	build_probe_list(inode, vma, vma->vm_start, vma->vm_end, &tmp_list);

	list_for_each_entry_safe(uprobe, u, &tmp_list, pending_list) {
		if (!fatal_signal_pending(current)) {
			unsigned long vaddr = offset_to_vaddr(vma, uprobe->offset);
			install_breakpoint(uprobe, vma->vm_mm, vma, vaddr);
		}
		put_uprobe(uprobe);
	}
	mutex_unlock(uprobes_mmap_hash(inode));

	return 0;
}

static bool
vma_has_uprobes(struct vm_area_struct *vma, unsigned long start, unsigned long end)
{
	loff_t min, max;
	struct inode *inode;
	struct rb_node *n;

	inode = vma->vm_file->f_mapping->host;

	min = vaddr_to_offset(vma, start);
	max = min + (end - start) - 1;

	spin_lock(&uprobes_treelock);
	n = find_node_in_range(inode, min, max);
	spin_unlock(&uprobes_treelock);

	return !!n;
}

/*
 * Called in context of a munmap of a vma.
 */
void uprobe_munmap(struct vm_area_struct *vma, unsigned long start, unsigned long end)
{
	if (!atomic_read(&uprobe_events) || !valid_vma(vma, false))
		return;

	if (!atomic_read(&vma->vm_mm->mm_users)) /* called by mmput() ? */
		return;

	if (!test_bit(MMF_HAS_UPROBES, &vma->vm_mm->flags) ||
	     test_bit(MMF_RECALC_UPROBES, &vma->vm_mm->flags))
		return;

	if (vma_has_uprobes(vma, start, end))
		set_bit(MMF_RECALC_UPROBES, &vma->vm_mm->flags);
}

/* Slot allocation for XOL */
static int xol_add_vma(struct xol_area *area)
{
	struct mm_struct *mm;
	int ret;

	area->page = alloc_page(GFP_HIGHUSER);
	if (!area->page)
		return -ENOMEM;

	ret = -EALREADY;
	mm = current->mm;

	down_write(&mm->mmap_sem);
	if (mm->uprobes_state.xol_area)
		goto fail;

	ret = -ENOMEM;

	/* Try to map as high as possible, this is only a hint. */
	area->vaddr = get_unmapped_area(NULL, TASK_SIZE - PAGE_SIZE, PAGE_SIZE, 0, 0);
	if (area->vaddr & ~PAGE_MASK) {
		ret = area->vaddr;
		goto fail;
	}

	ret = install_special_mapping(mm, area->vaddr, PAGE_SIZE,
				VM_EXEC|VM_MAYEXEC|VM_DONTCOPY|VM_IO, &area->page);
	if (ret)
		goto fail;

	smp_wmb();	/* pairs with get_xol_area() */
	mm->uprobes_state.xol_area = area;
	ret = 0;

fail:
	up_write(&mm->mmap_sem);
	if (ret)
		__free_page(area->page);

	return ret;
}

static struct xol_area *get_xol_area(struct mm_struct *mm)
{
	struct xol_area *area;

	area = mm->uprobes_state.xol_area;
	smp_read_barrier_depends();	/* pairs with wmb in xol_add_vma() */

	return area;
}

/*
 * xol_alloc_area - Allocate process's xol_area.
 * This area will be used for storing instructions for execution out of
 * line.
 *
 * Returns the allocated area or NULL.
 */
static struct xol_area *xol_alloc_area(void)
{
	struct xol_area *area;

	area = kzalloc(sizeof(*area), GFP_KERNEL);
	if (unlikely(!area))
		return NULL;

	area->bitmap = kzalloc(BITS_TO_LONGS(UINSNS_PER_PAGE) * sizeof(long), GFP_KERNEL);

	if (!area->bitmap)
		goto fail;

	init_waitqueue_head(&area->wq);
	if (!xol_add_vma(area))
		return area;

fail:
	kfree(area->bitmap);
	kfree(area);

	return get_xol_area(current->mm);
}

/*
 * uprobe_clear_state - Free the area allocated for slots.
 */
void uprobe_clear_state(struct mm_struct *mm)
{
	struct xol_area *area = mm->uprobes_state.xol_area;

	if (!area)
		return;

	put_page(area->page);
	kfree(area->bitmap);
	kfree(area);
}

void uprobe_start_dup_mmap(void)
{
	percpu_down_read(&dup_mmap_sem);
}

void uprobe_end_dup_mmap(void)
{
	percpu_up_read(&dup_mmap_sem);
}

void uprobe_dup_mmap(struct mm_struct *oldmm, struct mm_struct *newmm)
{
	newmm->uprobes_state.xol_area = NULL;

	if (test_bit(MMF_HAS_UPROBES, &oldmm->flags)) {
		set_bit(MMF_HAS_UPROBES, &newmm->flags);
		/* unconditionally, dup_mmap() skips VM_DONTCOPY vmas */
		set_bit(MMF_RECALC_UPROBES, &newmm->flags);
	}
}

/*
 *  - search for a free slot.
 */
static unsigned long xol_take_insn_slot(struct xol_area *area)
{
	unsigned long slot_addr;
	int slot_nr;

	do {
		slot_nr = find_first_zero_bit(area->bitmap, UINSNS_PER_PAGE);
		if (slot_nr < UINSNS_PER_PAGE) {
			if (!test_and_set_bit(slot_nr, area->bitmap))
				break;

			slot_nr = UINSNS_PER_PAGE;
			continue;
		}
		wait_event(area->wq, (atomic_read(&area->slot_count) < UINSNS_PER_PAGE));
	} while (slot_nr >= UINSNS_PER_PAGE);

	slot_addr = area->vaddr + (slot_nr * UPROBE_XOL_SLOT_BYTES);
	atomic_inc(&area->slot_count);

	return slot_addr;
}

/*
 * xol_get_insn_slot - If was not allocated a slot, then
 * allocate a slot.
 * Returns the allocated slot address or 0.
 */
static unsigned long xol_get_insn_slot(struct uprobe *uprobe, unsigned long slot_addr)
{
	struct xol_area *area;
	unsigned long offset;
	void *vaddr;

	area = get_xol_area(current->mm);
	if (!area) {
		area = xol_alloc_area();
		if (!area)
			return 0;
	}
	current->utask->xol_vaddr = xol_take_insn_slot(area);

	/*
	 * Initialize the slot if xol_vaddr points to valid
	 * instruction slot.
	 */
	if (unlikely(!current->utask->xol_vaddr))
		return 0;

	current->utask->vaddr = slot_addr;
	offset = current->utask->xol_vaddr & ~PAGE_MASK;
	vaddr = kmap_atomic(area->page);
	memcpy(vaddr + offset, uprobe->arch.insn, MAX_UINSN_BYTES);
	kunmap_atomic(vaddr);
	/*
	 * We probably need flush_icache_user_range() but it needs vma.
	 * This should work on supported architectures too.
	 */
	flush_dcache_page(area->page);

	return current->utask->xol_vaddr;
}

/*
 * xol_free_insn_slot - If slot was earlier allocated by
 * @xol_get_insn_slot(), make the slot available for
 * subsequent requests.
 */
static void xol_free_insn_slot(struct task_struct *tsk)
{
	struct xol_area *area;
	unsigned long vma_end;
	unsigned long slot_addr;

	if (!tsk->mm || !tsk->mm->uprobes_state.xol_area || !tsk->utask)
		return;

	slot_addr = tsk->utask->xol_vaddr;

	if (unlikely(!slot_addr || IS_ERR_VALUE(slot_addr)))
		return;

	area = tsk->mm->uprobes_state.xol_area;
	vma_end = area->vaddr + PAGE_SIZE;
	if (area->vaddr <= slot_addr && slot_addr < vma_end) {
		unsigned long offset;
		int slot_nr;

		offset = slot_addr - area->vaddr;
		slot_nr = offset / UPROBE_XOL_SLOT_BYTES;
		if (slot_nr >= UINSNS_PER_PAGE)
			return;

		clear_bit(slot_nr, area->bitmap);
		atomic_dec(&area->slot_count);
		if (waitqueue_active(&area->wq))
			wake_up(&area->wq);

		tsk->utask->xol_vaddr = 0;
	}
}

/**
 * uprobe_get_swbp_addr - compute address of swbp given post-swbp regs
 * @regs: Reflects the saved state of the task after it has hit a breakpoint
 * instruction.
 * Return the address of the breakpoint instruction.
 */
unsigned long __weak uprobe_get_swbp_addr(struct pt_regs *regs)
{
	return instruction_pointer(regs) - UPROBE_SWBP_INSN_SIZE;
}

/*
 * Called with no locks held.
 * Called in context of a exiting or a exec-ing thread.
 */
void uprobe_free_utask(struct task_struct *t)
{
	struct uprobe_task *utask = t->utask;

	if (!utask)
		return;

	if (utask->active_uprobe)
		put_uprobe(utask->active_uprobe);

	xol_free_insn_slot(t);
	kfree(utask);
	t->utask = NULL;
}

/*
 * Called in context of a new clone/fork from copy_process.
 */
void uprobe_copy_process(struct task_struct *t)
{
	t->utask = NULL;
}

/*
 * Allocate a uprobe_task object for the task.
 * Called when the thread hits a breakpoint for the first time.
 *
 * Returns:
 * - pointer to new uprobe_task on success
 * - NULL otherwise
 */
static struct uprobe_task *add_utask(void)
{
	struct uprobe_task *utask;

	utask = kzalloc(sizeof *utask, GFP_KERNEL);
	if (unlikely(!utask))
		return NULL;

	current->utask = utask;
	return utask;
}

/* Prepare to single-step probed instruction out of line. */
static int
pre_ssout(struct uprobe *uprobe, struct pt_regs *regs, unsigned long vaddr)
{
	if (xol_get_insn_slot(uprobe, vaddr) && !arch_uprobe_pre_xol(&uprobe->arch, regs))
		return 0;

	return -EFAULT;
}

/*
 * If we are singlestepping, then ensure this thread is not connected to
 * non-fatal signals until completion of singlestep.  When xol insn itself
 * triggers the signal,  restart the original insn even if the task is
 * already SIGKILL'ed (since coredump should report the correct ip).  This
 * is even more important if the task has a handler for SIGSEGV/etc, The
 * _same_ instruction should be repeated again after return from the signal
 * handler, and SSTEP can never finish in this case.
 */
bool uprobe_deny_signal(void)
{
	struct task_struct *t = current;
	struct uprobe_task *utask = t->utask;

	if (likely(!utask || !utask->active_uprobe))
		return false;

	WARN_ON_ONCE(utask->state != UTASK_SSTEP);

	if (signal_pending(t)) {
		spin_lock_irq(&t->sighand->siglock);
		clear_tsk_thread_flag(t, TIF_SIGPENDING);
		spin_unlock_irq(&t->sighand->siglock);

		if (__fatal_signal_pending(t) || arch_uprobe_xol_was_trapped(t)) {
			utask->state = UTASK_SSTEP_TRAPPED;
			set_tsk_thread_flag(t, TIF_UPROBE);
			set_tsk_thread_flag(t, TIF_NOTIFY_RESUME);
		}
	}

	return true;
}

/*
 * Avoid singlestepping the original instruction if the original instruction
 * is a NOP or can be emulated.
 */
static bool can_skip_sstep(struct uprobe *uprobe, struct pt_regs *regs)
{
	if (test_bit(UPROBE_SKIP_SSTEP, &uprobe->flags)) {
		if (arch_uprobe_skip_sstep(&uprobe->arch, regs))
			return true;
		clear_bit(UPROBE_SKIP_SSTEP, &uprobe->flags);
	}
	return false;
}

static void mmf_recalc_uprobes(struct mm_struct *mm)
{
	struct vm_area_struct *vma;

	for (vma = mm->mmap; vma; vma = vma->vm_next) {
		if (!valid_vma(vma, false))
			continue;
		/*
		 * This is not strictly accurate, we can race with
		 * uprobe_unregister() and see the already removed
		 * uprobe if delete_uprobe() was not yet called.
		 */
		if (vma_has_uprobes(vma, vma->vm_start, vma->vm_end))
			return;
	}

	clear_bit(MMF_HAS_UPROBES, &mm->flags);
}

static int is_swbp_at_addr(struct mm_struct *mm, unsigned long vaddr)
{
	struct page *page;
	uprobe_opcode_t opcode;
	int result;

	pagefault_disable();
	result = __copy_from_user_inatomic(&opcode, (void __user*)vaddr,
							sizeof(opcode));
	pagefault_enable();

	if (likely(result == 0))
		goto out;

	result = get_user_pages(NULL, mm, vaddr, 1, 0, 1, &page, NULL);
	if (result < 0)
		return result;

	copy_opcode(page, vaddr, &opcode);
	put_page(page);
 out:
	return is_swbp_insn(&opcode);
}

static struct uprobe *find_active_uprobe(unsigned long bp_vaddr, int *is_swbp)
{
	struct mm_struct *mm = current->mm;
	struct uprobe *uprobe = NULL;
	struct vm_area_struct *vma;

	down_read(&mm->mmap_sem);
	vma = find_vma(mm, bp_vaddr);
	if (vma && vma->vm_start <= bp_vaddr) {
		if (valid_vma(vma, false)) {
			struct inode *inode = vma->vm_file->f_mapping->host;
			loff_t offset = vaddr_to_offset(vma, bp_vaddr);

			uprobe = find_uprobe(inode, offset);
		}

		if (!uprobe)
			*is_swbp = is_swbp_at_addr(mm, bp_vaddr);
	} else {
		*is_swbp = -EFAULT;
	}

	if (!uprobe && test_and_clear_bit(MMF_RECALC_UPROBES, &mm->flags))
		mmf_recalc_uprobes(mm);
	up_read(&mm->mmap_sem);

	return uprobe;
}

/*
 * Run handler and ask thread to singlestep.
 * Ensure all non-fatal signals cannot interrupt thread while it singlesteps.
 */
static void handle_swbp(struct pt_regs *regs)
{
	struct uprobe_task *utask;
	struct uprobe *uprobe;
	unsigned long bp_vaddr;
	int uninitialized_var(is_swbp);

	bp_vaddr = uprobe_get_swbp_addr(regs);
	uprobe = find_active_uprobe(bp_vaddr, &is_swbp);

	if (!uprobe) {
		if (is_swbp > 0) {
			/* No matching uprobe; signal SIGTRAP. */
			send_sig(SIGTRAP, current, 0);
		} else {
			/*
			 * Either we raced with uprobe_unregister() or we can't
			 * access this memory. The latter is only possible if
			 * another thread plays with our ->mm. In both cases
			 * we can simply restart. If this vma was unmapped we
			 * can pretend this insn was not executed yet and get
			 * the (correct) SIGSEGV after restart.
			 */
			instruction_pointer_set(regs, bp_vaddr);
		}
		return;
	}
	/*
	 * TODO: move copy_insn/etc into _register and remove this hack.
	 * After we hit the bp, _unregister + _register can install the
	 * new and not-yet-analyzed uprobe at the same address, restart.
	 */
	smp_rmb(); /* pairs with wmb() in install_breakpoint() */
	if (unlikely(!test_bit(UPROBE_COPY_INSN, &uprobe->flags)))
		goto restart;

	utask = current->utask;
	if (!utask) {
		utask = add_utask();
		/* Cannot allocate; re-execute the instruction. */
		if (!utask)
			goto restart;
	}

	handler_chain(uprobe, regs);
	if (can_skip_sstep(uprobe, regs))
		goto out;

	if (!pre_ssout(uprobe, regs, bp_vaddr)) {
<<<<<<< HEAD
		arch_uprobe_enable_step(&uprobe->arch);
=======
>>>>>>> 097e3635
		utask->active_uprobe = uprobe;
		utask->state = UTASK_SSTEP;
		return;
	}

restart:
	/*
	 * cannot singlestep; cannot skip instruction;
	 * re-execute the instruction.
	 */
	instruction_pointer_set(regs, bp_vaddr);
out:
	put_uprobe(uprobe);
}

/*
 * Perform required fix-ups and disable singlestep.
 * Allow pending signals to take effect.
 */
static void handle_singlestep(struct uprobe_task *utask, struct pt_regs *regs)
{
	struct uprobe *uprobe;

	uprobe = utask->active_uprobe;
	if (utask->state == UTASK_SSTEP_ACK)
		arch_uprobe_post_xol(&uprobe->arch, regs);
	else if (utask->state == UTASK_SSTEP_TRAPPED)
		arch_uprobe_abort_xol(&uprobe->arch, regs);
	else
		WARN_ON_ONCE(1);

	put_uprobe(uprobe);
	utask->active_uprobe = NULL;
	utask->state = UTASK_RUNNING;
	xol_free_insn_slot(current);

	spin_lock_irq(&current->sighand->siglock);
	recalc_sigpending(); /* see uprobe_deny_signal() */
	spin_unlock_irq(&current->sighand->siglock);
}

/*
 * On breakpoint hit, breakpoint notifier sets the TIF_UPROBE flag and
 * allows the thread to return from interrupt. After that handle_swbp()
 * sets utask->active_uprobe.
 *
 * On singlestep exception, singlestep notifier sets the TIF_UPROBE flag
 * and allows the thread to return from interrupt.
 *
 * While returning to userspace, thread notices the TIF_UPROBE flag and calls
 * uprobe_notify_resume().
 */
void uprobe_notify_resume(struct pt_regs *regs)
{
	struct uprobe_task *utask;

	clear_thread_flag(TIF_UPROBE);

	utask = current->utask;
	if (utask && utask->active_uprobe)
		handle_singlestep(utask, regs);
	else
		handle_swbp(regs);
}

/*
 * uprobe_pre_sstep_notifier gets called from interrupt context as part of
 * notifier mechanism. Set TIF_UPROBE flag and indicate breakpoint hit.
 */
int uprobe_pre_sstep_notifier(struct pt_regs *regs)
{
	if (!current->mm || !test_bit(MMF_HAS_UPROBES, &current->mm->flags))
		return 0;

	set_thread_flag(TIF_UPROBE);
	return 1;
}

/*
 * uprobe_post_sstep_notifier gets called in interrupt context as part of notifier
 * mechanism. Set TIF_UPROBE flag and indicate completion of singlestep.
 */
int uprobe_post_sstep_notifier(struct pt_regs *regs)
{
	struct uprobe_task *utask = current->utask;

	if (!current->mm || !utask || !utask->active_uprobe)
		/* task is currently not uprobed */
		return 0;

	utask->state = UTASK_SSTEP_ACK;
	set_thread_flag(TIF_UPROBE);
	return 1;
}

static struct notifier_block uprobe_exception_nb = {
	.notifier_call		= arch_uprobe_exception_notify,
	.priority		= INT_MAX-1,	/* notified after kprobes, kgdb */
};

static int __init init_uprobes(void)
{
	int i;

	for (i = 0; i < UPROBES_HASH_SZ; i++) {
		mutex_init(&uprobes_mutex[i]);
		mutex_init(&uprobes_mmap_mutex[i]);
	}

	if (percpu_init_rwsem(&dup_mmap_sem))
		return -ENOMEM;

	return register_die_notifier(&uprobe_exception_nb);
}
module_init(init_uprobes);

static void __exit exit_uprobes(void)
{
}
module_exit(exit_uprobes);<|MERGE_RESOLUTION|>--- conflicted
+++ resolved
@@ -112,17 +112,10 @@
 static bool valid_vma(struct vm_area_struct *vma, bool is_register)
 {
 	vm_flags_t flags = VM_HUGETLB | VM_MAYEXEC | VM_SHARED;
-<<<<<<< HEAD
 
 	if (is_register)
 		flags |= VM_WRITE;
 
-=======
-
-	if (is_register)
-		flags |= VM_WRITE;
-
->>>>>>> 097e3635
 	return vma->vm_file && (vma->vm_flags & flags) == VM_MAYEXEC;
 }
 
@@ -1512,10 +1505,6 @@
 		goto out;
 
 	if (!pre_ssout(uprobe, regs, bp_vaddr)) {
-<<<<<<< HEAD
-		arch_uprobe_enable_step(&uprobe->arch);
-=======
->>>>>>> 097e3635
 		utask->active_uprobe = uprobe;
 		utask->state = UTASK_SSTEP;
 		return;
