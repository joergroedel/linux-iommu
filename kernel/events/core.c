--- conflicted
+++ resolved
@@ -5696,15 +5696,8 @@
 		perf_pmu_output_stop(event);
 
 		/* now it's safe to free the pages */
-<<<<<<< HEAD
-		if (!rb->aux_mmap_locked)
-			atomic_long_sub(rb->aux_nr_pages, &mmap_user->locked_vm);
-		else
-			atomic64_sub(rb->aux_mmap_locked, &vma->vm_mm->pinned_vm);
-=======
 		atomic_long_sub(rb->aux_nr_pages - rb->aux_mmap_locked, &mmap_user->locked_vm);
 		atomic64_sub(rb->aux_mmap_locked, &vma->vm_mm->pinned_vm);
->>>>>>> d1eef1c6
 
 		/* this has to be the last one */
 		rb_free_aux(rb);
