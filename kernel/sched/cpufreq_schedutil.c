--- conflicted
+++ resolved
@@ -208,10 +208,6 @@
 	if (rt_rq_is_runnable(&rq->rt))
 		return max;
 
-<<<<<<< HEAD
-	if (rt_rq_is_runnable(&rq->rt))
-		return sg_cpu->max;
-=======
 	/*
 	 * Early check to see if IRQ/steal time saturates the CPU, can be
 	 * because of inaccuracies in how we track these -- see
@@ -253,7 +249,6 @@
 	 */
 	util = scale_irq_capacity(util, irq, max);
 	util += irq;
->>>>>>> 6bf4ca7f
 
 	/*
 	 * Bandwidth required by DEADLINE must always be granted while, for
