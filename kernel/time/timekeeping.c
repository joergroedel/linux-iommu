/*
 *  linux/kernel/time/timekeeping.c
 *
 *  Kernel timekeeping code and accessor functions
 *
 *  This code was moved from linux/kernel/timer.c.
 *  Please see that file for copyright and history logs.
 *
 */

#include <linux/module.h>
#include <linux/interrupt.h>
#include <linux/percpu.h>
#include <linux/init.h>
#include <linux/mm.h>
#include <linux/sched.h>
#include <linux/syscore_ops.h>
#include <linux/clocksource.h>
#include <linux/jiffies.h>
#include <linux/time.h>
#include <linux/tick.h>
#include <linux/stop_machine.h>

/* Structure holding internal timekeeping values. */
struct timekeeper {
	/* Current clocksource used for timekeeping. */
	struct clocksource *clock;
	/* NTP adjusted clock multiplier */
	u32	mult;
	/* The shift value of the current clocksource. */
	int	shift;

	/* Number of clock cycles in one NTP interval. */
	cycle_t cycle_interval;
	/* Number of clock shifted nano seconds in one NTP interval. */
	u64	xtime_interval;
	/* shifted nano seconds left over when rounding cycle_interval */
	s64	xtime_remainder;
	/* Raw nano seconds accumulated per NTP interval. */
	u32	raw_interval;

	/* Clock shifted nano seconds remainder not stored in xtime.tv_nsec. */
	u64	xtime_nsec;
	/* Difference between accumulated time and NTP time in ntp
	 * shifted nano seconds. */
	s64	ntp_error;
	/* Shift conversion between clock shifted nano seconds and
	 * ntp shifted nano seconds. */
	int	ntp_error_shift;

	/* The current time */
	struct timespec xtime;
	/*
	 * wall_to_monotonic is what we need to add to xtime (or xtime corrected
	 * for sub jiffie times) to get to monotonic time.  Monotonic is pegged
	 * at zero at system boot time, so wall_to_monotonic will be negative,
	 * however, we will ALWAYS keep the tv_nsec part positive so we can use
	 * the usual normalization.
	 *
	 * wall_to_monotonic is moved after resume from suspend for the
	 * monotonic time not to jump. We need to add total_sleep_time to
	 * wall_to_monotonic to get the real boot based time offset.
	 *
	 * - wall_to_monotonic is no longer the boot time, getboottime must be
	 * used instead.
	 */
	struct timespec wall_to_monotonic;
	/* time spent in suspend */
	struct timespec total_sleep_time;
	/* The raw monotonic time for the CLOCK_MONOTONIC_RAW posix clock. */
	struct timespec raw_time;

	/* Offset clock monotonic -> clock realtime */
	ktime_t offs_real;

	/* Offset clock monotonic -> clock boottime */
	ktime_t offs_boot;

	/* Seqlock for all timekeeper values */
	seqlock_t lock;
};

static struct timekeeper timekeeper;

/*
 * This read-write spinlock protects us from races in SMP while
 * playing with xtime.
 */
__cacheline_aligned_in_smp DEFINE_SEQLOCK(xtime_lock);


/* flag for if timekeeping is suspended */
int __read_mostly timekeeping_suspended;



/**
 * timekeeper_setup_internals - Set up internals to use clocksource clock.
 *
 * @clock:		Pointer to clocksource.
 *
 * Calculates a fixed cycle/nsec interval for a given clocksource/adjustment
 * pair and interval request.
 *
 * Unless you're the timekeeping code, you should not be using this!
 */
static void timekeeper_setup_internals(struct clocksource *clock)
{
	cycle_t interval;
	u64 tmp, ntpinterval;

	timekeeper.clock = clock;
	clock->cycle_last = clock->read(clock);

	/* Do the ns -> cycle conversion first, using original mult */
	tmp = NTP_INTERVAL_LENGTH;
	tmp <<= clock->shift;
	ntpinterval = tmp;
	tmp += clock->mult/2;
	do_div(tmp, clock->mult);
	if (tmp == 0)
		tmp = 1;

	interval = (cycle_t) tmp;
	timekeeper.cycle_interval = interval;

	/* Go back from cycles -> shifted ns */
	timekeeper.xtime_interval = (u64) interval * clock->mult;
	timekeeper.xtime_remainder = ntpinterval - timekeeper.xtime_interval;
	timekeeper.raw_interval =
		((u64) interval * clock->mult) >> clock->shift;

	timekeeper.xtime_nsec = 0;
	timekeeper.shift = clock->shift;

	timekeeper.ntp_error = 0;
	timekeeper.ntp_error_shift = NTP_SCALE_SHIFT - clock->shift;

	/*
	 * The timekeeper keeps its own mult values for the currently
	 * active clocksource. These value will be adjusted via NTP
	 * to counteract clock drifting.
	 */
	timekeeper.mult = clock->mult;
}

/* Timekeeper helper functions. */
static inline s64 timekeeping_get_ns(void)
{
	cycle_t cycle_now, cycle_delta;
	struct clocksource *clock;

	/* read clocksource: */
	clock = timekeeper.clock;
	cycle_now = clock->read(clock);

	/* calculate the delta since the last update_wall_time: */
	cycle_delta = (cycle_now - clock->cycle_last) & clock->mask;

	/* return delta convert to nanoseconds using ntp adjusted mult. */
	return clocksource_cyc2ns(cycle_delta, timekeeper.mult,
				  timekeeper.shift);
}

static inline s64 timekeeping_get_ns_raw(void)
{
	cycle_t cycle_now, cycle_delta;
	struct clocksource *clock;

	/* read clocksource: */
	clock = timekeeper.clock;
	cycle_now = clock->read(clock);

	/* calculate the delta since the last update_wall_time: */
	cycle_delta = (cycle_now - clock->cycle_last) & clock->mask;

	/* return delta convert to nanoseconds. */
	return clocksource_cyc2ns(cycle_delta, clock->mult, clock->shift);
}

static void update_rt_offset(void)
{
	struct timespec tmp, *wtm = &timekeeper.wall_to_monotonic;

	set_normalized_timespec(&tmp, -wtm->tv_sec, -wtm->tv_nsec);
	timekeeper.offs_real = timespec_to_ktime(tmp);
}

/* must hold write on timekeeper.lock */
static void timekeeping_update(bool clearntp)
{
	if (clearntp) {
		timekeeper.ntp_error = 0;
		ntp_clear();
	}
	update_rt_offset();
	update_vsyscall(&timekeeper.xtime, &timekeeper.wall_to_monotonic,
			 timekeeper.clock, timekeeper.mult);
}


/**
 * timekeeping_forward_now - update clock to the current time
 *
 * Forward the current clock to update its state since the last call to
 * update_wall_time(). This is useful before significant clock changes,
 * as it avoids having to deal with this time offset explicitly.
 */
static void timekeeping_forward_now(void)
{
	cycle_t cycle_now, cycle_delta;
	struct clocksource *clock;
	s64 nsec;

	clock = timekeeper.clock;
	cycle_now = clock->read(clock);
	cycle_delta = (cycle_now - clock->cycle_last) & clock->mask;
	clock->cycle_last = cycle_now;

	nsec = clocksource_cyc2ns(cycle_delta, timekeeper.mult,
				  timekeeper.shift);

	/* If arch requires, add in gettimeoffset() */
	nsec += arch_gettimeoffset();

	timespec_add_ns(&timekeeper.xtime, nsec);

	nsec = clocksource_cyc2ns(cycle_delta, clock->mult, clock->shift);
	timespec_add_ns(&timekeeper.raw_time, nsec);
}

/**
 * getnstimeofday - Returns the time of day in a timespec
 * @ts:		pointer to the timespec to be set
 *
 * Returns the time of day in a timespec.
 */
void getnstimeofday(struct timespec *ts)
{
	unsigned long seq;
	s64 nsecs;

	WARN_ON(timekeeping_suspended);

	do {
		seq = read_seqbegin(&timekeeper.lock);

		*ts = timekeeper.xtime;
		nsecs = timekeeping_get_ns();

		/* If arch requires, add in gettimeoffset() */
		nsecs += arch_gettimeoffset();

	} while (read_seqretry(&timekeeper.lock, seq));

	timespec_add_ns(ts, nsecs);
}
EXPORT_SYMBOL(getnstimeofday);

ktime_t ktime_get(void)
{
	unsigned int seq;
	s64 secs, nsecs;

	WARN_ON(timekeeping_suspended);

	do {
		seq = read_seqbegin(&timekeeper.lock);
		secs = timekeeper.xtime.tv_sec +
				timekeeper.wall_to_monotonic.tv_sec;
		nsecs = timekeeper.xtime.tv_nsec +
				timekeeper.wall_to_monotonic.tv_nsec;
		nsecs += timekeeping_get_ns();
		/* If arch requires, add in gettimeoffset() */
		nsecs += arch_gettimeoffset();

	} while (read_seqretry(&timekeeper.lock, seq));
	/*
	 * Use ktime_set/ktime_add_ns to create a proper ktime on
	 * 32-bit architectures without CONFIG_KTIME_SCALAR.
	 */
	return ktime_add_ns(ktime_set(secs, 0), nsecs);
}
EXPORT_SYMBOL_GPL(ktime_get);

/**
 * ktime_get_ts - get the monotonic clock in timespec format
 * @ts:		pointer to timespec variable
 *
 * The function calculates the monotonic clock from the realtime
 * clock and the wall_to_monotonic offset and stores the result
 * in normalized timespec format in the variable pointed to by @ts.
 */
void ktime_get_ts(struct timespec *ts)
{
	struct timespec tomono;
	unsigned int seq;
	s64 nsecs;

	WARN_ON(timekeeping_suspended);

	do {
		seq = read_seqbegin(&timekeeper.lock);
		*ts = timekeeper.xtime;
		tomono = timekeeper.wall_to_monotonic;
		nsecs = timekeeping_get_ns();
		/* If arch requires, add in gettimeoffset() */
		nsecs += arch_gettimeoffset();

	} while (read_seqretry(&timekeeper.lock, seq));

	set_normalized_timespec(ts, ts->tv_sec + tomono.tv_sec,
				ts->tv_nsec + tomono.tv_nsec + nsecs);
}
EXPORT_SYMBOL_GPL(ktime_get_ts);

#ifdef CONFIG_NTP_PPS

/**
 * getnstime_raw_and_real - get day and raw monotonic time in timespec format
 * @ts_raw:	pointer to the timespec to be set to raw monotonic time
 * @ts_real:	pointer to the timespec to be set to the time of day
 *
 * This function reads both the time of day and raw monotonic time at the
 * same time atomically and stores the resulting timestamps in timespec
 * format.
 */
void getnstime_raw_and_real(struct timespec *ts_raw, struct timespec *ts_real)
{
	unsigned long seq;
	s64 nsecs_raw, nsecs_real;

	WARN_ON_ONCE(timekeeping_suspended);

	do {
		u32 arch_offset;

		seq = read_seqbegin(&timekeeper.lock);

		*ts_raw = timekeeper.raw_time;
		*ts_real = timekeeper.xtime;

		nsecs_raw = timekeeping_get_ns_raw();
		nsecs_real = timekeeping_get_ns();

		/* If arch requires, add in gettimeoffset() */
		arch_offset = arch_gettimeoffset();
		nsecs_raw += arch_offset;
		nsecs_real += arch_offset;

	} while (read_seqretry(&timekeeper.lock, seq));

	timespec_add_ns(ts_raw, nsecs_raw);
	timespec_add_ns(ts_real, nsecs_real);
}
EXPORT_SYMBOL(getnstime_raw_and_real);

#endif /* CONFIG_NTP_PPS */

/**
 * do_gettimeofday - Returns the time of day in a timeval
 * @tv:		pointer to the timeval to be set
 *
 * NOTE: Users should be converted to using getnstimeofday()
 */
void do_gettimeofday(struct timeval *tv)
{
	struct timespec now;

	getnstimeofday(&now);
	tv->tv_sec = now.tv_sec;
	tv->tv_usec = now.tv_nsec/1000;
}
EXPORT_SYMBOL(do_gettimeofday);

/**
 * do_settimeofday - Sets the time of day
 * @tv:		pointer to the timespec variable containing the new time
 *
 * Sets the time of day to the new time and update NTP and notify hrtimers
 */
int do_settimeofday(const struct timespec *tv)
{
	struct timespec ts_delta;
	unsigned long flags;

	if ((unsigned long)tv->tv_nsec >= NSEC_PER_SEC)
		return -EINVAL;

	write_seqlock_irqsave(&timekeeper.lock, flags);

	timekeeping_forward_now();

	ts_delta.tv_sec = tv->tv_sec - timekeeper.xtime.tv_sec;
	ts_delta.tv_nsec = tv->tv_nsec - timekeeper.xtime.tv_nsec;
	timekeeper.wall_to_monotonic =
			timespec_sub(timekeeper.wall_to_monotonic, ts_delta);

	timekeeper.xtime = *tv;
	timekeeping_update(true);

	write_sequnlock_irqrestore(&timekeeper.lock, flags);

	/* signal hrtimers about time change */
	clock_was_set();

	return 0;
}
EXPORT_SYMBOL(do_settimeofday);


/**
 * timekeeping_inject_offset - Adds or subtracts from the current time.
 * @tv:		pointer to the timespec variable containing the offset
 *
 * Adds or subtracts an offset value from the current time.
 */
int timekeeping_inject_offset(struct timespec *ts)
{
	unsigned long flags;

	if ((unsigned long)ts->tv_nsec >= NSEC_PER_SEC)
		return -EINVAL;

	write_seqlock_irqsave(&timekeeper.lock, flags);

	timekeeping_forward_now();

	timekeeper.xtime = timespec_add(timekeeper.xtime, *ts);
	timekeeper.wall_to_monotonic =
				timespec_sub(timekeeper.wall_to_monotonic, *ts);

	timekeeping_update(true);

	write_sequnlock_irqrestore(&timekeeper.lock, flags);

	/* signal hrtimers about time change */
	clock_was_set();

	return 0;
}
EXPORT_SYMBOL(timekeeping_inject_offset);

/**
 * change_clocksource - Swaps clocksources if a new one is available
 *
 * Accumulates current time interval and initializes new clocksource
 */
static int change_clocksource(void *data)
{
	struct clocksource *new, *old;
	unsigned long flags;

	new = (struct clocksource *) data;

	write_seqlock_irqsave(&timekeeper.lock, flags);

	timekeeping_forward_now();
	if (!new->enable || new->enable(new) == 0) {
		old = timekeeper.clock;
		timekeeper_setup_internals(new);
		if (old->disable)
			old->disable(old);
	}
	timekeeping_update(true);

	write_sequnlock_irqrestore(&timekeeper.lock, flags);

	return 0;
}

/**
 * timekeeping_notify - Install a new clock source
 * @clock:		pointer to the clock source
 *
 * This function is called from clocksource.c after a new, better clock
 * source has been registered. The caller holds the clocksource_mutex.
 */
void timekeeping_notify(struct clocksource *clock)
{
	if (timekeeper.clock == clock)
		return;
	stop_machine(change_clocksource, clock, NULL);
	tick_clock_notify();
}

/**
 * ktime_get_real - get the real (wall-) time in ktime_t format
 *
 * returns the time in ktime_t format
 */
ktime_t ktime_get_real(void)
{
	struct timespec now;

	getnstimeofday(&now);

	return timespec_to_ktime(now);
}
EXPORT_SYMBOL_GPL(ktime_get_real);

/**
 * getrawmonotonic - Returns the raw monotonic time in a timespec
 * @ts:		pointer to the timespec to be set
 *
 * Returns the raw monotonic time (completely un-modified by ntp)
 */
void getrawmonotonic(struct timespec *ts)
{
	unsigned long seq;
	s64 nsecs;

	do {
		seq = read_seqbegin(&timekeeper.lock);
		nsecs = timekeeping_get_ns_raw();
		*ts = timekeeper.raw_time;

	} while (read_seqretry(&timekeeper.lock, seq));

	timespec_add_ns(ts, nsecs);
}
EXPORT_SYMBOL(getrawmonotonic);


/**
 * timekeeping_valid_for_hres - Check if timekeeping is suitable for hres
 */
int timekeeping_valid_for_hres(void)
{
	unsigned long seq;
	int ret;

	do {
		seq = read_seqbegin(&timekeeper.lock);

		ret = timekeeper.clock->flags & CLOCK_SOURCE_VALID_FOR_HRES;

	} while (read_seqretry(&timekeeper.lock, seq));

	return ret;
}

/**
 * timekeeping_max_deferment - Returns max time the clocksource can be deferred
 */
u64 timekeeping_max_deferment(void)
{
	unsigned long seq;
	u64 ret;
	do {
		seq = read_seqbegin(&timekeeper.lock);

		ret = timekeeper.clock->max_idle_ns;

	} while (read_seqretry(&timekeeper.lock, seq));

	return ret;
}

/**
 * read_persistent_clock -  Return time from the persistent clock.
 *
 * Weak dummy function for arches that do not yet support it.
 * Reads the time from the battery backed persistent clock.
 * Returns a timespec with tv_sec=0 and tv_nsec=0 if unsupported.
 *
 *  XXX - Do be sure to remove it once all arches implement it.
 */
void __attribute__((weak)) read_persistent_clock(struct timespec *ts)
{
	ts->tv_sec = 0;
	ts->tv_nsec = 0;
}

/**
 * read_boot_clock -  Return time of the system start.
 *
 * Weak dummy function for arches that do not yet support it.
 * Function to read the exact time the system has been started.
 * Returns a timespec with tv_sec=0 and tv_nsec=0 if unsupported.
 *
 *  XXX - Do be sure to remove it once all arches implement it.
 */
void __attribute__((weak)) read_boot_clock(struct timespec *ts)
{
	ts->tv_sec = 0;
	ts->tv_nsec = 0;
}

/*
 * timekeeping_init - Initializes the clocksource and common timekeeping values
 */
void __init timekeeping_init(void)
{
	struct clocksource *clock;
	unsigned long flags;
	struct timespec now, boot;

	read_persistent_clock(&now);
	read_boot_clock(&boot);

	seqlock_init(&timekeeper.lock);

	ntp_init();

	write_seqlock_irqsave(&timekeeper.lock, flags);
	clock = clocksource_default_clock();
	if (clock->enable)
		clock->enable(clock);
	timekeeper_setup_internals(clock);

	timekeeper.xtime.tv_sec = now.tv_sec;
	timekeeper.xtime.tv_nsec = now.tv_nsec;
	timekeeper.raw_time.tv_sec = 0;
	timekeeper.raw_time.tv_nsec = 0;
	if (boot.tv_sec == 0 && boot.tv_nsec == 0) {
		boot.tv_sec = timekeeper.xtime.tv_sec;
		boot.tv_nsec = timekeeper.xtime.tv_nsec;
	}
	set_normalized_timespec(&timekeeper.wall_to_monotonic,
				-boot.tv_sec, -boot.tv_nsec);
	update_rt_offset();
	timekeeper.total_sleep_time.tv_sec = 0;
	timekeeper.total_sleep_time.tv_nsec = 0;
	write_sequnlock_irqrestore(&timekeeper.lock, flags);
}

/* time in seconds when suspend began */
static struct timespec timekeeping_suspend_time;

static void update_sleep_time(struct timespec t)
{
	timekeeper.total_sleep_time = t;
	timekeeper.offs_boot = timespec_to_ktime(t);
}

/**
 * __timekeeping_inject_sleeptime - Internal function to add sleep interval
 * @delta: pointer to a timespec delta value
 *
 * Takes a timespec offset measuring a suspend interval and properly
 * adds the sleep offset to the timekeeping variables.
 */
static void __timekeeping_inject_sleeptime(struct timespec *delta)
{
	if (!timespec_valid(delta)) {
		printk(KERN_WARNING "__timekeeping_inject_sleeptime: Invalid "
					"sleep delta value!\n");
		return;
	}

	timekeeper.xtime = timespec_add(timekeeper.xtime, *delta);
	timekeeper.wall_to_monotonic =
			timespec_sub(timekeeper.wall_to_monotonic, *delta);
	update_sleep_time(timespec_add(timekeeper.total_sleep_time, *delta));
}


/**
 * timekeeping_inject_sleeptime - Adds suspend interval to timeekeeping values
 * @delta: pointer to a timespec delta value
 *
 * This hook is for architectures that cannot support read_persistent_clock
 * because their RTC/persistent clock is only accessible when irqs are enabled.
 *
 * This function should only be called by rtc_resume(), and allows
 * a suspend offset to be injected into the timekeeping values.
 */
void timekeeping_inject_sleeptime(struct timespec *delta)
{
	unsigned long flags;
	struct timespec ts;

	/* Make sure we don't set the clock twice */
	read_persistent_clock(&ts);
	if (!(ts.tv_sec == 0 && ts.tv_nsec == 0))
		return;

	write_seqlock_irqsave(&timekeeper.lock, flags);

	timekeeping_forward_now();

	__timekeeping_inject_sleeptime(delta);

	timekeeping_update(true);

	write_sequnlock_irqrestore(&timekeeper.lock, flags);

	/* signal hrtimers about time change */
	clock_was_set();
}


/**
 * timekeeping_resume - Resumes the generic timekeeping subsystem.
 *
 * This is for the generic clocksource timekeeping.
 * xtime/wall_to_monotonic/jiffies/etc are
 * still managed by arch specific suspend/resume code.
 */
static void timekeeping_resume(void)
{
	unsigned long flags;
	struct timespec ts;

	read_persistent_clock(&ts);

	clocksource_resume();

	write_seqlock_irqsave(&timekeeper.lock, flags);

	if (timespec_compare(&ts, &timekeeping_suspend_time) > 0) {
		ts = timespec_sub(ts, timekeeping_suspend_time);
		__timekeeping_inject_sleeptime(&ts);
	}
	/* re-base the last cycle value */
	timekeeper.clock->cycle_last = timekeeper.clock->read(timekeeper.clock);
	timekeeper.ntp_error = 0;
	timekeeping_suspended = 0;
	write_sequnlock_irqrestore(&timekeeper.lock, flags);

	touch_softlockup_watchdog();

	clockevents_notify(CLOCK_EVT_NOTIFY_RESUME, NULL);

	/* Resume hrtimers */
	hrtimers_resume();
}

static int timekeeping_suspend(void)
{
	unsigned long flags;
	struct timespec		delta, delta_delta;
	static struct timespec	old_delta;

	read_persistent_clock(&timekeeping_suspend_time);

	write_seqlock_irqsave(&timekeeper.lock, flags);
	timekeeping_forward_now();
	timekeeping_suspended = 1;

	/*
	 * To avoid drift caused by repeated suspend/resumes,
	 * which each can add ~1 second drift error,
	 * try to compensate so the difference in system time
	 * and persistent_clock time stays close to constant.
	 */
	delta = timespec_sub(timekeeper.xtime, timekeeping_suspend_time);
	delta_delta = timespec_sub(delta, old_delta);
	if (abs(delta_delta.tv_sec)  >= 2) {
		/*
		 * if delta_delta is too large, assume time correction
		 * has occured and set old_delta to the current delta.
		 */
		old_delta = delta;
	} else {
		/* Otherwise try to adjust old_system to compensate */
		timekeeping_suspend_time =
			timespec_add(timekeeping_suspend_time, delta_delta);
	}
	write_sequnlock_irqrestore(&timekeeper.lock, flags);

	clockevents_notify(CLOCK_EVT_NOTIFY_SUSPEND, NULL);
	clocksource_suspend();

	return 0;
}

/* sysfs resume/suspend bits for timekeeping */
static struct syscore_ops timekeeping_syscore_ops = {
	.resume		= timekeeping_resume,
	.suspend	= timekeeping_suspend,
};

static int __init timekeeping_init_ops(void)
{
	register_syscore_ops(&timekeeping_syscore_ops);
	return 0;
}

device_initcall(timekeeping_init_ops);

/*
 * If the error is already larger, we look ahead even further
 * to compensate for late or lost adjustments.
 */
static __always_inline int timekeeping_bigadjust(s64 error, s64 *interval,
						 s64 *offset)
{
	s64 tick_error, i;
	u32 look_ahead, adj;
	s32 error2, mult;

	/*
	 * Use the current error value to determine how much to look ahead.
	 * The larger the error the slower we adjust for it to avoid problems
	 * with losing too many ticks, otherwise we would overadjust and
	 * produce an even larger error.  The smaller the adjustment the
	 * faster we try to adjust for it, as lost ticks can do less harm
	 * here.  This is tuned so that an error of about 1 msec is adjusted
	 * within about 1 sec (or 2^20 nsec in 2^SHIFT_HZ ticks).
	 */
	error2 = timekeeper.ntp_error >> (NTP_SCALE_SHIFT + 22 - 2 * SHIFT_HZ);
	error2 = abs(error2);
	for (look_ahead = 0; error2 > 0; look_ahead++)
		error2 >>= 2;

	/*
	 * Now calculate the error in (1 << look_ahead) ticks, but first
	 * remove the single look ahead already included in the error.
	 */
	tick_error = ntp_tick_length() >> (timekeeper.ntp_error_shift + 1);
	tick_error -= timekeeper.xtime_interval >> 1;
	error = ((error - tick_error) >> look_ahead) + tick_error;

	/* Finally calculate the adjustment shift value.  */
	i = *interval;
	mult = 1;
	if (error < 0) {
		error = -error;
		*interval = -*interval;
		*offset = -*offset;
		mult = -1;
	}
	for (adj = 0; error > i; adj++)
		error >>= 1;

	*interval <<= adj;
	*offset <<= adj;
	return mult << adj;
}

/*
 * Adjust the multiplier to reduce the error value,
 * this is optimized for the most common adjustments of -1,0,1,
 * for other values we can do a bit more work.
 */
static void timekeeping_adjust(s64 offset)
{
	s64 error, interval = timekeeper.cycle_interval;
	int adj;

	/*
	 * The point of this is to check if the error is greater than half
	 * an interval.
	 *
	 * First we shift it down from NTP_SHIFT to clocksource->shifted nsecs.
	 *
	 * Note we subtract one in the shift, so that error is really error*2.
	 * This "saves" dividing(shifting) interval twice, but keeps the
	 * (error > interval) comparison as still measuring if error is
	 * larger than half an interval.
	 *
	 * Note: It does not "save" on aggravation when reading the code.
	 */
	error = timekeeper.ntp_error >> (timekeeper.ntp_error_shift - 1);
	if (error > interval) {
		/*
		 * We now divide error by 4(via shift), which checks if
		 * the error is greater than twice the interval.
		 * If it is greater, we need a bigadjust, if its smaller,
		 * we can adjust by 1.
		 */
		error >>= 2;
		/*
		 * XXX - In update_wall_time, we round up to the next
		 * nanosecond, and store the amount rounded up into
		 * the error. This causes the likely below to be unlikely.
		 *
		 * The proper fix is to avoid rounding up by using
		 * the high precision timekeeper.xtime_nsec instead of
		 * xtime.tv_nsec everywhere. Fixing this will take some
		 * time.
		 */
		if (likely(error <= interval))
			adj = 1;
		else
			adj = timekeeping_bigadjust(error, &interval, &offset);
	} else if (error < -interval) {
		/* See comment above, this is just switched for the negative */
		error >>= 2;
		if (likely(error >= -interval)) {
			adj = -1;
			interval = -interval;
			offset = -offset;
		} else
			adj = timekeeping_bigadjust(error, &interval, &offset);
	} else /* No adjustment needed */
		return;

	if (unlikely(timekeeper.clock->maxadj &&
			(timekeeper.mult + adj >
			timekeeper.clock->mult + timekeeper.clock->maxadj))) {
		printk_once(KERN_WARNING
			"Adjusting %s more than 11%% (%ld vs %ld)\n",
			timekeeper.clock->name, (long)timekeeper.mult + adj,
			(long)timekeeper.clock->mult +
				timekeeper.clock->maxadj);
	}
	/*
	 * So the following can be confusing.
	 *
	 * To keep things simple, lets assume adj == 1 for now.
	 *
	 * When adj != 1, remember that the interval and offset values
	 * have been appropriately scaled so the math is the same.
	 *
	 * The basic idea here is that we're increasing the multiplier
	 * by one, this causes the xtime_interval to be incremented by
	 * one cycle_interval. This is because:
	 *	xtime_interval = cycle_interval * mult
	 * So if mult is being incremented by one:
	 *	xtime_interval = cycle_interval * (mult + 1)
	 * Its the same as:
	 *	xtime_interval = (cycle_interval * mult) + cycle_interval
	 * Which can be shortened to:
	 *	xtime_interval += cycle_interval
	 *
	 * So offset stores the non-accumulated cycles. Thus the current
	 * time (in shifted nanoseconds) is:
	 *	now = (offset * adj) + xtime_nsec
	 * Now, even though we're adjusting the clock frequency, we have
	 * to keep time consistent. In other words, we can't jump back
	 * in time, and we also want to avoid jumping forward in time.
	 *
	 * So given the same offset value, we need the time to be the same
	 * both before and after the freq adjustment.
	 *	now = (offset * adj_1) + xtime_nsec_1
	 *	now = (offset * adj_2) + xtime_nsec_2
	 * So:
	 *	(offset * adj_1) + xtime_nsec_1 =
	 *		(offset * adj_2) + xtime_nsec_2
	 * And we know:
	 *	adj_2 = adj_1 + 1
	 * So:
	 *	(offset * adj_1) + xtime_nsec_1 =
	 *		(offset * (adj_1+1)) + xtime_nsec_2
	 *	(offset * adj_1) + xtime_nsec_1 =
	 *		(offset * adj_1) + offset + xtime_nsec_2
	 * Canceling the sides:
	 *	xtime_nsec_1 = offset + xtime_nsec_2
	 * Which gives us:
	 *	xtime_nsec_2 = xtime_nsec_1 - offset
	 * Which simplfies to:
	 *	xtime_nsec -= offset
	 *
	 * XXX - TODO: Doc ntp_error calculation.
	 */
	timekeeper.mult += adj;
	timekeeper.xtime_interval += interval;
	timekeeper.xtime_nsec -= offset;
	timekeeper.ntp_error -= (interval - offset) <<
				timekeeper.ntp_error_shift;
}


/**
 * logarithmic_accumulation - shifted accumulation of cycles
 *
 * This functions accumulates a shifted interval of cycles into
 * into a shifted interval nanoseconds. Allows for O(log) accumulation
 * loop.
 *
 * Returns the unconsumed cycles.
 */
static cycle_t logarithmic_accumulation(cycle_t offset, int shift)
{
	u64 nsecps = (u64)NSEC_PER_SEC << timekeeper.shift;
	u64 raw_nsecs;

	/* If the offset is smaller than a shifted interval, do nothing */
	if (offset < timekeeper.cycle_interval<<shift)
		return offset;

	/* Accumulate one shifted interval */
	offset -= timekeeper.cycle_interval << shift;
	timekeeper.clock->cycle_last += timekeeper.cycle_interval << shift;

	timekeeper.xtime_nsec += timekeeper.xtime_interval << shift;
	while (timekeeper.xtime_nsec >= nsecps) {
		int leap;
		timekeeper.xtime_nsec -= nsecps;
		timekeeper.xtime.tv_sec++;
		leap = second_overflow(timekeeper.xtime.tv_sec);
		timekeeper.xtime.tv_sec += leap;
		timekeeper.wall_to_monotonic.tv_sec -= leap;
<<<<<<< HEAD
=======
		if (leap)
			clock_was_set_delayed();
>>>>>>> 2e360dd8
	}

	/* Accumulate raw time */
	raw_nsecs = timekeeper.raw_interval << shift;
	raw_nsecs += timekeeper.raw_time.tv_nsec;
	if (raw_nsecs >= NSEC_PER_SEC) {
		u64 raw_secs = raw_nsecs;
		raw_nsecs = do_div(raw_secs, NSEC_PER_SEC);
		timekeeper.raw_time.tv_sec += raw_secs;
	}
	timekeeper.raw_time.tv_nsec = raw_nsecs;

	/* Accumulate error between NTP and clock interval */
	timekeeper.ntp_error += ntp_tick_length() << shift;
	timekeeper.ntp_error -=
	    (timekeeper.xtime_interval + timekeeper.xtime_remainder) <<
				(timekeeper.ntp_error_shift + shift);

	return offset;
}


/**
 * update_wall_time - Uses the current clocksource to increment the wall time
 *
 */
static void update_wall_time(void)
{
	struct clocksource *clock;
	cycle_t offset;
	int shift = 0, maxshift;
	unsigned long flags;

	write_seqlock_irqsave(&timekeeper.lock, flags);

	/* Make sure we're fully resumed: */
	if (unlikely(timekeeping_suspended))
		goto out;

	clock = timekeeper.clock;

#ifdef CONFIG_ARCH_USES_GETTIMEOFFSET
	offset = timekeeper.cycle_interval;
#else
	offset = (clock->read(clock) - clock->cycle_last) & clock->mask;
#endif
	timekeeper.xtime_nsec = (s64)timekeeper.xtime.tv_nsec <<
						timekeeper.shift;

	/*
	 * With NO_HZ we may have to accumulate many cycle_intervals
	 * (think "ticks") worth of time at once. To do this efficiently,
	 * we calculate the largest doubling multiple of cycle_intervals
	 * that is smaller than the offset.  We then accumulate that
	 * chunk in one go, and then try to consume the next smaller
	 * doubled multiple.
	 */
	shift = ilog2(offset) - ilog2(timekeeper.cycle_interval);
	shift = max(0, shift);
	/* Bound shift to one less than what overflows tick_length */
	maxshift = (64 - (ilog2(ntp_tick_length())+1)) - 1;
	shift = min(shift, maxshift);
	while (offset >= timekeeper.cycle_interval) {
		offset = logarithmic_accumulation(offset, shift);
		if(offset < timekeeper.cycle_interval<<shift)
			shift--;
	}

	/* correct the clock when NTP error is too big */
	timekeeping_adjust(offset);

	/*
	 * Since in the loop above, we accumulate any amount of time
	 * in xtime_nsec over a second into xtime.tv_sec, its possible for
	 * xtime_nsec to be fairly small after the loop. Further, if we're
	 * slightly speeding the clocksource up in timekeeping_adjust(),
	 * its possible the required corrective factor to xtime_nsec could
	 * cause it to underflow.
	 *
	 * Now, we cannot simply roll the accumulated second back, since
	 * the NTP subsystem has been notified via second_overflow. So
	 * instead we push xtime_nsec forward by the amount we underflowed,
	 * and add that amount into the error.
	 *
	 * We'll correct this error next time through this function, when
	 * xtime_nsec is not as small.
	 */
	if (unlikely((s64)timekeeper.xtime_nsec < 0)) {
		s64 neg = -(s64)timekeeper.xtime_nsec;
		timekeeper.xtime_nsec = 0;
		timekeeper.ntp_error += neg << timekeeper.ntp_error_shift;
	}


	/*
	 * Store full nanoseconds into xtime after rounding it up and
	 * add the remainder to the error difference.
	 */
	timekeeper.xtime.tv_nsec = ((s64)timekeeper.xtime_nsec >>
						timekeeper.shift) + 1;
	timekeeper.xtime_nsec -= (s64)timekeeper.xtime.tv_nsec <<
						timekeeper.shift;
	timekeeper.ntp_error +=	timekeeper.xtime_nsec <<
				timekeeper.ntp_error_shift;

	/*
	 * Finally, make sure that after the rounding
	 * xtime.tv_nsec isn't larger than NSEC_PER_SEC
	 */
	if (unlikely(timekeeper.xtime.tv_nsec >= NSEC_PER_SEC)) {
		int leap;
		timekeeper.xtime.tv_nsec -= NSEC_PER_SEC;
		timekeeper.xtime.tv_sec++;
		leap = second_overflow(timekeeper.xtime.tv_sec);
		timekeeper.xtime.tv_sec += leap;
		timekeeper.wall_to_monotonic.tv_sec -= leap;
<<<<<<< HEAD
=======
		if (leap)
			clock_was_set_delayed();
>>>>>>> 2e360dd8
	}

	timekeeping_update(false);

out:
	write_sequnlock_irqrestore(&timekeeper.lock, flags);

}

/**
 * getboottime - Return the real time of system boot.
 * @ts:		pointer to the timespec to be set
 *
 * Returns the wall-time of boot in a timespec.
 *
 * This is based on the wall_to_monotonic offset and the total suspend
 * time. Calls to settimeofday will affect the value returned (which
 * basically means that however wrong your real time clock is at boot time,
 * you get the right time here).
 */
void getboottime(struct timespec *ts)
{
	struct timespec boottime = {
		.tv_sec = timekeeper.wall_to_monotonic.tv_sec +
				timekeeper.total_sleep_time.tv_sec,
		.tv_nsec = timekeeper.wall_to_monotonic.tv_nsec +
				timekeeper.total_sleep_time.tv_nsec
	};

	set_normalized_timespec(ts, -boottime.tv_sec, -boottime.tv_nsec);
}
EXPORT_SYMBOL_GPL(getboottime);


/**
 * get_monotonic_boottime - Returns monotonic time since boot
 * @ts:		pointer to the timespec to be set
 *
 * Returns the monotonic time since boot in a timespec.
 *
 * This is similar to CLOCK_MONTONIC/ktime_get_ts, but also
 * includes the time spent in suspend.
 */
void get_monotonic_boottime(struct timespec *ts)
{
	struct timespec tomono, sleep;
	unsigned int seq;
	s64 nsecs;

	WARN_ON(timekeeping_suspended);

	do {
		seq = read_seqbegin(&timekeeper.lock);
		*ts = timekeeper.xtime;
		tomono = timekeeper.wall_to_monotonic;
		sleep = timekeeper.total_sleep_time;
		nsecs = timekeeping_get_ns();

	} while (read_seqretry(&timekeeper.lock, seq));

	set_normalized_timespec(ts, ts->tv_sec + tomono.tv_sec + sleep.tv_sec,
			ts->tv_nsec + tomono.tv_nsec + sleep.tv_nsec + nsecs);
}
EXPORT_SYMBOL_GPL(get_monotonic_boottime);

/**
 * ktime_get_boottime - Returns monotonic time since boot in a ktime
 *
 * Returns the monotonic time since boot in a ktime
 *
 * This is similar to CLOCK_MONTONIC/ktime_get, but also
 * includes the time spent in suspend.
 */
ktime_t ktime_get_boottime(void)
{
	struct timespec ts;

	get_monotonic_boottime(&ts);
	return timespec_to_ktime(ts);
}
EXPORT_SYMBOL_GPL(ktime_get_boottime);

/**
 * monotonic_to_bootbased - Convert the monotonic time to boot based.
 * @ts:		pointer to the timespec to be converted
 */
void monotonic_to_bootbased(struct timespec *ts)
{
	*ts = timespec_add(*ts, timekeeper.total_sleep_time);
}
EXPORT_SYMBOL_GPL(monotonic_to_bootbased);

unsigned long get_seconds(void)
{
	return timekeeper.xtime.tv_sec;
}
EXPORT_SYMBOL(get_seconds);

struct timespec __current_kernel_time(void)
{
	return timekeeper.xtime;
}

struct timespec current_kernel_time(void)
{
	struct timespec now;
	unsigned long seq;

	do {
		seq = read_seqbegin(&timekeeper.lock);

		now = timekeeper.xtime;
	} while (read_seqretry(&timekeeper.lock, seq));

	return now;
}
EXPORT_SYMBOL(current_kernel_time);

struct timespec get_monotonic_coarse(void)
{
	struct timespec now, mono;
	unsigned long seq;

	do {
		seq = read_seqbegin(&timekeeper.lock);

		now = timekeeper.xtime;
		mono = timekeeper.wall_to_monotonic;
	} while (read_seqretry(&timekeeper.lock, seq));

	set_normalized_timespec(&now, now.tv_sec + mono.tv_sec,
				now.tv_nsec + mono.tv_nsec);
	return now;
}

/*
 * The 64-bit jiffies value is not atomic - you MUST NOT read it
 * without sampling the sequence number in xtime_lock.
 * jiffies is defined in the linker script...
 */
void do_timer(unsigned long ticks)
{
	jiffies_64 += ticks;
	update_wall_time();
	calc_global_load(ticks);
}

/**
 * get_xtime_and_monotonic_and_sleep_offset() - get xtime, wall_to_monotonic,
 *    and sleep offsets.
 * @xtim:	pointer to timespec to be set with xtime
 * @wtom:	pointer to timespec to be set with wall_to_monotonic
 * @sleep:	pointer to timespec to be set with time in suspend
 */
void get_xtime_and_monotonic_and_sleep_offset(struct timespec *xtim,
				struct timespec *wtom, struct timespec *sleep)
{
	unsigned long seq;

	do {
		seq = read_seqbegin(&timekeeper.lock);
		*xtim = timekeeper.xtime;
		*wtom = timekeeper.wall_to_monotonic;
		*sleep = timekeeper.total_sleep_time;
	} while (read_seqretry(&timekeeper.lock, seq));
}

#ifdef CONFIG_HIGH_RES_TIMERS
/**
 * ktime_get_update_offsets - hrtimer helper
 * @offs_real:	pointer to storage for monotonic -> realtime offset
 * @offs_boot:	pointer to storage for monotonic -> boottime offset
 *
 * Returns current monotonic time and updates the offsets
 * Called from hrtimer_interupt() or retrigger_next_event()
 */
ktime_t ktime_get_update_offsets(ktime_t *offs_real, ktime_t *offs_boot)
{
	ktime_t now;
	unsigned int seq;
	u64 secs, nsecs;

	do {
		seq = read_seqbegin(&timekeeper.lock);

		secs = timekeeper.xtime.tv_sec;
		nsecs = timekeeper.xtime.tv_nsec;
		nsecs += timekeeping_get_ns();
		/* If arch requires, add in gettimeoffset() */
		nsecs += arch_gettimeoffset();

		*offs_real = timekeeper.offs_real;
		*offs_boot = timekeeper.offs_boot;
	} while (read_seqretry(&timekeeper.lock, seq));

	now = ktime_add_ns(ktime_set(secs, 0), nsecs);
	now = ktime_sub(now, *offs_real);
	return now;
}
#endif

/**
 * ktime_get_monotonic_offset() - get wall_to_monotonic in ktime_t format
 */
ktime_t ktime_get_monotonic_offset(void)
{
	unsigned long seq;
	struct timespec wtom;

	do {
		seq = read_seqbegin(&timekeeper.lock);
		wtom = timekeeper.wall_to_monotonic;
	} while (read_seqretry(&timekeeper.lock, seq));

	return timespec_to_ktime(wtom);
}
EXPORT_SYMBOL_GPL(ktime_get_monotonic_offset);


/**
 * xtime_update() - advances the timekeeping infrastructure
 * @ticks:	number of ticks, that have elapsed since the last call.
 *
 * Must be called with interrupts disabled.
 */
void xtime_update(unsigned long ticks)
{
	write_seqlock(&xtime_lock);
	do_timer(ticks);
	write_sequnlock(&xtime_lock);
}<|MERGE_RESOLUTION|>--- conflicted
+++ resolved
@@ -984,11 +984,8 @@
 		leap = second_overflow(timekeeper.xtime.tv_sec);
 		timekeeper.xtime.tv_sec += leap;
 		timekeeper.wall_to_monotonic.tv_sec -= leap;
-<<<<<<< HEAD
-=======
 		if (leap)
 			clock_was_set_delayed();
->>>>>>> 2e360dd8
 	}
 
 	/* Accumulate raw time */
@@ -1105,11 +1102,8 @@
 		leap = second_overflow(timekeeper.xtime.tv_sec);
 		timekeeper.xtime.tv_sec += leap;
 		timekeeper.wall_to_monotonic.tv_sec -= leap;
-<<<<<<< HEAD
-=======
 		if (leap)
 			clock_was_set_delayed();
->>>>>>> 2e360dd8
 	}
 
 	timekeeping_update(false);
