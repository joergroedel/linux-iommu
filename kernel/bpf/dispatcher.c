--- conflicted
+++ resolved
@@ -124,14 +124,11 @@
 	}
 
 	__BPF_DISPATCHER_UPDATE(d, new ?: (void *)&bpf_dispatcher_nop_func);
-<<<<<<< HEAD
-=======
 
 	/* Make sure all the callers executing the previous/old half of the
 	 * image leave it, so following update call can modify it safely.
 	 */
 	synchronize_rcu();
->>>>>>> b7bfaa76
 
 	if (new)
 		d->image_off = noff;
