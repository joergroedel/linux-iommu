--- conflicted
+++ resolved
@@ -272,14 +272,7 @@
 	long ret = 0;
 
 	/* Do the secure computing check first. */
-<<<<<<< HEAD
-	if (secure_computing(regs->gr[20])) {
-		/* seccomp failures shouldn't expose any additional code. */
-		return -1;
-	}
-=======
 	secure_computing_strict(regs->gr[20]);
->>>>>>> 09b5269a
 
 	if (test_thread_flag(TIF_SYSCALL_TRACE) &&
 	    tracehook_report_syscall_entry(regs))
