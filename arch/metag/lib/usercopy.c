--- conflicted
+++ resolved
@@ -254,48 +254,6 @@
 		"	SUB	TXRPT, D1Ar5, #2\n"			\
 		"	MOV	RAPF, %1\n"				\
 		"$Lloop"id":\n"						\
-<<<<<<< HEAD
-		"ADD	RAPF, %1, #64\n"				\
-		"21:\n"							\
-		"MGETL	D0FrT, D0.5, D0.6, D0.7, [%1++]\n"		\
-		"22:\n"							\
-		"MSETL	[%0++], D0FrT, D0.5, D0.6, D0.7\n"		\
-		"23:\n"							\
-		"SUB	%3, %3, #32\n"					\
-		"24:\n"							\
-		"MGETL	D0FrT, D0.5, D0.6, D0.7, [%1++]\n"		\
-		"25:\n"							\
-		"MSETL	[%0++], D0FrT, D0.5, D0.6, D0.7\n"		\
-		"26:\n"							\
-		"SUB	%3, %3, #32\n"					\
-		"DCACHE	[%1+#-64], D0Ar6\n"				\
-		"BR	$Lloop"id"\n"					\
-									\
-		"MOV	RAPF, %1\n"					\
-		"27:\n"							\
-		"MGETL	D0FrT, D0.5, D0.6, D0.7, [%1++]\n"		\
-		"28:\n"							\
-		"MSETL	[%0++], D0FrT, D0.5, D0.6, D0.7\n"		\
-		"29:\n"							\
-		"SUB	%3, %3, #32\n"					\
-		"30:\n"							\
-		"MGETL	D0FrT, D0.5, D0.6, D0.7, [%1++]\n"		\
-		"31:\n"							\
-		"MSETL	[%0++], D0FrT, D0.5, D0.6, D0.7\n"		\
-		"32:\n"							\
-		"SUB	%0, %0, #8\n"					\
-		"33:\n"							\
-		"SETL	[%0++], D0.7, D1.7\n"				\
-		"SUB	%3, %3, #32\n"					\
-		"1:"							\
-		"DCACHE	[%1+#-64], D0Ar6\n"				\
-		"GETL    D0Ar6, D1Ar5, [A0StP+#-40]\n"			\
-		"GETL    D0FrT, D1RtP, [A0StP+#-32]\n"			\
-		"GETL    D0.5, D1.5, [A0StP+#-24]\n"			\
-		"GETL    D0.6, D1.6, [A0StP+#-16]\n"			\
-		"GETL    D0.7, D1.7, [A0StP+#-8]\n"			\
-		"SUB A0StP, A0StP, #40\n"				\
-=======
 		"	ADD	RAPF, %1, #64\n"			\
 		"21:	MGETL	D0FrT, D0.5, D0.6, D0.7, [%1++]\n"	\
 		"22:	MSETL	[%0++], D0FrT, D0.5, D0.6, D0.7\n"	\
@@ -321,7 +279,6 @@
 		"	GETL	D0.6, D1.6, [A0StP+#-16]\n"		\
 		"	GETL	D0.7, D1.7, [A0StP+#-8]\n"		\
 		"	SUB	A0StP, A0StP, #40\n"			\
->>>>>>> 2ea659a9
 		"	.section .fixup,\"ax\"\n"			\
 		"3:	MOV	D0Ar2, TXSTATUS\n"			\
 		"	MOV	D1Ar1, TXSTATUS\n"			\
@@ -344,10 +301,6 @@
 		"	.long 30b,3b\n"					\
 		"	.long 31b,3b\n"					\
 		"	.long 32b,3b\n"					\
-<<<<<<< HEAD
-		"	.long 33b,4b\n"					\
-=======
->>>>>>> 2ea659a9
 		"	.previous\n"					\
 		: "=r" (to), "=r" (from), "=r" (ret), "=d" (n)		\
 		: "0" (to), "1" (from), "2" (ret), "3" (n)		\
@@ -425,80 +378,6 @@
 #define __asm_copy_user_32bit_rapf_loop(				\
 			to,	from, ret, n, id, FIXUP)		\
 	asm volatile (							\
-<<<<<<< HEAD
-		".balign 8\n"						\
-		"MOV	RAPF, %1\n"					\
-		"MSETL	[A0StP++], D0Ar6, D0FrT, D0.5, D0.6, D0.7\n"	\
-		"MOV	D0Ar6, #0\n"					\
-		"LSR	D1Ar5, %3, #6\n"				\
-		"SUB	TXRPT, D1Ar5, #2\n"				\
-		"MOV	RAPF, %1\n"					\
-	"$Lloop"id":\n"							\
-		"ADD	RAPF, %1, #64\n"				\
-		"21:\n"							\
-		"MGETD	D0FrT, D0.5, D0.6, D0.7, [%1++]\n"		\
-		"22:\n"							\
-		"MSETD	[%0++], D0FrT, D0.5, D0.6, D0.7\n"		\
-		"23:\n"							\
-		"SUB	%3, %3, #16\n"					\
-		"24:\n"							\
-		"MGETD	D0FrT, D0.5, D0.6, D0.7, [%1++]\n"		\
-		"25:\n"							\
-		"MSETD	[%0++], D0FrT, D0.5, D0.6, D0.7\n"		\
-		"26:\n"							\
-		"SUB	%3, %3, #16\n"					\
-		"27:\n"							\
-		"MGETD	D0FrT, D0.5, D0.6, D0.7, [%1++]\n"		\
-		"28:\n"							\
-		"MSETD	[%0++], D0FrT, D0.5, D0.6, D0.7\n"		\
-		"29:\n"							\
-		"SUB	%3, %3, #16\n"					\
-		"30:\n"							\
-		"MGETD	D0FrT, D0.5, D0.6, D0.7, [%1++]\n"		\
-		"31:\n"							\
-		"MSETD	[%0++], D0FrT, D0.5, D0.6, D0.7\n"		\
-		"32:\n"							\
-		"SUB	%3, %3, #16\n"					\
-		"DCACHE	[%1+#-64], D0Ar6\n"				\
-		"BR	$Lloop"id"\n"					\
-									\
-		"MOV	RAPF, %1\n"					\
-		"33:\n"							\
-		"MGETD	D0FrT, D0.5, D0.6, D0.7, [%1++]\n"		\
-		"34:\n"							\
-		"MSETD	[%0++], D0FrT, D0.5, D0.6, D0.7\n"		\
-		"35:\n"							\
-		"SUB	%3, %3, #16\n"					\
-		"36:\n"							\
-		"MGETD	D0FrT, D0.5, D0.6, D0.7, [%1++]\n"		\
-		"37:\n"							\
-		"MSETD	[%0++], D0FrT, D0.5, D0.6, D0.7\n"		\
-		"38:\n"							\
-		"SUB	%3, %3, #16\n"					\
-		"39:\n"							\
-		"MGETD	D0FrT, D0.5, D0.6, D0.7, [%1++]\n"		\
-		"40:\n"							\
-		"MSETD	[%0++], D0FrT, D0.5, D0.6, D0.7\n"		\
-		"41:\n"							\
-		"SUB	%3, %3, #16\n"					\
-		"42:\n"							\
-		"MGETD	D0FrT, D0.5, D0.6, D0.7, [%1++]\n"		\
-		"43:\n"							\
-		"MSETD	[%0++], D0FrT, D0.5, D0.6, D0.7\n"		\
-		"44:\n"							\
-		"SUB	%0, %0, #4\n"					\
-		"45:\n"							\
-		"SETD	[%0++], D0.7\n"					\
-		"SUB	%3, %3, #16\n"					\
-		"1:"							\
-		"DCACHE	[%1+#-64], D0Ar6\n"				\
-		"GETL    D0Ar6, D1Ar5, [A0StP+#-40]\n"			\
-		"GETL    D0FrT, D1RtP, [A0StP+#-32]\n"			\
-		"GETL    D0.5, D1.5, [A0StP+#-24]\n"			\
-		"GETL    D0.6, D1.6, [A0StP+#-16]\n"			\
-		"GETL    D0.7, D1.7, [A0StP+#-8]\n"			\
-		"SUB A0StP, A0StP, #40\n"				\
-=======
 			".balign 8\n"					\
 		"	MOV	RAPF, %1\n"				\
 		"	MSETL	[A0StP++], D0Ar6, D0FrT, D0.5, D0.6, D0.7\n" \
@@ -544,7 +423,6 @@
 		"	GETL	D0.6, D1.6, [A0StP+#-16]\n"		\
 		"	GETL	D0.7, D1.7, [A0StP+#-8]\n"		\
 		"	SUB A0StP, A0StP, #40\n"			\
->>>>>>> 2ea659a9
 		"	.section .fixup,\"ax\"\n"			\
 		"3:	MOV	D0Ar2, TXSTATUS\n"			\
 		"	MOV	D1Ar1, TXSTATUS\n"			\
@@ -579,10 +457,6 @@
 		"	.long 42b,3b\n"					\
 		"	.long 43b,3b\n"					\
 		"	.long 44b,3b\n"					\
-<<<<<<< HEAD
-		"	.long 45b,4b\n"					\
-=======
->>>>>>> 2ea659a9
 		"	.previous\n"					\
 		: "=r" (to), "=r" (from), "=r" (ret), "=d" (n)		\
 		: "0" (to), "1" (from), "2" (ret), "3" (n)		\
