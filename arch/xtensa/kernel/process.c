/*
 * arch/xtensa/kernel/process.c
 *
 * Xtensa Processor version.
 *
 * This file is subject to the terms and conditions of the GNU General Public
 * License.  See the file "COPYING" in the main directory of this archive
 * for more details.
 *
 * Copyright (C) 2001 - 2005 Tensilica Inc.
 *
 * Joe Taylor <joe@tensilica.com, joetylr@yahoo.com>
 * Chris Zankel <chris@zankel.net>
 * Marc Gauthier <marc@tensilica.com, marc@alumni.uwaterloo.ca>
 * Kevin Chea
 */

#include <linux/errno.h>
#include <linux/sched.h>
#include <linux/kernel.h>
#include <linux/mm.h>
#include <linux/smp.h>
#include <linux/stddef.h>
#include <linux/unistd.h>
#include <linux/ptrace.h>
#include <linux/elf.h>
#include <linux/init.h>
#include <linux/prctl.h>
#include <linux/init_task.h>
#include <linux/module.h>
#include <linux/mqueue.h>
#include <linux/fs.h>
#include <linux/slab.h>
#include <linux/rcupdate.h>

#include <asm/pgtable.h>
#include <asm/uaccess.h>
#include <asm/io.h>
#include <asm/processor.h>
#include <asm/platform.h>
#include <asm/mmu.h>
#include <asm/irq.h>
#include <linux/atomic.h>
#include <asm/asm-offsets.h>
#include <asm/regs.h>

extern void ret_from_fork(void);
extern void ret_from_kernel_thread(void);

struct task_struct *current_set[NR_CPUS] = {&init_task, };

void (*pm_power_off)(void) = NULL;
EXPORT_SYMBOL(pm_power_off);


#if XTENSA_HAVE_COPROCESSORS

void coprocessor_release_all(struct thread_info *ti)
{
	unsigned long cpenable;
	int i;

	/* Make sure we don't switch tasks during this operation. */

	preempt_disable();

	/* Walk through all cp owners and release it for the requested one. */

	cpenable = ti->cpenable;

	for (i = 0; i < XCHAL_CP_MAX; i++) {
		if (coprocessor_owner[i] == ti) {
			coprocessor_owner[i] = 0;
			cpenable &= ~(1 << i);
		}
	}

	ti->cpenable = cpenable;
	coprocessor_clear_cpenable();

	preempt_enable();
}

void coprocessor_flush_all(struct thread_info *ti)
{
	unsigned long cpenable;
	int i;

	preempt_disable();

	cpenable = ti->cpenable;

	for (i = 0; i < XCHAL_CP_MAX; i++) {
		if ((cpenable & 1) != 0 && coprocessor_owner[i] == ti)
			coprocessor_flush(ti, i);
		cpenable >>= 1;
	}

	preempt_enable();
}

#endif


/*
 * Powermanagement idle function, if any is provided by the platform.
 */

void cpu_idle(void)
{
	local_irq_enable();

	/* endless idle loop with no priority at all */
	while (1) {
		rcu_idle_enter();
		while (!need_resched())
			platform_idle();
		rcu_idle_exit();
		schedule_preempt_disabled();
	}
}

/*
 * This is called when the thread calls exit().
 */
void exit_thread(void)
{
#if XTENSA_HAVE_COPROCESSORS
	coprocessor_release_all(current_thread_info());
#endif
}

/*
 * Flush thread state. This is called when a thread does an execve()
 * Note that we flush coprocessor registers for the case execve fails.
 */
void flush_thread(void)
{
#if XTENSA_HAVE_COPROCESSORS
	struct thread_info *ti = current_thread_info();
	coprocessor_flush_all(ti);
	coprocessor_release_all(ti);
#endif
}

/*
 * this gets called so that we can store coprocessor state into memory and
 * copy the current task into the new thread.
 */
int arch_dup_task_struct(struct task_struct *dst, struct task_struct *src)
{
#if XTENSA_HAVE_COPROCESSORS
	coprocessor_flush_all(task_thread_info(src));
#endif
	*dst = *src;
	return 0;
}

/*
 * Copy thread.
 *
 * There are two modes in which this function is called:
 * 1) Userspace thread creation,
 *    regs != NULL, usp_thread_fn is userspace stack pointer.
 *    It is expected to copy parent regs (in case CLONE_VM is not set
 *    in the clone_flags) and set up passed usp in the childregs.
 * 2) Kernel thread creation,
 *    regs == NULL, usp_thread_fn is the function to run in the new thread
 *    and thread_fn_arg is its parameter.
 *    childregs are not used for the kernel threads.
 *
 * The stack layout for the new thread looks like this:
 *
 *	+------------------------+
 *	|       childregs        |
 *	+------------------------+ <- thread.sp = sp in dummy-frame
 *	|      dummy-frame       |    (saved in dummy-frame spill-area)
 *	+------------------------+
 *
 * We create a dummy frame to return to either ret_from_fork or
 *   ret_from_kernel_thread:
 *   a0 points to ret_from_fork/ret_from_kernel_thread (simulating a call4)
 *   sp points to itself (thread.sp)
 *   a2, a3 are unused for userspace threads,
 *   a2 points to thread_fn, a3 holds thread_fn arg for kernel threads.
 *
 * Note: This is a pristine frame, so we don't need any spill region on top of
 *       childregs.
 *
 * The fun part:  if we're keeping the same VM (i.e. cloning a thread,
 * not an entire process), we're normally given a new usp, and we CANNOT share
 * any live address register windows.  If we just copy those live frames over,
 * the two threads (parent and child) will overflow the same frames onto the
 * parent stack at different times, likely corrupting the parent stack (esp.
 * if the parent returns from functions that called clone() and calls new
 * ones, before the child overflows its now old copies of its parent windows).
 * One solution is to spill windows to the parent stack, but that's fairly
 * involved.  Much simpler to just not copy those live frames across.
 */

int copy_thread(unsigned long clone_flags, unsigned long usp_thread_fn,
<<<<<<< HEAD
		unsigned long thread_fn_arg,
		struct task_struct *p, struct pt_regs *unused)
=======
		unsigned long thread_fn_arg, struct task_struct *p)
>>>>>>> 097e3635
{
	struct pt_regs *childregs = task_pt_regs(p);

#if (XTENSA_HAVE_COPROCESSORS || XTENSA_HAVE_IO_PORTS)
	struct thread_info *ti;
#endif

	/* Create a call4 dummy-frame: a0 = 0, a1 = childregs. */
	*((int*)childregs - 3) = (unsigned long)childregs;
	*((int*)childregs - 4) = 0;

	p->thread.sp = (unsigned long)childregs;

	if (!(p->flags & PF_KTHREAD)) {
		struct pt_regs *regs = current_pt_regs();
		unsigned long usp = usp_thread_fn ?
			usp_thread_fn : regs->areg[1];
<<<<<<< HEAD

		p->thread.ra = MAKE_RA_FOR_CALL(
				(unsigned long)ret_from_fork, 0x1);

=======

		p->thread.ra = MAKE_RA_FOR_CALL(
				(unsigned long)ret_from_fork, 0x1);

>>>>>>> 097e3635
		/* This does not copy all the regs.
		 * In a bout of brilliance or madness,
		 * ARs beyond a0-a15 exist past the end of the struct.
		 */
		*childregs = *regs;
		childregs->areg[1] = usp;
		childregs->areg[2] = 0;

		/* When sharing memory with the parent thread, the child
		   usually starts on a pristine stack, so we have to reset
		   windowbase, windowstart and wmask.
		   (Note that such a new thread is required to always create
		   an initial call4 frame)
		   The exception is vfork, where the new thread continues to
		   run on the parent's stack until it calls execve. This could
		   be a call8 or call12, which requires a legal stack frame
		   of the previous caller for the overflow handlers to work.
		   (Note that it's always legal to overflow live registers).
		   In this case, ensure to spill at least the stack pointer
		   of that frame. */

		if (clone_flags & CLONE_VM) {
			/* check that caller window is live and same stack */
			int len = childregs->wmask & ~0xf;
			if (regs->areg[1] == usp && len != 0) {
				int callinc = (regs->areg[0] >> 30) & 3;
				int caller_ars = XCHAL_NUM_AREGS - callinc * 4;
				put_user(regs->areg[caller_ars+1],
					 (unsigned __user*)(usp - 12));
			}
			childregs->wmask = 1;
			childregs->windowstart = 1;
			childregs->windowbase = 0;
		} else {
			int len = childregs->wmask & ~0xf;
			memcpy(&childregs->areg[XCHAL_NUM_AREGS - len/4],
			       &regs->areg[XCHAL_NUM_AREGS - len/4], len);
		}
// FIXME: we need to set THREADPTR in thread_info...
		if (clone_flags & CLONE_SETTLS)
			childregs->areg[2] = childregs->areg[6];
	} else {
		p->thread.ra = MAKE_RA_FOR_CALL(
				(unsigned long)ret_from_kernel_thread, 1);

		/* pass parameters to ret_from_kernel_thread:
		 * a2 = thread_fn, a3 = thread_fn arg
		 */
		*((int *)childregs - 1) = thread_fn_arg;
		*((int *)childregs - 2) = usp_thread_fn;

		/* Childregs are only used when we're going to userspace
		 * in which case start_thread will set them up.
		 */
	}

#if (XTENSA_HAVE_COPROCESSORS || XTENSA_HAVE_IO_PORTS)
	ti = task_thread_info(p);
	ti->cpenable = 0;
#endif

	return 0;
}


/*
 * These bracket the sleeping functions..
 */

unsigned long get_wchan(struct task_struct *p)
{
	unsigned long sp, pc;
	unsigned long stack_page = (unsigned long) task_stack_page(p);
	int count = 0;

	if (!p || p == current || p->state == TASK_RUNNING)
		return 0;

	sp = p->thread.sp;
	pc = MAKE_PC_FROM_RA(p->thread.ra, p->thread.sp);

	do {
		if (sp < stack_page + sizeof(struct task_struct) ||
		    sp >= (stack_page + THREAD_SIZE) ||
		    pc == 0)
			return 0;
		if (!in_sched_functions(pc))
			return pc;

		/* Stack layout: sp-4: ra, sp-3: sp' */

		pc = MAKE_PC_FROM_RA(*(unsigned long*)sp - 4, sp);
		sp = *(unsigned long *)sp - 3;
	} while (count++ < 16);
	return 0;
}

/*
 * xtensa_gregset_t and 'struct pt_regs' are vastly different formats
 * of processor registers.  Besides different ordering,
 * xtensa_gregset_t contains non-live register information that
 * 'struct pt_regs' does not.  Exception handling (primarily) uses
 * 'struct pt_regs'.  Core files and ptrace use xtensa_gregset_t.
 *
 */

void xtensa_elf_core_copy_regs (xtensa_gregset_t *elfregs, struct pt_regs *regs)
{
	unsigned long wb, ws, wm;
	int live, last;

	wb = regs->windowbase;
	ws = regs->windowstart;
	wm = regs->wmask;
	ws = ((ws >> wb) | (ws << (WSBITS - wb))) & ((1 << WSBITS) - 1);

	/* Don't leak any random bits. */

	memset(elfregs, 0, sizeof(*elfregs));

	/* Note:  PS.EXCM is not set while user task is running; its
	 * being set in regs->ps is for exception handling convenience.
	 */

	elfregs->pc		= regs->pc;
	elfregs->ps		= (regs->ps & ~(1 << PS_EXCM_BIT));
	elfregs->lbeg		= regs->lbeg;
	elfregs->lend		= regs->lend;
	elfregs->lcount		= regs->lcount;
	elfregs->sar		= regs->sar;
	elfregs->windowstart	= ws;

	live = (wm & 2) ? 4 : (wm & 4) ? 8 : (wm & 8) ? 12 : 16;
	last = XCHAL_NUM_AREGS - (wm >> 4) * 4;
	memcpy(elfregs->a, regs->areg, live * 4);
	memcpy(elfregs->a + last, regs->areg + last, (wm >> 4) * 16);
}

int dump_fpu(void)
{
	return 0;
<<<<<<< HEAD
}

asmlinkage
long xtensa_clone(unsigned long clone_flags, unsigned long newsp,
                  void __user *parent_tid, void *child_tls,
                  void __user *child_tid, long a5,
                  struct pt_regs *regs)
{
        return do_fork(clone_flags, newsp, regs, 0, parent_tid, child_tid);
=======
>>>>>>> 097e3635
}<|MERGE_RESOLUTION|>--- conflicted
+++ resolved
@@ -199,12 +199,7 @@
  */
 
 int copy_thread(unsigned long clone_flags, unsigned long usp_thread_fn,
-<<<<<<< HEAD
-		unsigned long thread_fn_arg,
-		struct task_struct *p, struct pt_regs *unused)
-=======
 		unsigned long thread_fn_arg, struct task_struct *p)
->>>>>>> 097e3635
 {
 	struct pt_regs *childregs = task_pt_regs(p);
 
@@ -222,17 +217,10 @@
 		struct pt_regs *regs = current_pt_regs();
 		unsigned long usp = usp_thread_fn ?
 			usp_thread_fn : regs->areg[1];
-<<<<<<< HEAD
 
 		p->thread.ra = MAKE_RA_FOR_CALL(
 				(unsigned long)ret_from_fork, 0x1);
 
-=======
-
-		p->thread.ra = MAKE_RA_FOR_CALL(
-				(unsigned long)ret_from_fork, 0x1);
-
->>>>>>> 097e3635
 		/* This does not copy all the regs.
 		 * In a bout of brilliance or madness,
 		 * ARs beyond a0-a15 exist past the end of the struct.
@@ -374,16 +362,4 @@
 int dump_fpu(void)
 {
 	return 0;
-<<<<<<< HEAD
-}
-
-asmlinkage
-long xtensa_clone(unsigned long clone_flags, unsigned long newsp,
-                  void __user *parent_tid, void *child_tls,
-                  void __user *child_tid, long a5,
-                  struct pt_regs *regs)
-{
-        return do_fork(clone_flags, newsp, regs, 0, parent_tid, child_tid);
-=======
->>>>>>> 097e3635
 }