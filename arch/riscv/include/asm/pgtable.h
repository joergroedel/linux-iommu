--- conflicted
+++ resolved
@@ -90,41 +90,6 @@
 #define __S110	PAGE_SHARED_EXEC
 #define __S111	PAGE_SHARED_EXEC
 
-<<<<<<< HEAD
-#define VMALLOC_SIZE     (KERN_VIRT_SIZE >> 1)
-#define VMALLOC_END      (PAGE_OFFSET - 1)
-#define VMALLOC_START    (PAGE_OFFSET - VMALLOC_SIZE)
-
-/*
- * Roughly size the vmemmap space to be large enough to fit enough
- * struct pages to map half the virtual address space. Then
- * position vmemmap directly below the VMALLOC region.
- */
-#define VMEMMAP_SHIFT \
-	(CONFIG_VA_BITS - PAGE_SHIFT - 1 + STRUCT_PAGE_MAX_SHIFT)
-#define VMEMMAP_SIZE	BIT(VMEMMAP_SHIFT)
-#define VMEMMAP_END	(VMALLOC_START - 1)
-#define VMEMMAP_START	(VMALLOC_START - VMEMMAP_SIZE)
-
-#define vmemmap		((struct page *)VMEMMAP_START)
-
-#define FIXADDR_TOP      (VMEMMAP_START)
-#ifdef CONFIG_64BIT
-#define FIXADDR_SIZE     PMD_SIZE
-#else
-#define FIXADDR_SIZE     PGDIR_SIZE
-#endif
-#define FIXADDR_START    (FIXADDR_TOP - FIXADDR_SIZE)
-
-/*
- * ZERO_PAGE is a global shared page that is always zero,
- * used for zero-mapped memory areas, etc.
- */
-extern unsigned long empty_zero_page[PAGE_SIZE / sizeof(unsigned long)];
-#define ZERO_PAGE(vaddr) (virt_to_page(empty_zero_page))
-
-=======
->>>>>>> d1eef1c6
 static inline int pmd_present(pmd_t pmd)
 {
 	return (pmd_val(pmd) & (_PAGE_PRESENT | _PAGE_PROT_NONE));
@@ -435,13 +400,9 @@
 #define __pte_to_swp_entry(pte)	((swp_entry_t) { pte_val(pte) })
 #define __swp_entry_to_pte(x)	((pte_t) { (x).val })
 
-<<<<<<< HEAD
-#define kern_addr_valid(addr)   (1) /* FIXME */
-=======
 #define VMALLOC_SIZE     (KERN_VIRT_SIZE >> 1)
 #define VMALLOC_END      (PAGE_OFFSET - 1)
 #define VMALLOC_START    (PAGE_OFFSET - VMALLOC_SIZE)
->>>>>>> d1eef1c6
 
 /*
  * Roughly size the vmemmap space to be large enough to fit enough
