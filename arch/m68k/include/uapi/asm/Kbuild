# UAPI Header export list
include include/uapi/asm-generic/Kbuild.asm

<<<<<<< HEAD
header-y += a.out.h
header-y += auxvec.h
=======
generic-y += auxvec.h
generic-y += msgbuf.h
generic-y += sembuf.h
generic-y += shmbuf.h
generic-y += socket.h
generic-y += sockios.h
generic-y += termbits.h
generic-y += termios.h

header-y += a.out.h
>>>>>>> 097e3635
header-y += byteorder.h
header-y += cachectl.h
header-y += fcntl.h
header-y += ioctls.h
<<<<<<< HEAD
header-y += msgbuf.h
=======
>>>>>>> 097e3635
header-y += param.h
header-y += poll.h
header-y += posix_types.h
header-y += ptrace.h
<<<<<<< HEAD
header-y += sembuf.h
header-y += setup.h
header-y += shmbuf.h
header-y += sigcontext.h
header-y += signal.h
header-y += socket.h
header-y += sockios.h
header-y += stat.h
header-y += swab.h
header-y += termbits.h
header-y += termios.h
=======
header-y += setup.h
header-y += sigcontext.h
header-y += signal.h
header-y += stat.h
header-y += swab.h
>>>>>>> 097e3635
header-y += unistd.h<|MERGE_RESOLUTION|>--- conflicted
+++ resolved
@@ -1,10 +1,6 @@
 # UAPI Header export list
 include include/uapi/asm-generic/Kbuild.asm
 
-<<<<<<< HEAD
-header-y += a.out.h
-header-y += auxvec.h
-=======
 generic-y += auxvec.h
 generic-y += msgbuf.h
 generic-y += sembuf.h
@@ -15,36 +11,17 @@
 generic-y += termios.h
 
 header-y += a.out.h
->>>>>>> 097e3635
 header-y += byteorder.h
 header-y += cachectl.h
 header-y += fcntl.h
 header-y += ioctls.h
-<<<<<<< HEAD
-header-y += msgbuf.h
-=======
->>>>>>> 097e3635
 header-y += param.h
 header-y += poll.h
 header-y += posix_types.h
 header-y += ptrace.h
-<<<<<<< HEAD
-header-y += sembuf.h
-header-y += setup.h
-header-y += shmbuf.h
-header-y += sigcontext.h
-header-y += signal.h
-header-y += socket.h
-header-y += sockios.h
-header-y += stat.h
-header-y += swab.h
-header-y += termbits.h
-header-y += termios.h
-=======
 header-y += setup.h
 header-y += sigcontext.h
 header-y += signal.h
 header-y += stat.h
 header-y += swab.h
->>>>>>> 097e3635
 header-y += unistd.h