/*
 *  linux/arch/arm/kernel/smp.c
 *
 *  Copyright (C) 2002 ARM Limited, All Rights Reserved.
 *
 * This program is free software; you can redistribute it and/or modify
 * it under the terms of the GNU General Public License version 2 as
 * published by the Free Software Foundation.
 */
#include <linux/module.h>
#include <linux/delay.h>
#include <linux/init.h>
#include <linux/spinlock.h>
#include <linux/sched.h>
#include <linux/interrupt.h>
#include <linux/cache.h>
#include <linux/profile.h>
#include <linux/errno.h>
#include <linux/mm.h>
#include <linux/err.h>
#include <linux/cpu.h>
#include <linux/seq_file.h>
#include <linux/irq.h>
#include <linux/percpu.h>
#include <linux/clockchips.h>
#include <linux/completion.h>
#include <linux/cpufreq.h>

#include <linux/atomic.h>
#include <asm/smp.h>
#include <asm/cacheflush.h>
#include <asm/cpu.h>
#include <asm/cputype.h>
#include <asm/exception.h>
#include <asm/idmap.h>
#include <asm/topology.h>
#include <asm/mmu_context.h>
#include <asm/pgtable.h>
#include <asm/pgalloc.h>
#include <asm/processor.h>
#include <asm/sections.h>
#include <asm/tlbflush.h>
#include <asm/ptrace.h>
#include <asm/localtimer.h>
#include <asm/smp_plat.h>
#include <asm/virt.h>
#include <asm/mach/arch.h>

/*
 * as from 2.5, kernels no longer have an init_tasks structure
 * so we need some other way of telling a new secondary core
 * where to place its SVC stack
 */
struct secondary_data secondary_data;

/*
 * control for which core is the next to come out of the secondary
 * boot "holding pen"
 */
volatile int __cpuinitdata pen_release = -1;

enum ipi_msg_type {
	IPI_WAKEUP,
	IPI_TIMER,
	IPI_RESCHEDULE,
	IPI_CALL_FUNC,
	IPI_CALL_FUNC_SINGLE,
	IPI_CPU_STOP,
};

static DECLARE_COMPLETION(cpu_running);

static struct smp_operations smp_ops;

void __init smp_set_ops(struct smp_operations *ops)
{
	if (ops)
		smp_ops = *ops;
};

int __cpuinit __cpu_up(unsigned int cpu, struct task_struct *idle)
{
	int ret;

	/*
	 * We need to tell the secondary core where to find
	 * its stack and the page tables.
	 */
	secondary_data.stack = task_stack_page(idle) + THREAD_START_SP;
	secondary_data.pgdir = virt_to_phys(idmap_pgd);
	secondary_data.swapper_pg_dir = virt_to_phys(swapper_pg_dir);
	__cpuc_flush_dcache_area(&secondary_data, sizeof(secondary_data));
	outer_clean_range(__pa(&secondary_data), __pa(&secondary_data + 1));

	/*
	 * Now bring the CPU into our world.
	 */
	ret = boot_secondary(cpu, idle);
	if (ret == 0) {
		/*
		 * CPU was successfully started, wait for it
		 * to come online or time out.
		 */
		wait_for_completion_timeout(&cpu_running,
						 msecs_to_jiffies(1000));

		if (!cpu_online(cpu)) {
			pr_crit("CPU%u: failed to come online\n", cpu);
			ret = -EIO;
		}
	} else {
		pr_err("CPU%u: failed to boot: %d\n", cpu, ret);
	}

	secondary_data.stack = NULL;
	secondary_data.pgdir = 0;

	return ret;
}

/* platform specific SMP operations */
void __init smp_init_cpus(void)
{
	if (smp_ops.smp_init_cpus)
		smp_ops.smp_init_cpus();
}

static void __init platform_smp_prepare_cpus(unsigned int max_cpus)
{
	if (smp_ops.smp_prepare_cpus)
		smp_ops.smp_prepare_cpus(max_cpus);
}

static void __cpuinit platform_secondary_init(unsigned int cpu)
{
	if (smp_ops.smp_secondary_init)
		smp_ops.smp_secondary_init(cpu);
}

int __cpuinit boot_secondary(unsigned int cpu, struct task_struct *idle)
{
	if (smp_ops.smp_boot_secondary)
		return smp_ops.smp_boot_secondary(cpu, idle);
	return -ENOSYS;
}

#ifdef CONFIG_HOTPLUG_CPU
static void percpu_timer_stop(void);

static int platform_cpu_kill(unsigned int cpu)
{
	if (smp_ops.cpu_kill)
		return smp_ops.cpu_kill(cpu);
	return 1;
}

static void platform_cpu_die(unsigned int cpu)
{
	if (smp_ops.cpu_die)
		smp_ops.cpu_die(cpu);
}

static int platform_cpu_disable(unsigned int cpu)
{
	if (smp_ops.cpu_disable)
		return smp_ops.cpu_disable(cpu);

	/*
	 * By default, allow disabling all CPUs except the first one,
	 * since this is special on a lot of platforms, e.g. because
	 * of clock tick interrupts.
	 */
	return cpu == 0 ? -EPERM : 0;
}
/*
 * __cpu_disable runs on the processor to be shutdown.
 */
int __cpuinit __cpu_disable(void)
{
	unsigned int cpu = smp_processor_id();
	int ret;

	ret = platform_cpu_disable(cpu);
	if (ret)
		return ret;

	/*
	 * Take this CPU offline.  Once we clear this, we can't return,
	 * and we must not schedule until we're ready to give up the cpu.
	 */
	set_cpu_online(cpu, false);

	/*
	 * OK - migrate IRQs away from this CPU
	 */
	migrate_irqs();

	/*
	 * Stop the local timer for this CPU.
	 */
	percpu_timer_stop();

	/*
	 * Flush user cache and TLB mappings, and then remove this CPU
	 * from the vm mask set of all processes.
	 *
	 * Caches are flushed to the Level of Unification Inner Shareable
	 * to write-back dirty lines to unified caches shared by all CPUs.
	 */
	flush_cache_louis();
	local_flush_tlb_all();

	clear_tasks_mm_cpumask(cpu);

	return 0;
}

static DECLARE_COMPLETION(cpu_died);

/*
 * called on the thread which is asking for a CPU to be shutdown -
 * waits until shutdown has completed, or it is timed out.
 */
void __cpuinit __cpu_die(unsigned int cpu)
{
	if (!wait_for_completion_timeout(&cpu_died, msecs_to_jiffies(5000))) {
		pr_err("CPU%u: cpu didn't die\n", cpu);
		return;
	}
	printk(KERN_NOTICE "CPU%u: shutdown\n", cpu);

	if (!platform_cpu_kill(cpu))
		printk("CPU%u: unable to kill\n", cpu);
}

/*
 * Called from the idle thread for the CPU which has been shutdown.
 *
 * Note that we disable IRQs here, but do not re-enable them
 * before returning to the caller. This is also the behaviour
 * of the other hotplug-cpu capable cores, so presumably coming
 * out of idle fixes this.
 */
void __ref cpu_die(void)
{
	unsigned int cpu = smp_processor_id();

	idle_task_exit();

	local_irq_disable();
	mb();

	/* Tell __cpu_die() that this CPU is now safe to dispose of */
	RCU_NONIDLE(complete(&cpu_died));

	/*
	 * actual CPU shutdown procedure is at least platform (if not
	 * CPU) specific.
	 */
	platform_cpu_die(cpu);

	/*
	 * Do not return to the idle loop - jump back to the secondary
	 * cpu initialisation.  There's some initialisation which needs
	 * to be repeated to undo the effects of taking the CPU offline.
	 */
	__asm__("mov	sp, %0\n"
	"	mov	fp, #0\n"
	"	b	secondary_start_kernel"
		:
		: "r" (task_stack_page(current) + THREAD_SIZE - 8));
}
#endif /* CONFIG_HOTPLUG_CPU */

/*
 * Called by both boot and secondaries to move global data into
 * per-processor storage.
 */
static void __cpuinit smp_store_cpu_info(unsigned int cpuid)
{
	struct cpuinfo_arm *cpu_info = &per_cpu(cpu_data, cpuid);

	cpu_info->loops_per_jiffy = loops_per_jiffy;
	cpu_info->cpuid = read_cpuid_id();

	store_cpu_topology(cpuid);
}

static void percpu_timer_setup(void);

/*
 * This is the secondary CPU boot entry.  We're using this CPUs
 * idle thread stack, but a set of temporary page tables.
 */
asmlinkage void __cpuinit secondary_start_kernel(void)
{
	struct mm_struct *mm = &init_mm;
	unsigned int cpu;

	/*
	 * The identity mapping is uncached (strongly ordered), so
	 * switch away from it before attempting any exclusive accesses.
	 */
	cpu_switch_mm(mm->pgd, mm);
	enter_lazy_tlb(mm, current);
	local_flush_tlb_all();

	/*
	 * All kernel threads share the same mm context; grab a
	 * reference and switch to it.
	 */
	cpu = smp_processor_id();
	atomic_inc(&mm->mm_count);
	current->active_mm = mm;
	cpumask_set_cpu(cpu, mm_cpumask(mm));
<<<<<<< HEAD
=======

	cpu_init();
>>>>>>> 097e3635

	printk("CPU%u: Booted secondary processor\n", cpu);

	preempt_disable();
	trace_hardirqs_off();

	/*
	 * Give the platform a chance to do its own initialisation.
	 */
	platform_secondary_init(cpu);

	notify_cpu_starting(cpu);

	calibrate_delay();

	smp_store_cpu_info(cpu);

	/*
	 * OK, now it's safe to let the boot CPU continue.  Wait for
	 * the CPU migration code to notice that the CPU is online
	 * before we continue - which happens after __cpu_up returns.
	 */
	set_cpu_online(cpu, true);
	complete(&cpu_running);

	/*
	 * Setup the percpu timer for this CPU.
	 */
	percpu_timer_setup();

	local_irq_enable();
	local_fiq_enable();

	/*
	 * OK, it's off to the idle thread for us
	 */
	cpu_idle();
}

void __init smp_cpus_done(unsigned int max_cpus)
{
	int cpu;
	unsigned long bogosum = 0;

	for_each_online_cpu(cpu)
		bogosum += per_cpu(cpu_data, cpu).loops_per_jiffy;

	printk(KERN_INFO "SMP: Total of %d processors activated "
	       "(%lu.%02lu BogoMIPS).\n",
	       num_online_cpus(),
	       bogosum / (500000/HZ),
	       (bogosum / (5000/HZ)) % 100);

	hyp_mode_check();
}

void __init smp_prepare_boot_cpu(void)
{
	set_my_cpu_offset(per_cpu_offset(smp_processor_id()));
}

void __init smp_prepare_cpus(unsigned int max_cpus)
{
	unsigned int ncores = num_possible_cpus();

	init_cpu_topology();

	smp_store_cpu_info(smp_processor_id());

	/*
	 * are we trying to boot more cores than exist?
	 */
	if (max_cpus > ncores)
		max_cpus = ncores;
	if (ncores > 1 && max_cpus) {
		/*
		 * Enable the local timer or broadcast device for the
		 * boot CPU, but only if we have more than one CPU.
		 */
		percpu_timer_setup();

		/*
		 * Initialise the present map, which describes the set of CPUs
		 * actually populated at the present time. A platform should
		 * re-initialize the map in platform_smp_prepare_cpus() if
		 * present != possible (e.g. physical hotplug).
		 */
		init_cpu_present(cpu_possible_mask);

		/*
		 * Initialise the SCU if there are more than one CPU
		 * and let them know where to start.
		 */
		platform_smp_prepare_cpus(max_cpus);
	}
}

static void (*smp_cross_call)(const struct cpumask *, unsigned int);

void __init set_smp_cross_call(void (*fn)(const struct cpumask *, unsigned int))
{
	smp_cross_call = fn;
}

void arch_send_call_function_ipi_mask(const struct cpumask *mask)
{
	smp_cross_call(mask, IPI_CALL_FUNC);
}

void arch_send_wakeup_ipi_mask(const struct cpumask *mask)
{
	smp_cross_call(mask, IPI_WAKEUP);
}

void arch_send_call_function_single_ipi(int cpu)
{
	smp_cross_call(cpumask_of(cpu), IPI_CALL_FUNC_SINGLE);
}

static const char *ipi_types[NR_IPI] = {
#define S(x,s)	[x] = s
	S(IPI_WAKEUP, "CPU wakeup interrupts"),
	S(IPI_TIMER, "Timer broadcast interrupts"),
	S(IPI_RESCHEDULE, "Rescheduling interrupts"),
	S(IPI_CALL_FUNC, "Function call interrupts"),
	S(IPI_CALL_FUNC_SINGLE, "Single function call interrupts"),
	S(IPI_CPU_STOP, "CPU stop interrupts"),
};

void show_ipi_list(struct seq_file *p, int prec)
{
	unsigned int cpu, i;

	for (i = 0; i < NR_IPI; i++) {
		seq_printf(p, "%*s%u: ", prec - 1, "IPI", i);

		for_each_online_cpu(cpu)
			seq_printf(p, "%10u ",
				   __get_irq_stat(cpu, ipi_irqs[i]));

		seq_printf(p, " %s\n", ipi_types[i]);
	}
}

u64 smp_irq_stat_cpu(unsigned int cpu)
{
	u64 sum = 0;
	int i;

	for (i = 0; i < NR_IPI; i++)
		sum += __get_irq_stat(cpu, ipi_irqs[i]);

	return sum;
}

/*
 * Timer (local or broadcast) support
 */
static DEFINE_PER_CPU(struct clock_event_device, percpu_clockevent);

static void ipi_timer(void)
{
	struct clock_event_device *evt = &__get_cpu_var(percpu_clockevent);
	evt->event_handler(evt);
}

#ifdef CONFIG_GENERIC_CLOCKEVENTS_BROADCAST
static void smp_timer_broadcast(const struct cpumask *mask)
{
	smp_cross_call(mask, IPI_TIMER);
}
#else
#define smp_timer_broadcast	NULL
#endif

static void broadcast_timer_set_mode(enum clock_event_mode mode,
	struct clock_event_device *evt)
{
}

static void __cpuinit broadcast_timer_setup(struct clock_event_device *evt)
{
	evt->name	= "dummy_timer";
	evt->features	= CLOCK_EVT_FEAT_ONESHOT |
			  CLOCK_EVT_FEAT_PERIODIC |
			  CLOCK_EVT_FEAT_DUMMY;
	evt->rating	= 400;
	evt->mult	= 1;
	evt->set_mode	= broadcast_timer_set_mode;

	clockevents_register_device(evt);
}

static struct local_timer_ops *lt_ops;

#ifdef CONFIG_LOCAL_TIMERS
int local_timer_register(struct local_timer_ops *ops)
{
	if (!is_smp() || !setup_max_cpus)
		return -ENXIO;

	if (lt_ops)
		return -EBUSY;

	lt_ops = ops;
	return 0;
}
#endif

static void __cpuinit percpu_timer_setup(void)
{
	unsigned int cpu = smp_processor_id();
	struct clock_event_device *evt = &per_cpu(percpu_clockevent, cpu);

	evt->cpumask = cpumask_of(cpu);
	evt->broadcast = smp_timer_broadcast;

	if (!lt_ops || lt_ops->setup(evt))
		broadcast_timer_setup(evt);
}

#ifdef CONFIG_HOTPLUG_CPU
/*
 * The generic clock events code purposely does not stop the local timer
 * on CPU_DEAD/CPU_DEAD_FROZEN hotplug events, so we have to do it
 * manually here.
 */
static void percpu_timer_stop(void)
{
	unsigned int cpu = smp_processor_id();
	struct clock_event_device *evt = &per_cpu(percpu_clockevent, cpu);

	if (lt_ops)
		lt_ops->stop(evt);
}
#endif

static DEFINE_RAW_SPINLOCK(stop_lock);

/*
 * ipi_cpu_stop - handle IPI from smp_send_stop()
 */
static void ipi_cpu_stop(unsigned int cpu)
{
	if (system_state == SYSTEM_BOOTING ||
	    system_state == SYSTEM_RUNNING) {
		raw_spin_lock(&stop_lock);
		printk(KERN_CRIT "CPU%u: stopping\n", cpu);
		dump_stack();
		raw_spin_unlock(&stop_lock);
	}

	set_cpu_online(cpu, false);

	local_fiq_disable();
	local_irq_disable();

	while (1)
		cpu_relax();
}

/*
 * Main handler for inter-processor interrupts
 */
asmlinkage void __exception_irq_entry do_IPI(int ipinr, struct pt_regs *regs)
{
	handle_IPI(ipinr, regs);
}

void handle_IPI(int ipinr, struct pt_regs *regs)
{
	unsigned int cpu = smp_processor_id();
	struct pt_regs *old_regs = set_irq_regs(regs);

	if (ipinr < NR_IPI)
		__inc_irq_stat(cpu, ipi_irqs[ipinr]);

	switch (ipinr) {
	case IPI_WAKEUP:
		break;

	case IPI_TIMER:
		irq_enter();
		ipi_timer();
		irq_exit();
		break;

	case IPI_RESCHEDULE:
		scheduler_ipi();
		break;

	case IPI_CALL_FUNC:
		irq_enter();
		generic_smp_call_function_interrupt();
		irq_exit();
		break;

	case IPI_CALL_FUNC_SINGLE:
		irq_enter();
		generic_smp_call_function_single_interrupt();
		irq_exit();
		break;

	case IPI_CPU_STOP:
		irq_enter();
		ipi_cpu_stop(cpu);
		irq_exit();
		break;

	default:
		printk(KERN_CRIT "CPU%u: Unknown IPI message 0x%x\n",
		       cpu, ipinr);
		break;
	}
	set_irq_regs(old_regs);
}

void smp_send_reschedule(int cpu)
{
	smp_cross_call(cpumask_of(cpu), IPI_RESCHEDULE);
}

#ifdef CONFIG_HOTPLUG_CPU
static void smp_kill_cpus(cpumask_t *mask)
{
	unsigned int cpu;
	for_each_cpu(cpu, mask)
		platform_cpu_kill(cpu);
}
#else
static void smp_kill_cpus(cpumask_t *mask) { }
#endif

void smp_send_stop(void)
{
	unsigned long timeout;
	struct cpumask mask;

	cpumask_copy(&mask, cpu_online_mask);
	cpumask_clear_cpu(smp_processor_id(), &mask);
	if (!cpumask_empty(&mask))
		smp_cross_call(&mask, IPI_CPU_STOP);

	/* Wait up to one second for other CPUs to stop */
	timeout = USEC_PER_SEC;
	while (num_online_cpus() > 1 && timeout--)
		udelay(1);

	if (num_online_cpus() > 1)
		pr_warning("SMP: failed to stop secondary CPUs\n");

	smp_kill_cpus(&mask);
}

/*
 * not supported here
 */
int setup_profiling_timer(unsigned int multiplier)
{
	return -EINVAL;
}

#ifdef CONFIG_CPU_FREQ

static DEFINE_PER_CPU(unsigned long, l_p_j_ref);
static DEFINE_PER_CPU(unsigned long, l_p_j_ref_freq);
static unsigned long global_l_p_j_ref;
static unsigned long global_l_p_j_ref_freq;

static int cpufreq_callback(struct notifier_block *nb,
					unsigned long val, void *data)
{
	struct cpufreq_freqs *freq = data;
	int cpu = freq->cpu;

	if (freq->flags & CPUFREQ_CONST_LOOPS)
		return NOTIFY_OK;

	if (!per_cpu(l_p_j_ref, cpu)) {
		per_cpu(l_p_j_ref, cpu) =
			per_cpu(cpu_data, cpu).loops_per_jiffy;
		per_cpu(l_p_j_ref_freq, cpu) = freq->old;
		if (!global_l_p_j_ref) {
			global_l_p_j_ref = loops_per_jiffy;
			global_l_p_j_ref_freq = freq->old;
		}
	}

	if ((val == CPUFREQ_PRECHANGE  && freq->old < freq->new) ||
	    (val == CPUFREQ_POSTCHANGE && freq->old > freq->new) ||
	    (val == CPUFREQ_RESUMECHANGE || val == CPUFREQ_SUSPENDCHANGE)) {
		loops_per_jiffy = cpufreq_scale(global_l_p_j_ref,
						global_l_p_j_ref_freq,
						freq->new);
		per_cpu(cpu_data, cpu).loops_per_jiffy =
			cpufreq_scale(per_cpu(l_p_j_ref, cpu),
					per_cpu(l_p_j_ref_freq, cpu),
					freq->new);
	}
	return NOTIFY_OK;
}

static struct notifier_block cpufreq_notifier = {
	.notifier_call  = cpufreq_callback,
};

static int __init register_cpufreq_notifier(void)
{
	return cpufreq_register_notifier(&cpufreq_notifier,
						CPUFREQ_TRANSITION_NOTIFIER);
}
core_initcall(register_cpufreq_notifier);

#endif<|MERGE_RESOLUTION|>--- conflicted
+++ resolved
@@ -313,11 +313,8 @@
 	atomic_inc(&mm->mm_count);
 	current->active_mm = mm;
 	cpumask_set_cpu(cpu, mm_cpumask(mm));
-<<<<<<< HEAD
-=======
 
 	cpu_init();
->>>>>>> 097e3635
 
 	printk("CPU%u: Booted secondary processor\n", cpu);
 
