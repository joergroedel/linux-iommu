/*
 *  linux/arch/arm/mm/cache-v7.S
 *
 *  Copyright (C) 2001 Deep Blue Solutions Ltd.
 *  Copyright (C) 2005 ARM Ltd.
 *
 * This program is free software; you can redistribute it and/or modify
 * it under the terms of the GNU General Public License version 2 as
 * published by the Free Software Foundation.
 *
 *  This is the "shell" of the ARMv7 processor support.
 */
#include <linux/linkage.h>
#include <linux/init.h>
#include <asm/assembler.h>
#include <asm/unwind.h>

#include "proc-macros.S"

/*
 *	v7_flush_icache_all()
 *
 *	Flush the whole I-cache.
 *
 *	Registers:
 *	r0 - set to 0
 */
ENTRY(v7_flush_icache_all)
	mov	r0, #0
	ALT_SMP(mcr	p15, 0, r0, c7, c1, 0)		@ invalidate I-cache inner shareable
	ALT_UP(mcr	p15, 0, r0, c7, c5, 0)		@ I+BTB cache invalidate
	mov	pc, lr
ENDPROC(v7_flush_icache_all)

/*
 *	v7_flush_dcache_all()
 *
 *	Flush the whole D-cache.
 *
 *	Corrupted registers: r0-r7, r9-r11 (r6 only in Thumb mode)
 *
 *	- mm    - mm_struct describing address space
 */
ENTRY(v7_flush_dcache_all)
	dmb					@ ensure ordering with previous memory accesses
	mrc	p15, 1, r0, c0, c0, 1		@ read clidr
	ands	r3, r0, #0x7000000		@ extract loc from clidr
	mov	r3, r3, lsr #23			@ left align loc bit field
	beq	finished			@ if loc is 0, then no need to clean
	mov	r10, #0				@ start clean at cache level 0
loop1:
	add	r2, r10, r10, lsr #1		@ work out 3x current cache level
	mov	r1, r0, lsr r2			@ extract cache type bits from clidr
	and	r1, r1, #7			@ mask of the bits for current cache only
	cmp	r1, #2				@ see what cache we have at this level
	blt	skip				@ skip if no cache, or just i-cache
#ifdef CONFIG_PREEMPT
<<<<<<< HEAD
	save_and_disable_irqs r9		@ make cssr&csidr read atomic
=======
	save_and_disable_irqs_notrace r9	@ make cssr&csidr read atomic
>>>>>>> 84799396
#endif
	mcr	p15, 2, r10, c0, c0, 0		@ select current cache level in cssr
	isb					@ isb to sych the new cssr&csidr
	mrc	p15, 1, r1, c0, c0, 0		@ read the new csidr
#ifdef CONFIG_PREEMPT
	restore_irqs_notrace r9
#endif
	and	r2, r1, #7			@ extract the length of the cache lines
	add	r2, r2, #4			@ add 4 (line length offset)
	ldr	r4, =0x3ff
	ands	r4, r4, r1, lsr #3		@ find maximum number on the way size
	clz	r5, r4				@ find bit position of way size increment
	ldr	r7, =0x7fff
	ands	r7, r7, r1, lsr #13		@ extract max number of the index size
loop2:
	mov	r9, r4				@ create working copy of max way size
loop3:
 ARM(	orr	r11, r10, r9, lsl r5	)	@ factor way and cache number into r11
 THUMB(	lsl	r6, r9, r5		)
 THUMB(	orr	r11, r10, r6		)	@ factor way and cache number into r11
 ARM(	orr	r11, r11, r7, lsl r2	)	@ factor index number into r11
 THUMB(	lsl	r6, r7, r2		)
 THUMB(	orr	r11, r11, r6		)	@ factor index number into r11
	mcr	p15, 0, r11, c7, c14, 2		@ clean & invalidate by set/way
	subs	r9, r9, #1			@ decrement the way
	bge	loop3
	subs	r7, r7, #1			@ decrement the index
	bge	loop2
skip:
	add	r10, r10, #2			@ increment cache number
	cmp	r3, r10
	bgt	loop1
finished:
	mov	r10, #0				@ swith back to cache level 0
	mcr	p15, 2, r10, c0, c0, 0		@ select current cache level in cssr
	dsb
	isb
	mov	pc, lr
ENDPROC(v7_flush_dcache_all)

/*
 *	v7_flush_cache_all()
 *
 *	Flush the entire cache system.
 *  The data cache flush is now achieved using atomic clean / invalidates
 *  working outwards from L1 cache. This is done using Set/Way based cache
 *  maintenance instructions.
 *  The instruction cache can still be invalidated back to the point of
 *  unification in a single instruction.
 *
 */
ENTRY(v7_flush_kern_cache_all)
 ARM(	stmfd	sp!, {r4-r5, r7, r9-r11, lr}	)
 THUMB(	stmfd	sp!, {r4-r7, r9-r11, lr}	)
	bl	v7_flush_dcache_all
	mov	r0, #0
	ALT_SMP(mcr	p15, 0, r0, c7, c1, 0)	@ invalidate I-cache inner shareable
	ALT_UP(mcr	p15, 0, r0, c7, c5, 0)	@ I+BTB cache invalidate
 ARM(	ldmfd	sp!, {r4-r5, r7, r9-r11, lr}	)
 THUMB(	ldmfd	sp!, {r4-r7, r9-r11, lr}	)
	mov	pc, lr
ENDPROC(v7_flush_kern_cache_all)

/*
 *	v7_flush_cache_all()
 *
 *	Flush all TLB entries in a particular address space
 *
 *	- mm    - mm_struct describing address space
 */
ENTRY(v7_flush_user_cache_all)
	/*FALLTHROUGH*/

/*
 *	v7_flush_cache_range(start, end, flags)
 *
 *	Flush a range of TLB entries in the specified address space.
 *
 *	- start - start address (may not be aligned)
 *	- end   - end address (exclusive, may not be aligned)
 *	- flags	- vm_area_struct flags describing address space
 *
 *	It is assumed that:
 *	- we have a VIPT cache.
 */
ENTRY(v7_flush_user_cache_range)
	mov	pc, lr
ENDPROC(v7_flush_user_cache_all)
ENDPROC(v7_flush_user_cache_range)

/*
 *	v7_coherent_kern_range(start,end)
 *
 *	Ensure that the I and D caches are coherent within specified
 *	region.  This is typically used when code has been written to
 *	a memory region, and will be executed.
 *
 *	- start   - virtual start address of region
 *	- end     - virtual end address of region
 *
 *	It is assumed that:
 *	- the Icache does not read data from the write buffer
 */
ENTRY(v7_coherent_kern_range)
	/* FALLTHROUGH */

/*
 *	v7_coherent_user_range(start,end)
 *
 *	Ensure that the I and D caches are coherent within specified
 *	region.  This is typically used when code has been written to
 *	a memory region, and will be executed.
 *
 *	- start   - virtual start address of region
 *	- end     - virtual end address of region
 *
 *	It is assumed that:
 *	- the Icache does not read data from the write buffer
 */
ENTRY(v7_coherent_user_range)
 UNWIND(.fnstart		)
	dcache_line_size r2, r3
	sub	r3, r2, #1
	bic	r12, r0, r3
#ifdef CONFIG_ARM_ERRATA_764369
	ALT_SMP(W(dsb))
	ALT_UP(W(nop))
#endif
1:
 USER(	mcr	p15, 0, r12, c7, c11, 1	)	@ clean D line to the point of unification
	add	r12, r12, r2
	cmp	r12, r1
	blo	1b
	dsb
	icache_line_size r2, r3
	sub	r3, r2, #1
	bic	r12, r0, r3
2:
 USER(	mcr	p15, 0, r12, c7, c5, 1	)	@ invalidate I line
	add	r12, r12, r2
	cmp	r12, r1
	blo	2b
3:
	mov	r0, #0
	ALT_SMP(mcr	p15, 0, r0, c7, c1, 6)	@ invalidate BTB Inner Shareable
	ALT_UP(mcr	p15, 0, r0, c7, c5, 6)	@ invalidate BTB
	dsb
	isb
	mov	pc, lr

/*
 * Fault handling for the cache operation above. If the virtual address in r0
 * isn't mapped, just try the next page.
 */
9001:
	mov	r12, r12, lsr #12
	mov	r12, r12, lsl #12
	add	r12, r12, #4096
	b	3b
 UNWIND(.fnend		)
ENDPROC(v7_coherent_kern_range)
ENDPROC(v7_coherent_user_range)

/*
 *	v7_flush_kern_dcache_area(void *addr, size_t size)
 *
 *	Ensure that the data held in the page kaddr is written back
 *	to the page in question.
 *
 *	- addr	- kernel address
 *	- size	- region size
 */
ENTRY(v7_flush_kern_dcache_area)
	dcache_line_size r2, r3
	add	r1, r0, r1
	sub	r3, r2, #1
	bic	r0, r0, r3
#ifdef CONFIG_ARM_ERRATA_764369
	ALT_SMP(W(dsb))
	ALT_UP(W(nop))
#endif
1:
	mcr	p15, 0, r0, c7, c14, 1		@ clean & invalidate D line / unified line
	add	r0, r0, r2
	cmp	r0, r1
	blo	1b
	dsb
	mov	pc, lr
ENDPROC(v7_flush_kern_dcache_area)

/*
 *	v7_dma_inv_range(start,end)
 *
 *	Invalidate the data cache within the specified region; we will
 *	be performing a DMA operation in this region and we want to
 *	purge old data in the cache.
 *
 *	- start   - virtual start address of region
 *	- end     - virtual end address of region
 */
v7_dma_inv_range:
	dcache_line_size r2, r3
	sub	r3, r2, #1
	tst	r0, r3
	bic	r0, r0, r3
#ifdef CONFIG_ARM_ERRATA_764369
	ALT_SMP(W(dsb))
	ALT_UP(W(nop))
#endif
	mcrne	p15, 0, r0, c7, c14, 1		@ clean & invalidate D / U line

	tst	r1, r3
	bic	r1, r1, r3
	mcrne	p15, 0, r1, c7, c14, 1		@ clean & invalidate D / U line
1:
	mcr	p15, 0, r0, c7, c6, 1		@ invalidate D / U line
	add	r0, r0, r2
	cmp	r0, r1
	blo	1b
	dsb
	mov	pc, lr
ENDPROC(v7_dma_inv_range)

/*
 *	v7_dma_clean_range(start,end)
 *	- start   - virtual start address of region
 *	- end     - virtual end address of region
 */
v7_dma_clean_range:
	dcache_line_size r2, r3
	sub	r3, r2, #1
	bic	r0, r0, r3
#ifdef CONFIG_ARM_ERRATA_764369
	ALT_SMP(W(dsb))
	ALT_UP(W(nop))
#endif
1:
	mcr	p15, 0, r0, c7, c10, 1		@ clean D / U line
	add	r0, r0, r2
	cmp	r0, r1
	blo	1b
	dsb
	mov	pc, lr
ENDPROC(v7_dma_clean_range)

/*
 *	v7_dma_flush_range(start,end)
 *	- start   - virtual start address of region
 *	- end     - virtual end address of region
 */
ENTRY(v7_dma_flush_range)
	dcache_line_size r2, r3
	sub	r3, r2, #1
	bic	r0, r0, r3
#ifdef CONFIG_ARM_ERRATA_764369
	ALT_SMP(W(dsb))
	ALT_UP(W(nop))
#endif
1:
	mcr	p15, 0, r0, c7, c14, 1		@ clean & invalidate D / U line
	add	r0, r0, r2
	cmp	r0, r1
	blo	1b
	dsb
	mov	pc, lr
ENDPROC(v7_dma_flush_range)

/*
 *	dma_map_area(start, size, dir)
 *	- start	- kernel virtual start address
 *	- size	- size of region
 *	- dir	- DMA direction
 */
ENTRY(v7_dma_map_area)
	add	r1, r1, r0
	teq	r2, #DMA_FROM_DEVICE
	beq	v7_dma_inv_range
	b	v7_dma_clean_range
ENDPROC(v7_dma_map_area)

/*
 *	dma_unmap_area(start, size, dir)
 *	- start	- kernel virtual start address
 *	- size	- size of region
 *	- dir	- DMA direction
 */
ENTRY(v7_dma_unmap_area)
	add	r1, r1, r0
	teq	r2, #DMA_TO_DEVICE
	bne	v7_dma_inv_range
	mov	pc, lr
ENDPROC(v7_dma_unmap_area)

	__INITDATA

	@ define struct cpu_cache_fns (see <asm/cacheflush.h> and proc-macros.S)
	define_cache_functions v7<|MERGE_RESOLUTION|>--- conflicted
+++ resolved
@@ -55,11 +55,7 @@
 	cmp	r1, #2				@ see what cache we have at this level
 	blt	skip				@ skip if no cache, or just i-cache
 #ifdef CONFIG_PREEMPT
-<<<<<<< HEAD
-	save_and_disable_irqs r9		@ make cssr&csidr read atomic
-=======
 	save_and_disable_irqs_notrace r9	@ make cssr&csidr read atomic
->>>>>>> 84799396
 #endif
 	mcr	p15, 2, r10, c0, c0, 0		@ select current cache level in cssr
 	isb					@ isb to sych the new cssr&csidr
