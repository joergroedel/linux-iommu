/* SPDX-License-Identifier: GPL-2.0 */
/*
 * Author: Huacai Chen <chenhuacai@loongson.cn>
 * Copyright (C) 2020-2022 Loongson Technology Corporation Limited
 */
#ifndef __ASM_SMP_H
#define __ASM_SMP_H

#include <linux/atomic.h>
#include <linux/bitops.h>
#include <linux/linkage.h>
#include <linux/threads.h>
#include <linux/cpumask.h>

extern int smp_num_siblings;
extern int num_processors;
extern int disabled_cpus;
extern cpumask_t cpu_sibling_map[];
extern cpumask_t cpu_core_map[];
extern cpumask_t cpu_foreign_map[];

void loongson_smp_setup(void);
void loongson_prepare_cpus(unsigned int max_cpus);
void loongson_boot_secondary(int cpu, struct task_struct *idle);
void loongson_init_secondary(void);
void loongson_smp_finish(void);
void loongson_send_ipi_single(int cpu, unsigned int action);
void loongson_send_ipi_mask(const struct cpumask *mask, unsigned int action);
#ifdef CONFIG_HOTPLUG_CPU
int loongson_cpu_disable(void);
void loongson_cpu_die(unsigned int cpu);
#endif

static inline void plat_smp_setup(void)
{
	loongson_smp_setup();
}

static inline int raw_smp_processor_id(void)
{
#if defined(__VDSO__)
	extern int vdso_smp_processor_id(void)
		__compiletime_error("VDSO should not call smp_processor_id()");
	return vdso_smp_processor_id();
#else
	return current_thread_info()->cpu;
#endif
}
#define raw_smp_processor_id raw_smp_processor_id

/* Map from cpu id to sequential logical cpu number.  This will only
 * not be idempotent when cpus failed to come on-line.	*/
extern int __cpu_number_map[NR_CPUS];
#define cpu_number_map(cpu)  __cpu_number_map[cpu]

/* The reverse map from sequential logical cpu number to cpu id.  */
extern int __cpu_logical_map[NR_CPUS];
#define cpu_logical_map(cpu)  __cpu_logical_map[cpu]

#define cpu_physical_id(cpu)	cpu_logical_map(cpu)

#define SMP_BOOT_CPU		0x1
#define SMP_RESCHEDULE		0x2
#define SMP_CALL_FUNCTION	0x4

struct secondary_data {
	unsigned long stack;
	unsigned long thread_info;
};
extern struct secondary_data cpuboot_data;

extern asmlinkage void smpboot_entry(void);

extern void calculate_cpu_foreign_map(void);

/*
 * Generate IPI list text
 */
extern void show_ipi_list(struct seq_file *p, int prec);

<<<<<<< HEAD
/*
 * This function sends a 'reschedule' IPI to another CPU.
 * it goes straight through and wastes no time serializing
 * anything. Worst case is that we lose a reschedule ...
 */
static inline void smp_send_reschedule(int cpu)
{
	loongson_send_ipi_single(cpu, SMP_RESCHEDULE);
}

=======
>>>>>>> b7bfaa76
static inline void arch_send_call_function_single_ipi(int cpu)
{
	loongson_send_ipi_single(cpu, SMP_CALL_FUNCTION);
}

static inline void arch_send_call_function_ipi_mask(const struct cpumask *mask)
{
	loongson_send_ipi_mask(mask, SMP_CALL_FUNCTION);
}

#ifdef CONFIG_HOTPLUG_CPU
static inline int __cpu_disable(void)
{
	return loongson_cpu_disable();
}

static inline void __cpu_die(unsigned int cpu)
{
	loongson_cpu_die(cpu);
}

extern void play_dead(void);
#endif

#endif /* __ASM_SMP_H */<|MERGE_RESOLUTION|>--- conflicted
+++ resolved
@@ -78,19 +78,6 @@
  */
 extern void show_ipi_list(struct seq_file *p, int prec);
 
-<<<<<<< HEAD
-/*
- * This function sends a 'reschedule' IPI to another CPU.
- * it goes straight through and wastes no time serializing
- * anything. Worst case is that we lose a reschedule ...
- */
-static inline void smp_send_reschedule(int cpu)
-{
-	loongson_send_ipi_single(cpu, SMP_RESCHEDULE);
-}
-
-=======
->>>>>>> b7bfaa76
 static inline void arch_send_call_function_single_ipi(int cpu)
 {
 	loongson_send_ipi_single(cpu, SMP_CALL_FUNCTION);
