// SPDX-License-Identifier: GPL-2.0
/*
 * acpi.c - Architecture-Specific Low-Level ACPI Boot Support
 *
 * Author: Jianmin Lv <lvjianmin@loongson.cn>
 *         Huacai Chen <chenhuacai@loongson.cn>
 * Copyright (C) 2020-2022 Loongson Technology Corporation Limited
 */

#include <linux/init.h>
#include <linux/acpi.h>
#include <linux/irq.h>
#include <linux/irqdomain.h>
#include <linux/memblock.h>
#include <linux/of_fdt.h>
#include <linux/serial_core.h>
#include <asm/io.h>
#include <asm/numa.h>
#include <asm/loongson.h>

int acpi_disabled;
EXPORT_SYMBOL(acpi_disabled);
int acpi_noirq;
int acpi_pci_disabled;
EXPORT_SYMBOL(acpi_pci_disabled);
int acpi_strict = 1; /* We have no workarounds on LoongArch */
int num_processors;
int disabled_cpus;

u64 acpi_saved_sp;

#define MAX_CORE_PIC 256

#define PREFIX			"ACPI: "

void __init __iomem * __acpi_map_table(unsigned long phys, unsigned long size)
{

	if (!phys || !size)
		return NULL;

	return early_memremap(phys, size);
}
void __init __acpi_unmap_table(void __iomem *map, unsigned long size)
{
	if (!map || !size)
		return;

	early_memunmap(map, size);
}

void __iomem *acpi_os_ioremap(acpi_physical_address phys, acpi_size size)
{
	if (!memblock_is_memory(phys))
		return ioremap(phys, size);
	else
		return ioremap_cache(phys, size);
}

#ifdef CONFIG_SMP
static int set_processor_mask(u32 id, u32 flags)
{

	int cpu, cpuid = id;

	if (num_processors >= nr_cpu_ids) {
		pr_warn(PREFIX "nr_cpus/possible_cpus limit of %i reached."
			" processor 0x%x ignored.\n", nr_cpu_ids, cpuid);

		return -ENODEV;

	}
	if (cpuid == loongson_sysconf.boot_cpu_id)
		cpu = 0;
	else
		cpu = cpumask_next_zero(-1, cpu_present_mask);

	if (flags & ACPI_MADT_ENABLED) {
		num_processors++;
		set_cpu_possible(cpu, true);
		set_cpu_present(cpu, true);
		__cpu_number_map[cpuid] = cpu;
		__cpu_logical_map[cpu] = cpuid;
	} else
		disabled_cpus++;

	return cpu;
}
#endif

static int __init
acpi_parse_processor(union acpi_subtable_headers *header, const unsigned long end)
{
	struct acpi_madt_core_pic *processor = NULL;

	processor = (struct acpi_madt_core_pic *)header;
	if (BAD_MADT_ENTRY(processor, end))
		return -EINVAL;

	acpi_table_print_madt_entry(&header->common);
#ifdef CONFIG_SMP
	set_processor_mask(processor->core_id, processor->flags);
#endif

	return 0;
}

static int __init
acpi_parse_eio_master(union acpi_subtable_headers *header, const unsigned long end)
{
	static int core = 0;
	struct acpi_madt_eio_pic *eiointc = NULL;

	eiointc = (struct acpi_madt_eio_pic *)header;
	if (BAD_MADT_ENTRY(eiointc, end))
		return -EINVAL;

	core = eiointc->node * CORES_PER_EIO_NODE;
	set_bit(core, &(loongson_sysconf.cores_io_master));

	return 0;
}

static void __init acpi_process_madt(void)
{
#ifdef CONFIG_SMP
	int i;

	for (i = 0; i < NR_CPUS; i++) {
		__cpu_number_map[i] = -1;
		__cpu_logical_map[i] = -1;
	}
#endif
	acpi_table_parse_madt(ACPI_MADT_TYPE_CORE_PIC,
			acpi_parse_processor, MAX_CORE_PIC);

	acpi_table_parse_madt(ACPI_MADT_TYPE_EIO_PIC,
			acpi_parse_eio_master, MAX_IO_PICS);

	loongson_sysconf.nr_cpus = num_processors;
}

<<<<<<< HEAD
=======
#ifndef CONFIG_SUSPEND
int (*acpi_suspend_lowlevel)(void);
#else
int (*acpi_suspend_lowlevel)(void) = loongarch_acpi_suspend;
#endif

>>>>>>> b7bfaa76
void __init acpi_boot_table_init(void)
{
	/*
	 * If acpi_disabled, bail out
	 */
	if (acpi_disabled)
<<<<<<< HEAD
		return;
=======
		goto fdt_earlycon;
>>>>>>> b7bfaa76

	/*
	 * Initialize the ACPI boot-time table parser.
	 */
	if (acpi_table_init()) {
		disable_acpi();
<<<<<<< HEAD
		return;
=======
		goto fdt_earlycon;
>>>>>>> b7bfaa76
	}

	loongson_sysconf.boot_cpu_id = read_csr_cpuid();

	/*
	 * Process the Multiple APIC Description Table (MADT), if present
	 */
	acpi_process_madt();

	/* Do not enable ACPI SPCR console by default */
	acpi_parse_spcr(earlycon_acpi_spcr_enable, false);
<<<<<<< HEAD
=======

	return;

fdt_earlycon:
	if (earlycon_acpi_spcr_enable)
		early_init_dt_scan_chosen_stdout();
>>>>>>> b7bfaa76
}

#ifdef CONFIG_ACPI_NUMA

static __init int setup_node(int pxm)
{
	return acpi_map_pxm_to_node(pxm);
}

/*
 * Callback for SLIT parsing.  pxm_to_node() returns NUMA_NO_NODE for
 * I/O localities since SRAT does not list them.  I/O localities are
 * not supported at this point.
 */
unsigned int numa_distance_cnt;

static inline unsigned int get_numa_distances_cnt(struct acpi_table_slit *slit)
{
	return slit->locality_count;
}

void __init numa_set_distance(int from, int to, int distance)
{
	if ((u8)distance != distance || (from == to && distance != LOCAL_DISTANCE)) {
		pr_warn_once("Warning: invalid distance parameter, from=%d to=%d distance=%d\n",
				from, to, distance);
		return;
	}

	node_distances[from][to] = distance;
}

/* Callback for Proximity Domain -> CPUID mapping */
void __init
acpi_numa_processor_affinity_init(struct acpi_srat_cpu_affinity *pa)
{
	int pxm, node;

	if (srat_disabled())
		return;
	if (pa->header.length != sizeof(struct acpi_srat_cpu_affinity)) {
		bad_srat();
		return;
	}
	if ((pa->flags & ACPI_SRAT_CPU_ENABLED) == 0)
		return;
	pxm = pa->proximity_domain_lo;
	if (acpi_srat_revision >= 2) {
		pxm |= (pa->proximity_domain_hi[0] << 8);
		pxm |= (pa->proximity_domain_hi[1] << 16);
		pxm |= (pa->proximity_domain_hi[2] << 24);
	}
	node = setup_node(pxm);
	if (node < 0) {
		pr_err("SRAT: Too many proximity domains %x\n", pxm);
		bad_srat();
		return;
	}

	if (pa->apic_id >= CONFIG_NR_CPUS) {
		pr_info("SRAT: PXM %u -> CPU 0x%02x -> Node %u skipped apicid that is too big\n",
				pxm, pa->apic_id, node);
		return;
	}

	early_numa_add_cpu(pa->apic_id, node);

	set_cpuid_to_node(pa->apic_id, node);
	node_set(node, numa_nodes_parsed);
	pr_info("SRAT: PXM %u -> CPU 0x%02x -> Node %u\n", pxm, pa->apic_id, node);
}

void __init acpi_numa_arch_fixup(void) {}
#endif

void __init arch_reserve_mem_area(acpi_physical_address addr, size_t size)
{
	memblock_reserve(addr, size);
}

#ifdef CONFIG_ACPI_HOTPLUG_CPU

#include <acpi/processor.h>

static int __ref acpi_map_cpu2node(acpi_handle handle, int cpu, int physid)
{
#ifdef CONFIG_ACPI_NUMA
	int nid;

	nid = acpi_get_node(handle);
	if (nid != NUMA_NO_NODE) {
		set_cpuid_to_node(physid, nid);
		node_set(nid, numa_nodes_parsed);
		set_cpu_numa_node(cpu, nid);
		cpumask_set_cpu(cpu, cpumask_of_node(nid));
	}
#endif
	return 0;
}

int acpi_map_cpu(acpi_handle handle, phys_cpuid_t physid, u32 acpi_id, int *pcpu)
{
	int cpu;

	cpu = set_processor_mask(physid, ACPI_MADT_ENABLED);
	if (cpu < 0) {
		pr_info(PREFIX "Unable to map lapic to logical cpu number\n");
		return cpu;
	}

	acpi_map_cpu2node(handle, cpu, physid);

	*pcpu = cpu;

	return 0;
}
EXPORT_SYMBOL(acpi_map_cpu);

int acpi_unmap_cpu(int cpu)
{
#ifdef CONFIG_ACPI_NUMA
	set_cpuid_to_node(cpu_logical_map(cpu), NUMA_NO_NODE);
#endif
	set_cpu_present(cpu, false);
	num_processors--;

	pr_info("cpu%d hot remove!\n", cpu);

	return 0;
}
EXPORT_SYMBOL(acpi_unmap_cpu);

#endif /* CONFIG_ACPI_HOTPLUG_CPU */<|MERGE_RESOLUTION|>--- conflicted
+++ resolved
@@ -140,37 +140,26 @@
 	loongson_sysconf.nr_cpus = num_processors;
 }
 
-<<<<<<< HEAD
-=======
 #ifndef CONFIG_SUSPEND
 int (*acpi_suspend_lowlevel)(void);
 #else
 int (*acpi_suspend_lowlevel)(void) = loongarch_acpi_suspend;
 #endif
 
->>>>>>> b7bfaa76
 void __init acpi_boot_table_init(void)
 {
 	/*
 	 * If acpi_disabled, bail out
 	 */
 	if (acpi_disabled)
-<<<<<<< HEAD
-		return;
-=======
 		goto fdt_earlycon;
->>>>>>> b7bfaa76
 
 	/*
 	 * Initialize the ACPI boot-time table parser.
 	 */
 	if (acpi_table_init()) {
 		disable_acpi();
-<<<<<<< HEAD
-		return;
-=======
 		goto fdt_earlycon;
->>>>>>> b7bfaa76
 	}
 
 	loongson_sysconf.boot_cpu_id = read_csr_cpuid();
@@ -182,15 +171,12 @@
 
 	/* Do not enable ACPI SPCR console by default */
 	acpi_parse_spcr(earlycon_acpi_spcr_enable, false);
-<<<<<<< HEAD
-=======
 
 	return;
 
 fdt_earlycon:
 	if (earlycon_acpi_spcr_enable)
 		early_init_dt_scan_chosen_stdout();
->>>>>>> b7bfaa76
 }
 
 #ifdef CONFIG_ACPI_NUMA
