--- conflicted
+++ resolved
@@ -35,22 +35,6 @@
  *   rsi = lockval           (second argument)
  *   rdx = internal variable (set to 0)
  */
-<<<<<<< HEAD
-asm    (".pushsection .spinlock.text, \"ax\";"
-	".globl " PV_UNLOCK ";"
-	".type " PV_UNLOCK ", @function;"
-	".align 4,0x90;"
-	PV_UNLOCK ": "
-	ASM_ENDBR
-	FRAME_BEGIN
-	"push  %rdx;"
-	"mov   $0x1,%eax;"
-	"xor   %edx,%edx;"
-	LOCK_PREFIX "cmpxchg %dl,(%rdi);"
-	"cmp   $0x1,%al;"
-	"jne   .slowpath;"
-	"pop   %rdx;"
-=======
 #define PV_UNLOCK_ASM							\
 	FRAME_BEGIN							\
 	"push  %rdx\n\t"						\
@@ -68,7 +52,6 @@
 	"call __raw_callee_save___pv_queued_spin_unlock_slowpath\n\t"	\
 	"pop    %rsi\n\t"						\
 	"pop    %rdx\n\t"						\
->>>>>>> b7bfaa76
 	FRAME_END
 
 DEFINE_PARAVIRT_ASM(__raw_callee_save___pv_queued_spin_unlock,
