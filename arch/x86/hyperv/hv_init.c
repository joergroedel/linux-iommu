// SPDX-License-Identifier: GPL-2.0-only
/*
 * X86 specific Hyper-V initialization code.
 *
 * Copyright (C) 2016, Microsoft, Inc.
 *
 * Author : K. Y. Srinivasan <kys@microsoft.com>
 */

#include <linux/efi.h>
#include <linux/types.h>
#include <linux/bitfield.h>
#include <linux/io.h>
#include <asm/apic.h>
#include <asm/desc.h>
#include <asm/sev.h>
#include <asm/hypervisor.h>
#include <asm/hyperv-tlfs.h>
#include <asm/mshyperv.h>
#include <asm/idtentry.h>
#include <linux/kexec.h>
#include <linux/version.h>
#include <linux/vmalloc.h>
#include <linux/mm.h>
#include <linux/hyperv.h>
#include <linux/slab.h>
#include <linux/kernel.h>
#include <linux/cpuhotplug.h>
#include <linux/syscore_ops.h>
#include <clocksource/hyperv_timer.h>
#include <linux/highmem.h>
#include <linux/swiotlb.h>

int hyperv_init_cpuhp;
u64 hv_current_partition_id = ~0ull;
EXPORT_SYMBOL_GPL(hv_current_partition_id);

void *hv_hypercall_pg;
EXPORT_SYMBOL_GPL(hv_hypercall_pg);

union hv_ghcb * __percpu *hv_ghcb_pg;

/* Storage to save the hypercall page temporarily for hibernation */
static void *hv_hypercall_pg_saved;

struct hv_vp_assist_page **hv_vp_assist_page;
EXPORT_SYMBOL_GPL(hv_vp_assist_page);

static int hyperv_init_ghcb(void)
{
	u64 ghcb_gpa;
	void *ghcb_va;
	void **ghcb_base;

	if (!hv_isolation_type_snp())
		return 0;

	if (!hv_ghcb_pg)
		return -EINVAL;

	/*
	 * GHCB page is allocated by paravisor. The address
	 * returned by MSR_AMD64_SEV_ES_GHCB is above shared
	 * memory boundary and map it here.
	 */
	rdmsrl(MSR_AMD64_SEV_ES_GHCB, ghcb_gpa);
	ghcb_va = memremap(ghcb_gpa, HV_HYP_PAGE_SIZE, MEMREMAP_WB);
	if (!ghcb_va)
		return -ENOMEM;

	ghcb_base = (void **)this_cpu_ptr(hv_ghcb_pg);
	*ghcb_base = ghcb_va;

	return 0;
}

static int hv_cpu_init(unsigned int cpu)
{
	union hv_vp_assist_msr_contents msr = { 0 };
	struct hv_vp_assist_page **hvp = &hv_vp_assist_page[cpu];
	int ret;

	ret = hv_common_cpu_init(cpu);
	if (ret)
		return ret;

	if (!hv_vp_assist_page)
		return 0;

	if (hv_root_partition) {
		/*
		 * For root partition we get the hypervisor provided VP assist
		 * page, instead of allocating a new page.
		 */
		rdmsrl(HV_X64_MSR_VP_ASSIST_PAGE, msr.as_uint64);
		*hvp = memremap(msr.pfn << HV_X64_MSR_VP_ASSIST_PAGE_ADDRESS_SHIFT,
				PAGE_SIZE, MEMREMAP_WB);
	} else {
		/*
		 * The VP assist page is an "overlay" page (see Hyper-V TLFS's
		 * Section 5.2.1 "GPA Overlay Pages"). Here it must be zeroed
		 * out to make sure we always write the EOI MSR in
		 * hv_apic_eoi_write() *after* the EOI optimization is disabled
		 * in hv_cpu_die(), otherwise a CPU may not be stopped in the
		 * case of CPU offlining and the VM will hang.
		 */
		if (!*hvp)
			*hvp = __vmalloc(PAGE_SIZE, GFP_KERNEL | __GFP_ZERO);
		if (*hvp)
			msr.pfn = vmalloc_to_pfn(*hvp);

	}
	if (!WARN_ON(!(*hvp))) {
		msr.enable = 1;
		wrmsrl(HV_X64_MSR_VP_ASSIST_PAGE, msr.as_uint64);
	}

	return hyperv_init_ghcb();
}

static void (*hv_reenlightenment_cb)(void);

static void hv_reenlightenment_notify(struct work_struct *dummy)
{
	struct hv_tsc_emulation_status emu_status;

	rdmsrl(HV_X64_MSR_TSC_EMULATION_STATUS, *(u64 *)&emu_status);

	/* Don't issue the callback if TSC accesses are not emulated */
	if (hv_reenlightenment_cb && emu_status.inprogress)
		hv_reenlightenment_cb();
}
static DECLARE_DELAYED_WORK(hv_reenlightenment_work, hv_reenlightenment_notify);

void hyperv_stop_tsc_emulation(void)
{
	u64 freq;
	struct hv_tsc_emulation_status emu_status;

	rdmsrl(HV_X64_MSR_TSC_EMULATION_STATUS, *(u64 *)&emu_status);
	emu_status.inprogress = 0;
	wrmsrl(HV_X64_MSR_TSC_EMULATION_STATUS, *(u64 *)&emu_status);

	rdmsrl(HV_X64_MSR_TSC_FREQUENCY, freq);
	tsc_khz = div64_u64(freq, 1000);
}
EXPORT_SYMBOL_GPL(hyperv_stop_tsc_emulation);

static inline bool hv_reenlightenment_available(void)
{
	/*
	 * Check for required features and privileges to make TSC frequency
	 * change notifications work.
	 */
	return ms_hyperv.features & HV_ACCESS_FREQUENCY_MSRS &&
		ms_hyperv.misc_features & HV_FEATURE_FREQUENCY_MSRS_AVAILABLE &&
		ms_hyperv.features & HV_ACCESS_REENLIGHTENMENT;
}

DEFINE_IDTENTRY_SYSVEC(sysvec_hyperv_reenlightenment)
{
	ack_APIC_irq();
	inc_irq_stat(irq_hv_reenlightenment_count);
	schedule_delayed_work(&hv_reenlightenment_work, HZ/10);
}

void set_hv_tscchange_cb(void (*cb)(void))
{
	struct hv_reenlightenment_control re_ctrl = {
		.vector = HYPERV_REENLIGHTENMENT_VECTOR,
		.enabled = 1,
	};
	struct hv_tsc_emulation_control emu_ctrl = {.enabled = 1};

	if (!hv_reenlightenment_available()) {
		pr_warn("Hyper-V: reenlightenment support is unavailable\n");
		return;
	}

	if (!hv_vp_index)
		return;

	hv_reenlightenment_cb = cb;

	/* Make sure callback is registered before we write to MSRs */
	wmb();

	re_ctrl.target_vp = hv_vp_index[get_cpu()];

	wrmsrl(HV_X64_MSR_REENLIGHTENMENT_CONTROL, *((u64 *)&re_ctrl));
	wrmsrl(HV_X64_MSR_TSC_EMULATION_CONTROL, *((u64 *)&emu_ctrl));

	put_cpu();
}
EXPORT_SYMBOL_GPL(set_hv_tscchange_cb);

void clear_hv_tscchange_cb(void)
{
	struct hv_reenlightenment_control re_ctrl;

	if (!hv_reenlightenment_available())
		return;

	rdmsrl(HV_X64_MSR_REENLIGHTENMENT_CONTROL, *(u64 *)&re_ctrl);
	re_ctrl.enabled = 0;
	wrmsrl(HV_X64_MSR_REENLIGHTENMENT_CONTROL, *(u64 *)&re_ctrl);

	hv_reenlightenment_cb = NULL;
}
EXPORT_SYMBOL_GPL(clear_hv_tscchange_cb);

static int hv_cpu_die(unsigned int cpu)
{
	struct hv_reenlightenment_control re_ctrl;
	unsigned int new_cpu;
	void **ghcb_va;

	if (hv_ghcb_pg) {
		ghcb_va = (void **)this_cpu_ptr(hv_ghcb_pg);
		if (*ghcb_va)
			memunmap(*ghcb_va);
		*ghcb_va = NULL;
	}

	hv_common_cpu_die(cpu);

	if (hv_vp_assist_page && hv_vp_assist_page[cpu]) {
		union hv_vp_assist_msr_contents msr = { 0 };
		if (hv_root_partition) {
			/*
			 * For root partition the VP assist page is mapped to
			 * hypervisor provided page, and thus we unmap the
			 * page here and nullify it, so that in future we have
			 * correct page address mapped in hv_cpu_init.
			 */
			memunmap(hv_vp_assist_page[cpu]);
			hv_vp_assist_page[cpu] = NULL;
			rdmsrl(HV_X64_MSR_VP_ASSIST_PAGE, msr.as_uint64);
			msr.enable = 0;
		}
		wrmsrl(HV_X64_MSR_VP_ASSIST_PAGE, msr.as_uint64);
	}

	if (hv_reenlightenment_cb == NULL)
		return 0;

	rdmsrl(HV_X64_MSR_REENLIGHTENMENT_CONTROL, *((u64 *)&re_ctrl));
	if (re_ctrl.target_vp == hv_vp_index[cpu]) {
		/*
		 * Reassign reenlightenment notifications to some other online
		 * CPU or just disable the feature if there are no online CPUs
		 * left (happens on hibernation).
		 */
		new_cpu = cpumask_any_but(cpu_online_mask, cpu);

		if (new_cpu < nr_cpu_ids)
			re_ctrl.target_vp = hv_vp_index[new_cpu];
		else
			re_ctrl.enabled = 0;

		wrmsrl(HV_X64_MSR_REENLIGHTENMENT_CONTROL, *((u64 *)&re_ctrl));
	}

	return 0;
}

static int __init hv_pci_init(void)
{
	int gen2vm = efi_enabled(EFI_BOOT);

	/*
	 * For Generation-2 VM, we exit from pci_arch_init() by returning 0.
	 * The purpose is to suppress the harmless warning:
	 * "PCI: Fatal: No config space access function found"
	 */
	if (gen2vm)
		return 0;

	/* For Generation-1 VM, we'll proceed in pci_arch_init().  */
	return 1;
}

static int hv_suspend(void)
{
	union hv_x64_msr_hypercall_contents hypercall_msr;
	int ret;

	if (hv_root_partition)
		return -EPERM;

	/*
	 * Reset the hypercall page as it is going to be invalidated
	 * across hibernation. Setting hv_hypercall_pg to NULL ensures
	 * that any subsequent hypercall operation fails safely instead of
	 * crashing due to an access of an invalid page. The hypercall page
	 * pointer is restored on resume.
	 */
	hv_hypercall_pg_saved = hv_hypercall_pg;
	hv_hypercall_pg = NULL;

	/* Disable the hypercall page in the hypervisor */
	rdmsrl(HV_X64_MSR_HYPERCALL, hypercall_msr.as_uint64);
	hypercall_msr.enable = 0;
	wrmsrl(HV_X64_MSR_HYPERCALL, hypercall_msr.as_uint64);

	ret = hv_cpu_die(0);
	return ret;
}

static void hv_resume(void)
{
	union hv_x64_msr_hypercall_contents hypercall_msr;
	int ret;

	ret = hv_cpu_init(0);
	WARN_ON(ret);

	/* Re-enable the hypercall page */
	rdmsrl(HV_X64_MSR_HYPERCALL, hypercall_msr.as_uint64);
	hypercall_msr.enable = 1;
	hypercall_msr.guest_physical_address =
		vmalloc_to_pfn(hv_hypercall_pg_saved);
	wrmsrl(HV_X64_MSR_HYPERCALL, hypercall_msr.as_uint64);

	hv_hypercall_pg = hv_hypercall_pg_saved;
	hv_hypercall_pg_saved = NULL;

	/*
	 * Reenlightenment notifications are disabled by hv_cpu_die(0),
	 * reenable them here if hv_reenlightenment_cb was previously set.
	 */
	if (hv_reenlightenment_cb)
		set_hv_tscchange_cb(hv_reenlightenment_cb);
}

/* Note: when the ops are called, only CPU0 is online and IRQs are disabled. */
static struct syscore_ops hv_syscore_ops = {
	.suspend	= hv_suspend,
	.resume		= hv_resume,
};

static void (* __initdata old_setup_percpu_clockev)(void);

static void __init hv_stimer_setup_percpu_clockev(void)
{
	/*
	 * Ignore any errors in setting up stimer clockevents
	 * as we can run with the LAPIC timer as a fallback.
	 */
	(void)hv_stimer_alloc(false);

	/*
	 * Still register the LAPIC timer, because the direct-mode STIMER is
	 * not supported by old versions of Hyper-V. This also allows users
	 * to switch to LAPIC timer via /sys, if they want to.
	 */
	if (old_setup_percpu_clockev)
		old_setup_percpu_clockev();
}

static void __init hv_get_partition_id(void)
{
	struct hv_get_partition_id *output_page;
	u64 status;
	unsigned long flags;

	local_irq_save(flags);
	output_page = *this_cpu_ptr(hyperv_pcpu_output_arg);
	status = hv_do_hypercall(HVCALL_GET_PARTITION_ID, NULL, output_page);
	if (!hv_result_success(status)) {
		/* No point in proceeding if this failed */
		pr_err("Failed to get partition ID: %lld\n", status);
		BUG();
	}
	hv_current_partition_id = output_page->partition_id;
	local_irq_restore(flags);
}

/*
 * This function is to be invoked early in the boot sequence after the
 * hypervisor has been detected.
 *
 * 1. Setup the hypercall page.
 * 2. Register Hyper-V specific clocksource.
 * 3. Setup Hyper-V specific APIC entry points.
 */
void __init hyperv_init(void)
{
	u64 guest_id;
	union hv_x64_msr_hypercall_contents hypercall_msr;
	int cpuhp;

	if (x86_hyper_type != X86_HYPER_MS_HYPERV)
		return;

	if (hv_common_init())
		return;

	hv_vp_assist_page = kcalloc(num_possible_cpus(),
				    sizeof(*hv_vp_assist_page), GFP_KERNEL);
	if (!hv_vp_assist_page) {
		ms_hyperv.hints &= ~HV_X64_ENLIGHTENED_VMCS_RECOMMENDED;
		goto common_free;
	}

	if (hv_isolation_type_snp()) {
		/* Negotiate GHCB Version. */
		if (!hv_ghcb_negotiate_protocol())
			hv_ghcb_terminate(SEV_TERM_SET_GEN,
					  GHCB_SEV_ES_PROT_UNSUPPORTED);

		hv_ghcb_pg = alloc_percpu(union hv_ghcb *);
		if (!hv_ghcb_pg)
			goto free_vp_assist_page;
	}

	cpuhp = cpuhp_setup_state(CPUHP_AP_ONLINE_DYN, "x86/hyperv_init:online",
				  hv_cpu_init, hv_cpu_die);
	if (cpuhp < 0)
		goto free_ghcb_page;

	/*
	 * Setup the hypercall page and enable hypercalls.
	 * 1. Register the guest ID
	 * 2. Enable the hypercall and register the hypercall page
	 */
	guest_id = hv_generate_guest_id(LINUX_VERSION_CODE);
	wrmsrl(HV_X64_MSR_GUEST_OS_ID, guest_id);

	/* Hyper-V requires to write guest os id via ghcb in SNP IVM. */
	hv_ghcb_msr_write(HV_X64_MSR_GUEST_OS_ID, guest_id);

	hv_hypercall_pg = __vmalloc_node_range(PAGE_SIZE, 1, VMALLOC_START,
			VMALLOC_END, GFP_KERNEL, PAGE_KERNEL_ROX,
			VM_FLUSH_RESET_PERMS, NUMA_NO_NODE,
			__builtin_return_address(0));
	if (hv_hypercall_pg == NULL)
		goto clean_guest_os_id;

	rdmsrl(HV_X64_MSR_HYPERCALL, hypercall_msr.as_uint64);
	hypercall_msr.enable = 1;

	if (hv_root_partition) {
		struct page *pg;
		void *src;

		/*
		 * For the root partition, the hypervisor will set up its
		 * hypercall page. The hypervisor guarantees it will not show
		 * up in the root's address space. The root can't change the
		 * location of the hypercall page.
		 *
		 * Order is important here. We must enable the hypercall page
		 * so it is populated with code, then copy the code to an
		 * executable page.
		 */
		wrmsrl(HV_X64_MSR_HYPERCALL, hypercall_msr.as_uint64);

		pg = vmalloc_to_page(hv_hypercall_pg);
		src = memremap(hypercall_msr.guest_physical_address << PAGE_SHIFT, PAGE_SIZE,
				MEMREMAP_WB);
		BUG_ON(!src);
		memcpy_to_page(pg, 0, src, HV_HYP_PAGE_SIZE);
		memunmap(src);
<<<<<<< HEAD
=======

		hv_remap_tsc_clocksource();
>>>>>>> b7bfaa76
	} else {
		hypercall_msr.guest_physical_address = vmalloc_to_pfn(hv_hypercall_pg);
		wrmsrl(HV_X64_MSR_HYPERCALL, hypercall_msr.as_uint64);
	}

	/*
	 * hyperv_init() is called before LAPIC is initialized: see
	 * apic_intr_mode_init() -> x86_platform.apic_post_init() and
	 * apic_bsp_setup() -> setup_local_APIC(). The direct-mode STIMER
	 * depends on LAPIC, so hv_stimer_alloc() should be called from
	 * x86_init.timers.setup_percpu_clockev.
	 */
	old_setup_percpu_clockev = x86_init.timers.setup_percpu_clockev;
	x86_init.timers.setup_percpu_clockev = hv_stimer_setup_percpu_clockev;

	hv_apic_init();

	x86_init.pci.arch_init = hv_pci_init;

	register_syscore_ops(&hv_syscore_ops);

	hyperv_init_cpuhp = cpuhp;

	if (cpuid_ebx(HYPERV_CPUID_FEATURES) & HV_ACCESS_PARTITION_ID)
		hv_get_partition_id();

	BUG_ON(hv_root_partition && hv_current_partition_id == ~0ull);

#ifdef CONFIG_PCI_MSI
	/*
	 * If we're running as root, we want to create our own PCI MSI domain.
	 * We can't set this in hv_pci_init because that would be too late.
	 */
	if (hv_root_partition)
		x86_init.irqs.create_pci_msi_domain = hv_create_pci_msi_domain;
#endif

	/* Query the VMs extended capability once, so that it can be cached. */
	hv_query_ext_cap(0);

#ifdef CONFIG_SWIOTLB
	/*
	 * Swiotlb bounce buffer needs to be mapped in extra address
	 * space. Map function doesn't work in the early place and so
	 * call swiotlb_update_mem_attributes() here.
	 */
	if (hv_is_isolation_supported())
		swiotlb_update_mem_attributes();
#endif

	return;

clean_guest_os_id:
	wrmsrl(HV_X64_MSR_GUEST_OS_ID, 0);
	hv_ghcb_msr_write(HV_X64_MSR_GUEST_OS_ID, 0);
	cpuhp_remove_state(cpuhp);
free_ghcb_page:
	free_percpu(hv_ghcb_pg);
free_vp_assist_page:
	kfree(hv_vp_assist_page);
	hv_vp_assist_page = NULL;
common_free:
	hv_common_free();
}

/*
 * This routine is called before kexec/kdump, it does the required cleanup.
 */
void hyperv_cleanup(void)
{
	union hv_x64_msr_hypercall_contents hypercall_msr;
	union hv_reference_tsc_msr tsc_msr;
<<<<<<< HEAD

	unregister_syscore_ops(&hv_syscore_ops);
=======
>>>>>>> b7bfaa76

	/* Reset our OS id */
	wrmsrl(HV_X64_MSR_GUEST_OS_ID, 0);
	hv_ghcb_msr_write(HV_X64_MSR_GUEST_OS_ID, 0);

	/*
	 * Reset hypercall page reference before reset the page,
	 * let hypercall operations fail safely rather than
	 * panic the kernel for using invalid hypercall page
	 */
	hv_hypercall_pg = NULL;

	/* Reset the hypercall page */
	hypercall_msr.as_uint64 = hv_get_register(HV_X64_MSR_HYPERCALL);
	hypercall_msr.enable = 0;
	hv_set_register(HV_X64_MSR_HYPERCALL, hypercall_msr.as_uint64);

	/* Reset the TSC page */
	tsc_msr.as_uint64 = hv_get_register(HV_X64_MSR_REFERENCE_TSC);
	tsc_msr.enable = 0;
	hv_set_register(HV_X64_MSR_REFERENCE_TSC, tsc_msr.as_uint64);
}

void hyperv_report_panic(struct pt_regs *regs, long err, bool in_die)
{
	static bool panic_reported;
	u64 guest_id;

	if (in_die && !panic_on_oops)
		return;

	/*
	 * We prefer to report panic on 'die' chain as we have proper
	 * registers to report, but if we miss it (e.g. on BUG()) we need
	 * to report it on 'panic'.
	 */
	if (panic_reported)
		return;
	panic_reported = true;

	rdmsrl(HV_X64_MSR_GUEST_OS_ID, guest_id);

	wrmsrl(HV_X64_MSR_CRASH_P0, err);
	wrmsrl(HV_X64_MSR_CRASH_P1, guest_id);
	wrmsrl(HV_X64_MSR_CRASH_P2, regs->ip);
	wrmsrl(HV_X64_MSR_CRASH_P3, regs->ax);
	wrmsrl(HV_X64_MSR_CRASH_P4, regs->sp);

	/*
	 * Let Hyper-V know there is crash data available
	 */
	wrmsrl(HV_X64_MSR_CRASH_CTL, HV_CRASH_CTL_CRASH_NOTIFY);
}
EXPORT_SYMBOL_GPL(hyperv_report_panic);

bool hv_is_hyperv_initialized(void)
{
	union hv_x64_msr_hypercall_contents hypercall_msr;

	/*
	 * Ensure that we're really on Hyper-V, and not a KVM or Xen
	 * emulation of Hyper-V
	 */
	if (x86_hyper_type != X86_HYPER_MS_HYPERV)
		return false;

	/*
	 * Verify that earlier initialization succeeded by checking
	 * that the hypercall page is setup
	 */
	hypercall_msr.as_uint64 = 0;
	rdmsrl(HV_X64_MSR_HYPERCALL, hypercall_msr.as_uint64);

	return hypercall_msr.enable;
}
EXPORT_SYMBOL_GPL(hv_is_hyperv_initialized);<|MERGE_RESOLUTION|>--- conflicted
+++ resolved
@@ -462,11 +462,8 @@
 		BUG_ON(!src);
 		memcpy_to_page(pg, 0, src, HV_HYP_PAGE_SIZE);
 		memunmap(src);
-<<<<<<< HEAD
-=======
 
 		hv_remap_tsc_clocksource();
->>>>>>> b7bfaa76
 	} else {
 		hypercall_msr.guest_physical_address = vmalloc_to_pfn(hv_hypercall_pg);
 		wrmsrl(HV_X64_MSR_HYPERCALL, hypercall_msr.as_uint64);
@@ -539,11 +536,6 @@
 {
 	union hv_x64_msr_hypercall_contents hypercall_msr;
 	union hv_reference_tsc_msr tsc_msr;
-<<<<<<< HEAD
-
-	unregister_syscore_ops(&hv_syscore_ops);
-=======
->>>>>>> b7bfaa76
 
 	/* Reset our OS id */
 	wrmsrl(HV_X64_MSR_GUEST_OS_ID, 0);
