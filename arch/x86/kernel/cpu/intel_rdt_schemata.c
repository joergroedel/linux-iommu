/*
 * Resource Director Technology(RDT)
 * - Cache Allocation code.
 *
 * Copyright (C) 2016 Intel Corporation
 *
 * Authors:
 *    Fenghua Yu <fenghua.yu@intel.com>
 *    Tony Luck <tony.luck@intel.com>
 *
 * This program is free software; you can redistribute it and/or modify it
 * under the terms and conditions of the GNU General Public License,
 * version 2, as published by the Free Software Foundation.
 *
 * This program is distributed in the hope it will be useful, but WITHOUT
 * ANY WARRANTY; without even the implied warranty of MERCHANTABILITY or
 * FITNESS FOR A PARTICULAR PURPOSE.  See the GNU General Public License for
 * more details.
 *
 * More information about RDT be found in the Intel (R) x86 Architecture
 * Software Developer Manual June 2016, volume 3, section 17.17.
 */

#define pr_fmt(fmt)	KBUILD_MODNAME ": " fmt

#include <linux/kernfs.h>
#include <linux/seq_file.h>
#include <linux/slab.h>
#include <asm/intel_rdt.h>

/*
 * Check whether MBA bandwidth percentage value is correct. The value is
 * checked against the minimum and max bandwidth values specified by the
 * hardware. The allocated bandwidth percentage is rounded to the next
 * control step available on the hardware.
 */
static bool bw_validate(char *buf, unsigned long *data, struct rdt_resource *r)
{
	unsigned long bw;
	int ret;

	/*
	 * Only linear delay values is supported for current Intel SKUs.
	 */
	if (!r->membw.delay_linear)
		return false;

	ret = kstrtoul(buf, 10, &bw);
	if (ret)
		return false;

	if (bw < r->membw.min_bw || bw > r->default_ctrl)
		return false;

	*data = roundup(bw, (unsigned long)r->membw.bw_gran);
	return true;
}

int parse_bw(char *buf, struct rdt_resource *r, struct rdt_domain *d)
{
	unsigned long data;

	if (d->have_new_ctrl)
		return -EINVAL;

	if (!bw_validate(buf, &data, r))
		return -EINVAL;
	d->new_ctrl = data;
	d->have_new_ctrl = true;

	return 0;
}

/*
 * Check whether a cache bit mask is valid. The SDM says:
 *	Please note that all (and only) contiguous '1' combinations
 *	are allowed (e.g. FFFFH, 0FF0H, 003CH, etc.).
 * Additionally Haswell requires at least two bits set.
 */
static bool cbm_validate(char *buf, unsigned long *data, struct rdt_resource *r)
{
	unsigned long first_bit, zero_bit, val;
	unsigned int cbm_len = r->cache.cbm_len;
	int ret;

	ret = kstrtoul(buf, 16, &val);
	if (ret)
		return false;

	if (val == 0 || val > r->default_ctrl)
		return false;

	first_bit = find_first_bit(&val, cbm_len);
	zero_bit = find_next_zero_bit(&val, cbm_len, first_bit);

	if (find_next_bit(&val, cbm_len, zero_bit) < cbm_len)
		return false;

	if ((zero_bit - first_bit) < r->cache.min_cbm_bits)
		return false;

	*data = val;
	return true;
}

/*
 * Read one cache bit mask (hex). Check that it is valid for the current
 * resource type.
 */
int parse_cbm(char *buf, struct rdt_resource *r, struct rdt_domain *d)
{
	unsigned long data;

	if (d->have_new_ctrl)
		return -EINVAL;

	if(!cbm_validate(buf, &data, r))
		return -EINVAL;
	d->new_ctrl = data;
	d->have_new_ctrl = true;

	return 0;
}

/*
 * For each domain in this resource we expect to find a series of:
 *	id=mask
 * separated by ";". The "id" is in decimal, and must match one of
 * the "id"s for this resource.
 */
static int parse_line(char *line, struct rdt_resource *r)
{
	char *dom = NULL, *id;
	struct rdt_domain *d;
	unsigned long dom_id;

next:
	if (!line || line[0] == '\0')
		return 0;
	dom = strsep(&line, ";");
	id = strsep(&dom, "=");
	if (!dom || kstrtoul(id, 10, &dom_id))
		return -EINVAL;
	dom = strim(dom);
	list_for_each_entry(d, &r->domains, list) {
		if (d->id == dom_id) {
			if (r->parse_ctrlval(dom, r, d))
				return -EINVAL;
			goto next;
		}
	}
	return -EINVAL;
}

static int update_domains(struct rdt_resource *r, int closid)
{
	struct msr_param msr_param;
	cpumask_var_t cpu_mask;
	struct rdt_domain *d;
	int cpu;

	if (!zalloc_cpumask_var(&cpu_mask, GFP_KERNEL))
		return -ENOMEM;

	msr_param.low = closid;
	msr_param.high = msr_param.low + 1;
	msr_param.res = r;

	list_for_each_entry(d, &r->domains, list) {
		if (d->have_new_ctrl && d->new_ctrl != d->ctrl_val[closid]) {
			cpumask_set_cpu(cpumask_any(&d->cpu_mask), cpu_mask);
			d->ctrl_val[closid] = d->new_ctrl;
		}
	}
	if (cpumask_empty(cpu_mask))
		goto done;
	cpu = get_cpu();
	/* Update CBM on this cpu if it's in cpu_mask. */
	if (cpumask_test_cpu(cpu, cpu_mask))
		rdt_ctrl_update(&msr_param);
	/* Update CBM on other cpus. */
	smp_call_function_many(cpu_mask, rdt_ctrl_update, &msr_param, 1);
	put_cpu();

done:
	free_cpumask_var(cpu_mask);

	return 0;
}

static int rdtgroup_parse_resource(char *resname, char *tok, int closid)
{
	struct rdt_resource *r;

	for_each_enabled_rdt_resource(r) {
		if (!strcmp(resname, r->name) && closid < r->num_closid)
			return parse_line(tok, r);
	}
	return -EINVAL;
}

ssize_t rdtgroup_schemata_write(struct kernfs_open_file *of,
				char *buf, size_t nbytes, loff_t off)
{
	struct rdtgroup *rdtgrp;
	struct rdt_domain *dom;
	struct rdt_resource *r;
	char *tok, *resname;
	int closid, ret = 0;

	/* Valid input requires a trailing newline */
	if (nbytes == 0 || buf[nbytes - 1] != '\n')
		return -EINVAL;
	buf[nbytes - 1] = '\0';

	rdtgrp = rdtgroup_kn_lock_live(of->kn);
	if (!rdtgrp) {
		rdtgroup_kn_unlock(of->kn);
		return -ENOENT;
	}

	closid = rdtgrp->closid;

	for_each_enabled_rdt_resource(r) {
		list_for_each_entry(dom, &r->domains, list)
			dom->have_new_ctrl = false;
	}

	while ((tok = strsep(&buf, "\n")) != NULL) {
		resname = strim(strsep(&tok, ":"));
		if (!tok) {
			ret = -EINVAL;
			goto out;
		}
		ret = rdtgroup_parse_resource(resname, tok, closid);
		if (ret)
			goto out;
	}

	for_each_enabled_rdt_resource(r) {
		ret = update_domains(r, closid);
		if (ret)
			goto out;
	}

out:
<<<<<<< HEAD
	for_each_enabled_rdt_resource(r) {
		kfree(r->tmp_cbms);
		r->tmp_cbms = NULL;
	}
=======
>>>>>>> 2ea659a9
	rdtgroup_kn_unlock(of->kn);
	return ret ?: nbytes;
}

static void show_doms(struct seq_file *s, struct rdt_resource *r, int closid)
{
	struct rdt_domain *dom;
	bool sep = false;

	seq_printf(s, "%*s:", max_name_width, r->name);
	list_for_each_entry(dom, &r->domains, list) {
		if (sep)
			seq_puts(s, ";");
		seq_printf(s, r->format_str, dom->id, max_data_width,
			   dom->ctrl_val[closid]);
		sep = true;
	}
	seq_puts(s, "\n");
}

int rdtgroup_schemata_show(struct kernfs_open_file *of,
			   struct seq_file *s, void *v)
{
	struct rdtgroup *rdtgrp;
	struct rdt_resource *r;
	int closid, ret = 0;

	rdtgrp = rdtgroup_kn_lock_live(of->kn);
	if (rdtgrp) {
		closid = rdtgrp->closid;
		for_each_enabled_rdt_resource(r) {
			if (closid < r->num_closid)
				show_doms(s, r, closid);
		}
	} else {
		ret = -ENOENT;
	}
	rdtgroup_kn_unlock(of->kn);
	return ret;
}<|MERGE_RESOLUTION|>--- conflicted
+++ resolved
@@ -244,13 +244,6 @@
 	}
 
 out:
-<<<<<<< HEAD
-	for_each_enabled_rdt_resource(r) {
-		kfree(r->tmp_cbms);
-		r->tmp_cbms = NULL;
-	}
-=======
->>>>>>> 2ea659a9
 	rdtgroup_kn_unlock(of->kn);
 	return ret ?: nbytes;
 }
