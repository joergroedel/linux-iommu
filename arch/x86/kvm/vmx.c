--- conflicted
+++ resolved
@@ -8132,11 +8132,7 @@
 	case EXIT_REASON_PREEMPTION_TIMER:
 		return false;
 	case EXIT_REASON_PML_FULL:
-<<<<<<< HEAD
-		/* We don't expose PML support to L1. */
-=======
 		/* We emulate PML support to L1. */
->>>>>>> 2ea659a9
 		return false;
 	default:
 		return true;
