// SPDX-License-Identifier: GPL-2.0
/*
 * Copyright © 2019 Oracle and/or its affiliates. All rights reserved.
 * Copyright © 2020 Amazon.com, Inc. or its affiliates. All Rights Reserved.
 *
 * KVM Xen emulation
 */

#include "x86.h"
#include "xen.h"
#include "hyperv.h"
#include "lapic.h"

#include <linux/eventfd.h>
#include <linux/kvm_host.h>
#include <linux/sched/stat.h>

#include <trace/events/kvm.h>
#include <xen/interface/xen.h>
#include <xen/interface/vcpu.h>
#include <xen/interface/version.h>
#include <xen/interface/event_channel.h>
#include <xen/interface/sched.h>

#include "trace.h"

static int kvm_xen_set_evtchn(struct kvm_xen_evtchn *xe, struct kvm *kvm);
static int kvm_xen_setattr_evtchn(struct kvm *kvm, struct kvm_xen_hvm_attr *data);
static bool kvm_xen_hcall_evtchn_send(struct kvm_vcpu *vcpu, u64 param, u64 *r);

DEFINE_STATIC_KEY_DEFERRED_FALSE(kvm_xen_enabled, HZ);

static int kvm_xen_shared_info_init(struct kvm *kvm, gfn_t gfn)
{
	struct gfn_to_pfn_cache *gpc = &kvm->arch.xen.shinfo_cache;
	struct pvclock_wall_clock *wc;
	gpa_t gpa = gfn_to_gpa(gfn);
	u32 *wc_sec_hi;
	u32 wc_version;
	u64 wall_nsec;
	int ret = 0;
	int idx = srcu_read_lock(&kvm->srcu);

<<<<<<< HEAD
	if (gfn == GPA_INVALID) {
		kvm_gpc_deactivate(kvm, gpc);
=======
	if (gfn == KVM_XEN_INVALID_GFN) {
		kvm_gpc_deactivate(gpc);
>>>>>>> b7bfaa76
		goto out;
	}

	do {
<<<<<<< HEAD
		ret = kvm_gpc_activate(kvm, gpc, NULL, KVM_HOST_USES_PFN, gpa,
				       PAGE_SIZE);
=======
		ret = kvm_gpc_activate(gpc, gpa, PAGE_SIZE);
>>>>>>> b7bfaa76
		if (ret)
			goto out;

		/*
		 * This code mirrors kvm_write_wall_clock() except that it writes
		 * directly through the pfn cache and doesn't mark the page dirty.
		 */
		wall_nsec = ktime_get_real_ns() - get_kvmclock_ns(kvm);

		/* It could be invalid again already, so we need to check */
		read_lock_irq(&gpc->lock);

		if (gpc->valid)
			break;

		read_unlock_irq(&gpc->lock);
	} while (1);

	/* Paranoia checks on the 32-bit struct layout */
	BUILD_BUG_ON(offsetof(struct compat_shared_info, wc) != 0x900);
	BUILD_BUG_ON(offsetof(struct compat_shared_info, arch.wc_sec_hi) != 0x924);
	BUILD_BUG_ON(offsetof(struct pvclock_vcpu_time_info, version) != 0);

#ifdef CONFIG_X86_64
	/* Paranoia checks on the 64-bit struct layout */
	BUILD_BUG_ON(offsetof(struct shared_info, wc) != 0xc00);
	BUILD_BUG_ON(offsetof(struct shared_info, wc_sec_hi) != 0xc0c);

	if (IS_ENABLED(CONFIG_64BIT) && kvm->arch.xen.long_mode) {
		struct shared_info *shinfo = gpc->khva;

		wc_sec_hi = &shinfo->wc_sec_hi;
		wc = &shinfo->wc;
	} else
#endif
	{
		struct compat_shared_info *shinfo = gpc->khva;

		wc_sec_hi = &shinfo->arch.wc_sec_hi;
		wc = &shinfo->wc;
	}

	/* Increment and ensure an odd value */
	wc_version = wc->version = (wc->version + 1) | 1;
	smp_wmb();

	wc->nsec = do_div(wall_nsec,  1000000000);
	wc->sec = (u32)wall_nsec;
	*wc_sec_hi = wall_nsec >> 32;
	smp_wmb();

	wc->version = wc_version + 1;
	read_unlock_irq(&gpc->lock);

	kvm_make_all_cpus_request(kvm, KVM_REQ_MASTERCLOCK_UPDATE);

out:
	srcu_read_unlock(&kvm->srcu, idx);
	return ret;
}

void kvm_xen_inject_timer_irqs(struct kvm_vcpu *vcpu)
{
	if (atomic_read(&vcpu->arch.xen.timer_pending) > 0) {
		struct kvm_xen_evtchn e;

		e.vcpu_id = vcpu->vcpu_id;
		e.vcpu_idx = vcpu->vcpu_idx;
		e.port = vcpu->arch.xen.timer_virq;
		e.priority = KVM_IRQ_ROUTING_XEN_EVTCHN_PRIO_2LEVEL;

		kvm_xen_set_evtchn(&e, vcpu->kvm);

		vcpu->arch.xen.timer_expires = 0;
		atomic_set(&vcpu->arch.xen.timer_pending, 0);
	}
}

static enum hrtimer_restart xen_timer_callback(struct hrtimer *timer)
{
	struct kvm_vcpu *vcpu = container_of(timer, struct kvm_vcpu,
					     arch.xen.timer);
	if (atomic_read(&vcpu->arch.xen.timer_pending))
		return HRTIMER_NORESTART;

	atomic_inc(&vcpu->arch.xen.timer_pending);
	kvm_make_request(KVM_REQ_UNBLOCK, vcpu);
	kvm_vcpu_kick(vcpu);

	return HRTIMER_NORESTART;
}

static void kvm_xen_start_timer(struct kvm_vcpu *vcpu, u64 guest_abs, s64 delta_ns)
{
	atomic_set(&vcpu->arch.xen.timer_pending, 0);
	vcpu->arch.xen.timer_expires = guest_abs;

	if (delta_ns <= 0) {
		xen_timer_callback(&vcpu->arch.xen.timer);
	} else {
		ktime_t ktime_now = ktime_get();
		hrtimer_start(&vcpu->arch.xen.timer,
			      ktime_add_ns(ktime_now, delta_ns),
			      HRTIMER_MODE_ABS_HARD);
	}
}

static void kvm_xen_stop_timer(struct kvm_vcpu *vcpu)
{
	hrtimer_cancel(&vcpu->arch.xen.timer);
	vcpu->arch.xen.timer_expires = 0;
	atomic_set(&vcpu->arch.xen.timer_pending, 0);
}

static void kvm_xen_init_timer(struct kvm_vcpu *vcpu)
{
	hrtimer_init(&vcpu->arch.xen.timer, CLOCK_MONOTONIC,
		     HRTIMER_MODE_ABS_HARD);
	vcpu->arch.xen.timer.function = xen_timer_callback;
}

static void kvm_xen_update_runstate_guest(struct kvm_vcpu *v, bool atomic)
{
	struct kvm_vcpu_xen *vx = &v->arch.xen;
	struct gfn_to_pfn_cache *gpc1 = &vx->runstate_cache;
	struct gfn_to_pfn_cache *gpc2 = &vx->runstate2_cache;
	size_t user_len, user_len1, user_len2;
	struct vcpu_runstate_info rs;
	unsigned long flags;
	size_t times_ofs;
	uint8_t *update_bit = NULL;
	uint64_t entry_time;
	uint64_t *rs_times;
	int *rs_state;

	/*
	 * The only difference between 32-bit and 64-bit versions of the
	 * runstate struct is the alignment of uint64_t in 32-bit, which
	 * means that the 64-bit version has an additional 4 bytes of
	 * padding after the first field 'state'. Let's be really really
	 * paranoid about that, and matching it with our internal data
	 * structures that we memcpy into it...
	 */
	BUILD_BUG_ON(offsetof(struct vcpu_runstate_info, state) != 0);
	BUILD_BUG_ON(offsetof(struct compat_vcpu_runstate_info, state) != 0);
	BUILD_BUG_ON(sizeof(struct compat_vcpu_runstate_info) != 0x2c);
#ifdef CONFIG_X86_64
	/*
	 * The 64-bit structure has 4 bytes of padding before 'state_entry_time'
	 * so each subsequent field is shifted by 4, and it's 4 bytes longer.
	 */
	BUILD_BUG_ON(offsetof(struct vcpu_runstate_info, state_entry_time) !=
		     offsetof(struct compat_vcpu_runstate_info, state_entry_time) + 4);
	BUILD_BUG_ON(offsetof(struct vcpu_runstate_info, time) !=
		     offsetof(struct compat_vcpu_runstate_info, time) + 4);
	BUILD_BUG_ON(sizeof(struct vcpu_runstate_info) != 0x2c + 4);
#endif
	/*
	 * The state field is in the same place at the start of both structs,
	 * and is the same size (int) as vx->current_runstate.
	 */
	BUILD_BUG_ON(offsetof(struct vcpu_runstate_info, state) !=
		     offsetof(struct compat_vcpu_runstate_info, state));
	BUILD_BUG_ON(sizeof_field(struct vcpu_runstate_info, state) !=
		     sizeof(vx->current_runstate));
	BUILD_BUG_ON(sizeof_field(struct compat_vcpu_runstate_info, state) !=
		     sizeof(vx->current_runstate));

	/*
	 * The state_entry_time field is 64 bits in both versions, and the
	 * XEN_RUNSTATE_UPDATE flag is in the top bit, which given that x86
	 * is little-endian means that it's in the last *byte* of the word.
	 * That detail is important later.
	 */
	BUILD_BUG_ON(sizeof_field(struct vcpu_runstate_info, state_entry_time) !=
		     sizeof(uint64_t));
	BUILD_BUG_ON(sizeof_field(struct compat_vcpu_runstate_info, state_entry_time) !=
		     sizeof(uint64_t));
	BUILD_BUG_ON((XEN_RUNSTATE_UPDATE >> 56) != 0x80);

	/*
	 * The time array is four 64-bit quantities in both versions, matching
	 * the vx->runstate_times and immediately following state_entry_time.
	 */
	BUILD_BUG_ON(offsetof(struct vcpu_runstate_info, state_entry_time) !=
		     offsetof(struct vcpu_runstate_info, time) - sizeof(uint64_t));
	BUILD_BUG_ON(offsetof(struct compat_vcpu_runstate_info, state_entry_time) !=
		     offsetof(struct compat_vcpu_runstate_info, time) - sizeof(uint64_t));
	BUILD_BUG_ON(sizeof_field(struct vcpu_runstate_info, time) !=
		     sizeof_field(struct compat_vcpu_runstate_info, time));
	BUILD_BUG_ON(sizeof_field(struct vcpu_runstate_info, time) !=
		     sizeof(vx->runstate_times));

	if (IS_ENABLED(CONFIG_64BIT) && v->kvm->arch.xen.long_mode) {
		user_len = sizeof(struct vcpu_runstate_info);
		times_ofs = offsetof(struct vcpu_runstate_info,
				     state_entry_time);
	} else {
		user_len = sizeof(struct compat_vcpu_runstate_info);
		times_ofs = offsetof(struct compat_vcpu_runstate_info,
				     state_entry_time);
	}

	/*
	 * There are basically no alignment constraints. The guest can set it
	 * up so it crosses from one page to the next, and at arbitrary byte
	 * alignment (and the 32-bit ABI doesn't align the 64-bit integers
	 * anyway, even if the overall struct had been 64-bit aligned).
	 */
	if ((gpc1->gpa & ~PAGE_MASK) + user_len >= PAGE_SIZE) {
		user_len1 = PAGE_SIZE - (gpc1->gpa & ~PAGE_MASK);
		user_len2 = user_len - user_len1;
	} else {
		user_len1 = user_len;
		user_len2 = 0;
	}
	BUG_ON(user_len1 + user_len2 != user_len);

 retry:
	/*
	 * Attempt to obtain the GPC lock on *both* (if there are two)
	 * gfn_to_pfn caches that cover the region.
	 */
	read_lock_irqsave(&gpc1->lock, flags);
	while (!kvm_gpc_check(gpc1, user_len1)) {
		read_unlock_irqrestore(&gpc1->lock, flags);

		/* When invoked from kvm_sched_out() we cannot sleep */
		if (atomic)
			return;

		if (kvm_gpc_refresh(gpc1, user_len1))
			return;

		read_lock_irqsave(&gpc1->lock, flags);
	}

	if (likely(!user_len2)) {
		/*
		 * Set up three pointers directly to the runstate_info
		 * struct in the guest (via the GPC).
		 *
		 *  • @rs_state   → state field
		 *  • @rs_times   → state_entry_time field.
		 *  • @update_bit → last byte of state_entry_time, which
		 *                  contains the XEN_RUNSTATE_UPDATE bit.
		 */
		rs_state = gpc1->khva;
		rs_times = gpc1->khva + times_ofs;
		if (v->kvm->arch.xen.runstate_update_flag)
			update_bit = ((void *)(&rs_times[1])) - 1;
	} else {
		/*
		 * The guest's runstate_info is split across two pages and we
		 * need to hold and validate both GPCs simultaneously. We can
		 * declare a lock ordering GPC1 > GPC2 because nothing else
		 * takes them more than one at a time.
		 */
		read_lock(&gpc2->lock);

		if (!kvm_gpc_check(gpc2, user_len2)) {
			read_unlock(&gpc2->lock);
			read_unlock_irqrestore(&gpc1->lock, flags);

			/* When invoked from kvm_sched_out() we cannot sleep */
			if (atomic)
				return;

			/*
			 * Use kvm_gpc_activate() here because if the runstate
			 * area was configured in 32-bit mode and only extends
			 * to the second page now because the guest changed to
			 * 64-bit mode, the second GPC won't have been set up.
			 */
			if (kvm_gpc_activate(gpc2, gpc1->gpa + user_len1,
					     user_len2))
				return;

			/*
			 * We dropped the lock on GPC1 so we have to go all the
			 * way back and revalidate that too.
			 */
			goto retry;
		}

		/*
		 * In this case, the runstate_info struct will be assembled on
		 * the kernel stack (compat or not as appropriate) and will
		 * be copied to GPC1/GPC2 with a dual memcpy. Set up the three
		 * rs pointers accordingly.
		 */
		rs_times = &rs.state_entry_time;

		/*
		 * The rs_state pointer points to the start of what we'll
		 * copy to the guest, which in the case of a compat guest
		 * is the 32-bit field that the compiler thinks is padding.
		 */
		rs_state = ((void *)rs_times) - times_ofs;

		/*
		 * The update_bit is still directly in the guest memory,
		 * via one GPC or the other.
		 */
		if (v->kvm->arch.xen.runstate_update_flag) {
			if (user_len1 >= times_ofs + sizeof(uint64_t))
				update_bit = gpc1->khva + times_ofs +
					sizeof(uint64_t) - 1;
			else
				update_bit = gpc2->khva + times_ofs +
					sizeof(uint64_t) - 1 - user_len1;
		}

#ifdef CONFIG_X86_64
		/*
		 * Don't leak kernel memory through the padding in the 64-bit
		 * version of the struct.
		 */
		memset(&rs, 0, offsetof(struct vcpu_runstate_info, state_entry_time));
#endif
	}

	/*
	 * First, set the XEN_RUNSTATE_UPDATE bit in the top bit of the
	 * state_entry_time field, directly in the guest. We need to set
	 * that (and write-barrier) before writing to the rest of the
	 * structure, and clear it last. Just as Xen does, we address the
	 * single *byte* in which it resides because it might be in a
	 * different cache line to the rest of the 64-bit word, due to
	 * the (lack of) alignment constraints.
	 */
	entry_time = vx->runstate_entry_time;
	if (update_bit) {
		entry_time |= XEN_RUNSTATE_UPDATE;
		*update_bit = (vx->runstate_entry_time | XEN_RUNSTATE_UPDATE) >> 56;
		smp_wmb();
	}

	/*
	 * Now assemble the actual structure, either on our kernel stack
	 * or directly in the guest according to how the rs_state and
	 * rs_times pointers were set up above.
	 */
	*rs_state = vx->current_runstate;
	rs_times[0] = entry_time;
	memcpy(rs_times + 1, vx->runstate_times, sizeof(vx->runstate_times));

	/* For the split case, we have to then copy it to the guest. */
	if (user_len2) {
		memcpy(gpc1->khva, rs_state, user_len1);
		memcpy(gpc2->khva, ((void *)rs_state) + user_len1, user_len2);
	}
	smp_wmb();

	/* Finally, clear the XEN_RUNSTATE_UPDATE bit. */
	if (update_bit) {
		entry_time &= ~XEN_RUNSTATE_UPDATE;
		*update_bit = entry_time >> 56;
		smp_wmb();
	}

	if (user_len2)
		read_unlock(&gpc2->lock);

	read_unlock_irqrestore(&gpc1->lock, flags);

	mark_page_dirty_in_slot(v->kvm, gpc1->memslot, gpc1->gpa >> PAGE_SHIFT);
	if (user_len2)
		mark_page_dirty_in_slot(v->kvm, gpc2->memslot, gpc2->gpa >> PAGE_SHIFT);
}

void kvm_xen_update_runstate(struct kvm_vcpu *v, int state)
{
	struct kvm_vcpu_xen *vx = &v->arch.xen;
	u64 now = get_kvmclock_ns(v->kvm);
	u64 delta_ns = now - vx->runstate_entry_time;
	u64 run_delay = current->sched_info.run_delay;

	if (unlikely(!vx->runstate_entry_time))
		vx->current_runstate = RUNSTATE_offline;

	/*
	 * Time waiting for the scheduler isn't "stolen" if the
	 * vCPU wasn't running anyway.
	 */
	if (vx->current_runstate == RUNSTATE_running) {
		u64 steal_ns = run_delay - vx->last_steal;

		delta_ns -= steal_ns;

		vx->runstate_times[RUNSTATE_runnable] += steal_ns;
	}
	vx->last_steal = run_delay;

	vx->runstate_times[vx->current_runstate] += delta_ns;
	vx->current_runstate = state;
	vx->runstate_entry_time = now;

	if (vx->runstate_cache.active)
		kvm_xen_update_runstate_guest(v, state == RUNSTATE_runnable);
}

static void kvm_xen_inject_vcpu_vector(struct kvm_vcpu *v)
{
	struct kvm_lapic_irq irq = { };
	int r;

	irq.dest_id = v->vcpu_id;
	irq.vector = v->arch.xen.upcall_vector;
	irq.dest_mode = APIC_DEST_PHYSICAL;
	irq.shorthand = APIC_DEST_NOSHORT;
	irq.delivery_mode = APIC_DM_FIXED;
	irq.level = 1;

	/* The fast version will always work for physical unicast */
	WARN_ON_ONCE(!kvm_irq_delivery_to_apic_fast(v->kvm, NULL, &irq, &r, NULL));
}

/*
 * On event channel delivery, the vcpu_info may not have been accessible.
 * In that case, there are bits in vcpu->arch.xen.evtchn_pending_sel which
 * need to be marked into the vcpu_info (and evtchn_upcall_pending set).
 * Do so now that we can sleep in the context of the vCPU to bring the
 * page in, and refresh the pfn cache for it.
 */
void kvm_xen_inject_pending_events(struct kvm_vcpu *v)
{
	unsigned long evtchn_pending_sel = READ_ONCE(v->arch.xen.evtchn_pending_sel);
	struct gfn_to_pfn_cache *gpc = &v->arch.xen.vcpu_info_cache;
	unsigned long flags;

	if (!evtchn_pending_sel)
		return;

	/*
	 * Yes, this is an open-coded loop. But that's just what put_user()
	 * does anyway. Page it in and retry the instruction. We're just a
	 * little more honest about it.
	 */
	read_lock_irqsave(&gpc->lock, flags);
	while (!kvm_gpc_check(gpc, sizeof(struct vcpu_info))) {
		read_unlock_irqrestore(&gpc->lock, flags);

		if (kvm_gpc_refresh(gpc, sizeof(struct vcpu_info)))
			return;

		read_lock_irqsave(&gpc->lock, flags);
	}

	/* Now gpc->khva is a valid kernel address for the vcpu_info */
	if (IS_ENABLED(CONFIG_64BIT) && v->kvm->arch.xen.long_mode) {
		struct vcpu_info *vi = gpc->khva;

		asm volatile(LOCK_PREFIX "orq %0, %1\n"
			     "notq %0\n"
			     LOCK_PREFIX "andq %0, %2\n"
			     : "=r" (evtchn_pending_sel),
			       "+m" (vi->evtchn_pending_sel),
			       "+m" (v->arch.xen.evtchn_pending_sel)
			     : "0" (evtchn_pending_sel));
		WRITE_ONCE(vi->evtchn_upcall_pending, 1);
	} else {
		u32 evtchn_pending_sel32 = evtchn_pending_sel;
		struct compat_vcpu_info *vi = gpc->khva;

		asm volatile(LOCK_PREFIX "orl %0, %1\n"
			     "notl %0\n"
			     LOCK_PREFIX "andl %0, %2\n"
			     : "=r" (evtchn_pending_sel32),
			       "+m" (vi->evtchn_pending_sel),
			       "+m" (v->arch.xen.evtchn_pending_sel)
			     : "0" (evtchn_pending_sel32));
		WRITE_ONCE(vi->evtchn_upcall_pending, 1);
	}
	read_unlock_irqrestore(&gpc->lock, flags);

	/* For the per-vCPU lapic vector, deliver it as MSI. */
	if (v->arch.xen.upcall_vector)
		kvm_xen_inject_vcpu_vector(v);

	mark_page_dirty_in_slot(v->kvm, gpc->memslot, gpc->gpa >> PAGE_SHIFT);
}

int __kvm_xen_has_interrupt(struct kvm_vcpu *v)
{
	struct gfn_to_pfn_cache *gpc = &v->arch.xen.vcpu_info_cache;
	unsigned long flags;
	u8 rc = 0;

	/*
	 * If the global upcall vector (HVMIRQ_callback_vector) is set and
	 * the vCPU's evtchn_upcall_pending flag is set, the IRQ is pending.
	 */

	/* No need for compat handling here */
	BUILD_BUG_ON(offsetof(struct vcpu_info, evtchn_upcall_pending) !=
		     offsetof(struct compat_vcpu_info, evtchn_upcall_pending));
	BUILD_BUG_ON(sizeof(rc) !=
		     sizeof_field(struct vcpu_info, evtchn_upcall_pending));
	BUILD_BUG_ON(sizeof(rc) !=
		     sizeof_field(struct compat_vcpu_info, evtchn_upcall_pending));

	read_lock_irqsave(&gpc->lock, flags);
	while (!kvm_gpc_check(gpc, sizeof(struct vcpu_info))) {
		read_unlock_irqrestore(&gpc->lock, flags);

		/*
		 * This function gets called from kvm_vcpu_block() after setting the
		 * task to TASK_INTERRUPTIBLE, to see if it needs to wake immediately
		 * from a HLT. So we really mustn't sleep. If the page ended up absent
		 * at that point, just return 1 in order to trigger an immediate wake,
		 * and we'll end up getting called again from a context where we *can*
		 * fault in the page and wait for it.
		 */
		if (in_atomic() || !task_is_running(current))
			return 1;

		if (kvm_gpc_refresh(gpc, sizeof(struct vcpu_info))) {
			/*
			 * If this failed, userspace has screwed up the
			 * vcpu_info mapping. No interrupts for you.
			 */
			return 0;
		}
		read_lock_irqsave(&gpc->lock, flags);
	}

	rc = ((struct vcpu_info *)gpc->khva)->evtchn_upcall_pending;
	read_unlock_irqrestore(&gpc->lock, flags);
	return rc;
}

int kvm_xen_hvm_set_attr(struct kvm *kvm, struct kvm_xen_hvm_attr *data)
{
	int r = -ENOENT;


	switch (data->type) {
	case KVM_XEN_ATTR_TYPE_LONG_MODE:
		if (!IS_ENABLED(CONFIG_64BIT) && data->u.long_mode) {
			r = -EINVAL;
		} else {
			mutex_lock(&kvm->lock);
			kvm->arch.xen.long_mode = !!data->u.long_mode;
			mutex_unlock(&kvm->lock);
			r = 0;
		}
		break;

	case KVM_XEN_ATTR_TYPE_SHARED_INFO:
		mutex_lock(&kvm->lock);
		r = kvm_xen_shared_info_init(kvm, data->u.shared_info.gfn);
		mutex_unlock(&kvm->lock);
		break;

	case KVM_XEN_ATTR_TYPE_UPCALL_VECTOR:
		if (data->u.vector && data->u.vector < 0x10)
			r = -EINVAL;
		else {
			mutex_lock(&kvm->lock);
			kvm->arch.xen.upcall_vector = data->u.vector;
			mutex_unlock(&kvm->lock);
			r = 0;
		}
		break;

	case KVM_XEN_ATTR_TYPE_EVTCHN:
		r = kvm_xen_setattr_evtchn(kvm, data);
		break;

	case KVM_XEN_ATTR_TYPE_XEN_VERSION:
		mutex_lock(&kvm->lock);
		kvm->arch.xen.xen_version = data->u.xen_version;
		mutex_unlock(&kvm->lock);
		r = 0;
		break;

	case KVM_XEN_ATTR_TYPE_RUNSTATE_UPDATE_FLAG:
		if (!sched_info_on()) {
			r = -EOPNOTSUPP;
			break;
		}
		mutex_lock(&kvm->lock);
		kvm->arch.xen.runstate_update_flag = !!data->u.runstate_update_flag;
		mutex_unlock(&kvm->lock);
		r = 0;
		break;

	default:
		break;
	}

	return r;
}

int kvm_xen_hvm_get_attr(struct kvm *kvm, struct kvm_xen_hvm_attr *data)
{
	int r = -ENOENT;

	mutex_lock(&kvm->lock);

	switch (data->type) {
	case KVM_XEN_ATTR_TYPE_LONG_MODE:
		data->u.long_mode = kvm->arch.xen.long_mode;
		r = 0;
		break;

	case KVM_XEN_ATTR_TYPE_SHARED_INFO:
		if (kvm->arch.xen.shinfo_cache.active)
			data->u.shared_info.gfn = gpa_to_gfn(kvm->arch.xen.shinfo_cache.gpa);
		else
			data->u.shared_info.gfn = KVM_XEN_INVALID_GFN;
		r = 0;
		break;

	case KVM_XEN_ATTR_TYPE_UPCALL_VECTOR:
		data->u.vector = kvm->arch.xen.upcall_vector;
		r = 0;
		break;

	case KVM_XEN_ATTR_TYPE_XEN_VERSION:
		data->u.xen_version = kvm->arch.xen.xen_version;
		r = 0;
		break;

	case KVM_XEN_ATTR_TYPE_RUNSTATE_UPDATE_FLAG:
		if (!sched_info_on()) {
			r = -EOPNOTSUPP;
			break;
		}
		data->u.runstate_update_flag = kvm->arch.xen.runstate_update_flag;
		r = 0;
		break;

	default:
		break;
	}

	mutex_unlock(&kvm->lock);
	return r;
}

int kvm_xen_vcpu_set_attr(struct kvm_vcpu *vcpu, struct kvm_xen_vcpu_attr *data)
{
	int idx, r = -ENOENT;

	mutex_lock(&vcpu->kvm->lock);
	idx = srcu_read_lock(&vcpu->kvm->srcu);

	switch (data->type) {
	case KVM_XEN_VCPU_ATTR_TYPE_VCPU_INFO:
		/* No compat necessary here. */
		BUILD_BUG_ON(sizeof(struct vcpu_info) !=
			     sizeof(struct compat_vcpu_info));
		BUILD_BUG_ON(offsetof(struct vcpu_info, time) !=
			     offsetof(struct compat_vcpu_info, time));

<<<<<<< HEAD
		if (data->u.gpa == GPA_INVALID) {
			kvm_gpc_deactivate(vcpu->kvm, &vcpu->arch.xen.vcpu_info_cache);
=======
		if (data->u.gpa == KVM_XEN_INVALID_GPA) {
			kvm_gpc_deactivate(&vcpu->arch.xen.vcpu_info_cache);
>>>>>>> b7bfaa76
			r = 0;
			break;
		}

<<<<<<< HEAD
		r = kvm_gpc_activate(vcpu->kvm,
				     &vcpu->arch.xen.vcpu_info_cache, NULL,
				     KVM_HOST_USES_PFN, data->u.gpa,
				     sizeof(struct vcpu_info));
=======
		r = kvm_gpc_activate(&vcpu->arch.xen.vcpu_info_cache,
				     data->u.gpa, sizeof(struct vcpu_info));
>>>>>>> b7bfaa76
		if (!r)
			kvm_make_request(KVM_REQ_CLOCK_UPDATE, vcpu);

		break;

	case KVM_XEN_VCPU_ATTR_TYPE_VCPU_TIME_INFO:
<<<<<<< HEAD
		if (data->u.gpa == GPA_INVALID) {
			kvm_gpc_deactivate(vcpu->kvm,
					   &vcpu->arch.xen.vcpu_time_info_cache);
=======
		if (data->u.gpa == KVM_XEN_INVALID_GPA) {
			kvm_gpc_deactivate(&vcpu->arch.xen.vcpu_time_info_cache);
>>>>>>> b7bfaa76
			r = 0;
			break;
		}

<<<<<<< HEAD
		r = kvm_gpc_activate(vcpu->kvm,
				     &vcpu->arch.xen.vcpu_time_info_cache,
				     NULL, KVM_HOST_USES_PFN, data->u.gpa,
=======
		r = kvm_gpc_activate(&vcpu->arch.xen.vcpu_time_info_cache,
				     data->u.gpa,
>>>>>>> b7bfaa76
				     sizeof(struct pvclock_vcpu_time_info));
		if (!r)
			kvm_make_request(KVM_REQ_CLOCK_UPDATE, vcpu);
		break;

	case KVM_XEN_VCPU_ATTR_TYPE_RUNSTATE_ADDR: {
		size_t sz, sz1, sz2;

		if (!sched_info_on()) {
			r = -EOPNOTSUPP;
			break;
		}
<<<<<<< HEAD
		if (data->u.gpa == GPA_INVALID) {
			kvm_gpc_deactivate(vcpu->kvm,
					   &vcpu->arch.xen.runstate_cache);
=======
		if (data->u.gpa == KVM_XEN_INVALID_GPA) {
>>>>>>> b7bfaa76
			r = 0;
		deactivate_out:
			kvm_gpc_deactivate(&vcpu->arch.xen.runstate_cache);
			kvm_gpc_deactivate(&vcpu->arch.xen.runstate2_cache);
			break;
		}

<<<<<<< HEAD
		r = kvm_gpc_activate(vcpu->kvm, &vcpu->arch.xen.runstate_cache,
				     NULL, KVM_HOST_USES_PFN, data->u.gpa,
				     sizeof(struct vcpu_runstate_info));
		break;
=======
		/*
		 * If the guest switches to 64-bit mode after setting the runstate
		 * address, that's actually OK. kvm_xen_update_runstate_guest()
		 * will cope.
		 */
		if (IS_ENABLED(CONFIG_64BIT) && vcpu->kvm->arch.xen.long_mode)
			sz = sizeof(struct vcpu_runstate_info);
		else
			sz = sizeof(struct compat_vcpu_runstate_info);

		/* How much fits in the (first) page? */
		sz1 = PAGE_SIZE - (data->u.gpa & ~PAGE_MASK);
		r = kvm_gpc_activate(&vcpu->arch.xen.runstate_cache,
				     data->u.gpa, sz1);
		if (r)
			goto deactivate_out;

		/* Either map the second page, or deactivate the second GPC */
		if (sz1 >= sz) {
			kvm_gpc_deactivate(&vcpu->arch.xen.runstate2_cache);
		} else {
			sz2 = sz - sz1;
			BUG_ON((data->u.gpa + sz1) & ~PAGE_MASK);
			r = kvm_gpc_activate(&vcpu->arch.xen.runstate2_cache,
					     data->u.gpa + sz1, sz2);
			if (r)
				goto deactivate_out;
		}
>>>>>>> b7bfaa76

		kvm_xen_update_runstate_guest(vcpu, false);
		break;
	}
	case KVM_XEN_VCPU_ATTR_TYPE_RUNSTATE_CURRENT:
		if (!sched_info_on()) {
			r = -EOPNOTSUPP;
			break;
		}
		if (data->u.runstate.state > RUNSTATE_offline) {
			r = -EINVAL;
			break;
		}

		kvm_xen_update_runstate(vcpu, data->u.runstate.state);
		r = 0;
		break;

	case KVM_XEN_VCPU_ATTR_TYPE_RUNSTATE_DATA:
		if (!sched_info_on()) {
			r = -EOPNOTSUPP;
			break;
		}
		if (data->u.runstate.state > RUNSTATE_offline) {
			r = -EINVAL;
			break;
		}
		if (data->u.runstate.state_entry_time !=
		    (data->u.runstate.time_running +
		     data->u.runstate.time_runnable +
		     data->u.runstate.time_blocked +
		     data->u.runstate.time_offline)) {
			r = -EINVAL;
			break;
		}
		if (get_kvmclock_ns(vcpu->kvm) <
		    data->u.runstate.state_entry_time) {
			r = -EINVAL;
			break;
		}

		vcpu->arch.xen.current_runstate = data->u.runstate.state;
		vcpu->arch.xen.runstate_entry_time =
			data->u.runstate.state_entry_time;
		vcpu->arch.xen.runstate_times[RUNSTATE_running] =
			data->u.runstate.time_running;
		vcpu->arch.xen.runstate_times[RUNSTATE_runnable] =
			data->u.runstate.time_runnable;
		vcpu->arch.xen.runstate_times[RUNSTATE_blocked] =
			data->u.runstate.time_blocked;
		vcpu->arch.xen.runstate_times[RUNSTATE_offline] =
			data->u.runstate.time_offline;
		vcpu->arch.xen.last_steal = current->sched_info.run_delay;
		r = 0;
		break;

	case KVM_XEN_VCPU_ATTR_TYPE_RUNSTATE_ADJUST:
		if (!sched_info_on()) {
			r = -EOPNOTSUPP;
			break;
		}
		if (data->u.runstate.state > RUNSTATE_offline &&
		    data->u.runstate.state != (u64)-1) {
			r = -EINVAL;
			break;
		}
		/* The adjustment must add up */
		if (data->u.runstate.state_entry_time !=
		    (data->u.runstate.time_running +
		     data->u.runstate.time_runnable +
		     data->u.runstate.time_blocked +
		     data->u.runstate.time_offline)) {
			r = -EINVAL;
			break;
		}

		if (get_kvmclock_ns(vcpu->kvm) <
		    (vcpu->arch.xen.runstate_entry_time +
		     data->u.runstate.state_entry_time)) {
			r = -EINVAL;
			break;
		}

		vcpu->arch.xen.runstate_entry_time +=
			data->u.runstate.state_entry_time;
		vcpu->arch.xen.runstate_times[RUNSTATE_running] +=
			data->u.runstate.time_running;
		vcpu->arch.xen.runstate_times[RUNSTATE_runnable] +=
			data->u.runstate.time_runnable;
		vcpu->arch.xen.runstate_times[RUNSTATE_blocked] +=
			data->u.runstate.time_blocked;
		vcpu->arch.xen.runstate_times[RUNSTATE_offline] +=
			data->u.runstate.time_offline;

		if (data->u.runstate.state <= RUNSTATE_offline)
			kvm_xen_update_runstate(vcpu, data->u.runstate.state);
		else if (vcpu->arch.xen.runstate_cache.active)
			kvm_xen_update_runstate_guest(vcpu, false);
		r = 0;
		break;

	case KVM_XEN_VCPU_ATTR_TYPE_VCPU_ID:
		if (data->u.vcpu_id >= KVM_MAX_VCPUS)
			r = -EINVAL;
		else {
			vcpu->arch.xen.vcpu_id = data->u.vcpu_id;
			r = 0;
		}
		break;

	case KVM_XEN_VCPU_ATTR_TYPE_TIMER:
		if (data->u.timer.port &&
		    data->u.timer.priority != KVM_IRQ_ROUTING_XEN_EVTCHN_PRIO_2LEVEL) {
			r = -EINVAL;
			break;
		}

		if (!vcpu->arch.xen.timer.function)
			kvm_xen_init_timer(vcpu);

		/* Stop the timer (if it's running) before changing the vector */
		kvm_xen_stop_timer(vcpu);
		vcpu->arch.xen.timer_virq = data->u.timer.port;

		/* Start the timer if the new value has a valid vector+expiry. */
		if (data->u.timer.port && data->u.timer.expires_ns)
			kvm_xen_start_timer(vcpu, data->u.timer.expires_ns,
					    data->u.timer.expires_ns -
					    get_kvmclock_ns(vcpu->kvm));

		r = 0;
		break;

	case KVM_XEN_VCPU_ATTR_TYPE_UPCALL_VECTOR:
		if (data->u.vector && data->u.vector < 0x10)
			r = -EINVAL;
		else {
			vcpu->arch.xen.upcall_vector = data->u.vector;
			r = 0;
		}
		break;

	default:
		break;
	}

	srcu_read_unlock(&vcpu->kvm->srcu, idx);
	mutex_unlock(&vcpu->kvm->lock);
	return r;
}

int kvm_xen_vcpu_get_attr(struct kvm_vcpu *vcpu, struct kvm_xen_vcpu_attr *data)
{
	int r = -ENOENT;

	mutex_lock(&vcpu->kvm->lock);

	switch (data->type) {
	case KVM_XEN_VCPU_ATTR_TYPE_VCPU_INFO:
		if (vcpu->arch.xen.vcpu_info_cache.active)
			data->u.gpa = vcpu->arch.xen.vcpu_info_cache.gpa;
		else
			data->u.gpa = KVM_XEN_INVALID_GPA;
		r = 0;
		break;

	case KVM_XEN_VCPU_ATTR_TYPE_VCPU_TIME_INFO:
		if (vcpu->arch.xen.vcpu_time_info_cache.active)
			data->u.gpa = vcpu->arch.xen.vcpu_time_info_cache.gpa;
		else
			data->u.gpa = KVM_XEN_INVALID_GPA;
		r = 0;
		break;

	case KVM_XEN_VCPU_ATTR_TYPE_RUNSTATE_ADDR:
		if (!sched_info_on()) {
			r = -EOPNOTSUPP;
			break;
		}
		if (vcpu->arch.xen.runstate_cache.active) {
			data->u.gpa = vcpu->arch.xen.runstate_cache.gpa;
			r = 0;
		}
		break;

	case KVM_XEN_VCPU_ATTR_TYPE_RUNSTATE_CURRENT:
		if (!sched_info_on()) {
			r = -EOPNOTSUPP;
			break;
		}
		data->u.runstate.state = vcpu->arch.xen.current_runstate;
		r = 0;
		break;

	case KVM_XEN_VCPU_ATTR_TYPE_RUNSTATE_DATA:
		if (!sched_info_on()) {
			r = -EOPNOTSUPP;
			break;
		}
		data->u.runstate.state = vcpu->arch.xen.current_runstate;
		data->u.runstate.state_entry_time =
			vcpu->arch.xen.runstate_entry_time;
		data->u.runstate.time_running =
			vcpu->arch.xen.runstate_times[RUNSTATE_running];
		data->u.runstate.time_runnable =
			vcpu->arch.xen.runstate_times[RUNSTATE_runnable];
		data->u.runstate.time_blocked =
			vcpu->arch.xen.runstate_times[RUNSTATE_blocked];
		data->u.runstate.time_offline =
			vcpu->arch.xen.runstate_times[RUNSTATE_offline];
		r = 0;
		break;

	case KVM_XEN_VCPU_ATTR_TYPE_RUNSTATE_ADJUST:
		r = -EINVAL;
		break;

	case KVM_XEN_VCPU_ATTR_TYPE_VCPU_ID:
		data->u.vcpu_id = vcpu->arch.xen.vcpu_id;
		r = 0;
		break;

	case KVM_XEN_VCPU_ATTR_TYPE_TIMER:
		data->u.timer.port = vcpu->arch.xen.timer_virq;
		data->u.timer.priority = KVM_IRQ_ROUTING_XEN_EVTCHN_PRIO_2LEVEL;
		data->u.timer.expires_ns = vcpu->arch.xen.timer_expires;
		r = 0;
		break;

	case KVM_XEN_VCPU_ATTR_TYPE_UPCALL_VECTOR:
		data->u.vector = vcpu->arch.xen.upcall_vector;
		r = 0;
		break;

	default:
		break;
	}

	mutex_unlock(&vcpu->kvm->lock);
	return r;
}

int kvm_xen_write_hypercall_page(struct kvm_vcpu *vcpu, u64 data)
{
	struct kvm *kvm = vcpu->kvm;
	u32 page_num = data & ~PAGE_MASK;
	u64 page_addr = data & PAGE_MASK;
	bool lm = is_long_mode(vcpu);

	/* Latch long_mode for shared_info pages etc. */
	vcpu->kvm->arch.xen.long_mode = lm;

	/*
	 * If Xen hypercall intercept is enabled, fill the hypercall
	 * page with VMCALL/VMMCALL instructions since that's what
	 * we catch. Else the VMM has provided the hypercall pages
	 * with instructions of its own choosing, so use those.
	 */
	if (kvm_xen_hypercall_enabled(kvm)) {
		u8 instructions[32];
		int i;

		if (page_num)
			return 1;

		/* mov imm32, %eax */
		instructions[0] = 0xb8;

		/* vmcall / vmmcall */
		static_call(kvm_x86_patch_hypercall)(vcpu, instructions + 5);

		/* ret */
		instructions[8] = 0xc3;

		/* int3 to pad */
		memset(instructions + 9, 0xcc, sizeof(instructions) - 9);

		for (i = 0; i < PAGE_SIZE / sizeof(instructions); i++) {
			*(u32 *)&instructions[1] = i;
			if (kvm_vcpu_write_guest(vcpu,
						 page_addr + (i * sizeof(instructions)),
						 instructions, sizeof(instructions)))
				return 1;
		}
	} else {
		/*
		 * Note, truncation is a non-issue as 'lm' is guaranteed to be
		 * false for a 32-bit kernel, i.e. when hva_t is only 4 bytes.
		 */
		hva_t blob_addr = lm ? kvm->arch.xen_hvm_config.blob_addr_64
				     : kvm->arch.xen_hvm_config.blob_addr_32;
		u8 blob_size = lm ? kvm->arch.xen_hvm_config.blob_size_64
				  : kvm->arch.xen_hvm_config.blob_size_32;
		u8 *page;
		int ret;

		if (page_num >= blob_size)
			return 1;

		blob_addr += page_num * PAGE_SIZE;

		page = memdup_user((u8 __user *)blob_addr, PAGE_SIZE);
		if (IS_ERR(page))
			return PTR_ERR(page);

		ret = kvm_vcpu_write_guest(vcpu, page_addr, page, PAGE_SIZE);
		kfree(page);
		if (ret)
			return 1;
	}
	return 0;
}

int kvm_xen_hvm_config(struct kvm *kvm, struct kvm_xen_hvm_config *xhc)
{
	/* Only some feature flags need to be *enabled* by userspace */
	u32 permitted_flags = KVM_XEN_HVM_CONFIG_INTERCEPT_HCALL |
		KVM_XEN_HVM_CONFIG_EVTCHN_SEND;

	if (xhc->flags & ~permitted_flags)
		return -EINVAL;

	/*
	 * With hypercall interception the kernel generates its own
	 * hypercall page so it must not be provided.
	 */
	if ((xhc->flags & KVM_XEN_HVM_CONFIG_INTERCEPT_HCALL) &&
	    (xhc->blob_addr_32 || xhc->blob_addr_64 ||
	     xhc->blob_size_32 || xhc->blob_size_64))
		return -EINVAL;

	mutex_lock(&kvm->lock);

	if (xhc->msr && !kvm->arch.xen_hvm_config.msr)
		static_branch_inc(&kvm_xen_enabled.key);
	else if (!xhc->msr && kvm->arch.xen_hvm_config.msr)
		static_branch_slow_dec_deferred(&kvm_xen_enabled);

	memcpy(&kvm->arch.xen_hvm_config, xhc, sizeof(*xhc));

	mutex_unlock(&kvm->lock);
	return 0;
}

static int kvm_xen_hypercall_set_result(struct kvm_vcpu *vcpu, u64 result)
{
	kvm_rax_write(vcpu, result);
	return kvm_skip_emulated_instruction(vcpu);
}

static int kvm_xen_hypercall_complete_userspace(struct kvm_vcpu *vcpu)
{
	struct kvm_run *run = vcpu->run;

	if (unlikely(!kvm_is_linear_rip(vcpu, vcpu->arch.xen.hypercall_rip)))
		return 1;

	return kvm_xen_hypercall_set_result(vcpu, run->xen.u.hcall.result);
}

static inline int max_evtchn_port(struct kvm *kvm)
{
	if (IS_ENABLED(CONFIG_64BIT) && kvm->arch.xen.long_mode)
		return EVTCHN_2L_NR_CHANNELS;
	else
		return COMPAT_EVTCHN_2L_NR_CHANNELS;
}

static bool wait_pending_event(struct kvm_vcpu *vcpu, int nr_ports,
			       evtchn_port_t *ports)
{
	struct kvm *kvm = vcpu->kvm;
	struct gfn_to_pfn_cache *gpc = &kvm->arch.xen.shinfo_cache;
	unsigned long *pending_bits;
	unsigned long flags;
	bool ret = true;
	int idx, i;

	idx = srcu_read_lock(&kvm->srcu);
	read_lock_irqsave(&gpc->lock, flags);
	if (!kvm_gpc_check(gpc, PAGE_SIZE))
		goto out_rcu;

	ret = false;
	if (IS_ENABLED(CONFIG_64BIT) && kvm->arch.xen.long_mode) {
		struct shared_info *shinfo = gpc->khva;
		pending_bits = (unsigned long *)&shinfo->evtchn_pending;
	} else {
		struct compat_shared_info *shinfo = gpc->khva;
		pending_bits = (unsigned long *)&shinfo->evtchn_pending;
	}

	for (i = 0; i < nr_ports; i++) {
		if (test_bit(ports[i], pending_bits)) {
			ret = true;
			break;
		}
	}

 out_rcu:
	read_unlock_irqrestore(&gpc->lock, flags);
	srcu_read_unlock(&kvm->srcu, idx);

	return ret;
}

static bool kvm_xen_schedop_poll(struct kvm_vcpu *vcpu, bool longmode,
				 u64 param, u64 *r)
{
	struct sched_poll sched_poll;
	evtchn_port_t port, *ports;
	struct x86_exception e;
	int i;

	if (!lapic_in_kernel(vcpu) ||
	    !(vcpu->kvm->arch.xen_hvm_config.flags & KVM_XEN_HVM_CONFIG_EVTCHN_SEND))
		return false;

	if (IS_ENABLED(CONFIG_64BIT) && !longmode) {
		struct compat_sched_poll sp32;

		/* Sanity check that the compat struct definition is correct */
		BUILD_BUG_ON(sizeof(sp32) != 16);

		if (kvm_read_guest_virt(vcpu, param, &sp32, sizeof(sp32), &e)) {
			*r = -EFAULT;
			return true;
		}

		/*
		 * This is a 32-bit pointer to an array of evtchn_port_t which
		 * are uint32_t, so once it's converted no further compat
		 * handling is needed.
		 */
		sched_poll.ports = (void *)(unsigned long)(sp32.ports);
		sched_poll.nr_ports = sp32.nr_ports;
		sched_poll.timeout = sp32.timeout;
	} else {
		if (kvm_read_guest_virt(vcpu, param, &sched_poll,
					sizeof(sched_poll), &e)) {
			*r = -EFAULT;
			return true;
		}
	}

	if (unlikely(sched_poll.nr_ports > 1)) {
		/* Xen (unofficially) limits number of pollers to 128 */
		if (sched_poll.nr_ports > 128) {
			*r = -EINVAL;
			return true;
		}

		ports = kmalloc_array(sched_poll.nr_ports,
				      sizeof(*ports), GFP_KERNEL);
		if (!ports) {
			*r = -ENOMEM;
			return true;
		}
	} else
		ports = &port;

	if (kvm_read_guest_virt(vcpu, (gva_t)sched_poll.ports, ports,
				sched_poll.nr_ports * sizeof(*ports), &e)) {
		*r = -EFAULT;
		return true;
	}

	for (i = 0; i < sched_poll.nr_ports; i++) {
		if (ports[i] >= max_evtchn_port(vcpu->kvm)) {
			*r = -EINVAL;
			goto out;
		}
		if (ports[i] >= max_evtchn_port(vcpu->kvm)) {
			*r = -EINVAL;
			goto out;
		}
	}

	if (sched_poll.nr_ports == 1)
		vcpu->arch.xen.poll_evtchn = port;
	else
		vcpu->arch.xen.poll_evtchn = -1;

	set_bit(vcpu->vcpu_idx, vcpu->kvm->arch.xen.poll_mask);

	if (!wait_pending_event(vcpu, sched_poll.nr_ports, ports)) {
		vcpu->arch.mp_state = KVM_MP_STATE_HALTED;

		if (sched_poll.timeout)
			mod_timer(&vcpu->arch.xen.poll_timer,
				  jiffies + nsecs_to_jiffies(sched_poll.timeout));

		kvm_vcpu_halt(vcpu);

		if (sched_poll.timeout)
			del_timer(&vcpu->arch.xen.poll_timer);

		vcpu->arch.mp_state = KVM_MP_STATE_RUNNABLE;
	}

	vcpu->arch.xen.poll_evtchn = 0;
	*r = 0;
out:
	/* Really, this is only needed in case of timeout */
	clear_bit(vcpu->vcpu_idx, vcpu->kvm->arch.xen.poll_mask);

	if (unlikely(sched_poll.nr_ports > 1))
		kfree(ports);
	return true;
}

static void cancel_evtchn_poll(struct timer_list *t)
{
	struct kvm_vcpu *vcpu = from_timer(vcpu, t, arch.xen.poll_timer);

	kvm_make_request(KVM_REQ_UNBLOCK, vcpu);
	kvm_vcpu_kick(vcpu);
}

static bool kvm_xen_hcall_sched_op(struct kvm_vcpu *vcpu, bool longmode,
				   int cmd, u64 param, u64 *r)
{
	switch (cmd) {
	case SCHEDOP_poll:
		if (kvm_xen_schedop_poll(vcpu, longmode, param, r))
			return true;
		fallthrough;
	case SCHEDOP_yield:
		kvm_vcpu_on_spin(vcpu, true);
		*r = 0;
		return true;
	default:
		break;
	}

	return false;
}

struct compat_vcpu_set_singleshot_timer {
    uint64_t timeout_abs_ns;
    uint32_t flags;
} __attribute__((packed));

static bool kvm_xen_hcall_vcpu_op(struct kvm_vcpu *vcpu, bool longmode, int cmd,
				  int vcpu_id, u64 param, u64 *r)
{
	struct vcpu_set_singleshot_timer oneshot;
	struct x86_exception e;
	s64 delta;

	if (!kvm_xen_timer_enabled(vcpu))
		return false;

	switch (cmd) {
	case VCPUOP_set_singleshot_timer:
		if (vcpu->arch.xen.vcpu_id != vcpu_id) {
			*r = -EINVAL;
			return true;
		}

		/*
		 * The only difference for 32-bit compat is the 4 bytes of
		 * padding after the interesting part of the structure. So
		 * for a faithful emulation of Xen we have to *try* to copy
		 * the padding and return -EFAULT if we can't. Otherwise we
		 * might as well just have copied the 12-byte 32-bit struct.
		 */
		BUILD_BUG_ON(offsetof(struct compat_vcpu_set_singleshot_timer, timeout_abs_ns) !=
			     offsetof(struct vcpu_set_singleshot_timer, timeout_abs_ns));
		BUILD_BUG_ON(sizeof_field(struct compat_vcpu_set_singleshot_timer, timeout_abs_ns) !=
			     sizeof_field(struct vcpu_set_singleshot_timer, timeout_abs_ns));
		BUILD_BUG_ON(offsetof(struct compat_vcpu_set_singleshot_timer, flags) !=
			     offsetof(struct vcpu_set_singleshot_timer, flags));
		BUILD_BUG_ON(sizeof_field(struct compat_vcpu_set_singleshot_timer, flags) !=
			     sizeof_field(struct vcpu_set_singleshot_timer, flags));

		if (kvm_read_guest_virt(vcpu, param, &oneshot, longmode ? sizeof(oneshot) :
					sizeof(struct compat_vcpu_set_singleshot_timer), &e)) {
			*r = -EFAULT;
			return true;
		}

		delta = oneshot.timeout_abs_ns - get_kvmclock_ns(vcpu->kvm);
		if ((oneshot.flags & VCPU_SSHOTTMR_future) && delta < 0) {
			*r = -ETIME;
			return true;
		}

		kvm_xen_start_timer(vcpu, oneshot.timeout_abs_ns, delta);
		*r = 0;
		return true;

	case VCPUOP_stop_singleshot_timer:
		if (vcpu->arch.xen.vcpu_id != vcpu_id) {
			*r = -EINVAL;
			return true;
		}
		kvm_xen_stop_timer(vcpu);
		*r = 0;
		return true;
	}

	return false;
}

static bool kvm_xen_hcall_set_timer_op(struct kvm_vcpu *vcpu, uint64_t timeout,
				       u64 *r)
{
	if (!kvm_xen_timer_enabled(vcpu))
		return false;

	if (timeout) {
		uint64_t guest_now = get_kvmclock_ns(vcpu->kvm);
		int64_t delta = timeout - guest_now;

		/* Xen has a 'Linux workaround' in do_set_timer_op() which
		 * checks for negative absolute timeout values (caused by
		 * integer overflow), and for values about 13 days in the
		 * future (2^50ns) which would be caused by jiffies
		 * overflow. For those cases, it sets the timeout 100ms in
		 * the future (not *too* soon, since if a guest really did
		 * set a long timeout on purpose we don't want to keep
		 * churning CPU time by waking it up).
		 */
		if (unlikely((int64_t)timeout < 0 ||
			     (delta > 0 && (uint32_t) (delta >> 50) != 0))) {
			delta = 100 * NSEC_PER_MSEC;
			timeout = guest_now + delta;
		}

		kvm_xen_start_timer(vcpu, timeout, delta);
	} else {
		kvm_xen_stop_timer(vcpu);
	}

	*r = 0;
	return true;
}

int kvm_xen_hypercall(struct kvm_vcpu *vcpu)
{
	bool longmode;
	u64 input, params[6], r = -ENOSYS;
	bool handled = false;
	u8 cpl;

	input = (u64)kvm_register_read(vcpu, VCPU_REGS_RAX);

	/* Hyper-V hypercalls get bit 31 set in EAX */
	if ((input & 0x80000000) &&
	    kvm_hv_hypercall_enabled(vcpu))
		return kvm_hv_hypercall(vcpu);

	longmode = is_64_bit_hypercall(vcpu);
	if (!longmode) {
		params[0] = (u32)kvm_rbx_read(vcpu);
		params[1] = (u32)kvm_rcx_read(vcpu);
		params[2] = (u32)kvm_rdx_read(vcpu);
		params[3] = (u32)kvm_rsi_read(vcpu);
		params[4] = (u32)kvm_rdi_read(vcpu);
		params[5] = (u32)kvm_rbp_read(vcpu);
	}
#ifdef CONFIG_X86_64
	else {
		params[0] = (u64)kvm_rdi_read(vcpu);
		params[1] = (u64)kvm_rsi_read(vcpu);
		params[2] = (u64)kvm_rdx_read(vcpu);
		params[3] = (u64)kvm_r10_read(vcpu);
		params[4] = (u64)kvm_r8_read(vcpu);
		params[5] = (u64)kvm_r9_read(vcpu);
	}
#endif
	cpl = static_call(kvm_x86_get_cpl)(vcpu);
<<<<<<< HEAD
	trace_kvm_xen_hypercall(input, params[0], params[1], params[2],
=======
	trace_kvm_xen_hypercall(cpl, input, params[0], params[1], params[2],
>>>>>>> b7bfaa76
				params[3], params[4], params[5]);

	/*
	 * Only allow hypercall acceleration for CPL0. The rare hypercalls that
	 * are permitted in guest userspace can be handled by the VMM.
	 */
	if (unlikely(cpl > 0))
		goto handle_in_userspace;

	switch (input) {
	case __HYPERVISOR_xen_version:
		if (params[0] == XENVER_version && vcpu->kvm->arch.xen.xen_version) {
			r = vcpu->kvm->arch.xen.xen_version;
			handled = true;
		}
		break;
	case __HYPERVISOR_event_channel_op:
		if (params[0] == EVTCHNOP_send)
			handled = kvm_xen_hcall_evtchn_send(vcpu, params[1], &r);
		break;
	case __HYPERVISOR_sched_op:
		handled = kvm_xen_hcall_sched_op(vcpu, longmode, params[0],
						 params[1], &r);
		break;
	case __HYPERVISOR_vcpu_op:
		handled = kvm_xen_hcall_vcpu_op(vcpu, longmode, params[0], params[1],
						params[2], &r);
		break;
	case __HYPERVISOR_set_timer_op: {
		u64 timeout = params[0];
		/* In 32-bit mode, the 64-bit timeout is in two 32-bit params. */
		if (!longmode)
			timeout |= params[1] << 32;
		handled = kvm_xen_hcall_set_timer_op(vcpu, timeout, &r);
		break;
	}
	default:
		break;
	}

	if (handled)
		return kvm_xen_hypercall_set_result(vcpu, r);

handle_in_userspace:
	vcpu->run->exit_reason = KVM_EXIT_XEN;
	vcpu->run->xen.type = KVM_EXIT_XEN_HCALL;
	vcpu->run->xen.u.hcall.longmode = longmode;
	vcpu->run->xen.u.hcall.cpl = cpl;
	vcpu->run->xen.u.hcall.input = input;
	vcpu->run->xen.u.hcall.params[0] = params[0];
	vcpu->run->xen.u.hcall.params[1] = params[1];
	vcpu->run->xen.u.hcall.params[2] = params[2];
	vcpu->run->xen.u.hcall.params[3] = params[3];
	vcpu->run->xen.u.hcall.params[4] = params[4];
	vcpu->run->xen.u.hcall.params[5] = params[5];
	vcpu->arch.xen.hypercall_rip = kvm_get_linear_rip(vcpu);
	vcpu->arch.complete_userspace_io =
		kvm_xen_hypercall_complete_userspace;

	return 0;
}

static void kvm_xen_check_poller(struct kvm_vcpu *vcpu, int port)
{
	int poll_evtchn = vcpu->arch.xen.poll_evtchn;

	if ((poll_evtchn == port || poll_evtchn == -1) &&
	    test_and_clear_bit(vcpu->vcpu_idx, vcpu->kvm->arch.xen.poll_mask)) {
		kvm_make_request(KVM_REQ_UNBLOCK, vcpu);
		kvm_vcpu_kick(vcpu);
	}
}

/*
 * The return value from this function is propagated to kvm_set_irq() API,
 * so it returns:
 *  < 0   Interrupt was ignored (masked or not delivered for other reasons)
 *  = 0   Interrupt was coalesced (previous irq is still pending)
 *  > 0   Number of CPUs interrupt was delivered to
 *
 * It is also called directly from kvm_arch_set_irq_inatomic(), where the
 * only check on its return value is a comparison with -EWOULDBLOCK'.
 */
int kvm_xen_set_evtchn_fast(struct kvm_xen_evtchn *xe, struct kvm *kvm)
{
	struct gfn_to_pfn_cache *gpc = &kvm->arch.xen.shinfo_cache;
	struct kvm_vcpu *vcpu;
	unsigned long *pending_bits, *mask_bits;
	unsigned long flags;
	int port_word_bit;
	bool kick_vcpu = false;
	int vcpu_idx, idx, rc;

	vcpu_idx = READ_ONCE(xe->vcpu_idx);
	if (vcpu_idx >= 0)
		vcpu = kvm_get_vcpu(kvm, vcpu_idx);
	else {
		vcpu = kvm_get_vcpu_by_id(kvm, xe->vcpu_id);
		if (!vcpu)
			return -EINVAL;
		WRITE_ONCE(xe->vcpu_idx, vcpu->vcpu_idx);
	}

	if (!vcpu->arch.xen.vcpu_info_cache.active)
		return -EINVAL;

	if (xe->port >= max_evtchn_port(kvm))
		return -EINVAL;

	rc = -EWOULDBLOCK;

	idx = srcu_read_lock(&kvm->srcu);

	read_lock_irqsave(&gpc->lock, flags);
	if (!kvm_gpc_check(gpc, PAGE_SIZE))
		goto out_rcu;

	if (IS_ENABLED(CONFIG_64BIT) && kvm->arch.xen.long_mode) {
		struct shared_info *shinfo = gpc->khva;
		pending_bits = (unsigned long *)&shinfo->evtchn_pending;
		mask_bits = (unsigned long *)&shinfo->evtchn_mask;
		port_word_bit = xe->port / 64;
	} else {
		struct compat_shared_info *shinfo = gpc->khva;
		pending_bits = (unsigned long *)&shinfo->evtchn_pending;
		mask_bits = (unsigned long *)&shinfo->evtchn_mask;
		port_word_bit = xe->port / 32;
	}

	/*
	 * If this port wasn't already set, and if it isn't masked, then
	 * we try to set the corresponding bit in the in-kernel shadow of
	 * evtchn_pending_sel for the target vCPU. And if *that* wasn't
	 * already set, then we kick the vCPU in question to write to the
	 * *real* evtchn_pending_sel in its own guest vcpu_info struct.
	 */
	if (test_and_set_bit(xe->port, pending_bits)) {
		rc = 0; /* It was already raised */
	} else if (test_bit(xe->port, mask_bits)) {
		rc = -ENOTCONN; /* Masked */
		kvm_xen_check_poller(vcpu, xe->port);
	} else {
		rc = 1; /* Delivered to the bitmap in shared_info. */
		/* Now switch to the vCPU's vcpu_info to set the index and pending_sel */
		read_unlock_irqrestore(&gpc->lock, flags);
		gpc = &vcpu->arch.xen.vcpu_info_cache;

		read_lock_irqsave(&gpc->lock, flags);
		if (!kvm_gpc_check(gpc, sizeof(struct vcpu_info))) {
			/*
			 * Could not access the vcpu_info. Set the bit in-kernel
			 * and prod the vCPU to deliver it for itself.
			 */
			if (!test_and_set_bit(port_word_bit, &vcpu->arch.xen.evtchn_pending_sel))
				kick_vcpu = true;
			goto out_rcu;
		}

		if (IS_ENABLED(CONFIG_64BIT) && kvm->arch.xen.long_mode) {
			struct vcpu_info *vcpu_info = gpc->khva;
			if (!test_and_set_bit(port_word_bit, &vcpu_info->evtchn_pending_sel)) {
				WRITE_ONCE(vcpu_info->evtchn_upcall_pending, 1);
				kick_vcpu = true;
			}
		} else {
			struct compat_vcpu_info *vcpu_info = gpc->khva;
			if (!test_and_set_bit(port_word_bit,
					      (unsigned long *)&vcpu_info->evtchn_pending_sel)) {
				WRITE_ONCE(vcpu_info->evtchn_upcall_pending, 1);
				kick_vcpu = true;
			}
		}

		/* For the per-vCPU lapic vector, deliver it as MSI. */
		if (kick_vcpu && vcpu->arch.xen.upcall_vector) {
			kvm_xen_inject_vcpu_vector(vcpu);
			kick_vcpu = false;
		}
	}

 out_rcu:
	read_unlock_irqrestore(&gpc->lock, flags);
	srcu_read_unlock(&kvm->srcu, idx);

	if (kick_vcpu) {
		kvm_make_request(KVM_REQ_UNBLOCK, vcpu);
		kvm_vcpu_kick(vcpu);
	}

	return rc;
}

static int kvm_xen_set_evtchn(struct kvm_xen_evtchn *xe, struct kvm *kvm)
{
	bool mm_borrowed = false;
	int rc;

	rc = kvm_xen_set_evtchn_fast(xe, kvm);
	if (rc != -EWOULDBLOCK)
		return rc;

	if (current->mm != kvm->mm) {
		/*
		 * If not on a thread which already belongs to this KVM,
		 * we'd better be in the irqfd workqueue.
		 */
		if (WARN_ON_ONCE(current->mm))
			return -EINVAL;

		kthread_use_mm(kvm->mm);
		mm_borrowed = true;
	}

	/*
	 * For the irqfd workqueue, using the main kvm->lock mutex is
	 * fine since this function is invoked from kvm_set_irq() with
	 * no other lock held, no srcu. In future if it will be called
	 * directly from a vCPU thread (e.g. on hypercall for an IPI)
	 * then it may need to switch to using a leaf-node mutex for
	 * serializing the shared_info mapping.
	 */
	mutex_lock(&kvm->lock);

	/*
	 * It is theoretically possible for the page to be unmapped
	 * and the MMU notifier to invalidate the shared_info before
	 * we even get to use it. In that case, this looks like an
	 * infinite loop. It was tempting to do it via the userspace
	 * HVA instead... but that just *hides* the fact that it's
	 * an infinite loop, because if a fault occurs and it waits
	 * for the page to come back, it can *still* immediately
	 * fault and have to wait again, repeatedly.
	 *
	 * Conversely, the page could also have been reinstated by
	 * another thread before we even obtain the mutex above, so
	 * check again *first* before remapping it.
	 */
	do {
		struct gfn_to_pfn_cache *gpc = &kvm->arch.xen.shinfo_cache;
		int idx;

		rc = kvm_xen_set_evtchn_fast(xe, kvm);
		if (rc != -EWOULDBLOCK)
			break;

		idx = srcu_read_lock(&kvm->srcu);
		rc = kvm_gpc_refresh(gpc, PAGE_SIZE);
		srcu_read_unlock(&kvm->srcu, idx);
	} while(!rc);

	mutex_unlock(&kvm->lock);

	if (mm_borrowed)
		kthread_unuse_mm(kvm->mm);

	return rc;
}

/* This is the version called from kvm_set_irq() as the .set function */
static int evtchn_set_fn(struct kvm_kernel_irq_routing_entry *e, struct kvm *kvm,
			 int irq_source_id, int level, bool line_status)
{
	if (!level)
		return -EINVAL;

	return kvm_xen_set_evtchn(&e->xen_evtchn, kvm);
}

/*
 * Set up an event channel interrupt from the KVM IRQ routing table.
 * Used for e.g. PIRQ from passed through physical devices.
 */
int kvm_xen_setup_evtchn(struct kvm *kvm,
			 struct kvm_kernel_irq_routing_entry *e,
			 const struct kvm_irq_routing_entry *ue)

{
	struct kvm_vcpu *vcpu;

	if (ue->u.xen_evtchn.port >= max_evtchn_port(kvm))
		return -EINVAL;

	/* We only support 2 level event channels for now */
	if (ue->u.xen_evtchn.priority != KVM_IRQ_ROUTING_XEN_EVTCHN_PRIO_2LEVEL)
		return -EINVAL;

	/*
	 * Xen gives us interesting mappings from vCPU index to APIC ID,
	 * which means kvm_get_vcpu_by_id() has to iterate over all vCPUs
	 * to find it. Do that once at setup time, instead of every time.
	 * But beware that on live update / live migration, the routing
	 * table might be reinstated before the vCPU threads have finished
	 * recreating their vCPUs.
	 */
	vcpu = kvm_get_vcpu_by_id(kvm, ue->u.xen_evtchn.vcpu);
	if (vcpu)
		e->xen_evtchn.vcpu_idx = vcpu->vcpu_idx;
	else
		e->xen_evtchn.vcpu_idx = -1;

	e->xen_evtchn.port = ue->u.xen_evtchn.port;
	e->xen_evtchn.vcpu_id = ue->u.xen_evtchn.vcpu;
	e->xen_evtchn.priority = ue->u.xen_evtchn.priority;
	e->set = evtchn_set_fn;

	return 0;
}

/*
 * Explicit event sending from userspace with KVM_XEN_HVM_EVTCHN_SEND ioctl.
 */
int kvm_xen_hvm_evtchn_send(struct kvm *kvm, struct kvm_irq_routing_xen_evtchn *uxe)
{
	struct kvm_xen_evtchn e;
	int ret;

	if (!uxe->port || uxe->port >= max_evtchn_port(kvm))
		return -EINVAL;

	/* We only support 2 level event channels for now */
	if (uxe->priority != KVM_IRQ_ROUTING_XEN_EVTCHN_PRIO_2LEVEL)
		return -EINVAL;

	e.port = uxe->port;
	e.vcpu_id = uxe->vcpu;
	e.vcpu_idx = -1;
	e.priority = uxe->priority;

	ret = kvm_xen_set_evtchn(&e, kvm);

	/*
	 * None of that 'return 1 if it actually got delivered' nonsense.
	 * We don't care if it was masked (-ENOTCONN) either.
	 */
	if (ret > 0 || ret == -ENOTCONN)
		ret = 0;

	return ret;
}

/*
 * Support for *outbound* event channel events via the EVTCHNOP_send hypercall.
 */
struct evtchnfd {
	u32 send_port;
	u32 type;
	union {
		struct kvm_xen_evtchn port;
		struct {
			u32 port; /* zero */
			struct eventfd_ctx *ctx;
		} eventfd;
	} deliver;
};

/*
 * Update target vCPU or priority for a registered sending channel.
 */
static int kvm_xen_eventfd_update(struct kvm *kvm,
				  struct kvm_xen_hvm_attr *data)
{
	u32 port = data->u.evtchn.send_port;
	struct evtchnfd *evtchnfd;
	int ret;

	/* Protect writes to evtchnfd as well as the idr lookup.  */
	mutex_lock(&kvm->lock);
	evtchnfd = idr_find(&kvm->arch.xen.evtchn_ports, port);

	ret = -ENOENT;
	if (!evtchnfd)
		goto out_unlock;

	/* For an UPDATE, nothing may change except the priority/vcpu */
	ret = -EINVAL;
	if (evtchnfd->type != data->u.evtchn.type)
		goto out_unlock;

	/*
	 * Port cannot change, and if it's zero that was an eventfd
	 * which can't be changed either.
	 */
	if (!evtchnfd->deliver.port.port ||
	    evtchnfd->deliver.port.port != data->u.evtchn.deliver.port.port)
		goto out_unlock;

	/* We only support 2 level event channels for now */
	if (data->u.evtchn.deliver.port.priority != KVM_IRQ_ROUTING_XEN_EVTCHN_PRIO_2LEVEL)
		goto out_unlock;

	evtchnfd->deliver.port.priority = data->u.evtchn.deliver.port.priority;
	if (evtchnfd->deliver.port.vcpu_id != data->u.evtchn.deliver.port.vcpu) {
		evtchnfd->deliver.port.vcpu_id = data->u.evtchn.deliver.port.vcpu;
		evtchnfd->deliver.port.vcpu_idx = -1;
	}
	ret = 0;
out_unlock:
	mutex_unlock(&kvm->lock);
	return ret;
}

/*
 * Configure the target (eventfd or local port delivery) for sending on
 * a given event channel.
 */
static int kvm_xen_eventfd_assign(struct kvm *kvm,
				  struct kvm_xen_hvm_attr *data)
{
	u32 port = data->u.evtchn.send_port;
	struct eventfd_ctx *eventfd = NULL;
	struct evtchnfd *evtchnfd;
	int ret = -EINVAL;

	evtchnfd = kzalloc(sizeof(struct evtchnfd), GFP_KERNEL);
	if (!evtchnfd)
		return -ENOMEM;

	switch(data->u.evtchn.type) {
	case EVTCHNSTAT_ipi:
		/* IPI  must map back to the same port# */
		if (data->u.evtchn.deliver.port.port != data->u.evtchn.send_port)
			goto out_noeventfd; /* -EINVAL */
		break;

	case EVTCHNSTAT_interdomain:
		if (data->u.evtchn.deliver.port.port) {
			if (data->u.evtchn.deliver.port.port >= max_evtchn_port(kvm))
				goto out_noeventfd; /* -EINVAL */
		} else {
			eventfd = eventfd_ctx_fdget(data->u.evtchn.deliver.eventfd.fd);
			if (IS_ERR(eventfd)) {
				ret = PTR_ERR(eventfd);
				goto out_noeventfd;
			}
		}
		break;

	case EVTCHNSTAT_virq:
	case EVTCHNSTAT_closed:
	case EVTCHNSTAT_unbound:
	case EVTCHNSTAT_pirq:
	default: /* Unknown event channel type */
		goto out; /* -EINVAL */
	}

	evtchnfd->send_port = data->u.evtchn.send_port;
	evtchnfd->type = data->u.evtchn.type;
	if (eventfd) {
		evtchnfd->deliver.eventfd.ctx = eventfd;
	} else {
		/* We only support 2 level event channels for now */
		if (data->u.evtchn.deliver.port.priority != KVM_IRQ_ROUTING_XEN_EVTCHN_PRIO_2LEVEL)
			goto out; /* -EINVAL; */

		evtchnfd->deliver.port.port = data->u.evtchn.deliver.port.port;
		evtchnfd->deliver.port.vcpu_id = data->u.evtchn.deliver.port.vcpu;
		evtchnfd->deliver.port.vcpu_idx = -1;
		evtchnfd->deliver.port.priority = data->u.evtchn.deliver.port.priority;
	}

	mutex_lock(&kvm->lock);
	ret = idr_alloc(&kvm->arch.xen.evtchn_ports, evtchnfd, port, port + 1,
			GFP_KERNEL);
	mutex_unlock(&kvm->lock);
	if (ret >= 0)
		return 0;

	if (ret == -ENOSPC)
		ret = -EEXIST;
out:
	if (eventfd)
		eventfd_ctx_put(eventfd);
out_noeventfd:
	kfree(evtchnfd);
	return ret;
}

static int kvm_xen_eventfd_deassign(struct kvm *kvm, u32 port)
{
	struct evtchnfd *evtchnfd;

	mutex_lock(&kvm->lock);
	evtchnfd = idr_remove(&kvm->arch.xen.evtchn_ports, port);
	mutex_unlock(&kvm->lock);

	if (!evtchnfd)
		return -ENOENT;

	synchronize_srcu(&kvm->srcu);
	if (!evtchnfd->deliver.port.port)
		eventfd_ctx_put(evtchnfd->deliver.eventfd.ctx);
	kfree(evtchnfd);
	return 0;
}

static int kvm_xen_eventfd_reset(struct kvm *kvm)
{
	struct evtchnfd *evtchnfd, **all_evtchnfds;
	int i;
	int n = 0;

	mutex_lock(&kvm->lock);

	/*
	 * Because synchronize_srcu() cannot be called inside the
	 * critical section, first collect all the evtchnfd objects
	 * in an array as they are removed from evtchn_ports.
	 */
	idr_for_each_entry(&kvm->arch.xen.evtchn_ports, evtchnfd, i)
		n++;

	all_evtchnfds = kmalloc_array(n, sizeof(struct evtchnfd *), GFP_KERNEL);
	if (!all_evtchnfds) {
		mutex_unlock(&kvm->lock);
		return -ENOMEM;
	}

	n = 0;
	idr_for_each_entry(&kvm->arch.xen.evtchn_ports, evtchnfd, i) {
		all_evtchnfds[n++] = evtchnfd;
		idr_remove(&kvm->arch.xen.evtchn_ports, evtchnfd->send_port);
	}
	mutex_unlock(&kvm->lock);

	synchronize_srcu(&kvm->srcu);

	while (n--) {
		evtchnfd = all_evtchnfds[n];
		if (!evtchnfd->deliver.port.port)
			eventfd_ctx_put(evtchnfd->deliver.eventfd.ctx);
		kfree(evtchnfd);
	}
	kfree(all_evtchnfds);

	return 0;
}

static int kvm_xen_setattr_evtchn(struct kvm *kvm, struct kvm_xen_hvm_attr *data)
{
	u32 port = data->u.evtchn.send_port;

	if (data->u.evtchn.flags == KVM_XEN_EVTCHN_RESET)
		return kvm_xen_eventfd_reset(kvm);

	if (!port || port >= max_evtchn_port(kvm))
		return -EINVAL;

	if (data->u.evtchn.flags == KVM_XEN_EVTCHN_DEASSIGN)
		return kvm_xen_eventfd_deassign(kvm, port);
	if (data->u.evtchn.flags == KVM_XEN_EVTCHN_UPDATE)
		return kvm_xen_eventfd_update(kvm, data);
	if (data->u.evtchn.flags)
		return -EINVAL;

	return kvm_xen_eventfd_assign(kvm, data);
}

static bool kvm_xen_hcall_evtchn_send(struct kvm_vcpu *vcpu, u64 param, u64 *r)
{
	struct evtchnfd *evtchnfd;
	struct evtchn_send send;
	struct x86_exception e;

	/* Sanity check: this structure is the same for 32-bit and 64-bit */
	BUILD_BUG_ON(sizeof(send) != 4);
	if (kvm_read_guest_virt(vcpu, param, &send, sizeof(send), &e)) {
		*r = -EFAULT;
		return true;
	}

	/*
	 * evtchnfd is protected by kvm->srcu; the idr lookup instead
	 * is protected by RCU.
	 */
	rcu_read_lock();
	evtchnfd = idr_find(&vcpu->kvm->arch.xen.evtchn_ports, send.port);
	rcu_read_unlock();
	if (!evtchnfd)
		return false;

	if (evtchnfd->deliver.port.port) {
		int ret = kvm_xen_set_evtchn(&evtchnfd->deliver.port, vcpu->kvm);
		if (ret < 0 && ret != -ENOTCONN)
			return false;
	} else {
		eventfd_signal(evtchnfd->deliver.eventfd.ctx, 1);
	}

	*r = 0;
	return true;
}

void kvm_xen_init_vcpu(struct kvm_vcpu *vcpu)
{
	vcpu->arch.xen.vcpu_id = vcpu->vcpu_idx;
	vcpu->arch.xen.poll_evtchn = 0;

	timer_setup(&vcpu->arch.xen.poll_timer, cancel_evtchn_poll, 0);

<<<<<<< HEAD
	kvm_gpc_init(&vcpu->arch.xen.runstate_cache);
	kvm_gpc_init(&vcpu->arch.xen.vcpu_info_cache);
	kvm_gpc_init(&vcpu->arch.xen.vcpu_time_info_cache);
=======
	kvm_gpc_init(&vcpu->arch.xen.runstate_cache, vcpu->kvm, NULL,
		     KVM_HOST_USES_PFN);
	kvm_gpc_init(&vcpu->arch.xen.runstate2_cache, vcpu->kvm, NULL,
		     KVM_HOST_USES_PFN);
	kvm_gpc_init(&vcpu->arch.xen.vcpu_info_cache, vcpu->kvm, NULL,
		     KVM_HOST_USES_PFN);
	kvm_gpc_init(&vcpu->arch.xen.vcpu_time_info_cache, vcpu->kvm, NULL,
		     KVM_HOST_USES_PFN);
>>>>>>> b7bfaa76
}

void kvm_xen_destroy_vcpu(struct kvm_vcpu *vcpu)
{
	if (kvm_xen_timer_enabled(vcpu))
		kvm_xen_stop_timer(vcpu);

<<<<<<< HEAD
	kvm_gpc_deactivate(vcpu->kvm, &vcpu->arch.xen.runstate_cache);
	kvm_gpc_deactivate(vcpu->kvm, &vcpu->arch.xen.vcpu_info_cache);
	kvm_gpc_deactivate(vcpu->kvm, &vcpu->arch.xen.vcpu_time_info_cache);
=======
	kvm_gpc_deactivate(&vcpu->arch.xen.runstate_cache);
	kvm_gpc_deactivate(&vcpu->arch.xen.runstate2_cache);
	kvm_gpc_deactivate(&vcpu->arch.xen.vcpu_info_cache);
	kvm_gpc_deactivate(&vcpu->arch.xen.vcpu_time_info_cache);
>>>>>>> b7bfaa76

	del_timer_sync(&vcpu->arch.xen.poll_timer);
}

void kvm_xen_init_vm(struct kvm *kvm)
{
	idr_init(&kvm->arch.xen.evtchn_ports);
<<<<<<< HEAD
	kvm_gpc_init(&kvm->arch.xen.shinfo_cache);
=======
	kvm_gpc_init(&kvm->arch.xen.shinfo_cache, kvm, NULL, KVM_HOST_USES_PFN);
>>>>>>> b7bfaa76
}

void kvm_xen_destroy_vm(struct kvm *kvm)
{
	struct evtchnfd *evtchnfd;
	int i;

<<<<<<< HEAD
	kvm_gpc_deactivate(kvm, &kvm->arch.xen.shinfo_cache);
=======
	kvm_gpc_deactivate(&kvm->arch.xen.shinfo_cache);
>>>>>>> b7bfaa76

	idr_for_each_entry(&kvm->arch.xen.evtchn_ports, evtchnfd, i) {
		if (!evtchnfd->deliver.port.port)
			eventfd_ctx_put(evtchnfd->deliver.eventfd.ctx);
		kfree(evtchnfd);
	}
	idr_destroy(&kvm->arch.xen.evtchn_ports);

	if (kvm->arch.xen_hvm_config.msr)
		static_branch_slow_dec_deferred(&kvm_xen_enabled);
}<|MERGE_RESOLUTION|>--- conflicted
+++ resolved
@@ -41,23 +41,13 @@
 	int ret = 0;
 	int idx = srcu_read_lock(&kvm->srcu);
 
-<<<<<<< HEAD
-	if (gfn == GPA_INVALID) {
-		kvm_gpc_deactivate(kvm, gpc);
-=======
 	if (gfn == KVM_XEN_INVALID_GFN) {
 		kvm_gpc_deactivate(gpc);
->>>>>>> b7bfaa76
 		goto out;
 	}
 
 	do {
-<<<<<<< HEAD
-		ret = kvm_gpc_activate(kvm, gpc, NULL, KVM_HOST_USES_PFN, gpa,
-				       PAGE_SIZE);
-=======
 		ret = kvm_gpc_activate(gpc, gpa, PAGE_SIZE);
->>>>>>> b7bfaa76
 		if (ret)
 			goto out;
 
@@ -715,52 +705,28 @@
 		BUILD_BUG_ON(offsetof(struct vcpu_info, time) !=
 			     offsetof(struct compat_vcpu_info, time));
 
-<<<<<<< HEAD
-		if (data->u.gpa == GPA_INVALID) {
-			kvm_gpc_deactivate(vcpu->kvm, &vcpu->arch.xen.vcpu_info_cache);
-=======
 		if (data->u.gpa == KVM_XEN_INVALID_GPA) {
 			kvm_gpc_deactivate(&vcpu->arch.xen.vcpu_info_cache);
->>>>>>> b7bfaa76
 			r = 0;
 			break;
 		}
 
-<<<<<<< HEAD
-		r = kvm_gpc_activate(vcpu->kvm,
-				     &vcpu->arch.xen.vcpu_info_cache, NULL,
-				     KVM_HOST_USES_PFN, data->u.gpa,
-				     sizeof(struct vcpu_info));
-=======
 		r = kvm_gpc_activate(&vcpu->arch.xen.vcpu_info_cache,
 				     data->u.gpa, sizeof(struct vcpu_info));
->>>>>>> b7bfaa76
 		if (!r)
 			kvm_make_request(KVM_REQ_CLOCK_UPDATE, vcpu);
 
 		break;
 
 	case KVM_XEN_VCPU_ATTR_TYPE_VCPU_TIME_INFO:
-<<<<<<< HEAD
-		if (data->u.gpa == GPA_INVALID) {
-			kvm_gpc_deactivate(vcpu->kvm,
-					   &vcpu->arch.xen.vcpu_time_info_cache);
-=======
 		if (data->u.gpa == KVM_XEN_INVALID_GPA) {
 			kvm_gpc_deactivate(&vcpu->arch.xen.vcpu_time_info_cache);
->>>>>>> b7bfaa76
 			r = 0;
 			break;
 		}
 
-<<<<<<< HEAD
-		r = kvm_gpc_activate(vcpu->kvm,
-				     &vcpu->arch.xen.vcpu_time_info_cache,
-				     NULL, KVM_HOST_USES_PFN, data->u.gpa,
-=======
 		r = kvm_gpc_activate(&vcpu->arch.xen.vcpu_time_info_cache,
 				     data->u.gpa,
->>>>>>> b7bfaa76
 				     sizeof(struct pvclock_vcpu_time_info));
 		if (!r)
 			kvm_make_request(KVM_REQ_CLOCK_UPDATE, vcpu);
@@ -773,13 +739,7 @@
 			r = -EOPNOTSUPP;
 			break;
 		}
-<<<<<<< HEAD
-		if (data->u.gpa == GPA_INVALID) {
-			kvm_gpc_deactivate(vcpu->kvm,
-					   &vcpu->arch.xen.runstate_cache);
-=======
 		if (data->u.gpa == KVM_XEN_INVALID_GPA) {
->>>>>>> b7bfaa76
 			r = 0;
 		deactivate_out:
 			kvm_gpc_deactivate(&vcpu->arch.xen.runstate_cache);
@@ -787,12 +747,6 @@
 			break;
 		}
 
-<<<<<<< HEAD
-		r = kvm_gpc_activate(vcpu->kvm, &vcpu->arch.xen.runstate_cache,
-				     NULL, KVM_HOST_USES_PFN, data->u.gpa,
-				     sizeof(struct vcpu_runstate_info));
-		break;
-=======
 		/*
 		 * If the guest switches to 64-bit mode after setting the runstate
 		 * address, that's actually OK. kvm_xen_update_runstate_guest()
@@ -821,7 +775,6 @@
 			if (r)
 				goto deactivate_out;
 		}
->>>>>>> b7bfaa76
 
 		kvm_xen_update_runstate_guest(vcpu, false);
 		break;
@@ -1290,10 +1243,6 @@
 	}
 
 	for (i = 0; i < sched_poll.nr_ports; i++) {
-		if (ports[i] >= max_evtchn_port(vcpu->kvm)) {
-			*r = -EINVAL;
-			goto out;
-		}
 		if (ports[i] >= max_evtchn_port(vcpu->kvm)) {
 			*r = -EINVAL;
 			goto out;
@@ -1495,11 +1444,7 @@
 	}
 #endif
 	cpl = static_call(kvm_x86_get_cpl)(vcpu);
-<<<<<<< HEAD
-	trace_kvm_xen_hypercall(input, params[0], params[1], params[2],
-=======
 	trace_kvm_xen_hypercall(cpl, input, params[0], params[1], params[2],
->>>>>>> b7bfaa76
 				params[3], params[4], params[5]);
 
 	/*
@@ -2099,11 +2044,6 @@
 
 	timer_setup(&vcpu->arch.xen.poll_timer, cancel_evtchn_poll, 0);
 
-<<<<<<< HEAD
-	kvm_gpc_init(&vcpu->arch.xen.runstate_cache);
-	kvm_gpc_init(&vcpu->arch.xen.vcpu_info_cache);
-	kvm_gpc_init(&vcpu->arch.xen.vcpu_time_info_cache);
-=======
 	kvm_gpc_init(&vcpu->arch.xen.runstate_cache, vcpu->kvm, NULL,
 		     KVM_HOST_USES_PFN);
 	kvm_gpc_init(&vcpu->arch.xen.runstate2_cache, vcpu->kvm, NULL,
@@ -2112,7 +2052,6 @@
 		     KVM_HOST_USES_PFN);
 	kvm_gpc_init(&vcpu->arch.xen.vcpu_time_info_cache, vcpu->kvm, NULL,
 		     KVM_HOST_USES_PFN);
->>>>>>> b7bfaa76
 }
 
 void kvm_xen_destroy_vcpu(struct kvm_vcpu *vcpu)
@@ -2120,16 +2059,10 @@
 	if (kvm_xen_timer_enabled(vcpu))
 		kvm_xen_stop_timer(vcpu);
 
-<<<<<<< HEAD
-	kvm_gpc_deactivate(vcpu->kvm, &vcpu->arch.xen.runstate_cache);
-	kvm_gpc_deactivate(vcpu->kvm, &vcpu->arch.xen.vcpu_info_cache);
-	kvm_gpc_deactivate(vcpu->kvm, &vcpu->arch.xen.vcpu_time_info_cache);
-=======
 	kvm_gpc_deactivate(&vcpu->arch.xen.runstate_cache);
 	kvm_gpc_deactivate(&vcpu->arch.xen.runstate2_cache);
 	kvm_gpc_deactivate(&vcpu->arch.xen.vcpu_info_cache);
 	kvm_gpc_deactivate(&vcpu->arch.xen.vcpu_time_info_cache);
->>>>>>> b7bfaa76
 
 	del_timer_sync(&vcpu->arch.xen.poll_timer);
 }
@@ -2137,11 +2070,7 @@
 void kvm_xen_init_vm(struct kvm *kvm)
 {
 	idr_init(&kvm->arch.xen.evtchn_ports);
-<<<<<<< HEAD
-	kvm_gpc_init(&kvm->arch.xen.shinfo_cache);
-=======
 	kvm_gpc_init(&kvm->arch.xen.shinfo_cache, kvm, NULL, KVM_HOST_USES_PFN);
->>>>>>> b7bfaa76
 }
 
 void kvm_xen_destroy_vm(struct kvm *kvm)
@@ -2149,11 +2078,7 @@
 	struct evtchnfd *evtchnfd;
 	int i;
 
-<<<<<<< HEAD
-	kvm_gpc_deactivate(kvm, &kvm->arch.xen.shinfo_cache);
-=======
 	kvm_gpc_deactivate(&kvm->arch.xen.shinfo_cache);
->>>>>>> b7bfaa76
 
 	idr_for_each_entry(&kvm->arch.xen.evtchn_ports, evtchnfd, i) {
 		if (!evtchnfd->deliver.port.port)
