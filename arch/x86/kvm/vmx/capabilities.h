/* SPDX-License-Identifier: GPL-2.0 */
#ifndef __KVM_X86_VMX_CAPS_H
#define __KVM_X86_VMX_CAPS_H

#include <asm/vmx.h>

#include "../lapic.h"
#include "../x86.h"
#include "../pmu.h"
#include "../cpuid.h"

extern bool __read_mostly enable_vpid;
extern bool __read_mostly flexpriority_enabled;
extern bool __read_mostly enable_ept;
extern bool __read_mostly enable_unrestricted_guest;
extern bool __read_mostly enable_ept_ad_bits;
extern bool __read_mostly enable_pml;
extern bool __read_mostly enable_ipiv;
extern int __read_mostly pt_mode;

#define PT_MODE_SYSTEM		0
#define PT_MODE_HOST_GUEST	1

#define PMU_CAP_FW_WRITES	(1ULL << 13)
#define PMU_CAP_LBR_FMT		0x3f

struct nested_vmx_msrs {
	/*
	 * We only store the "true" versions of the VMX capability MSRs. We
	 * generate the "non-true" versions by setting the must-be-1 bits
	 * according to the SDM.
	 */
	u32 procbased_ctls_low;
	u32 procbased_ctls_high;
	u32 secondary_ctls_low;
	u32 secondary_ctls_high;
	u32 pinbased_ctls_low;
	u32 pinbased_ctls_high;
	u32 exit_ctls_low;
	u32 exit_ctls_high;
	u32 entry_ctls_low;
	u32 entry_ctls_high;
	u32 misc_low;
	u32 misc_high;
	u32 ept_caps;
	u32 vpid_caps;
	u64 basic;
	u64 cr0_fixed0;
	u64 cr0_fixed1;
	u64 cr4_fixed0;
	u64 cr4_fixed1;
	u64 vmcs_enum;
	u64 vmfunc_controls;
};

struct vmcs_config {
	int size;
	u32 basic_cap;
	u32 revision_id;
	u32 pin_based_exec_ctrl;
	u32 cpu_based_exec_ctrl;
	u32 cpu_based_2nd_exec_ctrl;
	u64 cpu_based_3rd_exec_ctrl;
	u32 vmexit_ctrl;
	u32 vmentry_ctrl;
	u64 misc;
	struct nested_vmx_msrs nested;
};
extern struct vmcs_config vmcs_config;

struct vmx_capability {
	u32 ept;
	u32 vpid;
};
extern struct vmx_capability vmx_capability;

static inline bool cpu_has_vmx_basic_inout(void)
{
	return	(((u64)vmcs_config.basic_cap << 32) & VMX_BASIC_INOUT);
}

static inline bool cpu_has_virtual_nmis(void)
{
	return vmcs_config.pin_based_exec_ctrl & PIN_BASED_VIRTUAL_NMIS &&
	       vmcs_config.cpu_based_exec_ctrl & CPU_BASED_NMI_WINDOW_EXITING;
}

static inline bool cpu_has_vmx_preemption_timer(void)
{
	return vmcs_config.pin_based_exec_ctrl &
		PIN_BASED_VMX_PREEMPTION_TIMER;
}

static inline bool cpu_has_vmx_posted_intr(void)
{
	return vmcs_config.pin_based_exec_ctrl & PIN_BASED_POSTED_INTR;
}

static inline bool cpu_has_load_ia32_efer(void)
{
	return vmcs_config.vmentry_ctrl & VM_ENTRY_LOAD_IA32_EFER;
}

static inline bool cpu_has_load_perf_global_ctrl(void)
{
	return vmcs_config.vmentry_ctrl & VM_ENTRY_LOAD_IA32_PERF_GLOBAL_CTRL;
}

static inline bool cpu_has_vmx_mpx(void)
{
	return vmcs_config.vmentry_ctrl & VM_ENTRY_LOAD_BNDCFGS;
}

static inline bool cpu_has_vmx_tpr_shadow(void)
{
	return vmcs_config.cpu_based_exec_ctrl & CPU_BASED_TPR_SHADOW;
}

static inline bool cpu_need_tpr_shadow(struct kvm_vcpu *vcpu)
{
	return cpu_has_vmx_tpr_shadow() && lapic_in_kernel(vcpu);
}

static inline bool cpu_has_vmx_msr_bitmap(void)
{
	return vmcs_config.cpu_based_exec_ctrl & CPU_BASED_USE_MSR_BITMAPS;
}

static inline bool cpu_has_secondary_exec_ctrls(void)
{
	return vmcs_config.cpu_based_exec_ctrl &
		CPU_BASED_ACTIVATE_SECONDARY_CONTROLS;
}

static inline bool cpu_has_tertiary_exec_ctrls(void)
{
	return vmcs_config.cpu_based_exec_ctrl &
		CPU_BASED_ACTIVATE_TERTIARY_CONTROLS;
}

static inline bool cpu_has_vmx_virtualize_apic_accesses(void)
{
	return vmcs_config.cpu_based_2nd_exec_ctrl &
		SECONDARY_EXEC_VIRTUALIZE_APIC_ACCESSES;
}

static inline bool cpu_has_vmx_ept(void)
{
	return vmcs_config.cpu_based_2nd_exec_ctrl &
		SECONDARY_EXEC_ENABLE_EPT;
}

static inline bool vmx_umip_emulated(void)
{
	return vmcs_config.cpu_based_2nd_exec_ctrl &
		SECONDARY_EXEC_DESC;
}

static inline bool cpu_has_vmx_rdtscp(void)
{
	return vmcs_config.cpu_based_2nd_exec_ctrl &
		SECONDARY_EXEC_ENABLE_RDTSCP;
}

static inline bool cpu_has_vmx_virtualize_x2apic_mode(void)
{
	return vmcs_config.cpu_based_2nd_exec_ctrl &
		SECONDARY_EXEC_VIRTUALIZE_X2APIC_MODE;
}

static inline bool cpu_has_vmx_vpid(void)
{
	return vmcs_config.cpu_based_2nd_exec_ctrl &
		SECONDARY_EXEC_ENABLE_VPID;
}

static inline bool cpu_has_vmx_wbinvd_exit(void)
{
	return vmcs_config.cpu_based_2nd_exec_ctrl &
		SECONDARY_EXEC_WBINVD_EXITING;
}

static inline bool cpu_has_vmx_unrestricted_guest(void)
{
	return vmcs_config.cpu_based_2nd_exec_ctrl &
		SECONDARY_EXEC_UNRESTRICTED_GUEST;
}

static inline bool cpu_has_vmx_apic_register_virt(void)
{
	return vmcs_config.cpu_based_2nd_exec_ctrl &
		SECONDARY_EXEC_APIC_REGISTER_VIRT;
}

static inline bool cpu_has_vmx_virtual_intr_delivery(void)
{
	return vmcs_config.cpu_based_2nd_exec_ctrl &
		SECONDARY_EXEC_VIRTUAL_INTR_DELIVERY;
}

static inline bool cpu_has_vmx_ple(void)
{
	return vmcs_config.cpu_based_2nd_exec_ctrl &
		SECONDARY_EXEC_PAUSE_LOOP_EXITING;
}

static inline bool cpu_has_vmx_rdrand(void)
{
	return vmcs_config.cpu_based_2nd_exec_ctrl &
		SECONDARY_EXEC_RDRAND_EXITING;
}

static inline bool cpu_has_vmx_invpcid(void)
{
	return vmcs_config.cpu_based_2nd_exec_ctrl &
		SECONDARY_EXEC_ENABLE_INVPCID;
}

static inline bool cpu_has_vmx_vmfunc(void)
{
	return vmcs_config.cpu_based_2nd_exec_ctrl &
		SECONDARY_EXEC_ENABLE_VMFUNC;
}

static inline bool cpu_has_vmx_shadow_vmcs(void)
{
	/* check if the cpu supports writing r/o exit information fields */
	if (!(vmcs_config.misc & MSR_IA32_VMX_MISC_VMWRITE_SHADOW_RO_FIELDS))
		return false;

	return vmcs_config.cpu_based_2nd_exec_ctrl &
		SECONDARY_EXEC_SHADOW_VMCS;
}

static inline bool cpu_has_vmx_encls_vmexit(void)
{
	return vmcs_config.cpu_based_2nd_exec_ctrl &
		SECONDARY_EXEC_ENCLS_EXITING;
}

static inline bool cpu_has_vmx_rdseed(void)
{
	return vmcs_config.cpu_based_2nd_exec_ctrl &
		SECONDARY_EXEC_RDSEED_EXITING;
}

static inline bool cpu_has_vmx_pml(void)
{
	return vmcs_config.cpu_based_2nd_exec_ctrl & SECONDARY_EXEC_ENABLE_PML;
}

static inline bool cpu_has_vmx_xsaves(void)
{
	return vmcs_config.cpu_based_2nd_exec_ctrl &
		SECONDARY_EXEC_XSAVES;
}

static inline bool cpu_has_vmx_waitpkg(void)
{
	return vmcs_config.cpu_based_2nd_exec_ctrl &
		SECONDARY_EXEC_ENABLE_USR_WAIT_PAUSE;
}

static inline bool cpu_has_vmx_tsc_scaling(void)
{
	return vmcs_config.cpu_based_2nd_exec_ctrl &
		SECONDARY_EXEC_TSC_SCALING;
}

static inline bool cpu_has_vmx_bus_lock_detection(void)
{
	return vmcs_config.cpu_based_2nd_exec_ctrl &
	    SECONDARY_EXEC_BUS_LOCK_DETECTION;
}

static inline bool cpu_has_vmx_apicv(void)
{
	return cpu_has_vmx_apic_register_virt() &&
		cpu_has_vmx_virtual_intr_delivery() &&
		cpu_has_vmx_posted_intr();
}

static inline bool cpu_has_vmx_ipiv(void)
{
	return vmcs_config.cpu_based_3rd_exec_ctrl & TERTIARY_EXEC_IPI_VIRT;
}

static inline bool cpu_has_vmx_flexpriority(void)
{
	return cpu_has_vmx_tpr_shadow() &&
		cpu_has_vmx_virtualize_apic_accesses();
}

static inline bool cpu_has_vmx_ept_execute_only(void)
{
	return vmx_capability.ept & VMX_EPT_EXECUTE_ONLY_BIT;
}

static inline bool cpu_has_vmx_ept_4levels(void)
{
	return vmx_capability.ept & VMX_EPT_PAGE_WALK_4_BIT;
}

static inline bool cpu_has_vmx_ept_5levels(void)
{
	return vmx_capability.ept & VMX_EPT_PAGE_WALK_5_BIT;
}

static inline bool cpu_has_vmx_ept_mt_wb(void)
{
	return vmx_capability.ept & VMX_EPTP_WB_BIT;
}

static inline bool cpu_has_vmx_ept_2m_page(void)
{
	return vmx_capability.ept & VMX_EPT_2MB_PAGE_BIT;
}

static inline bool cpu_has_vmx_ept_1g_page(void)
{
	return vmx_capability.ept & VMX_EPT_1GB_PAGE_BIT;
}

static inline int ept_caps_to_lpage_level(u32 ept_caps)
{
	if (ept_caps & VMX_EPT_1GB_PAGE_BIT)
		return PG_LEVEL_1G;
	if (ept_caps & VMX_EPT_2MB_PAGE_BIT)
		return PG_LEVEL_2M;
	return PG_LEVEL_4K;
}

static inline bool cpu_has_vmx_ept_ad_bits(void)
{
	return vmx_capability.ept & VMX_EPT_AD_BIT;
}

static inline bool cpu_has_vmx_invept_context(void)
{
	return vmx_capability.ept & VMX_EPT_EXTENT_CONTEXT_BIT;
}

static inline bool cpu_has_vmx_invept_global(void)
{
	return vmx_capability.ept & VMX_EPT_EXTENT_GLOBAL_BIT;
}

static inline bool cpu_has_vmx_invvpid(void)
{
	return vmx_capability.vpid & VMX_VPID_INVVPID_BIT;
}

static inline bool cpu_has_vmx_invvpid_individual_addr(void)
{
	return vmx_capability.vpid & VMX_VPID_EXTENT_INDIVIDUAL_ADDR_BIT;
}

static inline bool cpu_has_vmx_invvpid_single(void)
{
	return vmx_capability.vpid & VMX_VPID_EXTENT_SINGLE_CONTEXT_BIT;
}

static inline bool cpu_has_vmx_invvpid_global(void)
{
	return vmx_capability.vpid & VMX_VPID_EXTENT_GLOBAL_CONTEXT_BIT;
}

static inline bool cpu_has_vmx_intel_pt(void)
{
	return (vmcs_config.misc & MSR_IA32_VMX_MISC_INTEL_PT) &&
		(vmcs_config.cpu_based_2nd_exec_ctrl & SECONDARY_EXEC_PT_USE_GPA) &&
		(vmcs_config.vmentry_ctrl & VM_ENTRY_LOAD_IA32_RTIT_CTL);
}

/*
 * Processor Trace can operate in one of three modes:
 *  a. system-wide: trace both host/guest and output to host buffer
 *  b. host-only:   only trace host and output to host buffer
 *  c. host-guest:  trace host and guest simultaneously and output to their
 *                  respective buffer
 *
 * KVM currently only supports (a) and (c).
 */
static inline bool vmx_pt_mode_is_system(void)
{
	return pt_mode == PT_MODE_SYSTEM;
}
static inline bool vmx_pt_mode_is_host_guest(void)
{
	return pt_mode == PT_MODE_HOST_GUEST;
}

static inline bool vmx_pebs_supported(void)
{
	return boot_cpu_has(X86_FEATURE_PEBS) && kvm_pmu_cap.pebs_ept;
}

<<<<<<< HEAD
static inline u64 vmx_get_perf_capabilities(void)
{
	u64 perf_cap = PMU_CAP_FW_WRITES;
	struct x86_pmu_lbr lbr;
	u64 host_perf_cap = 0;

	if (!enable_pmu)
		return 0;

	if (boot_cpu_has(X86_FEATURE_PDCM))
		rdmsrl(MSR_IA32_PERF_CAPABILITIES, host_perf_cap);

	if (x86_perf_get_lbr(&lbr) >= 0 && lbr.nr)
		perf_cap |= host_perf_cap & PMU_CAP_LBR_FMT;

	if (vmx_pebs_supported()) {
		perf_cap |= host_perf_cap & PERF_CAP_PEBS_MASK;
		if ((perf_cap & PERF_CAP_PEBS_FORMAT) < 4)
			perf_cap &= ~PERF_CAP_PEBS_BASELINE;
	}

	return perf_cap;
}

=======
>>>>>>> b7bfaa76
static inline bool cpu_has_notify_vmexit(void)
{
	return vmcs_config.cpu_based_2nd_exec_ctrl &
		SECONDARY_EXEC_NOTIFY_VM_EXITING;
}

#endif /* __KVM_X86_VMX_CAPS_H */<|MERGE_RESOLUTION|>--- conflicted
+++ resolved
@@ -395,33 +395,6 @@
 	return boot_cpu_has(X86_FEATURE_PEBS) && kvm_pmu_cap.pebs_ept;
 }
 
-<<<<<<< HEAD
-static inline u64 vmx_get_perf_capabilities(void)
-{
-	u64 perf_cap = PMU_CAP_FW_WRITES;
-	struct x86_pmu_lbr lbr;
-	u64 host_perf_cap = 0;
-
-	if (!enable_pmu)
-		return 0;
-
-	if (boot_cpu_has(X86_FEATURE_PDCM))
-		rdmsrl(MSR_IA32_PERF_CAPABILITIES, host_perf_cap);
-
-	if (x86_perf_get_lbr(&lbr) >= 0 && lbr.nr)
-		perf_cap |= host_perf_cap & PMU_CAP_LBR_FMT;
-
-	if (vmx_pebs_supported()) {
-		perf_cap |= host_perf_cap & PERF_CAP_PEBS_MASK;
-		if ((perf_cap & PERF_CAP_PEBS_FORMAT) < 4)
-			perf_cap &= ~PERF_CAP_PEBS_BASELINE;
-	}
-
-	return perf_cap;
-}
-
-=======
->>>>>>> b7bfaa76
 static inline bool cpu_has_notify_vmexit(void)
 {
 	return vmcs_config.cpu_based_2nd_exec_ctrl &
