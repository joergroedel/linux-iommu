// SPDX-License-Identifier: GPL-2.0-only
/*
 * Kernel-based Virtual Machine driver for Linux
 *
 * This module enables machines with Intel VT-x extensions to run virtual
 * machines without emulation or binary translation.
 *
 * Copyright (C) 2006 Qumranet, Inc.
 * Copyright 2010 Red Hat, Inc. and/or its affiliates.
 *
 * Authors:
 *   Avi Kivity   <avi@qumranet.com>
 *   Yaniv Kamay  <yaniv@qumranet.com>
 */

#include <linux/highmem.h>
#include <linux/hrtimer.h>
#include <linux/kernel.h>
#include <linux/kvm_host.h>
#include <linux/module.h>
#include <linux/moduleparam.h>
#include <linux/mod_devicetable.h>
#include <linux/mm.h>
#include <linux/objtool.h>
#include <linux/sched.h>
#include <linux/sched/smt.h>
#include <linux/slab.h>
#include <linux/tboot.h>
#include <linux/trace_events.h>
#include <linux/entry-kvm.h>

#include <asm/apic.h>
#include <asm/asm.h>
#include <asm/cpu.h>
#include <asm/cpu_device_id.h>
#include <asm/debugreg.h>
#include <asm/desc.h>
#include <asm/fpu/api.h>
#include <asm/fpu/xstate.h>
#include <asm/idtentry.h>
#include <asm/io.h>
#include <asm/irq_remapping.h>
#include <asm/kexec.h>
#include <asm/perf_event.h>
#include <asm/mmu_context.h>
#include <asm/mshyperv.h>
#include <asm/mwait.h>
#include <asm/spec-ctrl.h>
#include <asm/virtext.h>
#include <asm/vmx.h>

#include "capabilities.h"
#include "cpuid.h"
#include "hyperv.h"
#include "kvm_onhyperv.h"
#include "irq.h"
#include "kvm_cache_regs.h"
#include "lapic.h"
#include "mmu.h"
#include "nested.h"
#include "pmu.h"
#include "sgx.h"
#include "trace.h"
#include "vmcs.h"
#include "vmcs12.h"
#include "vmx.h"
#include "x86.h"
#include "smm.h"

MODULE_AUTHOR("Qumranet");
MODULE_LICENSE("GPL");

#ifdef MODULE
static const struct x86_cpu_id vmx_cpu_id[] = {
	X86_MATCH_FEATURE(X86_FEATURE_VMX, NULL),
	{}
};
MODULE_DEVICE_TABLE(x86cpu, vmx_cpu_id);
#endif

bool __read_mostly enable_vpid = 1;
module_param_named(vpid, enable_vpid, bool, 0444);

static bool __read_mostly enable_vnmi = 1;
module_param_named(vnmi, enable_vnmi, bool, S_IRUGO);

bool __read_mostly flexpriority_enabled = 1;
module_param_named(flexpriority, flexpriority_enabled, bool, S_IRUGO);

bool __read_mostly enable_ept = 1;
module_param_named(ept, enable_ept, bool, S_IRUGO);

bool __read_mostly enable_unrestricted_guest = 1;
module_param_named(unrestricted_guest,
			enable_unrestricted_guest, bool, S_IRUGO);

bool __read_mostly enable_ept_ad_bits = 1;
module_param_named(eptad, enable_ept_ad_bits, bool, S_IRUGO);

static bool __read_mostly emulate_invalid_guest_state = true;
module_param(emulate_invalid_guest_state, bool, S_IRUGO);

static bool __read_mostly fasteoi = 1;
module_param(fasteoi, bool, S_IRUGO);

module_param(enable_apicv, bool, S_IRUGO);

bool __read_mostly enable_ipiv = true;
module_param(enable_ipiv, bool, 0444);

/*
 * If nested=1, nested virtualization is supported, i.e., guests may use
 * VMX and be a hypervisor for its own guests. If nested=0, guests may not
 * use VMX instructions.
 */
static bool __read_mostly nested = 1;
module_param(nested, bool, S_IRUGO);

bool __read_mostly enable_pml = 1;
module_param_named(pml, enable_pml, bool, S_IRUGO);

static bool __read_mostly error_on_inconsistent_vmcs_config = true;
module_param(error_on_inconsistent_vmcs_config, bool, 0444);

static bool __read_mostly dump_invalid_vmcs = 0;
module_param(dump_invalid_vmcs, bool, 0644);

#define MSR_BITMAP_MODE_X2APIC		1
#define MSR_BITMAP_MODE_X2APIC_APICV	2

#define KVM_VMX_TSC_MULTIPLIER_MAX     0xffffffffffffffffULL

/* Guest_tsc -> host_tsc conversion requires 64-bit division.  */
static int __read_mostly cpu_preemption_timer_multi;
static bool __read_mostly enable_preemption_timer = 1;
#ifdef CONFIG_X86_64
module_param_named(preemption_timer, enable_preemption_timer, bool, S_IRUGO);
#endif

extern bool __read_mostly allow_smaller_maxphyaddr;
module_param(allow_smaller_maxphyaddr, bool, S_IRUGO);

#define KVM_VM_CR0_ALWAYS_OFF (X86_CR0_NW | X86_CR0_CD)
#define KVM_VM_CR0_ALWAYS_ON_UNRESTRICTED_GUEST X86_CR0_NE
#define KVM_VM_CR0_ALWAYS_ON				\
	(KVM_VM_CR0_ALWAYS_ON_UNRESTRICTED_GUEST | X86_CR0_PG | X86_CR0_PE)

#define KVM_VM_CR4_ALWAYS_ON_UNRESTRICTED_GUEST X86_CR4_VMXE
#define KVM_PMODE_VM_CR4_ALWAYS_ON (X86_CR4_PAE | X86_CR4_VMXE)
#define KVM_RMODE_VM_CR4_ALWAYS_ON (X86_CR4_VME | X86_CR4_PAE | X86_CR4_VMXE)

#define RMODE_GUEST_OWNED_EFLAGS_BITS (~(X86_EFLAGS_IOPL | X86_EFLAGS_VM))

#define MSR_IA32_RTIT_STATUS_MASK (~(RTIT_STATUS_FILTEREN | \
	RTIT_STATUS_CONTEXTEN | RTIT_STATUS_TRIGGEREN | \
	RTIT_STATUS_ERROR | RTIT_STATUS_STOPPED | \
	RTIT_STATUS_BYTECNT))

/*
 * List of MSRs that can be directly passed to the guest.
 * In addition to these x2apic and PT MSRs are handled specially.
 */
static u32 vmx_possible_passthrough_msrs[MAX_POSSIBLE_PASSTHROUGH_MSRS] = {
	MSR_IA32_SPEC_CTRL,
	MSR_IA32_PRED_CMD,
	MSR_IA32_TSC,
#ifdef CONFIG_X86_64
	MSR_FS_BASE,
	MSR_GS_BASE,
	MSR_KERNEL_GS_BASE,
	MSR_IA32_XFD,
	MSR_IA32_XFD_ERR,
#endif
	MSR_IA32_SYSENTER_CS,
	MSR_IA32_SYSENTER_ESP,
	MSR_IA32_SYSENTER_EIP,
	MSR_CORE_C1_RES,
	MSR_CORE_C3_RESIDENCY,
	MSR_CORE_C6_RESIDENCY,
	MSR_CORE_C7_RESIDENCY,
};

/*
 * These 2 parameters are used to config the controls for Pause-Loop Exiting:
 * ple_gap:    upper bound on the amount of time between two successive
 *             executions of PAUSE in a loop. Also indicate if ple enabled.
 *             According to test, this time is usually smaller than 128 cycles.
 * ple_window: upper bound on the amount of time a guest is allowed to execute
 *             in a PAUSE loop. Tests indicate that most spinlocks are held for
 *             less than 2^12 cycles
 * Time is measured based on a counter that runs at the same rate as the TSC,
 * refer SDM volume 3b section 21.6.13 & 22.1.3.
 */
static unsigned int ple_gap = KVM_DEFAULT_PLE_GAP;
module_param(ple_gap, uint, 0444);

static unsigned int ple_window = KVM_VMX_DEFAULT_PLE_WINDOW;
module_param(ple_window, uint, 0444);

/* Default doubles per-vcpu window every exit. */
static unsigned int ple_window_grow = KVM_DEFAULT_PLE_WINDOW_GROW;
module_param(ple_window_grow, uint, 0444);

/* Default resets per-vcpu window every exit to ple_window. */
static unsigned int ple_window_shrink = KVM_DEFAULT_PLE_WINDOW_SHRINK;
module_param(ple_window_shrink, uint, 0444);

/* Default is to compute the maximum so we can never overflow. */
static unsigned int ple_window_max        = KVM_VMX_DEFAULT_PLE_WINDOW_MAX;
module_param(ple_window_max, uint, 0444);

/* Default is SYSTEM mode, 1 for host-guest mode */
int __read_mostly pt_mode = PT_MODE_SYSTEM;
module_param(pt_mode, int, S_IRUGO);

static DEFINE_STATIC_KEY_FALSE(vmx_l1d_should_flush);
static DEFINE_STATIC_KEY_FALSE(vmx_l1d_flush_cond);
static DEFINE_MUTEX(vmx_l1d_flush_mutex);

/* Storage for pre module init parameter parsing */
static enum vmx_l1d_flush_state __read_mostly vmentry_l1d_flush_param = VMENTER_L1D_FLUSH_AUTO;

static const struct {
	const char *option;
	bool for_parse;
} vmentry_l1d_param[] = {
	[VMENTER_L1D_FLUSH_AUTO]	 = {"auto", true},
	[VMENTER_L1D_FLUSH_NEVER]	 = {"never", true},
	[VMENTER_L1D_FLUSH_COND]	 = {"cond", true},
	[VMENTER_L1D_FLUSH_ALWAYS]	 = {"always", true},
	[VMENTER_L1D_FLUSH_EPT_DISABLED] = {"EPT disabled", false},
	[VMENTER_L1D_FLUSH_NOT_REQUIRED] = {"not required", false},
};

#define L1D_CACHE_ORDER 4
static void *vmx_l1d_flush_pages;

/* Control for disabling CPU Fill buffer clear */
static bool __read_mostly vmx_fb_clear_ctrl_available;

static int vmx_setup_l1d_flush(enum vmx_l1d_flush_state l1tf)
{
	struct page *page;
	unsigned int i;

	if (!boot_cpu_has_bug(X86_BUG_L1TF)) {
		l1tf_vmx_mitigation = VMENTER_L1D_FLUSH_NOT_REQUIRED;
		return 0;
	}

	if (!enable_ept) {
		l1tf_vmx_mitigation = VMENTER_L1D_FLUSH_EPT_DISABLED;
		return 0;
	}

	if (boot_cpu_has(X86_FEATURE_ARCH_CAPABILITIES)) {
		u64 msr;

		rdmsrl(MSR_IA32_ARCH_CAPABILITIES, msr);
		if (msr & ARCH_CAP_SKIP_VMENTRY_L1DFLUSH) {
			l1tf_vmx_mitigation = VMENTER_L1D_FLUSH_NOT_REQUIRED;
			return 0;
		}
	}

	/* If set to auto use the default l1tf mitigation method */
	if (l1tf == VMENTER_L1D_FLUSH_AUTO) {
		switch (l1tf_mitigation) {
		case L1TF_MITIGATION_OFF:
			l1tf = VMENTER_L1D_FLUSH_NEVER;
			break;
		case L1TF_MITIGATION_FLUSH_NOWARN:
		case L1TF_MITIGATION_FLUSH:
		case L1TF_MITIGATION_FLUSH_NOSMT:
			l1tf = VMENTER_L1D_FLUSH_COND;
			break;
		case L1TF_MITIGATION_FULL:
		case L1TF_MITIGATION_FULL_FORCE:
			l1tf = VMENTER_L1D_FLUSH_ALWAYS;
			break;
		}
	} else if (l1tf_mitigation == L1TF_MITIGATION_FULL_FORCE) {
		l1tf = VMENTER_L1D_FLUSH_ALWAYS;
	}

	if (l1tf != VMENTER_L1D_FLUSH_NEVER && !vmx_l1d_flush_pages &&
	    !boot_cpu_has(X86_FEATURE_FLUSH_L1D)) {
		/*
		 * This allocation for vmx_l1d_flush_pages is not tied to a VM
		 * lifetime and so should not be charged to a memcg.
		 */
		page = alloc_pages(GFP_KERNEL, L1D_CACHE_ORDER);
		if (!page)
			return -ENOMEM;
		vmx_l1d_flush_pages = page_address(page);

		/*
		 * Initialize each page with a different pattern in
		 * order to protect against KSM in the nested
		 * virtualization case.
		 */
		for (i = 0; i < 1u << L1D_CACHE_ORDER; ++i) {
			memset(vmx_l1d_flush_pages + i * PAGE_SIZE, i + 1,
			       PAGE_SIZE);
		}
	}

	l1tf_vmx_mitigation = l1tf;

	if (l1tf != VMENTER_L1D_FLUSH_NEVER)
		static_branch_enable(&vmx_l1d_should_flush);
	else
		static_branch_disable(&vmx_l1d_should_flush);

	if (l1tf == VMENTER_L1D_FLUSH_COND)
		static_branch_enable(&vmx_l1d_flush_cond);
	else
		static_branch_disable(&vmx_l1d_flush_cond);
	return 0;
}

static int vmentry_l1d_flush_parse(const char *s)
{
	unsigned int i;

	if (s) {
		for (i = 0; i < ARRAY_SIZE(vmentry_l1d_param); i++) {
			if (vmentry_l1d_param[i].for_parse &&
			    sysfs_streq(s, vmentry_l1d_param[i].option))
				return i;
		}
	}
	return -EINVAL;
}

static int vmentry_l1d_flush_set(const char *s, const struct kernel_param *kp)
{
	int l1tf, ret;

	l1tf = vmentry_l1d_flush_parse(s);
	if (l1tf < 0)
		return l1tf;

	if (!boot_cpu_has(X86_BUG_L1TF))
		return 0;

	/*
	 * Has vmx_init() run already? If not then this is the pre init
	 * parameter parsing. In that case just store the value and let
	 * vmx_init() do the proper setup after enable_ept has been
	 * established.
	 */
	if (l1tf_vmx_mitigation == VMENTER_L1D_FLUSH_AUTO) {
		vmentry_l1d_flush_param = l1tf;
		return 0;
	}

	mutex_lock(&vmx_l1d_flush_mutex);
	ret = vmx_setup_l1d_flush(l1tf);
	mutex_unlock(&vmx_l1d_flush_mutex);
	return ret;
}

static int vmentry_l1d_flush_get(char *s, const struct kernel_param *kp)
{
	if (WARN_ON_ONCE(l1tf_vmx_mitigation >= ARRAY_SIZE(vmentry_l1d_param)))
		return sprintf(s, "???\n");

	return sprintf(s, "%s\n", vmentry_l1d_param[l1tf_vmx_mitigation].option);
}

static void vmx_setup_fb_clear_ctrl(void)
{
	u64 msr;

	if (boot_cpu_has(X86_FEATURE_ARCH_CAPABILITIES) &&
	    !boot_cpu_has_bug(X86_BUG_MDS) &&
	    !boot_cpu_has_bug(X86_BUG_TAA)) {
		rdmsrl(MSR_IA32_ARCH_CAPABILITIES, msr);
		if (msr & ARCH_CAP_FB_CLEAR_CTRL)
			vmx_fb_clear_ctrl_available = true;
	}
}

static __always_inline void vmx_disable_fb_clear(struct vcpu_vmx *vmx)
{
	u64 msr;

	if (!vmx->disable_fb_clear)
		return;

	msr = __rdmsr(MSR_IA32_MCU_OPT_CTRL);
	msr |= FB_CLEAR_DIS;
	native_wrmsrl(MSR_IA32_MCU_OPT_CTRL, msr);
	/* Cache the MSR value to avoid reading it later */
	vmx->msr_ia32_mcu_opt_ctrl = msr;
}

static __always_inline void vmx_enable_fb_clear(struct vcpu_vmx *vmx)
{
	if (!vmx->disable_fb_clear)
		return;

	vmx->msr_ia32_mcu_opt_ctrl &= ~FB_CLEAR_DIS;
	native_wrmsrl(MSR_IA32_MCU_OPT_CTRL, vmx->msr_ia32_mcu_opt_ctrl);
}

static void vmx_update_fb_clear_dis(struct kvm_vcpu *vcpu, struct vcpu_vmx *vmx)
{
	vmx->disable_fb_clear = vmx_fb_clear_ctrl_available;

	/*
	 * If guest will not execute VERW, there is no need to set FB_CLEAR_DIS
	 * at VMEntry. Skip the MSR read/write when a guest has no use case to
	 * execute VERW.
	 */
	if ((vcpu->arch.arch_capabilities & ARCH_CAP_FB_CLEAR) ||
	   ((vcpu->arch.arch_capabilities & ARCH_CAP_MDS_NO) &&
	    (vcpu->arch.arch_capabilities & ARCH_CAP_TAA_NO) &&
	    (vcpu->arch.arch_capabilities & ARCH_CAP_PSDP_NO) &&
	    (vcpu->arch.arch_capabilities & ARCH_CAP_FBSDP_NO) &&
	    (vcpu->arch.arch_capabilities & ARCH_CAP_SBDR_SSDP_NO)))
		vmx->disable_fb_clear = false;
}

static const struct kernel_param_ops vmentry_l1d_flush_ops = {
	.set = vmentry_l1d_flush_set,
	.get = vmentry_l1d_flush_get,
};
module_param_cb(vmentry_l1d_flush, &vmentry_l1d_flush_ops, NULL, 0644);

static u32 vmx_segment_access_rights(struct kvm_segment *var);

void vmx_vmexit(void);

#define vmx_insn_failed(fmt...)		\
do {					\
	WARN_ONCE(1, fmt);		\
	pr_warn_ratelimited(fmt);	\
} while (0)

void vmread_error(unsigned long field, bool fault)
{
	if (fault)
		kvm_spurious_fault();
	else
		vmx_insn_failed("kvm: vmread failed: field=%lx\n", field);
}

noinline void vmwrite_error(unsigned long field, unsigned long value)
{
	vmx_insn_failed("kvm: vmwrite failed: field=%lx val=%lx err=%u\n",
			field, value, vmcs_read32(VM_INSTRUCTION_ERROR));
}

noinline void vmclear_error(struct vmcs *vmcs, u64 phys_addr)
{
	vmx_insn_failed("kvm: vmclear failed: %p/%llx err=%u\n",
			vmcs, phys_addr, vmcs_read32(VM_INSTRUCTION_ERROR));
}

noinline void vmptrld_error(struct vmcs *vmcs, u64 phys_addr)
{
	vmx_insn_failed("kvm: vmptrld failed: %p/%llx err=%u\n",
			vmcs, phys_addr, vmcs_read32(VM_INSTRUCTION_ERROR));
}

noinline void invvpid_error(unsigned long ext, u16 vpid, gva_t gva)
{
	vmx_insn_failed("kvm: invvpid failed: ext=0x%lx vpid=%u gva=0x%lx\n",
			ext, vpid, gva);
}

noinline void invept_error(unsigned long ext, u64 eptp, gpa_t gpa)
{
	vmx_insn_failed("kvm: invept failed: ext=0x%lx eptp=%llx gpa=0x%llx\n",
			ext, eptp, gpa);
}

static DEFINE_PER_CPU(struct vmcs *, vmxarea);
DEFINE_PER_CPU(struct vmcs *, current_vmcs);
/*
 * We maintain a per-CPU linked-list of VMCS loaded on that CPU. This is needed
 * when a CPU is brought down, and we need to VMCLEAR all VMCSs loaded on it.
 */
static DEFINE_PER_CPU(struct list_head, loaded_vmcss_on_cpu);

static DECLARE_BITMAP(vmx_vpid_bitmap, VMX_NR_VPIDS);
static DEFINE_SPINLOCK(vmx_vpid_lock);

struct vmcs_config vmcs_config;
struct vmx_capability vmx_capability;

#define VMX_SEGMENT_FIELD(seg)					\
	[VCPU_SREG_##seg] = {                                   \
		.selector = GUEST_##seg##_SELECTOR,		\
		.base = GUEST_##seg##_BASE,		   	\
		.limit = GUEST_##seg##_LIMIT,		   	\
		.ar_bytes = GUEST_##seg##_AR_BYTES,	   	\
	}

static const struct kvm_vmx_segment_field {
	unsigned selector;
	unsigned base;
	unsigned limit;
	unsigned ar_bytes;
} kvm_vmx_segment_fields[] = {
	VMX_SEGMENT_FIELD(CS),
	VMX_SEGMENT_FIELD(DS),
	VMX_SEGMENT_FIELD(ES),
	VMX_SEGMENT_FIELD(FS),
	VMX_SEGMENT_FIELD(GS),
	VMX_SEGMENT_FIELD(SS),
	VMX_SEGMENT_FIELD(TR),
	VMX_SEGMENT_FIELD(LDTR),
};

static inline void vmx_segment_cache_clear(struct vcpu_vmx *vmx)
{
	vmx->segment_cache.bitmask = 0;
}

static unsigned long host_idt_base;

#if IS_ENABLED(CONFIG_HYPERV)
static bool __read_mostly enlightened_vmcs = true;
module_param(enlightened_vmcs, bool, 0444);

static int hv_enable_l2_tlb_flush(struct kvm_vcpu *vcpu)
{
	struct hv_enlightened_vmcs *evmcs;
	struct hv_partition_assist_pg **p_hv_pa_pg =
			&to_kvm_hv(vcpu->kvm)->hv_pa_pg;
	/*
	 * Synthetic VM-Exit is not enabled in current code and so All
	 * evmcs in singe VM shares same assist page.
	 */
	if (!*p_hv_pa_pg)
		*p_hv_pa_pg = kzalloc(PAGE_SIZE, GFP_KERNEL_ACCOUNT);

	if (!*p_hv_pa_pg)
		return -ENOMEM;

	evmcs = (struct hv_enlightened_vmcs *)to_vmx(vcpu)->loaded_vmcs->vmcs;

	evmcs->partition_assist_page =
		__pa(*p_hv_pa_pg);
	evmcs->hv_vm_id = (unsigned long)vcpu->kvm;
	evmcs->hv_enlightenments_control.nested_flush_hypercall = 1;

	return 0;
}

#endif /* IS_ENABLED(CONFIG_HYPERV) */

/*
 * Comment's format: document - errata name - stepping - processor name.
 * Refer from
 * https://www.virtualbox.org/svn/vbox/trunk/src/VBox/VMM/VMMR0/HMR0.cpp
 */
static u32 vmx_preemption_cpu_tfms[] = {
/* 323344.pdf - BA86   - D0 - Xeon 7500 Series */
0x000206E6,
/* 323056.pdf - AAX65  - C2 - Xeon L3406 */
/* 322814.pdf - AAT59  - C2 - i7-600, i5-500, i5-400 and i3-300 Mobile */
/* 322911.pdf - AAU65  - C2 - i5-600, i3-500 Desktop and Pentium G6950 */
0x00020652,
/* 322911.pdf - AAU65  - K0 - i5-600, i3-500 Desktop and Pentium G6950 */
0x00020655,
/* 322373.pdf - AAO95  - B1 - Xeon 3400 Series */
/* 322166.pdf - AAN92  - B1 - i7-800 and i5-700 Desktop */
/*
 * 320767.pdf - AAP86  - B1 -
 * i7-900 Mobile Extreme, i7-800 and i7-700 Mobile
 */
0x000106E5,
/* 321333.pdf - AAM126 - C0 - Xeon 3500 */
0x000106A0,
/* 321333.pdf - AAM126 - C1 - Xeon 3500 */
0x000106A1,
/* 320836.pdf - AAJ124 - C0 - i7-900 Desktop Extreme and i7-900 Desktop */
0x000106A4,
 /* 321333.pdf - AAM126 - D0 - Xeon 3500 */
 /* 321324.pdf - AAK139 - D0 - Xeon 5500 */
 /* 320836.pdf - AAJ124 - D0 - i7-900 Extreme and i7-900 Desktop */
0x000106A5,
 /* Xeon E3-1220 V2 */
0x000306A8,
};

static inline bool cpu_has_broken_vmx_preemption_timer(void)
{
	u32 eax = cpuid_eax(0x00000001), i;

	/* Clear the reserved bits */
	eax &= ~(0x3U << 14 | 0xfU << 28);
	for (i = 0; i < ARRAY_SIZE(vmx_preemption_cpu_tfms); i++)
		if (eax == vmx_preemption_cpu_tfms[i])
			return true;

	return false;
}

static inline bool cpu_need_virtualize_apic_accesses(struct kvm_vcpu *vcpu)
{
	return flexpriority_enabled && lapic_in_kernel(vcpu);
}

static int possible_passthrough_msr_slot(u32 msr)
{
	u32 i;

	for (i = 0; i < ARRAY_SIZE(vmx_possible_passthrough_msrs); i++)
		if (vmx_possible_passthrough_msrs[i] == msr)
			return i;

	return -ENOENT;
}

static bool is_valid_passthrough_msr(u32 msr)
{
	bool r;

	switch (msr) {
	case 0x800 ... 0x8ff:
		/* x2APIC MSRs. These are handled in vmx_update_msr_bitmap_x2apic() */
		return true;
	case MSR_IA32_RTIT_STATUS:
	case MSR_IA32_RTIT_OUTPUT_BASE:
	case MSR_IA32_RTIT_OUTPUT_MASK:
	case MSR_IA32_RTIT_CR3_MATCH:
	case MSR_IA32_RTIT_ADDR0_A ... MSR_IA32_RTIT_ADDR3_B:
		/* PT MSRs. These are handled in pt_update_intercept_for_msr() */
	case MSR_LBR_SELECT:
	case MSR_LBR_TOS:
	case MSR_LBR_INFO_0 ... MSR_LBR_INFO_0 + 31:
	case MSR_LBR_NHM_FROM ... MSR_LBR_NHM_FROM + 31:
	case MSR_LBR_NHM_TO ... MSR_LBR_NHM_TO + 31:
	case MSR_LBR_CORE_FROM ... MSR_LBR_CORE_FROM + 8:
	case MSR_LBR_CORE_TO ... MSR_LBR_CORE_TO + 8:
		/* LBR MSRs. These are handled in vmx_update_intercept_for_lbr_msrs() */
		return true;
	}

	r = possible_passthrough_msr_slot(msr) != -ENOENT;

	WARN(!r, "Invalid MSR %x, please adapt vmx_possible_passthrough_msrs[]", msr);

	return r;
}

struct vmx_uret_msr *vmx_find_uret_msr(struct vcpu_vmx *vmx, u32 msr)
{
	int i;

	i = kvm_find_user_return_msr(msr);
	if (i >= 0)
		return &vmx->guest_uret_msrs[i];
	return NULL;
}

static int vmx_set_guest_uret_msr(struct vcpu_vmx *vmx,
				  struct vmx_uret_msr *msr, u64 data)
{
	unsigned int slot = msr - vmx->guest_uret_msrs;
	int ret = 0;

	if (msr->load_into_hardware) {
		preempt_disable();
		ret = kvm_set_user_return_msr(slot, data, msr->mask);
		preempt_enable();
	}
	if (!ret)
		msr->data = data;
	return ret;
}

#ifdef CONFIG_KEXEC_CORE
static void crash_vmclear_local_loaded_vmcss(void)
{
	int cpu = raw_smp_processor_id();
	struct loaded_vmcs *v;

	list_for_each_entry(v, &per_cpu(loaded_vmcss_on_cpu, cpu),
			    loaded_vmcss_on_cpu_link)
		vmcs_clear(v->vmcs);
}
#endif /* CONFIG_KEXEC_CORE */

static void __loaded_vmcs_clear(void *arg)
{
	struct loaded_vmcs *loaded_vmcs = arg;
	int cpu = raw_smp_processor_id();

	if (loaded_vmcs->cpu != cpu)
		return; /* vcpu migration can race with cpu offline */
	if (per_cpu(current_vmcs, cpu) == loaded_vmcs->vmcs)
		per_cpu(current_vmcs, cpu) = NULL;

	vmcs_clear(loaded_vmcs->vmcs);
	if (loaded_vmcs->shadow_vmcs && loaded_vmcs->launched)
		vmcs_clear(loaded_vmcs->shadow_vmcs);

	list_del(&loaded_vmcs->loaded_vmcss_on_cpu_link);

	/*
	 * Ensure all writes to loaded_vmcs, including deleting it from its
	 * current percpu list, complete before setting loaded_vmcs->cpu to
	 * -1, otherwise a different cpu can see loaded_vmcs->cpu == -1 first
	 * and add loaded_vmcs to its percpu list before it's deleted from this
	 * cpu's list. Pairs with the smp_rmb() in vmx_vcpu_load_vmcs().
	 */
	smp_wmb();

	loaded_vmcs->cpu = -1;
	loaded_vmcs->launched = 0;
}

void loaded_vmcs_clear(struct loaded_vmcs *loaded_vmcs)
{
	int cpu = loaded_vmcs->cpu;

	if (cpu != -1)
		smp_call_function_single(cpu,
			 __loaded_vmcs_clear, loaded_vmcs, 1);
}

static bool vmx_segment_cache_test_set(struct vcpu_vmx *vmx, unsigned seg,
				       unsigned field)
{
	bool ret;
	u32 mask = 1 << (seg * SEG_FIELD_NR + field);

	if (!kvm_register_is_available(&vmx->vcpu, VCPU_EXREG_SEGMENTS)) {
		kvm_register_mark_available(&vmx->vcpu, VCPU_EXREG_SEGMENTS);
		vmx->segment_cache.bitmask = 0;
	}
	ret = vmx->segment_cache.bitmask & mask;
	vmx->segment_cache.bitmask |= mask;
	return ret;
}

static u16 vmx_read_guest_seg_selector(struct vcpu_vmx *vmx, unsigned seg)
{
	u16 *p = &vmx->segment_cache.seg[seg].selector;

	if (!vmx_segment_cache_test_set(vmx, seg, SEG_FIELD_SEL))
		*p = vmcs_read16(kvm_vmx_segment_fields[seg].selector);
	return *p;
}

static ulong vmx_read_guest_seg_base(struct vcpu_vmx *vmx, unsigned seg)
{
	ulong *p = &vmx->segment_cache.seg[seg].base;

	if (!vmx_segment_cache_test_set(vmx, seg, SEG_FIELD_BASE))
		*p = vmcs_readl(kvm_vmx_segment_fields[seg].base);
	return *p;
}

static u32 vmx_read_guest_seg_limit(struct vcpu_vmx *vmx, unsigned seg)
{
	u32 *p = &vmx->segment_cache.seg[seg].limit;

	if (!vmx_segment_cache_test_set(vmx, seg, SEG_FIELD_LIMIT))
		*p = vmcs_read32(kvm_vmx_segment_fields[seg].limit);
	return *p;
}

static u32 vmx_read_guest_seg_ar(struct vcpu_vmx *vmx, unsigned seg)
{
	u32 *p = &vmx->segment_cache.seg[seg].ar;

	if (!vmx_segment_cache_test_set(vmx, seg, SEG_FIELD_AR))
		*p = vmcs_read32(kvm_vmx_segment_fields[seg].ar_bytes);
	return *p;
}

void vmx_update_exception_bitmap(struct kvm_vcpu *vcpu)
{
	u32 eb;

	eb = (1u << PF_VECTOR) | (1u << UD_VECTOR) | (1u << MC_VECTOR) |
	     (1u << DB_VECTOR) | (1u << AC_VECTOR);
	/*
	 * Guest access to VMware backdoor ports could legitimately
	 * trigger #GP because of TSS I/O permission bitmap.
	 * We intercept those #GP and allow access to them anyway
	 * as VMware does.
	 */
	if (enable_vmware_backdoor)
		eb |= (1u << GP_VECTOR);
	if ((vcpu->guest_debug &
	     (KVM_GUESTDBG_ENABLE | KVM_GUESTDBG_USE_SW_BP)) ==
	    (KVM_GUESTDBG_ENABLE | KVM_GUESTDBG_USE_SW_BP))
		eb |= 1u << BP_VECTOR;
	if (to_vmx(vcpu)->rmode.vm86_active)
		eb = ~0;
	if (!vmx_need_pf_intercept(vcpu))
		eb &= ~(1u << PF_VECTOR);

	/* When we are running a nested L2 guest and L1 specified for it a
	 * certain exception bitmap, we must trap the same exceptions and pass
	 * them to L1. When running L2, we will only handle the exceptions
	 * specified above if L1 did not want them.
	 */
	if (is_guest_mode(vcpu))
		eb |= get_vmcs12(vcpu)->exception_bitmap;
        else {
		int mask = 0, match = 0;

		if (enable_ept && (eb & (1u << PF_VECTOR))) {
			/*
			 * If EPT is enabled, #PF is currently only intercepted
			 * if MAXPHYADDR is smaller on the guest than on the
			 * host.  In that case we only care about present,
			 * non-reserved faults.  For vmcs02, however, PFEC_MASK
			 * and PFEC_MATCH are set in prepare_vmcs02_rare.
			 */
			mask = PFERR_PRESENT_MASK | PFERR_RSVD_MASK;
			match = PFERR_PRESENT_MASK;
		}
		vmcs_write32(PAGE_FAULT_ERROR_CODE_MASK, mask);
		vmcs_write32(PAGE_FAULT_ERROR_CODE_MATCH, match);
	}

	/*
	 * Disabling xfd interception indicates that dynamic xfeatures
	 * might be used in the guest. Always trap #NM in this case
	 * to save guest xfd_err timely.
	 */
	if (vcpu->arch.xfd_no_write_intercept)
		eb |= (1u << NM_VECTOR);

	vmcs_write32(EXCEPTION_BITMAP, eb);
}

/*
 * Check if MSR is intercepted for currently loaded MSR bitmap.
 */
static bool msr_write_intercepted(struct vcpu_vmx *vmx, u32 msr)
{
	if (!(exec_controls_get(vmx) & CPU_BASED_USE_MSR_BITMAPS))
		return true;

	return vmx_test_msr_bitmap_write(vmx->loaded_vmcs->msr_bitmap, msr);
}

unsigned int __vmx_vcpu_run_flags(struct vcpu_vmx *vmx)
{
	unsigned int flags = 0;

	if (vmx->loaded_vmcs->launched)
		flags |= VMX_RUN_VMRESUME;

	/*
	 * If writes to the SPEC_CTRL MSR aren't intercepted, the guest is free
	 * to change it directly without causing a vmexit.  In that case read
	 * it after vmexit and store it in vmx->spec_ctrl.
	 */
	if (!msr_write_intercepted(vmx, MSR_IA32_SPEC_CTRL))
		flags |= VMX_RUN_SAVE_SPEC_CTRL;

	return flags;
}

static __always_inline void clear_atomic_switch_msr_special(struct vcpu_vmx *vmx,
		unsigned long entry, unsigned long exit)
{
	vm_entry_controls_clearbit(vmx, entry);
	vm_exit_controls_clearbit(vmx, exit);
}

int vmx_find_loadstore_msr_slot(struct vmx_msrs *m, u32 msr)
{
	unsigned int i;

	for (i = 0; i < m->nr; ++i) {
		if (m->val[i].index == msr)
			return i;
	}
	return -ENOENT;
}

static void clear_atomic_switch_msr(struct vcpu_vmx *vmx, unsigned msr)
{
	int i;
	struct msr_autoload *m = &vmx->msr_autoload;

	switch (msr) {
	case MSR_EFER:
		if (cpu_has_load_ia32_efer()) {
			clear_atomic_switch_msr_special(vmx,
					VM_ENTRY_LOAD_IA32_EFER,
					VM_EXIT_LOAD_IA32_EFER);
			return;
		}
		break;
	case MSR_CORE_PERF_GLOBAL_CTRL:
		if (cpu_has_load_perf_global_ctrl()) {
			clear_atomic_switch_msr_special(vmx,
					VM_ENTRY_LOAD_IA32_PERF_GLOBAL_CTRL,
					VM_EXIT_LOAD_IA32_PERF_GLOBAL_CTRL);
			return;
		}
		break;
	}
	i = vmx_find_loadstore_msr_slot(&m->guest, msr);
	if (i < 0)
		goto skip_guest;
	--m->guest.nr;
	m->guest.val[i] = m->guest.val[m->guest.nr];
	vmcs_write32(VM_ENTRY_MSR_LOAD_COUNT, m->guest.nr);

skip_guest:
	i = vmx_find_loadstore_msr_slot(&m->host, msr);
	if (i < 0)
		return;

	--m->host.nr;
	m->host.val[i] = m->host.val[m->host.nr];
	vmcs_write32(VM_EXIT_MSR_LOAD_COUNT, m->host.nr);
}

static __always_inline void add_atomic_switch_msr_special(struct vcpu_vmx *vmx,
		unsigned long entry, unsigned long exit,
		unsigned long guest_val_vmcs, unsigned long host_val_vmcs,
		u64 guest_val, u64 host_val)
{
	vmcs_write64(guest_val_vmcs, guest_val);
	if (host_val_vmcs != HOST_IA32_EFER)
		vmcs_write64(host_val_vmcs, host_val);
	vm_entry_controls_setbit(vmx, entry);
	vm_exit_controls_setbit(vmx, exit);
}

static void add_atomic_switch_msr(struct vcpu_vmx *vmx, unsigned msr,
				  u64 guest_val, u64 host_val, bool entry_only)
{
	int i, j = 0;
	struct msr_autoload *m = &vmx->msr_autoload;

	switch (msr) {
	case MSR_EFER:
		if (cpu_has_load_ia32_efer()) {
			add_atomic_switch_msr_special(vmx,
					VM_ENTRY_LOAD_IA32_EFER,
					VM_EXIT_LOAD_IA32_EFER,
					GUEST_IA32_EFER,
					HOST_IA32_EFER,
					guest_val, host_val);
			return;
		}
		break;
	case MSR_CORE_PERF_GLOBAL_CTRL:
		if (cpu_has_load_perf_global_ctrl()) {
			add_atomic_switch_msr_special(vmx,
					VM_ENTRY_LOAD_IA32_PERF_GLOBAL_CTRL,
					VM_EXIT_LOAD_IA32_PERF_GLOBAL_CTRL,
					GUEST_IA32_PERF_GLOBAL_CTRL,
					HOST_IA32_PERF_GLOBAL_CTRL,
					guest_val, host_val);
			return;
		}
		break;
	case MSR_IA32_PEBS_ENABLE:
		/* PEBS needs a quiescent period after being disabled (to write
		 * a record).  Disabling PEBS through VMX MSR swapping doesn't
		 * provide that period, so a CPU could write host's record into
		 * guest's memory.
		 */
		wrmsrl(MSR_IA32_PEBS_ENABLE, 0);
	}

	i = vmx_find_loadstore_msr_slot(&m->guest, msr);
	if (!entry_only)
		j = vmx_find_loadstore_msr_slot(&m->host, msr);

	if ((i < 0 && m->guest.nr == MAX_NR_LOADSTORE_MSRS) ||
	    (j < 0 &&  m->host.nr == MAX_NR_LOADSTORE_MSRS)) {
		printk_once(KERN_WARNING "Not enough msr switch entries. "
				"Can't add msr %x\n", msr);
		return;
	}
	if (i < 0) {
		i = m->guest.nr++;
		vmcs_write32(VM_ENTRY_MSR_LOAD_COUNT, m->guest.nr);
	}
	m->guest.val[i].index = msr;
	m->guest.val[i].value = guest_val;

	if (entry_only)
		return;

	if (j < 0) {
		j = m->host.nr++;
		vmcs_write32(VM_EXIT_MSR_LOAD_COUNT, m->host.nr);
	}
	m->host.val[j].index = msr;
	m->host.val[j].value = host_val;
}

static bool update_transition_efer(struct vcpu_vmx *vmx)
{
	u64 guest_efer = vmx->vcpu.arch.efer;
	u64 ignore_bits = 0;
	int i;

	/* Shadow paging assumes NX to be available.  */
	if (!enable_ept)
		guest_efer |= EFER_NX;

	/*
	 * LMA and LME handled by hardware; SCE meaningless outside long mode.
	 */
	ignore_bits |= EFER_SCE;
#ifdef CONFIG_X86_64
	ignore_bits |= EFER_LMA | EFER_LME;
	/* SCE is meaningful only in long mode on Intel */
	if (guest_efer & EFER_LMA)
		ignore_bits &= ~(u64)EFER_SCE;
#endif

	/*
	 * On EPT, we can't emulate NX, so we must switch EFER atomically.
	 * On CPUs that support "load IA32_EFER", always switch EFER
	 * atomically, since it's faster than switching it manually.
	 */
	if (cpu_has_load_ia32_efer() ||
	    (enable_ept && ((vmx->vcpu.arch.efer ^ host_efer) & EFER_NX))) {
		if (!(guest_efer & EFER_LMA))
			guest_efer &= ~EFER_LME;
		if (guest_efer != host_efer)
			add_atomic_switch_msr(vmx, MSR_EFER,
					      guest_efer, host_efer, false);
		else
			clear_atomic_switch_msr(vmx, MSR_EFER);
		return false;
	}

	i = kvm_find_user_return_msr(MSR_EFER);
	if (i < 0)
		return false;

	clear_atomic_switch_msr(vmx, MSR_EFER);

	guest_efer &= ~ignore_bits;
	guest_efer |= host_efer & ignore_bits;

	vmx->guest_uret_msrs[i].data = guest_efer;
	vmx->guest_uret_msrs[i].mask = ~ignore_bits;

	return true;
}

#ifdef CONFIG_X86_32
/*
 * On 32-bit kernels, VM exits still load the FS and GS bases from the
 * VMCS rather than the segment table.  KVM uses this helper to figure
 * out the current bases to poke them into the VMCS before entry.
 */
static unsigned long segment_base(u16 selector)
{
	struct desc_struct *table;
	unsigned long v;

	if (!(selector & ~SEGMENT_RPL_MASK))
		return 0;

	table = get_current_gdt_ro();

	if ((selector & SEGMENT_TI_MASK) == SEGMENT_LDT) {
		u16 ldt_selector = kvm_read_ldt();

		if (!(ldt_selector & ~SEGMENT_RPL_MASK))
			return 0;

		table = (struct desc_struct *)segment_base(ldt_selector);
	}
	v = get_desc_base(&table[selector >> 3]);
	return v;
}
#endif

static inline bool pt_can_write_msr(struct vcpu_vmx *vmx)
{
	return vmx_pt_mode_is_host_guest() &&
	       !(vmx->pt_desc.guest.ctl & RTIT_CTL_TRACEEN);
}

static inline bool pt_output_base_valid(struct kvm_vcpu *vcpu, u64 base)
{
	/* The base must be 128-byte aligned and a legal physical address. */
	return kvm_vcpu_is_legal_aligned_gpa(vcpu, base, 128);
}

static inline void pt_load_msr(struct pt_ctx *ctx, u32 addr_range)
{
	u32 i;

	wrmsrl(MSR_IA32_RTIT_STATUS, ctx->status);
	wrmsrl(MSR_IA32_RTIT_OUTPUT_BASE, ctx->output_base);
	wrmsrl(MSR_IA32_RTIT_OUTPUT_MASK, ctx->output_mask);
	wrmsrl(MSR_IA32_RTIT_CR3_MATCH, ctx->cr3_match);
	for (i = 0; i < addr_range; i++) {
		wrmsrl(MSR_IA32_RTIT_ADDR0_A + i * 2, ctx->addr_a[i]);
		wrmsrl(MSR_IA32_RTIT_ADDR0_B + i * 2, ctx->addr_b[i]);
	}
}

static inline void pt_save_msr(struct pt_ctx *ctx, u32 addr_range)
{
	u32 i;

	rdmsrl(MSR_IA32_RTIT_STATUS, ctx->status);
	rdmsrl(MSR_IA32_RTIT_OUTPUT_BASE, ctx->output_base);
	rdmsrl(MSR_IA32_RTIT_OUTPUT_MASK, ctx->output_mask);
	rdmsrl(MSR_IA32_RTIT_CR3_MATCH, ctx->cr3_match);
	for (i = 0; i < addr_range; i++) {
		rdmsrl(MSR_IA32_RTIT_ADDR0_A + i * 2, ctx->addr_a[i]);
		rdmsrl(MSR_IA32_RTIT_ADDR0_B + i * 2, ctx->addr_b[i]);
	}
}

static void pt_guest_enter(struct vcpu_vmx *vmx)
{
	if (vmx_pt_mode_is_system())
		return;

	/*
	 * GUEST_IA32_RTIT_CTL is already set in the VMCS.
	 * Save host state before VM entry.
	 */
	rdmsrl(MSR_IA32_RTIT_CTL, vmx->pt_desc.host.ctl);
	if (vmx->pt_desc.guest.ctl & RTIT_CTL_TRACEEN) {
		wrmsrl(MSR_IA32_RTIT_CTL, 0);
		pt_save_msr(&vmx->pt_desc.host, vmx->pt_desc.num_address_ranges);
		pt_load_msr(&vmx->pt_desc.guest, vmx->pt_desc.num_address_ranges);
	}
}

static void pt_guest_exit(struct vcpu_vmx *vmx)
{
	if (vmx_pt_mode_is_system())
		return;

	if (vmx->pt_desc.guest.ctl & RTIT_CTL_TRACEEN) {
		pt_save_msr(&vmx->pt_desc.guest, vmx->pt_desc.num_address_ranges);
		pt_load_msr(&vmx->pt_desc.host, vmx->pt_desc.num_address_ranges);
	}

	/*
	 * KVM requires VM_EXIT_CLEAR_IA32_RTIT_CTL to expose PT to the guest,
	 * i.e. RTIT_CTL is always cleared on VM-Exit.  Restore it if necessary.
	 */
	if (vmx->pt_desc.host.ctl)
		wrmsrl(MSR_IA32_RTIT_CTL, vmx->pt_desc.host.ctl);
}

void vmx_set_host_fs_gs(struct vmcs_host_state *host, u16 fs_sel, u16 gs_sel,
			unsigned long fs_base, unsigned long gs_base)
{
	if (unlikely(fs_sel != host->fs_sel)) {
		if (!(fs_sel & 7))
			vmcs_write16(HOST_FS_SELECTOR, fs_sel);
		else
			vmcs_write16(HOST_FS_SELECTOR, 0);
		host->fs_sel = fs_sel;
	}
	if (unlikely(gs_sel != host->gs_sel)) {
		if (!(gs_sel & 7))
			vmcs_write16(HOST_GS_SELECTOR, gs_sel);
		else
			vmcs_write16(HOST_GS_SELECTOR, 0);
		host->gs_sel = gs_sel;
	}
	if (unlikely(fs_base != host->fs_base)) {
		vmcs_writel(HOST_FS_BASE, fs_base);
		host->fs_base = fs_base;
	}
	if (unlikely(gs_base != host->gs_base)) {
		vmcs_writel(HOST_GS_BASE, gs_base);
		host->gs_base = gs_base;
	}
}

void vmx_prepare_switch_to_guest(struct kvm_vcpu *vcpu)
{
	struct vcpu_vmx *vmx = to_vmx(vcpu);
	struct vmcs_host_state *host_state;
#ifdef CONFIG_X86_64
	int cpu = raw_smp_processor_id();
#endif
	unsigned long fs_base, gs_base;
	u16 fs_sel, gs_sel;
	int i;

	vmx->req_immediate_exit = false;

	/*
	 * Note that guest MSRs to be saved/restored can also be changed
	 * when guest state is loaded. This happens when guest transitions
	 * to/from long-mode by setting MSR_EFER.LMA.
	 */
	if (!vmx->guest_uret_msrs_loaded) {
		vmx->guest_uret_msrs_loaded = true;
		for (i = 0; i < kvm_nr_uret_msrs; ++i) {
			if (!vmx->guest_uret_msrs[i].load_into_hardware)
				continue;

			kvm_set_user_return_msr(i,
						vmx->guest_uret_msrs[i].data,
						vmx->guest_uret_msrs[i].mask);
		}
	}

    	if (vmx->nested.need_vmcs12_to_shadow_sync)
		nested_sync_vmcs12_to_shadow(vcpu);

	if (vmx->guest_state_loaded)
		return;

	host_state = &vmx->loaded_vmcs->host_state;

	/*
	 * Set host fs and gs selectors.  Unfortunately, 22.2.3 does not
	 * allow segment selectors with cpl > 0 or ti == 1.
	 */
	host_state->ldt_sel = kvm_read_ldt();

#ifdef CONFIG_X86_64
	savesegment(ds, host_state->ds_sel);
	savesegment(es, host_state->es_sel);

	gs_base = cpu_kernelmode_gs_base(cpu);
	if (likely(is_64bit_mm(current->mm))) {
		current_save_fsgs();
		fs_sel = current->thread.fsindex;
		gs_sel = current->thread.gsindex;
		fs_base = current->thread.fsbase;
		vmx->msr_host_kernel_gs_base = current->thread.gsbase;
	} else {
		savesegment(fs, fs_sel);
		savesegment(gs, gs_sel);
		fs_base = read_msr(MSR_FS_BASE);
		vmx->msr_host_kernel_gs_base = read_msr(MSR_KERNEL_GS_BASE);
	}

	wrmsrl(MSR_KERNEL_GS_BASE, vmx->msr_guest_kernel_gs_base);
#else
	savesegment(fs, fs_sel);
	savesegment(gs, gs_sel);
	fs_base = segment_base(fs_sel);
	gs_base = segment_base(gs_sel);
#endif

	vmx_set_host_fs_gs(host_state, fs_sel, gs_sel, fs_base, gs_base);
	vmx->guest_state_loaded = true;
}

static void vmx_prepare_switch_to_host(struct vcpu_vmx *vmx)
{
	struct vmcs_host_state *host_state;

	if (!vmx->guest_state_loaded)
		return;

	host_state = &vmx->loaded_vmcs->host_state;

	++vmx->vcpu.stat.host_state_reload;

#ifdef CONFIG_X86_64
	rdmsrl(MSR_KERNEL_GS_BASE, vmx->msr_guest_kernel_gs_base);
#endif
	if (host_state->ldt_sel || (host_state->gs_sel & 7)) {
		kvm_load_ldt(host_state->ldt_sel);
#ifdef CONFIG_X86_64
		load_gs_index(host_state->gs_sel);
#else
		loadsegment(gs, host_state->gs_sel);
#endif
	}
	if (host_state->fs_sel & 7)
		loadsegment(fs, host_state->fs_sel);
#ifdef CONFIG_X86_64
	if (unlikely(host_state->ds_sel | host_state->es_sel)) {
		loadsegment(ds, host_state->ds_sel);
		loadsegment(es, host_state->es_sel);
	}
#endif
	invalidate_tss_limit();
#ifdef CONFIG_X86_64
	wrmsrl(MSR_KERNEL_GS_BASE, vmx->msr_host_kernel_gs_base);
#endif
	load_fixmap_gdt(raw_smp_processor_id());
	vmx->guest_state_loaded = false;
	vmx->guest_uret_msrs_loaded = false;
}

#ifdef CONFIG_X86_64
static u64 vmx_read_guest_kernel_gs_base(struct vcpu_vmx *vmx)
{
	preempt_disable();
	if (vmx->guest_state_loaded)
		rdmsrl(MSR_KERNEL_GS_BASE, vmx->msr_guest_kernel_gs_base);
	preempt_enable();
	return vmx->msr_guest_kernel_gs_base;
}

static void vmx_write_guest_kernel_gs_base(struct vcpu_vmx *vmx, u64 data)
{
	preempt_disable();
	if (vmx->guest_state_loaded)
		wrmsrl(MSR_KERNEL_GS_BASE, data);
	preempt_enable();
	vmx->msr_guest_kernel_gs_base = data;
}
#endif

void vmx_vcpu_load_vmcs(struct kvm_vcpu *vcpu, int cpu,
			struct loaded_vmcs *buddy)
{
	struct vcpu_vmx *vmx = to_vmx(vcpu);
	bool already_loaded = vmx->loaded_vmcs->cpu == cpu;
	struct vmcs *prev;

	if (!already_loaded) {
		loaded_vmcs_clear(vmx->loaded_vmcs);
		local_irq_disable();

		/*
		 * Ensure loaded_vmcs->cpu is read before adding loaded_vmcs to
		 * this cpu's percpu list, otherwise it may not yet be deleted
		 * from its previous cpu's percpu list.  Pairs with the
		 * smb_wmb() in __loaded_vmcs_clear().
		 */
		smp_rmb();

		list_add(&vmx->loaded_vmcs->loaded_vmcss_on_cpu_link,
			 &per_cpu(loaded_vmcss_on_cpu, cpu));
		local_irq_enable();
	}

	prev = per_cpu(current_vmcs, cpu);
	if (prev != vmx->loaded_vmcs->vmcs) {
		per_cpu(current_vmcs, cpu) = vmx->loaded_vmcs->vmcs;
		vmcs_load(vmx->loaded_vmcs->vmcs);

		/*
		 * No indirect branch prediction barrier needed when switching
		 * the active VMCS within a vCPU, unless IBRS is advertised to
		 * the vCPU.  To minimize the number of IBPBs executed, KVM
		 * performs IBPB on nested VM-Exit (a single nested transition
		 * may switch the active VMCS multiple times).
		 */
		if (!buddy || WARN_ON_ONCE(buddy->vmcs != prev))
			indirect_branch_prediction_barrier();
	}

	if (!already_loaded) {
		void *gdt = get_current_gdt_ro();

		/*
		 * Flush all EPTP/VPID contexts, the new pCPU may have stale
		 * TLB entries from its previous association with the vCPU.
		 */
		kvm_make_request(KVM_REQ_TLB_FLUSH, vcpu);

		/*
		 * Linux uses per-cpu TSS and GDT, so set these when switching
		 * processors.  See 22.2.4.
		 */
		vmcs_writel(HOST_TR_BASE,
			    (unsigned long)&get_cpu_entry_area(cpu)->tss.x86_tss);
		vmcs_writel(HOST_GDTR_BASE, (unsigned long)gdt);   /* 22.2.4 */

		if (IS_ENABLED(CONFIG_IA32_EMULATION) || IS_ENABLED(CONFIG_X86_32)) {
			/* 22.2.3 */
			vmcs_writel(HOST_IA32_SYSENTER_ESP,
				    (unsigned long)(cpu_entry_stack(cpu) + 1));
		}

		vmx->loaded_vmcs->cpu = cpu;
	}
}

/*
 * Switches to specified vcpu, until a matching vcpu_put(), but assumes
 * vcpu mutex is already taken.
 */
static void vmx_vcpu_load(struct kvm_vcpu *vcpu, int cpu)
{
	struct vcpu_vmx *vmx = to_vmx(vcpu);

	vmx_vcpu_load_vmcs(vcpu, cpu, NULL);

	vmx_vcpu_pi_load(vcpu, cpu);

	vmx->host_debugctlmsr = get_debugctlmsr();
}

static void vmx_vcpu_put(struct kvm_vcpu *vcpu)
{
	vmx_vcpu_pi_put(vcpu);

	vmx_prepare_switch_to_host(to_vmx(vcpu));
}

bool vmx_emulation_required(struct kvm_vcpu *vcpu)
{
	return emulate_invalid_guest_state && !vmx_guest_state_valid(vcpu);
}

unsigned long vmx_get_rflags(struct kvm_vcpu *vcpu)
{
	struct vcpu_vmx *vmx = to_vmx(vcpu);
	unsigned long rflags, save_rflags;

	if (!kvm_register_is_available(vcpu, VCPU_EXREG_RFLAGS)) {
		kvm_register_mark_available(vcpu, VCPU_EXREG_RFLAGS);
		rflags = vmcs_readl(GUEST_RFLAGS);
		if (vmx->rmode.vm86_active) {
			rflags &= RMODE_GUEST_OWNED_EFLAGS_BITS;
			save_rflags = vmx->rmode.save_rflags;
			rflags |= save_rflags & ~RMODE_GUEST_OWNED_EFLAGS_BITS;
		}
		vmx->rflags = rflags;
	}
	return vmx->rflags;
}

void vmx_set_rflags(struct kvm_vcpu *vcpu, unsigned long rflags)
{
	struct vcpu_vmx *vmx = to_vmx(vcpu);
	unsigned long old_rflags;

	if (is_unrestricted_guest(vcpu)) {
		kvm_register_mark_available(vcpu, VCPU_EXREG_RFLAGS);
		vmx->rflags = rflags;
		vmcs_writel(GUEST_RFLAGS, rflags);
		return;
	}

	old_rflags = vmx_get_rflags(vcpu);
	vmx->rflags = rflags;
	if (vmx->rmode.vm86_active) {
		vmx->rmode.save_rflags = rflags;
		rflags |= X86_EFLAGS_IOPL | X86_EFLAGS_VM;
	}
	vmcs_writel(GUEST_RFLAGS, rflags);

	if ((old_rflags ^ vmx->rflags) & X86_EFLAGS_VM)
		vmx->emulation_required = vmx_emulation_required(vcpu);
}

static bool vmx_get_if_flag(struct kvm_vcpu *vcpu)
{
	return vmx_get_rflags(vcpu) & X86_EFLAGS_IF;
}

u32 vmx_get_interrupt_shadow(struct kvm_vcpu *vcpu)
{
	u32 interruptibility = vmcs_read32(GUEST_INTERRUPTIBILITY_INFO);
	int ret = 0;

	if (interruptibility & GUEST_INTR_STATE_STI)
		ret |= KVM_X86_SHADOW_INT_STI;
	if (interruptibility & GUEST_INTR_STATE_MOV_SS)
		ret |= KVM_X86_SHADOW_INT_MOV_SS;

	return ret;
}

void vmx_set_interrupt_shadow(struct kvm_vcpu *vcpu, int mask)
{
	u32 interruptibility_old = vmcs_read32(GUEST_INTERRUPTIBILITY_INFO);
	u32 interruptibility = interruptibility_old;

	interruptibility &= ~(GUEST_INTR_STATE_STI | GUEST_INTR_STATE_MOV_SS);

	if (mask & KVM_X86_SHADOW_INT_MOV_SS)
		interruptibility |= GUEST_INTR_STATE_MOV_SS;
	else if (mask & KVM_X86_SHADOW_INT_STI)
		interruptibility |= GUEST_INTR_STATE_STI;

	if ((interruptibility != interruptibility_old))
		vmcs_write32(GUEST_INTERRUPTIBILITY_INFO, interruptibility);
}

static int vmx_rtit_ctl_check(struct kvm_vcpu *vcpu, u64 data)
{
	struct vcpu_vmx *vmx = to_vmx(vcpu);
	unsigned long value;

	/*
	 * Any MSR write that attempts to change bits marked reserved will
	 * case a #GP fault.
	 */
	if (data & vmx->pt_desc.ctl_bitmask)
		return 1;

	/*
	 * Any attempt to modify IA32_RTIT_CTL while TraceEn is set will
	 * result in a #GP unless the same write also clears TraceEn.
	 */
	if ((vmx->pt_desc.guest.ctl & RTIT_CTL_TRACEEN) &&
		((vmx->pt_desc.guest.ctl ^ data) & ~RTIT_CTL_TRACEEN))
		return 1;

	/*
	 * WRMSR to IA32_RTIT_CTL that sets TraceEn but clears this bit
	 * and FabricEn would cause #GP, if
	 * CPUID.(EAX=14H, ECX=0):ECX.SNGLRGNOUT[bit 2] = 0
	 */
	if ((data & RTIT_CTL_TRACEEN) && !(data & RTIT_CTL_TOPA) &&
		!(data & RTIT_CTL_FABRIC_EN) &&
		!intel_pt_validate_cap(vmx->pt_desc.caps,
					PT_CAP_single_range_output))
		return 1;

	/*
	 * MTCFreq, CycThresh and PSBFreq encodings check, any MSR write that
	 * utilize encodings marked reserved will cause a #GP fault.
	 */
	value = intel_pt_validate_cap(vmx->pt_desc.caps, PT_CAP_mtc_periods);
	if (intel_pt_validate_cap(vmx->pt_desc.caps, PT_CAP_mtc) &&
			!test_bit((data & RTIT_CTL_MTC_RANGE) >>
			RTIT_CTL_MTC_RANGE_OFFSET, &value))
		return 1;
	value = intel_pt_validate_cap(vmx->pt_desc.caps,
						PT_CAP_cycle_thresholds);
	if (intel_pt_validate_cap(vmx->pt_desc.caps, PT_CAP_psb_cyc) &&
			!test_bit((data & RTIT_CTL_CYC_THRESH) >>
			RTIT_CTL_CYC_THRESH_OFFSET, &value))
		return 1;
	value = intel_pt_validate_cap(vmx->pt_desc.caps, PT_CAP_psb_periods);
	if (intel_pt_validate_cap(vmx->pt_desc.caps, PT_CAP_psb_cyc) &&
			!test_bit((data & RTIT_CTL_PSB_FREQ) >>
			RTIT_CTL_PSB_FREQ_OFFSET, &value))
		return 1;

	/*
	 * If ADDRx_CFG is reserved or the encodings is >2 will
	 * cause a #GP fault.
	 */
	value = (data & RTIT_CTL_ADDR0) >> RTIT_CTL_ADDR0_OFFSET;
	if ((value && (vmx->pt_desc.num_address_ranges < 1)) || (value > 2))
		return 1;
	value = (data & RTIT_CTL_ADDR1) >> RTIT_CTL_ADDR1_OFFSET;
	if ((value && (vmx->pt_desc.num_address_ranges < 2)) || (value > 2))
		return 1;
	value = (data & RTIT_CTL_ADDR2) >> RTIT_CTL_ADDR2_OFFSET;
	if ((value && (vmx->pt_desc.num_address_ranges < 3)) || (value > 2))
		return 1;
	value = (data & RTIT_CTL_ADDR3) >> RTIT_CTL_ADDR3_OFFSET;
	if ((value && (vmx->pt_desc.num_address_ranges < 4)) || (value > 2))
		return 1;

	return 0;
}

static bool vmx_can_emulate_instruction(struct kvm_vcpu *vcpu, int emul_type,
					void *insn, int insn_len)
{
	/*
	 * Emulation of instructions in SGX enclaves is impossible as RIP does
	 * not point at the failing instruction, and even if it did, the code
	 * stream is inaccessible.  Inject #UD instead of exiting to userspace
	 * so that guest userspace can't DoS the guest simply by triggering
	 * emulation (enclaves are CPL3 only).
	 */
	if (to_vmx(vcpu)->exit_reason.enclave_mode) {
		kvm_queue_exception(vcpu, UD_VECTOR);
		return false;
	}
	return true;
}

static int skip_emulated_instruction(struct kvm_vcpu *vcpu)
{
	union vmx_exit_reason exit_reason = to_vmx(vcpu)->exit_reason;
	unsigned long rip, orig_rip;
	u32 instr_len;

	/*
	 * Using VMCS.VM_EXIT_INSTRUCTION_LEN on EPT misconfig depends on
	 * undefined behavior: Intel's SDM doesn't mandate the VMCS field be
	 * set when EPT misconfig occurs.  In practice, real hardware updates
	 * VM_EXIT_INSTRUCTION_LEN on EPT misconfig, but other hypervisors
	 * (namely Hyper-V) don't set it due to it being undefined behavior,
	 * i.e. we end up advancing IP with some random value.
	 */
	if (!static_cpu_has(X86_FEATURE_HYPERVISOR) ||
	    exit_reason.basic != EXIT_REASON_EPT_MISCONFIG) {
		instr_len = vmcs_read32(VM_EXIT_INSTRUCTION_LEN);

		/*
		 * Emulating an enclave's instructions isn't supported as KVM
		 * cannot access the enclave's memory or its true RIP, e.g. the
		 * vmcs.GUEST_RIP points at the exit point of the enclave, not
		 * the RIP that actually triggered the VM-Exit.  But, because
		 * most instructions that cause VM-Exit will #UD in an enclave,
		 * most instruction-based VM-Exits simply do not occur.
		 *
		 * There are a few exceptions, notably the debug instructions
		 * INT1ICEBRK and INT3, as they are allowed in debug enclaves
		 * and generate #DB/#BP as expected, which KVM might intercept.
		 * But again, the CPU does the dirty work and saves an instr
		 * length of zero so VMMs don't shoot themselves in the foot.
		 * WARN if KVM tries to skip a non-zero length instruction on
		 * a VM-Exit from an enclave.
		 */
		if (!instr_len)
			goto rip_updated;

		WARN(exit_reason.enclave_mode,
		     "KVM: skipping instruction after SGX enclave VM-Exit");

		orig_rip = kvm_rip_read(vcpu);
		rip = orig_rip + instr_len;
#ifdef CONFIG_X86_64
		/*
		 * We need to mask out the high 32 bits of RIP if not in 64-bit
		 * mode, but just finding out that we are in 64-bit mode is
		 * quite expensive.  Only do it if there was a carry.
		 */
		if (unlikely(((rip ^ orig_rip) >> 31) == 3) && !is_64_bit_mode(vcpu))
			rip = (u32)rip;
#endif
		kvm_rip_write(vcpu, rip);
	} else {
		if (!kvm_emulate_instruction(vcpu, EMULTYPE_SKIP))
			return 0;
	}

rip_updated:
	/* skipping an emulated instruction also counts */
	vmx_set_interrupt_shadow(vcpu, 0);

	return 1;
}

/*
 * Recognizes a pending MTF VM-exit and records the nested state for later
 * delivery.
 */
static void vmx_update_emulated_instruction(struct kvm_vcpu *vcpu)
{
	struct vmcs12 *vmcs12 = get_vmcs12(vcpu);
	struct vcpu_vmx *vmx = to_vmx(vcpu);

	if (!is_guest_mode(vcpu))
		return;

	/*
	 * Per the SDM, MTF takes priority over debug-trap exceptions besides
	 * TSS T-bit traps and ICEBP (INT1).  KVM doesn't emulate T-bit traps
	 * or ICEBP (in the emulator proper), and skipping of ICEBP after an
	 * intercepted #DB deliberately avoids single-step #DB and MTF updates
	 * as ICEBP is higher priority than both.  As instruction emulation is
	 * completed at this point (i.e. KVM is at the instruction boundary),
	 * any #DB exception pending delivery must be a debug-trap of lower
	 * priority than MTF.  Record the pending MTF state to be delivered in
	 * vmx_check_nested_events().
	 */
	if (nested_cpu_has_mtf(vmcs12) &&
	    (!vcpu->arch.exception.pending ||
	     vcpu->arch.exception.vector == DB_VECTOR) &&
	    (!vcpu->arch.exception_vmexit.pending ||
	     vcpu->arch.exception_vmexit.vector == DB_VECTOR)) {
		vmx->nested.mtf_pending = true;
		kvm_make_request(KVM_REQ_EVENT, vcpu);
	} else {
		vmx->nested.mtf_pending = false;
	}
}

static int vmx_skip_emulated_instruction(struct kvm_vcpu *vcpu)
{
	vmx_update_emulated_instruction(vcpu);
	return skip_emulated_instruction(vcpu);
}

static void vmx_clear_hlt(struct kvm_vcpu *vcpu)
{
	/*
	 * Ensure that we clear the HLT state in the VMCS.  We don't need to
	 * explicitly skip the instruction because if the HLT state is set,
	 * then the instruction is already executing and RIP has already been
	 * advanced.
	 */
	if (kvm_hlt_in_guest(vcpu->kvm) &&
			vmcs_read32(GUEST_ACTIVITY_STATE) == GUEST_ACTIVITY_HLT)
		vmcs_write32(GUEST_ACTIVITY_STATE, GUEST_ACTIVITY_ACTIVE);
}

static void vmx_inject_exception(struct kvm_vcpu *vcpu)
{
	struct kvm_queued_exception *ex = &vcpu->arch.exception;
	u32 intr_info = ex->vector | INTR_INFO_VALID_MASK;
	struct vcpu_vmx *vmx = to_vmx(vcpu);

	kvm_deliver_exception_payload(vcpu, ex);

	if (ex->has_error_code) {
		/*
		 * Despite the error code being architecturally defined as 32
		 * bits, and the VMCS field being 32 bits, Intel CPUs and thus
		 * VMX don't actually supporting setting bits 31:16.  Hardware
		 * will (should) never provide a bogus error code, but AMD CPUs
		 * do generate error codes with bits 31:16 set, and so KVM's
		 * ABI lets userspace shove in arbitrary 32-bit values.  Drop
		 * the upper bits to avoid VM-Fail, losing information that
		 * does't really exist is preferable to killing the VM.
		 */
		vmcs_write32(VM_ENTRY_EXCEPTION_ERROR_CODE, (u16)ex->error_code);
		intr_info |= INTR_INFO_DELIVER_CODE_MASK;
	}

	if (vmx->rmode.vm86_active) {
		int inc_eip = 0;
		if (kvm_exception_is_soft(ex->vector))
			inc_eip = vcpu->arch.event_exit_inst_len;
		kvm_inject_realmode_interrupt(vcpu, ex->vector, inc_eip);
		return;
	}

	WARN_ON_ONCE(vmx->emulation_required);

	if (kvm_exception_is_soft(ex->vector)) {
		vmcs_write32(VM_ENTRY_INSTRUCTION_LEN,
			     vmx->vcpu.arch.event_exit_inst_len);
		intr_info |= INTR_TYPE_SOFT_EXCEPTION;
	} else
		intr_info |= INTR_TYPE_HARD_EXCEPTION;

	vmcs_write32(VM_ENTRY_INTR_INFO_FIELD, intr_info);

	vmx_clear_hlt(vcpu);
}

static void vmx_setup_uret_msr(struct vcpu_vmx *vmx, unsigned int msr,
			       bool load_into_hardware)
{
	struct vmx_uret_msr *uret_msr;

	uret_msr = vmx_find_uret_msr(vmx, msr);
	if (!uret_msr)
		return;

	uret_msr->load_into_hardware = load_into_hardware;
}

/*
 * Configuring user return MSRs to automatically save, load, and restore MSRs
 * that need to be shoved into hardware when running the guest.  Note, omitting
 * an MSR here does _NOT_ mean it's not emulated, only that it will not be
 * loaded into hardware when running the guest.
 */
static void vmx_setup_uret_msrs(struct vcpu_vmx *vmx)
{
#ifdef CONFIG_X86_64
	bool load_syscall_msrs;

	/*
	 * The SYSCALL MSRs are only needed on long mode guests, and only
	 * when EFER.SCE is set.
	 */
	load_syscall_msrs = is_long_mode(&vmx->vcpu) &&
			    (vmx->vcpu.arch.efer & EFER_SCE);

	vmx_setup_uret_msr(vmx, MSR_STAR, load_syscall_msrs);
	vmx_setup_uret_msr(vmx, MSR_LSTAR, load_syscall_msrs);
	vmx_setup_uret_msr(vmx, MSR_SYSCALL_MASK, load_syscall_msrs);
#endif
	vmx_setup_uret_msr(vmx, MSR_EFER, update_transition_efer(vmx));

	vmx_setup_uret_msr(vmx, MSR_TSC_AUX,
			   guest_cpuid_has(&vmx->vcpu, X86_FEATURE_RDTSCP) ||
			   guest_cpuid_has(&vmx->vcpu, X86_FEATURE_RDPID));

	/*
	 * hle=0, rtm=0, tsx_ctrl=1 can be found with some combinations of new
	 * kernel and old userspace.  If those guests run on a tsx=off host, do
	 * allow guests to use TSX_CTRL, but don't change the value in hardware
	 * so that TSX remains always disabled.
	 */
	vmx_setup_uret_msr(vmx, MSR_IA32_TSX_CTRL, boot_cpu_has(X86_FEATURE_RTM));

	/*
	 * The set of MSRs to load may have changed, reload MSRs before the
	 * next VM-Enter.
	 */
	vmx->guest_uret_msrs_loaded = false;
}

u64 vmx_get_l2_tsc_offset(struct kvm_vcpu *vcpu)
{
	struct vmcs12 *vmcs12 = get_vmcs12(vcpu);

	if (nested_cpu_has(vmcs12, CPU_BASED_USE_TSC_OFFSETTING))
		return vmcs12->tsc_offset;

	return 0;
}

u64 vmx_get_l2_tsc_multiplier(struct kvm_vcpu *vcpu)
{
	struct vmcs12 *vmcs12 = get_vmcs12(vcpu);

	if (nested_cpu_has(vmcs12, CPU_BASED_USE_TSC_OFFSETTING) &&
	    nested_cpu_has2(vmcs12, SECONDARY_EXEC_TSC_SCALING))
		return vmcs12->tsc_multiplier;

	return kvm_caps.default_tsc_scaling_ratio;
}

static void vmx_write_tsc_offset(struct kvm_vcpu *vcpu, u64 offset)
{
	vmcs_write64(TSC_OFFSET, offset);
}

static void vmx_write_tsc_multiplier(struct kvm_vcpu *vcpu, u64 multiplier)
{
	vmcs_write64(TSC_MULTIPLIER, multiplier);
}

/*
 * nested_vmx_allowed() checks whether a guest should be allowed to use VMX
 * instructions and MSRs (i.e., nested VMX). Nested VMX is disabled for
 * all guests if the "nested" module option is off, and can also be disabled
 * for a single guest by disabling its VMX cpuid bit.
 */
bool nested_vmx_allowed(struct kvm_vcpu *vcpu)
{
	return nested && guest_cpuid_has(vcpu, X86_FEATURE_VMX);
}

/*
 * Userspace is allowed to set any supported IA32_FEATURE_CONTROL regardless of
 * guest CPUID.  Note, KVM allows userspace to set "VMX in SMX" to maintain
 * backwards compatibility even though KVM doesn't support emulating SMX.  And
 * because userspace set "VMX in SMX", the guest must also be allowed to set it,
 * e.g. if the MSR is left unlocked and the guest does a RMW operation.
 */
#define KVM_SUPPORTED_FEATURE_CONTROL  (FEAT_CTL_LOCKED			 | \
					FEAT_CTL_VMX_ENABLED_INSIDE_SMX	 | \
					FEAT_CTL_VMX_ENABLED_OUTSIDE_SMX | \
					FEAT_CTL_SGX_LC_ENABLED		 | \
					FEAT_CTL_SGX_ENABLED		 | \
					FEAT_CTL_LMCE_ENABLED)

static inline bool is_vmx_feature_control_msr_valid(struct vcpu_vmx *vmx,
						    struct msr_data *msr)
{
	uint64_t valid_bits;

	/*
	 * Ensure KVM_SUPPORTED_FEATURE_CONTROL is updated when new bits are
	 * exposed to the guest.
	 */
	WARN_ON_ONCE(vmx->msr_ia32_feature_control_valid_bits &
		     ~KVM_SUPPORTED_FEATURE_CONTROL);

	if (!msr->host_initiated &&
	    (vmx->msr_ia32_feature_control & FEAT_CTL_LOCKED))
		return false;

	if (msr->host_initiated)
		valid_bits = KVM_SUPPORTED_FEATURE_CONTROL;
	else
		valid_bits = vmx->msr_ia32_feature_control_valid_bits;

	return !(msr->data & ~valid_bits);
}

static int vmx_get_msr_feature(struct kvm_msr_entry *msr)
{
	switch (msr->index) {
	case MSR_IA32_VMX_BASIC ... MSR_IA32_VMX_VMFUNC:
		if (!nested)
			return 1;
		return vmx_get_vmx_msr(&vmcs_config.nested, msr->index, &msr->data);
	default:
		return KVM_MSR_RET_INVALID;
	}
}

/*
 * Reads an msr value (of 'msr_info->index') into 'msr_info->data'.
 * Returns 0 on success, non-0 otherwise.
 * Assumes vcpu_load() was already called.
 */
static int vmx_get_msr(struct kvm_vcpu *vcpu, struct msr_data *msr_info)
{
	struct vcpu_vmx *vmx = to_vmx(vcpu);
	struct vmx_uret_msr *msr;
	u32 index;

	switch (msr_info->index) {
#ifdef CONFIG_X86_64
	case MSR_FS_BASE:
		msr_info->data = vmcs_readl(GUEST_FS_BASE);
		break;
	case MSR_GS_BASE:
		msr_info->data = vmcs_readl(GUEST_GS_BASE);
		break;
	case MSR_KERNEL_GS_BASE:
		msr_info->data = vmx_read_guest_kernel_gs_base(vmx);
		break;
#endif
	case MSR_EFER:
		return kvm_get_msr_common(vcpu, msr_info);
	case MSR_IA32_TSX_CTRL:
		if (!msr_info->host_initiated &&
		    !(vcpu->arch.arch_capabilities & ARCH_CAP_TSX_CTRL_MSR))
			return 1;
		goto find_uret_msr;
	case MSR_IA32_UMWAIT_CONTROL:
		if (!msr_info->host_initiated && !vmx_has_waitpkg(vmx))
			return 1;

		msr_info->data = vmx->msr_ia32_umwait_control;
		break;
	case MSR_IA32_SPEC_CTRL:
		if (!msr_info->host_initiated &&
		    !guest_has_spec_ctrl_msr(vcpu))
			return 1;

		msr_info->data = to_vmx(vcpu)->spec_ctrl;
		break;
	case MSR_IA32_SYSENTER_CS:
		msr_info->data = vmcs_read32(GUEST_SYSENTER_CS);
		break;
	case MSR_IA32_SYSENTER_EIP:
		msr_info->data = vmcs_readl(GUEST_SYSENTER_EIP);
		break;
	case MSR_IA32_SYSENTER_ESP:
		msr_info->data = vmcs_readl(GUEST_SYSENTER_ESP);
		break;
	case MSR_IA32_BNDCFGS:
		if (!kvm_mpx_supported() ||
		    (!msr_info->host_initiated &&
		     !guest_cpuid_has(vcpu, X86_FEATURE_MPX)))
			return 1;
		msr_info->data = vmcs_read64(GUEST_BNDCFGS);
		break;
	case MSR_IA32_MCG_EXT_CTL:
		if (!msr_info->host_initiated &&
		    !(vmx->msr_ia32_feature_control &
		      FEAT_CTL_LMCE_ENABLED))
			return 1;
		msr_info->data = vcpu->arch.mcg_ext_ctl;
		break;
	case MSR_IA32_FEAT_CTL:
		msr_info->data = vmx->msr_ia32_feature_control;
		break;
	case MSR_IA32_SGXLEPUBKEYHASH0 ... MSR_IA32_SGXLEPUBKEYHASH3:
		if (!msr_info->host_initiated &&
		    !guest_cpuid_has(vcpu, X86_FEATURE_SGX_LC))
			return 1;
		msr_info->data = to_vmx(vcpu)->msr_ia32_sgxlepubkeyhash
			[msr_info->index - MSR_IA32_SGXLEPUBKEYHASH0];
		break;
	case MSR_IA32_VMX_BASIC ... MSR_IA32_VMX_VMFUNC:
		if (!nested_vmx_allowed(vcpu))
			return 1;
		if (vmx_get_vmx_msr(&vmx->nested.msrs, msr_info->index,
				    &msr_info->data))
			return 1;
		/*
		 * Enlightened VMCS v1 doesn't have certain VMCS fields but
		 * instead of just ignoring the features, different Hyper-V
		 * versions are either trying to use them and fail or do some
		 * sanity checking and refuse to boot. Filter all unsupported
		 * features out.
		 */
		if (!msr_info->host_initiated && guest_cpuid_has_evmcs(vcpu))
			nested_evmcs_filter_control_msr(vcpu, msr_info->index,
							&msr_info->data);
		break;
	case MSR_IA32_RTIT_CTL:
		if (!vmx_pt_mode_is_host_guest())
			return 1;
		msr_info->data = vmx->pt_desc.guest.ctl;
		break;
	case MSR_IA32_RTIT_STATUS:
		if (!vmx_pt_mode_is_host_guest())
			return 1;
		msr_info->data = vmx->pt_desc.guest.status;
		break;
	case MSR_IA32_RTIT_CR3_MATCH:
		if (!vmx_pt_mode_is_host_guest() ||
			!intel_pt_validate_cap(vmx->pt_desc.caps,
						PT_CAP_cr3_filtering))
			return 1;
		msr_info->data = vmx->pt_desc.guest.cr3_match;
		break;
	case MSR_IA32_RTIT_OUTPUT_BASE:
		if (!vmx_pt_mode_is_host_guest() ||
			(!intel_pt_validate_cap(vmx->pt_desc.caps,
					PT_CAP_topa_output) &&
			 !intel_pt_validate_cap(vmx->pt_desc.caps,
					PT_CAP_single_range_output)))
			return 1;
		msr_info->data = vmx->pt_desc.guest.output_base;
		break;
	case MSR_IA32_RTIT_OUTPUT_MASK:
		if (!vmx_pt_mode_is_host_guest() ||
			(!intel_pt_validate_cap(vmx->pt_desc.caps,
					PT_CAP_topa_output) &&
			 !intel_pt_validate_cap(vmx->pt_desc.caps,
					PT_CAP_single_range_output)))
			return 1;
		msr_info->data = vmx->pt_desc.guest.output_mask;
		break;
	case MSR_IA32_RTIT_ADDR0_A ... MSR_IA32_RTIT_ADDR3_B:
		index = msr_info->index - MSR_IA32_RTIT_ADDR0_A;
		if (!vmx_pt_mode_is_host_guest() ||
		    (index >= 2 * vmx->pt_desc.num_address_ranges))
			return 1;
		if (index % 2)
			msr_info->data = vmx->pt_desc.guest.addr_b[index / 2];
		else
			msr_info->data = vmx->pt_desc.guest.addr_a[index / 2];
		break;
	case MSR_IA32_DEBUGCTLMSR:
		msr_info->data = vmcs_read64(GUEST_IA32_DEBUGCTL);
		break;
	default:
	find_uret_msr:
		msr = vmx_find_uret_msr(vmx, msr_info->index);
		if (msr) {
			msr_info->data = msr->data;
			break;
		}
		return kvm_get_msr_common(vcpu, msr_info);
	}

	return 0;
}

static u64 nested_vmx_truncate_sysenter_addr(struct kvm_vcpu *vcpu,
						    u64 data)
{
#ifdef CONFIG_X86_64
	if (!guest_cpuid_has(vcpu, X86_FEATURE_LM))
		return (u32)data;
#endif
	return (unsigned long)data;
}

static u64 vmx_get_supported_debugctl(struct kvm_vcpu *vcpu, bool host_initiated)
{
	u64 debugctl = 0;

	if (boot_cpu_has(X86_FEATURE_BUS_LOCK_DETECT) &&
	    (host_initiated || guest_cpuid_has(vcpu, X86_FEATURE_BUS_LOCK_DETECT)))
		debugctl |= DEBUGCTLMSR_BUS_LOCK_DETECT;

<<<<<<< HEAD
	if ((vmx_get_perf_capabilities() & PMU_CAP_LBR_FMT) &&
=======
	if ((kvm_caps.supported_perf_cap & PMU_CAP_LBR_FMT) &&
>>>>>>> b7bfaa76
	    (host_initiated || intel_pmu_lbr_is_enabled(vcpu)))
		debugctl |= DEBUGCTLMSR_LBR | DEBUGCTLMSR_FREEZE_LBRS_ON_PMI;

	return debugctl;
}

/*
 * Writes msr value into the appropriate "register".
 * Returns 0 on success, non-0 otherwise.
 * Assumes vcpu_load() was already called.
 */
static int vmx_set_msr(struct kvm_vcpu *vcpu, struct msr_data *msr_info)
{
	struct vcpu_vmx *vmx = to_vmx(vcpu);
	struct vmx_uret_msr *msr;
	int ret = 0;
	u32 msr_index = msr_info->index;
	u64 data = msr_info->data;
	u32 index;

	switch (msr_index) {
	case MSR_EFER:
		ret = kvm_set_msr_common(vcpu, msr_info);
		break;
#ifdef CONFIG_X86_64
	case MSR_FS_BASE:
		vmx_segment_cache_clear(vmx);
		vmcs_writel(GUEST_FS_BASE, data);
		break;
	case MSR_GS_BASE:
		vmx_segment_cache_clear(vmx);
		vmcs_writel(GUEST_GS_BASE, data);
		break;
	case MSR_KERNEL_GS_BASE:
		vmx_write_guest_kernel_gs_base(vmx, data);
		break;
	case MSR_IA32_XFD:
		ret = kvm_set_msr_common(vcpu, msr_info);
		/*
		 * Always intercepting WRMSR could incur non-negligible
		 * overhead given xfd might be changed frequently in
		 * guest context switch. Disable write interception
		 * upon the first write with a non-zero value (indicating
		 * potential usage on dynamic xfeatures). Also update
		 * exception bitmap to trap #NM for proper virtualization
		 * of guest xfd_err.
		 */
		if (!ret && data) {
			vmx_disable_intercept_for_msr(vcpu, MSR_IA32_XFD,
						      MSR_TYPE_RW);
			vcpu->arch.xfd_no_write_intercept = true;
			vmx_update_exception_bitmap(vcpu);
		}
		break;
#endif
	case MSR_IA32_SYSENTER_CS:
		if (is_guest_mode(vcpu))
			get_vmcs12(vcpu)->guest_sysenter_cs = data;
		vmcs_write32(GUEST_SYSENTER_CS, data);
		break;
	case MSR_IA32_SYSENTER_EIP:
		if (is_guest_mode(vcpu)) {
			data = nested_vmx_truncate_sysenter_addr(vcpu, data);
			get_vmcs12(vcpu)->guest_sysenter_eip = data;
		}
		vmcs_writel(GUEST_SYSENTER_EIP, data);
		break;
	case MSR_IA32_SYSENTER_ESP:
		if (is_guest_mode(vcpu)) {
			data = nested_vmx_truncate_sysenter_addr(vcpu, data);
			get_vmcs12(vcpu)->guest_sysenter_esp = data;
		}
		vmcs_writel(GUEST_SYSENTER_ESP, data);
		break;
	case MSR_IA32_DEBUGCTLMSR: {
		u64 invalid;

		invalid = data & ~vmx_get_supported_debugctl(vcpu, msr_info->host_initiated);
		if (invalid & (DEBUGCTLMSR_BTF|DEBUGCTLMSR_LBR)) {
			if (report_ignored_msrs)
				vcpu_unimpl(vcpu, "%s: BTF|LBR in IA32_DEBUGCTLMSR 0x%llx, nop\n",
					    __func__, data);
			data &= ~(DEBUGCTLMSR_BTF|DEBUGCTLMSR_LBR);
			invalid &= ~(DEBUGCTLMSR_BTF|DEBUGCTLMSR_LBR);
		}

		if (invalid)
			return 1;

		if (is_guest_mode(vcpu) && get_vmcs12(vcpu)->vm_exit_controls &
						VM_EXIT_SAVE_DEBUG_CONTROLS)
			get_vmcs12(vcpu)->guest_ia32_debugctl = data;

		vmcs_write64(GUEST_IA32_DEBUGCTL, data);
		if (intel_pmu_lbr_is_enabled(vcpu) && !to_vmx(vcpu)->lbr_desc.event &&
		    (data & DEBUGCTLMSR_LBR))
			intel_pmu_create_guest_lbr_event(vcpu);
		return 0;
	}
	case MSR_IA32_BNDCFGS:
		if (!kvm_mpx_supported() ||
		    (!msr_info->host_initiated &&
		     !guest_cpuid_has(vcpu, X86_FEATURE_MPX)))
			return 1;
		if (is_noncanonical_address(data & PAGE_MASK, vcpu) ||
		    (data & MSR_IA32_BNDCFGS_RSVD))
			return 1;

		if (is_guest_mode(vcpu) &&
		    ((vmx->nested.msrs.entry_ctls_high & VM_ENTRY_LOAD_BNDCFGS) ||
		     (vmx->nested.msrs.exit_ctls_high & VM_EXIT_CLEAR_BNDCFGS)))
			get_vmcs12(vcpu)->guest_bndcfgs = data;

		vmcs_write64(GUEST_BNDCFGS, data);
		break;
	case MSR_IA32_UMWAIT_CONTROL:
		if (!msr_info->host_initiated && !vmx_has_waitpkg(vmx))
			return 1;

		/* The reserved bit 1 and non-32 bit [63:32] should be zero */
		if (data & (BIT_ULL(1) | GENMASK_ULL(63, 32)))
			return 1;

		vmx->msr_ia32_umwait_control = data;
		break;
	case MSR_IA32_SPEC_CTRL:
		if (!msr_info->host_initiated &&
		    !guest_has_spec_ctrl_msr(vcpu))
			return 1;

		if (kvm_spec_ctrl_test_value(data))
			return 1;

		vmx->spec_ctrl = data;
		if (!data)
			break;

		/*
		 * For non-nested:
		 * When it's written (to non-zero) for the first time, pass
		 * it through.
		 *
		 * For nested:
		 * The handling of the MSR bitmap for L2 guests is done in
		 * nested_vmx_prepare_msr_bitmap. We should not touch the
		 * vmcs02.msr_bitmap here since it gets completely overwritten
		 * in the merging. We update the vmcs01 here for L1 as well
		 * since it will end up touching the MSR anyway now.
		 */
		vmx_disable_intercept_for_msr(vcpu,
					      MSR_IA32_SPEC_CTRL,
					      MSR_TYPE_RW);
		break;
	case MSR_IA32_TSX_CTRL:
		if (!msr_info->host_initiated &&
		    !(vcpu->arch.arch_capabilities & ARCH_CAP_TSX_CTRL_MSR))
			return 1;
		if (data & ~(TSX_CTRL_RTM_DISABLE | TSX_CTRL_CPUID_CLEAR))
			return 1;
		goto find_uret_msr;
	case MSR_IA32_PRED_CMD:
		if (!msr_info->host_initiated &&
		    !guest_has_pred_cmd_msr(vcpu))
			return 1;

		if (data & ~PRED_CMD_IBPB)
			return 1;
		if (!boot_cpu_has(X86_FEATURE_IBPB))
			return 1;
		if (!data)
			break;

		wrmsrl(MSR_IA32_PRED_CMD, PRED_CMD_IBPB);

		/*
		 * For non-nested:
		 * When it's written (to non-zero) for the first time, pass
		 * it through.
		 *
		 * For nested:
		 * The handling of the MSR bitmap for L2 guests is done in
		 * nested_vmx_prepare_msr_bitmap. We should not touch the
		 * vmcs02.msr_bitmap here since it gets completely overwritten
		 * in the merging.
		 */
		vmx_disable_intercept_for_msr(vcpu, MSR_IA32_PRED_CMD, MSR_TYPE_W);
		break;
	case MSR_IA32_CR_PAT:
		if (!kvm_pat_valid(data))
			return 1;

		if (is_guest_mode(vcpu) &&
		    get_vmcs12(vcpu)->vm_exit_controls & VM_EXIT_SAVE_IA32_PAT)
			get_vmcs12(vcpu)->guest_ia32_pat = data;

		if (vmcs_config.vmentry_ctrl & VM_ENTRY_LOAD_IA32_PAT) {
			vmcs_write64(GUEST_IA32_PAT, data);
			vcpu->arch.pat = data;
			break;
		}
		ret = kvm_set_msr_common(vcpu, msr_info);
		break;
	case MSR_IA32_MCG_EXT_CTL:
		if ((!msr_info->host_initiated &&
		     !(to_vmx(vcpu)->msr_ia32_feature_control &
		       FEAT_CTL_LMCE_ENABLED)) ||
		    (data & ~MCG_EXT_CTL_LMCE_EN))
			return 1;
		vcpu->arch.mcg_ext_ctl = data;
		break;
	case MSR_IA32_FEAT_CTL:
		if (!is_vmx_feature_control_msr_valid(vmx, msr_info))
			return 1;

		vmx->msr_ia32_feature_control = data;
		if (msr_info->host_initiated && data == 0)
			vmx_leave_nested(vcpu);

		/* SGX may be enabled/disabled by guest's firmware */
		vmx_write_encls_bitmap(vcpu, NULL);
		break;
	case MSR_IA32_SGXLEPUBKEYHASH0 ... MSR_IA32_SGXLEPUBKEYHASH3:
		/*
		 * On real hardware, the LE hash MSRs are writable before
		 * the firmware sets bit 0 in MSR 0x7a ("activating" SGX),
		 * at which point SGX related bits in IA32_FEATURE_CONTROL
		 * become writable.
		 *
		 * KVM does not emulate SGX activation for simplicity, so
		 * allow writes to the LE hash MSRs if IA32_FEATURE_CONTROL
		 * is unlocked.  This is technically not architectural
		 * behavior, but it's close enough.
		 */
		if (!msr_info->host_initiated &&
		    (!guest_cpuid_has(vcpu, X86_FEATURE_SGX_LC) ||
		    ((vmx->msr_ia32_feature_control & FEAT_CTL_LOCKED) &&
		    !(vmx->msr_ia32_feature_control & FEAT_CTL_SGX_LC_ENABLED))))
			return 1;
		vmx->msr_ia32_sgxlepubkeyhash
			[msr_index - MSR_IA32_SGXLEPUBKEYHASH0] = data;
		break;
	case MSR_IA32_VMX_BASIC ... MSR_IA32_VMX_VMFUNC:
		if (!msr_info->host_initiated)
			return 1; /* they are read-only */
		if (!nested_vmx_allowed(vcpu))
			return 1;
		return vmx_set_vmx_msr(vcpu, msr_index, data);
	case MSR_IA32_RTIT_CTL:
		if (!vmx_pt_mode_is_host_guest() ||
			vmx_rtit_ctl_check(vcpu, data) ||
			vmx->nested.vmxon)
			return 1;
		vmcs_write64(GUEST_IA32_RTIT_CTL, data);
		vmx->pt_desc.guest.ctl = data;
		pt_update_intercept_for_msr(vcpu);
		break;
	case MSR_IA32_RTIT_STATUS:
		if (!pt_can_write_msr(vmx))
			return 1;
		if (data & MSR_IA32_RTIT_STATUS_MASK)
			return 1;
		vmx->pt_desc.guest.status = data;
		break;
	case MSR_IA32_RTIT_CR3_MATCH:
		if (!pt_can_write_msr(vmx))
			return 1;
		if (!intel_pt_validate_cap(vmx->pt_desc.caps,
					   PT_CAP_cr3_filtering))
			return 1;
		vmx->pt_desc.guest.cr3_match = data;
		break;
	case MSR_IA32_RTIT_OUTPUT_BASE:
		if (!pt_can_write_msr(vmx))
			return 1;
		if (!intel_pt_validate_cap(vmx->pt_desc.caps,
					   PT_CAP_topa_output) &&
		    !intel_pt_validate_cap(vmx->pt_desc.caps,
					   PT_CAP_single_range_output))
			return 1;
		if (!pt_output_base_valid(vcpu, data))
			return 1;
		vmx->pt_desc.guest.output_base = data;
		break;
	case MSR_IA32_RTIT_OUTPUT_MASK:
		if (!pt_can_write_msr(vmx))
			return 1;
		if (!intel_pt_validate_cap(vmx->pt_desc.caps,
					   PT_CAP_topa_output) &&
		    !intel_pt_validate_cap(vmx->pt_desc.caps,
					   PT_CAP_single_range_output))
			return 1;
		vmx->pt_desc.guest.output_mask = data;
		break;
	case MSR_IA32_RTIT_ADDR0_A ... MSR_IA32_RTIT_ADDR3_B:
		if (!pt_can_write_msr(vmx))
			return 1;
		index = msr_info->index - MSR_IA32_RTIT_ADDR0_A;
		if (index >= 2 * vmx->pt_desc.num_address_ranges)
			return 1;
		if (is_noncanonical_address(data, vcpu))
			return 1;
		if (index % 2)
			vmx->pt_desc.guest.addr_b[index / 2] = data;
		else
			vmx->pt_desc.guest.addr_a[index / 2] = data;
		break;
	case MSR_IA32_PERF_CAPABILITIES:
		if (data && !vcpu_to_pmu(vcpu)->version)
			return 1;
		if (data & PMU_CAP_LBR_FMT) {
			if ((data & PMU_CAP_LBR_FMT) !=
			    (kvm_caps.supported_perf_cap & PMU_CAP_LBR_FMT))
				return 1;
			if (!cpuid_model_is_consistent(vcpu))
				return 1;
		}
		if (data & PERF_CAP_PEBS_FORMAT) {
			if ((data & PERF_CAP_PEBS_MASK) !=
			    (kvm_caps.supported_perf_cap & PERF_CAP_PEBS_MASK))
				return 1;
			if (!guest_cpuid_has(vcpu, X86_FEATURE_DS))
				return 1;
			if (!guest_cpuid_has(vcpu, X86_FEATURE_DTES64))
				return 1;
			if (!cpuid_model_is_consistent(vcpu))
				return 1;
		}
		ret = kvm_set_msr_common(vcpu, msr_info);
		break;

	default:
	find_uret_msr:
		msr = vmx_find_uret_msr(vmx, msr_index);
		if (msr)
			ret = vmx_set_guest_uret_msr(vmx, msr, data);
		else
			ret = kvm_set_msr_common(vcpu, msr_info);
	}

	/* FB_CLEAR may have changed, also update the FB_CLEAR_DIS behavior */
	if (msr_index == MSR_IA32_ARCH_CAPABILITIES)
		vmx_update_fb_clear_dis(vcpu, vmx);

	return ret;
}

static void vmx_cache_reg(struct kvm_vcpu *vcpu, enum kvm_reg reg)
{
	unsigned long guest_owned_bits;

	kvm_register_mark_available(vcpu, reg);

	switch (reg) {
	case VCPU_REGS_RSP:
		vcpu->arch.regs[VCPU_REGS_RSP] = vmcs_readl(GUEST_RSP);
		break;
	case VCPU_REGS_RIP:
		vcpu->arch.regs[VCPU_REGS_RIP] = vmcs_readl(GUEST_RIP);
		break;
	case VCPU_EXREG_PDPTR:
		if (enable_ept)
			ept_save_pdptrs(vcpu);
		break;
	case VCPU_EXREG_CR0:
		guest_owned_bits = vcpu->arch.cr0_guest_owned_bits;

		vcpu->arch.cr0 &= ~guest_owned_bits;
		vcpu->arch.cr0 |= vmcs_readl(GUEST_CR0) & guest_owned_bits;
		break;
	case VCPU_EXREG_CR3:
		/*
		 * When intercepting CR3 loads, e.g. for shadowing paging, KVM's
		 * CR3 is loaded into hardware, not the guest's CR3.
		 */
		if (!(exec_controls_get(to_vmx(vcpu)) & CPU_BASED_CR3_LOAD_EXITING))
			vcpu->arch.cr3 = vmcs_readl(GUEST_CR3);
		break;
	case VCPU_EXREG_CR4:
		guest_owned_bits = vcpu->arch.cr4_guest_owned_bits;

		vcpu->arch.cr4 &= ~guest_owned_bits;
		vcpu->arch.cr4 |= vmcs_readl(GUEST_CR4) & guest_owned_bits;
		break;
	default:
		KVM_BUG_ON(1, vcpu->kvm);
		break;
	}
}

static __init int cpu_has_kvm_support(void)
{
	return cpu_has_vmx();
}

static __init int vmx_disabled_by_bios(void)
{
	return !boot_cpu_has(X86_FEATURE_MSR_IA32_FEAT_CTL) ||
	       !boot_cpu_has(X86_FEATURE_VMX);
}

static int kvm_cpu_vmxon(u64 vmxon_pointer)
{
	u64 msr;

	cr4_set_bits(X86_CR4_VMXE);

	asm_volatile_goto("1: vmxon %[vmxon_pointer]\n\t"
			  _ASM_EXTABLE(1b, %l[fault])
			  : : [vmxon_pointer] "m"(vmxon_pointer)
			  : : fault);
	return 0;

fault:
	WARN_ONCE(1, "VMXON faulted, MSR_IA32_FEAT_CTL (0x3a) = 0x%llx\n",
		  rdmsrl_safe(MSR_IA32_FEAT_CTL, &msr) ? 0xdeadbeef : msr);
	cr4_clear_bits(X86_CR4_VMXE);

	return -EFAULT;
}

static int vmx_hardware_enable(void)
{
	int cpu = raw_smp_processor_id();
	u64 phys_addr = __pa(per_cpu(vmxarea, cpu));
	int r;

	if (cr4_read_shadow() & X86_CR4_VMXE)
		return -EBUSY;

	/*
	 * This can happen if we hot-added a CPU but failed to allocate
	 * VP assist page for it.
	 */
	if (static_branch_unlikely(&enable_evmcs) &&
	    !hv_get_vp_assist_page(cpu))
		return -EFAULT;

	intel_pt_handle_vmx(1);

	r = kvm_cpu_vmxon(phys_addr);
	if (r) {
		intel_pt_handle_vmx(0);
		return r;
	}

	if (enable_ept)
		ept_sync_global();

	return 0;
}

static void vmclear_local_loaded_vmcss(void)
{
	int cpu = raw_smp_processor_id();
	struct loaded_vmcs *v, *n;

	list_for_each_entry_safe(v, n, &per_cpu(loaded_vmcss_on_cpu, cpu),
				 loaded_vmcss_on_cpu_link)
		__loaded_vmcs_clear(v);
}

static void vmx_hardware_disable(void)
{
	vmclear_local_loaded_vmcss();

	if (cpu_vmxoff())
		kvm_spurious_fault();

	intel_pt_handle_vmx(0);
}

/*
 * There is no X86_FEATURE for SGX yet, but anyway we need to query CPUID
 * directly instead of going through cpu_has(), to ensure KVM is trapping
 * ENCLS whenever it's supported in hardware.  It does not matter whether
 * the host OS supports or has enabled SGX.
 */
static bool cpu_has_sgx(void)
{
	return cpuid_eax(0) >= 0x12 && (cpuid_eax(0x12) & BIT(0));
}

/*
 * Some cpus support VM_{ENTRY,EXIT}_IA32_PERF_GLOBAL_CTRL but they
 * can't be used due to errata where VM Exit may incorrectly clear
 * IA32_PERF_GLOBAL_CTRL[34:32]. Work around the errata by using the
 * MSR load mechanism to switch IA32_PERF_GLOBAL_CTRL.
 */
static bool cpu_has_perf_global_ctrl_bug(void)
{
	if (boot_cpu_data.x86 == 0x6) {
		switch (boot_cpu_data.x86_model) {
		case INTEL_FAM6_NEHALEM_EP:	/* AAK155 */
		case INTEL_FAM6_NEHALEM:	/* AAP115 */
		case INTEL_FAM6_WESTMERE:	/* AAT100 */
		case INTEL_FAM6_WESTMERE_EP:	/* BC86,AAY89,BD102 */
		case INTEL_FAM6_NEHALEM_EX:	/* BA97 */
			return true;
		default:
			break;
		}
	}

	return false;
}

static __init int adjust_vmx_controls(u32 ctl_min, u32 ctl_opt,
				      u32 msr, u32 *result)
{
	u32 vmx_msr_low, vmx_msr_high;
	u32 ctl = ctl_min | ctl_opt;

	rdmsr(msr, vmx_msr_low, vmx_msr_high);

	ctl &= vmx_msr_high; /* bit == 0 in high word ==> must be zero */
	ctl |= vmx_msr_low;  /* bit == 1 in low word  ==> must be one  */

	/* Ensure minimum (required) set of control bits are supported. */
	if (ctl_min & ~ctl)
		return -EIO;

	*result = ctl;
	return 0;
}

static __init u64 adjust_vmx_controls64(u64 ctl_opt, u32 msr)
{
	u64 allowed;

	rdmsrl(msr, allowed);

	return  ctl_opt & allowed;
}

static __init int setup_vmcs_config(struct vmcs_config *vmcs_conf,
				    struct vmx_capability *vmx_cap)
{
	u32 vmx_msr_low, vmx_msr_high;
	u32 _pin_based_exec_control = 0;
	u32 _cpu_based_exec_control = 0;
	u32 _cpu_based_2nd_exec_control = 0;
	u64 _cpu_based_3rd_exec_control = 0;
	u32 _vmexit_control = 0;
	u32 _vmentry_control = 0;
	u64 misc_msr;
	int i;

	/*
	 * LOAD/SAVE_DEBUG_CONTROLS are absent because both are mandatory.
	 * SAVE_IA32_PAT and SAVE_IA32_EFER are absent because KVM always
	 * intercepts writes to PAT and EFER, i.e. never enables those controls.
	 */
	struct {
		u32 entry_control;
		u32 exit_control;
	} const vmcs_entry_exit_pairs[] = {
		{ VM_ENTRY_LOAD_IA32_PERF_GLOBAL_CTRL,	VM_EXIT_LOAD_IA32_PERF_GLOBAL_CTRL },
		{ VM_ENTRY_LOAD_IA32_PAT,		VM_EXIT_LOAD_IA32_PAT },
		{ VM_ENTRY_LOAD_IA32_EFER,		VM_EXIT_LOAD_IA32_EFER },
		{ VM_ENTRY_LOAD_BNDCFGS,		VM_EXIT_CLEAR_BNDCFGS },
		{ VM_ENTRY_LOAD_IA32_RTIT_CTL,		VM_EXIT_CLEAR_IA32_RTIT_CTL },
	};

	memset(vmcs_conf, 0, sizeof(*vmcs_conf));

	if (adjust_vmx_controls(KVM_REQUIRED_VMX_CPU_BASED_VM_EXEC_CONTROL,
				KVM_OPTIONAL_VMX_CPU_BASED_VM_EXEC_CONTROL,
				MSR_IA32_VMX_PROCBASED_CTLS,
				&_cpu_based_exec_control))
		return -EIO;
	if (_cpu_based_exec_control & CPU_BASED_ACTIVATE_SECONDARY_CONTROLS) {
		if (adjust_vmx_controls(KVM_REQUIRED_VMX_SECONDARY_VM_EXEC_CONTROL,
					KVM_OPTIONAL_VMX_SECONDARY_VM_EXEC_CONTROL,
					MSR_IA32_VMX_PROCBASED_CTLS2,
					&_cpu_based_2nd_exec_control))
			return -EIO;
	}
#ifndef CONFIG_X86_64
	if (!(_cpu_based_2nd_exec_control &
				SECONDARY_EXEC_VIRTUALIZE_APIC_ACCESSES))
		_cpu_based_exec_control &= ~CPU_BASED_TPR_SHADOW;
#endif

	if (!(_cpu_based_exec_control & CPU_BASED_TPR_SHADOW))
		_cpu_based_2nd_exec_control &= ~(
				SECONDARY_EXEC_APIC_REGISTER_VIRT |
				SECONDARY_EXEC_VIRTUALIZE_X2APIC_MODE |
				SECONDARY_EXEC_VIRTUAL_INTR_DELIVERY);

	rdmsr_safe(MSR_IA32_VMX_EPT_VPID_CAP,
		&vmx_cap->ept, &vmx_cap->vpid);

	if (!(_cpu_based_2nd_exec_control & SECONDARY_EXEC_ENABLE_EPT) &&
	    vmx_cap->ept) {
		pr_warn_once("EPT CAP should not exist if not support "
				"1-setting enable EPT VM-execution control\n");

		if (error_on_inconsistent_vmcs_config)
			return -EIO;

		vmx_cap->ept = 0;
	}
	if (!(_cpu_based_2nd_exec_control & SECONDARY_EXEC_ENABLE_VPID) &&
	    vmx_cap->vpid) {
		pr_warn_once("VPID CAP should not exist if not support "
				"1-setting enable VPID VM-execution control\n");

		if (error_on_inconsistent_vmcs_config)
			return -EIO;

		vmx_cap->vpid = 0;
	}

	if (!cpu_has_sgx())
		_cpu_based_2nd_exec_control &= ~SECONDARY_EXEC_ENCLS_EXITING;

	if (_cpu_based_exec_control & CPU_BASED_ACTIVATE_TERTIARY_CONTROLS)
		_cpu_based_3rd_exec_control =
			adjust_vmx_controls64(KVM_OPTIONAL_VMX_TERTIARY_VM_EXEC_CONTROL,
					      MSR_IA32_VMX_PROCBASED_CTLS3);

	if (adjust_vmx_controls(KVM_REQUIRED_VMX_VM_EXIT_CONTROLS,
				KVM_OPTIONAL_VMX_VM_EXIT_CONTROLS,
				MSR_IA32_VMX_EXIT_CTLS,
				&_vmexit_control))
		return -EIO;

	if (adjust_vmx_controls(KVM_REQUIRED_VMX_PIN_BASED_VM_EXEC_CONTROL,
				KVM_OPTIONAL_VMX_PIN_BASED_VM_EXEC_CONTROL,
				MSR_IA32_VMX_PINBASED_CTLS,
				&_pin_based_exec_control))
		return -EIO;

	if (cpu_has_broken_vmx_preemption_timer())
		_pin_based_exec_control &= ~PIN_BASED_VMX_PREEMPTION_TIMER;
	if (!(_cpu_based_2nd_exec_control &
		SECONDARY_EXEC_VIRTUAL_INTR_DELIVERY))
		_pin_based_exec_control &= ~PIN_BASED_POSTED_INTR;

	if (adjust_vmx_controls(KVM_REQUIRED_VMX_VM_ENTRY_CONTROLS,
				KVM_OPTIONAL_VMX_VM_ENTRY_CONTROLS,
				MSR_IA32_VMX_ENTRY_CTLS,
				&_vmentry_control))
		return -EIO;

	for (i = 0; i < ARRAY_SIZE(vmcs_entry_exit_pairs); i++) {
		u32 n_ctrl = vmcs_entry_exit_pairs[i].entry_control;
		u32 x_ctrl = vmcs_entry_exit_pairs[i].exit_control;

		if (!(_vmentry_control & n_ctrl) == !(_vmexit_control & x_ctrl))
			continue;

		pr_warn_once("Inconsistent VM-Entry/VM-Exit pair, entry = %x, exit = %x\n",
			     _vmentry_control & n_ctrl, _vmexit_control & x_ctrl);

		if (error_on_inconsistent_vmcs_config)
			return -EIO;

		_vmentry_control &= ~n_ctrl;
		_vmexit_control &= ~x_ctrl;
	}

	rdmsr(MSR_IA32_VMX_BASIC, vmx_msr_low, vmx_msr_high);

	/* IA-32 SDM Vol 3B: VMCS size is never greater than 4kB. */
	if ((vmx_msr_high & 0x1fff) > PAGE_SIZE)
		return -EIO;

#ifdef CONFIG_X86_64
	/* IA-32 SDM Vol 3B: 64-bit CPUs always have VMX_BASIC_MSR[48]==0. */
	if (vmx_msr_high & (1u<<16))
		return -EIO;
#endif

	/* Require Write-Back (WB) memory type for VMCS accesses. */
	if (((vmx_msr_high >> 18) & 15) != 6)
		return -EIO;

	rdmsrl(MSR_IA32_VMX_MISC, misc_msr);

	vmcs_conf->size = vmx_msr_high & 0x1fff;
	vmcs_conf->basic_cap = vmx_msr_high & ~0x1fff;

	vmcs_conf->revision_id = vmx_msr_low;

	vmcs_conf->pin_based_exec_ctrl = _pin_based_exec_control;
	vmcs_conf->cpu_based_exec_ctrl = _cpu_based_exec_control;
	vmcs_conf->cpu_based_2nd_exec_ctrl = _cpu_based_2nd_exec_control;
	vmcs_conf->cpu_based_3rd_exec_ctrl = _cpu_based_3rd_exec_control;
	vmcs_conf->vmexit_ctrl         = _vmexit_control;
	vmcs_conf->vmentry_ctrl        = _vmentry_control;
	vmcs_conf->misc	= misc_msr;

	return 0;
}

struct vmcs *alloc_vmcs_cpu(bool shadow, int cpu, gfp_t flags)
{
	int node = cpu_to_node(cpu);
	struct page *pages;
	struct vmcs *vmcs;

	pages = __alloc_pages_node(node, flags, 0);
	if (!pages)
		return NULL;
	vmcs = page_address(pages);
	memset(vmcs, 0, vmcs_config.size);

	/* KVM supports Enlightened VMCS v1 only */
	if (static_branch_unlikely(&enable_evmcs))
		vmcs->hdr.revision_id = KVM_EVMCS_VERSION;
	else
		vmcs->hdr.revision_id = vmcs_config.revision_id;

	if (shadow)
		vmcs->hdr.shadow_vmcs = 1;
	return vmcs;
}

void free_vmcs(struct vmcs *vmcs)
{
	free_page((unsigned long)vmcs);
}

/*
 * Free a VMCS, but before that VMCLEAR it on the CPU where it was last loaded
 */
void free_loaded_vmcs(struct loaded_vmcs *loaded_vmcs)
{
	if (!loaded_vmcs->vmcs)
		return;
	loaded_vmcs_clear(loaded_vmcs);
	free_vmcs(loaded_vmcs->vmcs);
	loaded_vmcs->vmcs = NULL;
	if (loaded_vmcs->msr_bitmap)
		free_page((unsigned long)loaded_vmcs->msr_bitmap);
	WARN_ON(loaded_vmcs->shadow_vmcs != NULL);
}

int alloc_loaded_vmcs(struct loaded_vmcs *loaded_vmcs)
{
	loaded_vmcs->vmcs = alloc_vmcs(false);
	if (!loaded_vmcs->vmcs)
		return -ENOMEM;

	vmcs_clear(loaded_vmcs->vmcs);

	loaded_vmcs->shadow_vmcs = NULL;
	loaded_vmcs->hv_timer_soft_disabled = false;
	loaded_vmcs->cpu = -1;
	loaded_vmcs->launched = 0;

	if (cpu_has_vmx_msr_bitmap()) {
		loaded_vmcs->msr_bitmap = (unsigned long *)
				__get_free_page(GFP_KERNEL_ACCOUNT);
		if (!loaded_vmcs->msr_bitmap)
			goto out_vmcs;
		memset(loaded_vmcs->msr_bitmap, 0xff, PAGE_SIZE);
	}

	memset(&loaded_vmcs->host_state, 0, sizeof(struct vmcs_host_state));
	memset(&loaded_vmcs->controls_shadow, 0,
		sizeof(struct vmcs_controls_shadow));

	return 0;

out_vmcs:
	free_loaded_vmcs(loaded_vmcs);
	return -ENOMEM;
}

static void free_kvm_area(void)
{
	int cpu;

	for_each_possible_cpu(cpu) {
		free_vmcs(per_cpu(vmxarea, cpu));
		per_cpu(vmxarea, cpu) = NULL;
	}
}

static __init int alloc_kvm_area(void)
{
	int cpu;

	for_each_possible_cpu(cpu) {
		struct vmcs *vmcs;

		vmcs = alloc_vmcs_cpu(false, cpu, GFP_KERNEL);
		if (!vmcs) {
			free_kvm_area();
			return -ENOMEM;
		}

		/*
		 * When eVMCS is enabled, alloc_vmcs_cpu() sets
		 * vmcs->revision_id to KVM_EVMCS_VERSION instead of
		 * revision_id reported by MSR_IA32_VMX_BASIC.
		 *
		 * However, even though not explicitly documented by
		 * TLFS, VMXArea passed as VMXON argument should
		 * still be marked with revision_id reported by
		 * physical CPU.
		 */
		if (static_branch_unlikely(&enable_evmcs))
			vmcs->hdr.revision_id = vmcs_config.revision_id;

		per_cpu(vmxarea, cpu) = vmcs;
	}
	return 0;
}

static void fix_pmode_seg(struct kvm_vcpu *vcpu, int seg,
		struct kvm_segment *save)
{
	if (!emulate_invalid_guest_state) {
		/*
		 * CS and SS RPL should be equal during guest entry according
		 * to VMX spec, but in reality it is not always so. Since vcpu
		 * is in the middle of the transition from real mode to
		 * protected mode it is safe to assume that RPL 0 is a good
		 * default value.
		 */
		if (seg == VCPU_SREG_CS || seg == VCPU_SREG_SS)
			save->selector &= ~SEGMENT_RPL_MASK;
		save->dpl = save->selector & SEGMENT_RPL_MASK;
		save->s = 1;
	}
	__vmx_set_segment(vcpu, save, seg);
}

static void enter_pmode(struct kvm_vcpu *vcpu)
{
	unsigned long flags;
	struct vcpu_vmx *vmx = to_vmx(vcpu);

	/*
	 * Update real mode segment cache. It may be not up-to-date if segment
	 * register was written while vcpu was in a guest mode.
	 */
	vmx_get_segment(vcpu, &vmx->rmode.segs[VCPU_SREG_ES], VCPU_SREG_ES);
	vmx_get_segment(vcpu, &vmx->rmode.segs[VCPU_SREG_DS], VCPU_SREG_DS);
	vmx_get_segment(vcpu, &vmx->rmode.segs[VCPU_SREG_FS], VCPU_SREG_FS);
	vmx_get_segment(vcpu, &vmx->rmode.segs[VCPU_SREG_GS], VCPU_SREG_GS);
	vmx_get_segment(vcpu, &vmx->rmode.segs[VCPU_SREG_SS], VCPU_SREG_SS);
	vmx_get_segment(vcpu, &vmx->rmode.segs[VCPU_SREG_CS], VCPU_SREG_CS);

	vmx->rmode.vm86_active = 0;

	__vmx_set_segment(vcpu, &vmx->rmode.segs[VCPU_SREG_TR], VCPU_SREG_TR);

	flags = vmcs_readl(GUEST_RFLAGS);
	flags &= RMODE_GUEST_OWNED_EFLAGS_BITS;
	flags |= vmx->rmode.save_rflags & ~RMODE_GUEST_OWNED_EFLAGS_BITS;
	vmcs_writel(GUEST_RFLAGS, flags);

	vmcs_writel(GUEST_CR4, (vmcs_readl(GUEST_CR4) & ~X86_CR4_VME) |
			(vmcs_readl(CR4_READ_SHADOW) & X86_CR4_VME));

	vmx_update_exception_bitmap(vcpu);

	fix_pmode_seg(vcpu, VCPU_SREG_CS, &vmx->rmode.segs[VCPU_SREG_CS]);
	fix_pmode_seg(vcpu, VCPU_SREG_SS, &vmx->rmode.segs[VCPU_SREG_SS]);
	fix_pmode_seg(vcpu, VCPU_SREG_ES, &vmx->rmode.segs[VCPU_SREG_ES]);
	fix_pmode_seg(vcpu, VCPU_SREG_DS, &vmx->rmode.segs[VCPU_SREG_DS]);
	fix_pmode_seg(vcpu, VCPU_SREG_FS, &vmx->rmode.segs[VCPU_SREG_FS]);
	fix_pmode_seg(vcpu, VCPU_SREG_GS, &vmx->rmode.segs[VCPU_SREG_GS]);
}

static void fix_rmode_seg(int seg, struct kvm_segment *save)
{
	const struct kvm_vmx_segment_field *sf = &kvm_vmx_segment_fields[seg];
	struct kvm_segment var = *save;

	var.dpl = 0x3;
	if (seg == VCPU_SREG_CS)
		var.type = 0x3;

	if (!emulate_invalid_guest_state) {
		var.selector = var.base >> 4;
		var.base = var.base & 0xffff0;
		var.limit = 0xffff;
		var.g = 0;
		var.db = 0;
		var.present = 1;
		var.s = 1;
		var.l = 0;
		var.unusable = 0;
		var.type = 0x3;
		var.avl = 0;
		if (save->base & 0xf)
			printk_once(KERN_WARNING "kvm: segment base is not "
					"paragraph aligned when entering "
					"protected mode (seg=%d)", seg);
	}

	vmcs_write16(sf->selector, var.selector);
	vmcs_writel(sf->base, var.base);
	vmcs_write32(sf->limit, var.limit);
	vmcs_write32(sf->ar_bytes, vmx_segment_access_rights(&var));
}

static void enter_rmode(struct kvm_vcpu *vcpu)
{
	unsigned long flags;
	struct vcpu_vmx *vmx = to_vmx(vcpu);
	struct kvm_vmx *kvm_vmx = to_kvm_vmx(vcpu->kvm);

	vmx_get_segment(vcpu, &vmx->rmode.segs[VCPU_SREG_TR], VCPU_SREG_TR);
	vmx_get_segment(vcpu, &vmx->rmode.segs[VCPU_SREG_ES], VCPU_SREG_ES);
	vmx_get_segment(vcpu, &vmx->rmode.segs[VCPU_SREG_DS], VCPU_SREG_DS);
	vmx_get_segment(vcpu, &vmx->rmode.segs[VCPU_SREG_FS], VCPU_SREG_FS);
	vmx_get_segment(vcpu, &vmx->rmode.segs[VCPU_SREG_GS], VCPU_SREG_GS);
	vmx_get_segment(vcpu, &vmx->rmode.segs[VCPU_SREG_SS], VCPU_SREG_SS);
	vmx_get_segment(vcpu, &vmx->rmode.segs[VCPU_SREG_CS], VCPU_SREG_CS);

	vmx->rmode.vm86_active = 1;

	/*
	 * Very old userspace does not call KVM_SET_TSS_ADDR before entering
	 * vcpu. Warn the user that an update is overdue.
	 */
	if (!kvm_vmx->tss_addr)
		printk_once(KERN_WARNING "kvm: KVM_SET_TSS_ADDR need to be "
			     "called before entering vcpu\n");

	vmx_segment_cache_clear(vmx);

	vmcs_writel(GUEST_TR_BASE, kvm_vmx->tss_addr);
	vmcs_write32(GUEST_TR_LIMIT, RMODE_TSS_SIZE - 1);
	vmcs_write32(GUEST_TR_AR_BYTES, 0x008b);

	flags = vmcs_readl(GUEST_RFLAGS);
	vmx->rmode.save_rflags = flags;

	flags |= X86_EFLAGS_IOPL | X86_EFLAGS_VM;

	vmcs_writel(GUEST_RFLAGS, flags);
	vmcs_writel(GUEST_CR4, vmcs_readl(GUEST_CR4) | X86_CR4_VME);
	vmx_update_exception_bitmap(vcpu);

	fix_rmode_seg(VCPU_SREG_SS, &vmx->rmode.segs[VCPU_SREG_SS]);
	fix_rmode_seg(VCPU_SREG_CS, &vmx->rmode.segs[VCPU_SREG_CS]);
	fix_rmode_seg(VCPU_SREG_ES, &vmx->rmode.segs[VCPU_SREG_ES]);
	fix_rmode_seg(VCPU_SREG_DS, &vmx->rmode.segs[VCPU_SREG_DS]);
	fix_rmode_seg(VCPU_SREG_GS, &vmx->rmode.segs[VCPU_SREG_GS]);
	fix_rmode_seg(VCPU_SREG_FS, &vmx->rmode.segs[VCPU_SREG_FS]);
}

int vmx_set_efer(struct kvm_vcpu *vcpu, u64 efer)
{
	struct vcpu_vmx *vmx = to_vmx(vcpu);

	/* Nothing to do if hardware doesn't support EFER. */
	if (!vmx_find_uret_msr(vmx, MSR_EFER))
		return 0;

	vcpu->arch.efer = efer;
#ifdef CONFIG_X86_64
	if (efer & EFER_LMA)
		vm_entry_controls_setbit(vmx, VM_ENTRY_IA32E_MODE);
	else
		vm_entry_controls_clearbit(vmx, VM_ENTRY_IA32E_MODE);
#else
	if (KVM_BUG_ON(efer & EFER_LMA, vcpu->kvm))
		return 1;
#endif

	vmx_setup_uret_msrs(vmx);
	return 0;
}

#ifdef CONFIG_X86_64

static void enter_lmode(struct kvm_vcpu *vcpu)
{
	u32 guest_tr_ar;

	vmx_segment_cache_clear(to_vmx(vcpu));

	guest_tr_ar = vmcs_read32(GUEST_TR_AR_BYTES);
	if ((guest_tr_ar & VMX_AR_TYPE_MASK) != VMX_AR_TYPE_BUSY_64_TSS) {
		pr_debug_ratelimited("%s: tss fixup for long mode. \n",
				     __func__);
		vmcs_write32(GUEST_TR_AR_BYTES,
			     (guest_tr_ar & ~VMX_AR_TYPE_MASK)
			     | VMX_AR_TYPE_BUSY_64_TSS);
	}
	vmx_set_efer(vcpu, vcpu->arch.efer | EFER_LMA);
}

static void exit_lmode(struct kvm_vcpu *vcpu)
{
	vmx_set_efer(vcpu, vcpu->arch.efer & ~EFER_LMA);
}

#endif

static void vmx_flush_tlb_all(struct kvm_vcpu *vcpu)
{
	struct vcpu_vmx *vmx = to_vmx(vcpu);

	/*
	 * INVEPT must be issued when EPT is enabled, irrespective of VPID, as
	 * the CPU is not required to invalidate guest-physical mappings on
	 * VM-Entry, even if VPID is disabled.  Guest-physical mappings are
	 * associated with the root EPT structure and not any particular VPID
	 * (INVVPID also isn't required to invalidate guest-physical mappings).
	 */
	if (enable_ept) {
		ept_sync_global();
	} else if (enable_vpid) {
		if (cpu_has_vmx_invvpid_global()) {
			vpid_sync_vcpu_global();
		} else {
			vpid_sync_vcpu_single(vmx->vpid);
			vpid_sync_vcpu_single(vmx->nested.vpid02);
		}
	}
}

static inline int vmx_get_current_vpid(struct kvm_vcpu *vcpu)
{
	if (is_guest_mode(vcpu))
		return nested_get_vpid02(vcpu);
	return to_vmx(vcpu)->vpid;
}

static void vmx_flush_tlb_current(struct kvm_vcpu *vcpu)
{
	struct kvm_mmu *mmu = vcpu->arch.mmu;
	u64 root_hpa = mmu->root.hpa;

	/* No flush required if the current context is invalid. */
	if (!VALID_PAGE(root_hpa))
		return;

	if (enable_ept)
		ept_sync_context(construct_eptp(vcpu, root_hpa,
						mmu->root_role.level));
	else
		vpid_sync_context(vmx_get_current_vpid(vcpu));
}

static void vmx_flush_tlb_gva(struct kvm_vcpu *vcpu, gva_t addr)
{
	/*
	 * vpid_sync_vcpu_addr() is a nop if vpid==0, see the comment in
	 * vmx_flush_tlb_guest() for an explanation of why this is ok.
	 */
	vpid_sync_vcpu_addr(vmx_get_current_vpid(vcpu), addr);
}

static void vmx_flush_tlb_guest(struct kvm_vcpu *vcpu)
{
	/*
	 * vpid_sync_context() is a nop if vpid==0, e.g. if enable_vpid==0 or a
	 * vpid couldn't be allocated for this vCPU.  VM-Enter and VM-Exit are
	 * required to flush GVA->{G,H}PA mappings from the TLB if vpid is
	 * disabled (VM-Enter with vpid enabled and vpid==0 is disallowed),
	 * i.e. no explicit INVVPID is necessary.
	 */
	vpid_sync_context(vmx_get_current_vpid(vcpu));
}

void vmx_ept_load_pdptrs(struct kvm_vcpu *vcpu)
{
	struct kvm_mmu *mmu = vcpu->arch.walk_mmu;

	if (!kvm_register_is_dirty(vcpu, VCPU_EXREG_PDPTR))
		return;

	if (is_pae_paging(vcpu)) {
		vmcs_write64(GUEST_PDPTR0, mmu->pdptrs[0]);
		vmcs_write64(GUEST_PDPTR1, mmu->pdptrs[1]);
		vmcs_write64(GUEST_PDPTR2, mmu->pdptrs[2]);
		vmcs_write64(GUEST_PDPTR3, mmu->pdptrs[3]);
	}
}

void ept_save_pdptrs(struct kvm_vcpu *vcpu)
{
	struct kvm_mmu *mmu = vcpu->arch.walk_mmu;

	if (WARN_ON_ONCE(!is_pae_paging(vcpu)))
		return;

	mmu->pdptrs[0] = vmcs_read64(GUEST_PDPTR0);
	mmu->pdptrs[1] = vmcs_read64(GUEST_PDPTR1);
	mmu->pdptrs[2] = vmcs_read64(GUEST_PDPTR2);
	mmu->pdptrs[3] = vmcs_read64(GUEST_PDPTR3);

	kvm_register_mark_available(vcpu, VCPU_EXREG_PDPTR);
}

#define CR3_EXITING_BITS (CPU_BASED_CR3_LOAD_EXITING | \
			  CPU_BASED_CR3_STORE_EXITING)

void vmx_set_cr0(struct kvm_vcpu *vcpu, unsigned long cr0)
{
	struct vcpu_vmx *vmx = to_vmx(vcpu);
	unsigned long hw_cr0, old_cr0_pg;
	u32 tmp;

	old_cr0_pg = kvm_read_cr0_bits(vcpu, X86_CR0_PG);

	hw_cr0 = (cr0 & ~KVM_VM_CR0_ALWAYS_OFF);
	if (is_unrestricted_guest(vcpu))
		hw_cr0 |= KVM_VM_CR0_ALWAYS_ON_UNRESTRICTED_GUEST;
	else {
		hw_cr0 |= KVM_VM_CR0_ALWAYS_ON;
		if (!enable_ept)
			hw_cr0 |= X86_CR0_WP;

		if (vmx->rmode.vm86_active && (cr0 & X86_CR0_PE))
			enter_pmode(vcpu);

		if (!vmx->rmode.vm86_active && !(cr0 & X86_CR0_PE))
			enter_rmode(vcpu);
	}

	vmcs_writel(CR0_READ_SHADOW, cr0);
	vmcs_writel(GUEST_CR0, hw_cr0);
	vcpu->arch.cr0 = cr0;
	kvm_register_mark_available(vcpu, VCPU_EXREG_CR0);

#ifdef CONFIG_X86_64
	if (vcpu->arch.efer & EFER_LME) {
		if (!old_cr0_pg && (cr0 & X86_CR0_PG))
			enter_lmode(vcpu);
		else if (old_cr0_pg && !(cr0 & X86_CR0_PG))
			exit_lmode(vcpu);
	}
#endif

	if (enable_ept && !is_unrestricted_guest(vcpu)) {
		/*
		 * Ensure KVM has an up-to-date snapshot of the guest's CR3.  If
		 * the below code _enables_ CR3 exiting, vmx_cache_reg() will
		 * (correctly) stop reading vmcs.GUEST_CR3 because it thinks
		 * KVM's CR3 is installed.
		 */
		if (!kvm_register_is_available(vcpu, VCPU_EXREG_CR3))
			vmx_cache_reg(vcpu, VCPU_EXREG_CR3);

		/*
		 * When running with EPT but not unrestricted guest, KVM must
		 * intercept CR3 accesses when paging is _disabled_.  This is
		 * necessary because restricted guests can't actually run with
		 * paging disabled, and so KVM stuffs its own CR3 in order to
		 * run the guest when identity mapped page tables.
		 *
		 * Do _NOT_ check the old CR0.PG, e.g. to optimize away the
		 * update, it may be stale with respect to CR3 interception,
		 * e.g. after nested VM-Enter.
		 *
		 * Lastly, honor L1's desires, i.e. intercept CR3 loads and/or
		 * stores to forward them to L1, even if KVM does not need to
		 * intercept them to preserve its identity mapped page tables.
		 */
		if (!(cr0 & X86_CR0_PG)) {
			exec_controls_setbit(vmx, CR3_EXITING_BITS);
		} else if (!is_guest_mode(vcpu)) {
			exec_controls_clearbit(vmx, CR3_EXITING_BITS);
		} else {
			tmp = exec_controls_get(vmx);
			tmp &= ~CR3_EXITING_BITS;
			tmp |= get_vmcs12(vcpu)->cpu_based_vm_exec_control & CR3_EXITING_BITS;
			exec_controls_set(vmx, tmp);
		}

		/* Note, vmx_set_cr4() consumes the new vcpu->arch.cr0. */
		if ((old_cr0_pg ^ cr0) & X86_CR0_PG)
			vmx_set_cr4(vcpu, kvm_read_cr4(vcpu));

		/*
		 * When !CR0_PG -> CR0_PG, vcpu->arch.cr3 becomes active, but
		 * GUEST_CR3 is still vmx->ept_identity_map_addr if EPT + !URG.
		 */
		if (!(old_cr0_pg & X86_CR0_PG) && (cr0 & X86_CR0_PG))
			kvm_register_mark_dirty(vcpu, VCPU_EXREG_CR3);
	}

	/* depends on vcpu->arch.cr0 to be set to a new value */
	vmx->emulation_required = vmx_emulation_required(vcpu);
}

static int vmx_get_max_tdp_level(void)
{
	if (cpu_has_vmx_ept_5levels())
		return 5;
	return 4;
}

u64 construct_eptp(struct kvm_vcpu *vcpu, hpa_t root_hpa, int root_level)
{
	u64 eptp = VMX_EPTP_MT_WB;

	eptp |= (root_level == 5) ? VMX_EPTP_PWL_5 : VMX_EPTP_PWL_4;

	if (enable_ept_ad_bits &&
	    (!is_guest_mode(vcpu) || nested_ept_ad_enabled(vcpu)))
		eptp |= VMX_EPTP_AD_ENABLE_BIT;
	eptp |= root_hpa;

	return eptp;
}

static void vmx_load_mmu_pgd(struct kvm_vcpu *vcpu, hpa_t root_hpa,
			     int root_level)
{
	struct kvm *kvm = vcpu->kvm;
	bool update_guest_cr3 = true;
	unsigned long guest_cr3;
	u64 eptp;

	if (enable_ept) {
		eptp = construct_eptp(vcpu, root_hpa, root_level);
		vmcs_write64(EPT_POINTER, eptp);

		hv_track_root_tdp(vcpu, root_hpa);

		if (!enable_unrestricted_guest && !is_paging(vcpu))
			guest_cr3 = to_kvm_vmx(kvm)->ept_identity_map_addr;
		else if (kvm_register_is_dirty(vcpu, VCPU_EXREG_CR3))
			guest_cr3 = vcpu->arch.cr3;
		else /* vmcs.GUEST_CR3 is already up-to-date. */
			update_guest_cr3 = false;
		vmx_ept_load_pdptrs(vcpu);
	} else {
		guest_cr3 = root_hpa | kvm_get_active_pcid(vcpu);
	}

	if (update_guest_cr3)
		vmcs_writel(GUEST_CR3, guest_cr3);
}


static bool vmx_is_valid_cr4(struct kvm_vcpu *vcpu, unsigned long cr4)
{
	/*
	 * We operate under the default treatment of SMM, so VMX cannot be
	 * enabled under SMM.  Note, whether or not VMXE is allowed at all,
	 * i.e. is a reserved bit, is handled by common x86 code.
	 */
	if ((cr4 & X86_CR4_VMXE) && is_smm(vcpu))
		return false;

	if (to_vmx(vcpu)->nested.vmxon && !nested_cr4_valid(vcpu, cr4))
		return false;

	return true;
}

void vmx_set_cr4(struct kvm_vcpu *vcpu, unsigned long cr4)
{
	unsigned long old_cr4 = vcpu->arch.cr4;
	struct vcpu_vmx *vmx = to_vmx(vcpu);
	/*
	 * Pass through host's Machine Check Enable value to hw_cr4, which
	 * is in force while we are in guest mode.  Do not let guests control
	 * this bit, even if host CR4.MCE == 0.
	 */
	unsigned long hw_cr4;

	hw_cr4 = (cr4_read_shadow() & X86_CR4_MCE) | (cr4 & ~X86_CR4_MCE);
	if (is_unrestricted_guest(vcpu))
		hw_cr4 |= KVM_VM_CR4_ALWAYS_ON_UNRESTRICTED_GUEST;
	else if (vmx->rmode.vm86_active)
		hw_cr4 |= KVM_RMODE_VM_CR4_ALWAYS_ON;
	else
		hw_cr4 |= KVM_PMODE_VM_CR4_ALWAYS_ON;

	if (!boot_cpu_has(X86_FEATURE_UMIP) && vmx_umip_emulated()) {
		if (cr4 & X86_CR4_UMIP) {
			secondary_exec_controls_setbit(vmx, SECONDARY_EXEC_DESC);
			hw_cr4 &= ~X86_CR4_UMIP;
		} else if (!is_guest_mode(vcpu) ||
			!nested_cpu_has2(get_vmcs12(vcpu), SECONDARY_EXEC_DESC)) {
			secondary_exec_controls_clearbit(vmx, SECONDARY_EXEC_DESC);
		}
	}

	vcpu->arch.cr4 = cr4;
	kvm_register_mark_available(vcpu, VCPU_EXREG_CR4);

	if (!is_unrestricted_guest(vcpu)) {
		if (enable_ept) {
			if (!is_paging(vcpu)) {
				hw_cr4 &= ~X86_CR4_PAE;
				hw_cr4 |= X86_CR4_PSE;
			} else if (!(cr4 & X86_CR4_PAE)) {
				hw_cr4 &= ~X86_CR4_PAE;
			}
		}

		/*
		 * SMEP/SMAP/PKU is disabled if CPU is in non-paging mode in
		 * hardware.  To emulate this behavior, SMEP/SMAP/PKU needs
		 * to be manually disabled when guest switches to non-paging
		 * mode.
		 *
		 * If !enable_unrestricted_guest, the CPU is always running
		 * with CR0.PG=1 and CR4 needs to be modified.
		 * If enable_unrestricted_guest, the CPU automatically
		 * disables SMEP/SMAP/PKU when the guest sets CR0.PG=0.
		 */
		if (!is_paging(vcpu))
			hw_cr4 &= ~(X86_CR4_SMEP | X86_CR4_SMAP | X86_CR4_PKE);
	}

	vmcs_writel(CR4_READ_SHADOW, cr4);
	vmcs_writel(GUEST_CR4, hw_cr4);

	if ((cr4 ^ old_cr4) & (X86_CR4_OSXSAVE | X86_CR4_PKE))
		kvm_update_cpuid_runtime(vcpu);
}

void vmx_get_segment(struct kvm_vcpu *vcpu, struct kvm_segment *var, int seg)
{
	struct vcpu_vmx *vmx = to_vmx(vcpu);
	u32 ar;

	if (vmx->rmode.vm86_active && seg != VCPU_SREG_LDTR) {
		*var = vmx->rmode.segs[seg];
		if (seg == VCPU_SREG_TR
		    || var->selector == vmx_read_guest_seg_selector(vmx, seg))
			return;
		var->base = vmx_read_guest_seg_base(vmx, seg);
		var->selector = vmx_read_guest_seg_selector(vmx, seg);
		return;
	}
	var->base = vmx_read_guest_seg_base(vmx, seg);
	var->limit = vmx_read_guest_seg_limit(vmx, seg);
	var->selector = vmx_read_guest_seg_selector(vmx, seg);
	ar = vmx_read_guest_seg_ar(vmx, seg);
	var->unusable = (ar >> 16) & 1;
	var->type = ar & 15;
	var->s = (ar >> 4) & 1;
	var->dpl = (ar >> 5) & 3;
	/*
	 * Some userspaces do not preserve unusable property. Since usable
	 * segment has to be present according to VMX spec we can use present
	 * property to amend userspace bug by making unusable segment always
	 * nonpresent. vmx_segment_access_rights() already marks nonpresent
	 * segment as unusable.
	 */
	var->present = !var->unusable;
	var->avl = (ar >> 12) & 1;
	var->l = (ar >> 13) & 1;
	var->db = (ar >> 14) & 1;
	var->g = (ar >> 15) & 1;
}

static u64 vmx_get_segment_base(struct kvm_vcpu *vcpu, int seg)
{
	struct kvm_segment s;

	if (to_vmx(vcpu)->rmode.vm86_active) {
		vmx_get_segment(vcpu, &s, seg);
		return s.base;
	}
	return vmx_read_guest_seg_base(to_vmx(vcpu), seg);
}

int vmx_get_cpl(struct kvm_vcpu *vcpu)
{
	struct vcpu_vmx *vmx = to_vmx(vcpu);

	if (unlikely(vmx->rmode.vm86_active))
		return 0;
	else {
		int ar = vmx_read_guest_seg_ar(vmx, VCPU_SREG_SS);
		return VMX_AR_DPL(ar);
	}
}

static u32 vmx_segment_access_rights(struct kvm_segment *var)
{
	u32 ar;

	if (var->unusable || !var->present)
		ar = 1 << 16;
	else {
		ar = var->type & 15;
		ar |= (var->s & 1) << 4;
		ar |= (var->dpl & 3) << 5;
		ar |= (var->present & 1) << 7;
		ar |= (var->avl & 1) << 12;
		ar |= (var->l & 1) << 13;
		ar |= (var->db & 1) << 14;
		ar |= (var->g & 1) << 15;
	}

	return ar;
}

void __vmx_set_segment(struct kvm_vcpu *vcpu, struct kvm_segment *var, int seg)
{
	struct vcpu_vmx *vmx = to_vmx(vcpu);
	const struct kvm_vmx_segment_field *sf = &kvm_vmx_segment_fields[seg];

	vmx_segment_cache_clear(vmx);

	if (vmx->rmode.vm86_active && seg != VCPU_SREG_LDTR) {
		vmx->rmode.segs[seg] = *var;
		if (seg == VCPU_SREG_TR)
			vmcs_write16(sf->selector, var->selector);
		else if (var->s)
			fix_rmode_seg(seg, &vmx->rmode.segs[seg]);
		return;
	}

	vmcs_writel(sf->base, var->base);
	vmcs_write32(sf->limit, var->limit);
	vmcs_write16(sf->selector, var->selector);

	/*
	 *   Fix the "Accessed" bit in AR field of segment registers for older
	 * qemu binaries.
	 *   IA32 arch specifies that at the time of processor reset the
	 * "Accessed" bit in the AR field of segment registers is 1. And qemu
	 * is setting it to 0 in the userland code. This causes invalid guest
	 * state vmexit when "unrestricted guest" mode is turned on.
	 *    Fix for this setup issue in cpu_reset is being pushed in the qemu
	 * tree. Newer qemu binaries with that qemu fix would not need this
	 * kvm hack.
	 */
	if (is_unrestricted_guest(vcpu) && (seg != VCPU_SREG_LDTR))
		var->type |= 0x1; /* Accessed */

	vmcs_write32(sf->ar_bytes, vmx_segment_access_rights(var));
}

static void vmx_set_segment(struct kvm_vcpu *vcpu, struct kvm_segment *var, int seg)
{
	__vmx_set_segment(vcpu, var, seg);

	to_vmx(vcpu)->emulation_required = vmx_emulation_required(vcpu);
}

static void vmx_get_cs_db_l_bits(struct kvm_vcpu *vcpu, int *db, int *l)
{
	u32 ar = vmx_read_guest_seg_ar(to_vmx(vcpu), VCPU_SREG_CS);

	*db = (ar >> 14) & 1;
	*l = (ar >> 13) & 1;
}

static void vmx_get_idt(struct kvm_vcpu *vcpu, struct desc_ptr *dt)
{
	dt->size = vmcs_read32(GUEST_IDTR_LIMIT);
	dt->address = vmcs_readl(GUEST_IDTR_BASE);
}

static void vmx_set_idt(struct kvm_vcpu *vcpu, struct desc_ptr *dt)
{
	vmcs_write32(GUEST_IDTR_LIMIT, dt->size);
	vmcs_writel(GUEST_IDTR_BASE, dt->address);
}

static void vmx_get_gdt(struct kvm_vcpu *vcpu, struct desc_ptr *dt)
{
	dt->size = vmcs_read32(GUEST_GDTR_LIMIT);
	dt->address = vmcs_readl(GUEST_GDTR_BASE);
}

static void vmx_set_gdt(struct kvm_vcpu *vcpu, struct desc_ptr *dt)
{
	vmcs_write32(GUEST_GDTR_LIMIT, dt->size);
	vmcs_writel(GUEST_GDTR_BASE, dt->address);
}

static bool rmode_segment_valid(struct kvm_vcpu *vcpu, int seg)
{
	struct kvm_segment var;
	u32 ar;

	vmx_get_segment(vcpu, &var, seg);
	var.dpl = 0x3;
	if (seg == VCPU_SREG_CS)
		var.type = 0x3;
	ar = vmx_segment_access_rights(&var);

	if (var.base != (var.selector << 4))
		return false;
	if (var.limit != 0xffff)
		return false;
	if (ar != 0xf3)
		return false;

	return true;
}

static bool code_segment_valid(struct kvm_vcpu *vcpu)
{
	struct kvm_segment cs;
	unsigned int cs_rpl;

	vmx_get_segment(vcpu, &cs, VCPU_SREG_CS);
	cs_rpl = cs.selector & SEGMENT_RPL_MASK;

	if (cs.unusable)
		return false;
	if (~cs.type & (VMX_AR_TYPE_CODE_MASK|VMX_AR_TYPE_ACCESSES_MASK))
		return false;
	if (!cs.s)
		return false;
	if (cs.type & VMX_AR_TYPE_WRITEABLE_MASK) {
		if (cs.dpl > cs_rpl)
			return false;
	} else {
		if (cs.dpl != cs_rpl)
			return false;
	}
	if (!cs.present)
		return false;

	/* TODO: Add Reserved field check, this'll require a new member in the kvm_segment_field structure */
	return true;
}

static bool stack_segment_valid(struct kvm_vcpu *vcpu)
{
	struct kvm_segment ss;
	unsigned int ss_rpl;

	vmx_get_segment(vcpu, &ss, VCPU_SREG_SS);
	ss_rpl = ss.selector & SEGMENT_RPL_MASK;

	if (ss.unusable)
		return true;
	if (ss.type != 3 && ss.type != 7)
		return false;
	if (!ss.s)
		return false;
	if (ss.dpl != ss_rpl) /* DPL != RPL */
		return false;
	if (!ss.present)
		return false;

	return true;
}

static bool data_segment_valid(struct kvm_vcpu *vcpu, int seg)
{
	struct kvm_segment var;
	unsigned int rpl;

	vmx_get_segment(vcpu, &var, seg);
	rpl = var.selector & SEGMENT_RPL_MASK;

	if (var.unusable)
		return true;
	if (!var.s)
		return false;
	if (!var.present)
		return false;
	if (~var.type & (VMX_AR_TYPE_CODE_MASK|VMX_AR_TYPE_WRITEABLE_MASK)) {
		if (var.dpl < rpl) /* DPL < RPL */
			return false;
	}

	/* TODO: Add other members to kvm_segment_field to allow checking for other access
	 * rights flags
	 */
	return true;
}

static bool tr_valid(struct kvm_vcpu *vcpu)
{
	struct kvm_segment tr;

	vmx_get_segment(vcpu, &tr, VCPU_SREG_TR);

	if (tr.unusable)
		return false;
	if (tr.selector & SEGMENT_TI_MASK)	/* TI = 1 */
		return false;
	if (tr.type != 3 && tr.type != 11) /* TODO: Check if guest is in IA32e mode */
		return false;
	if (!tr.present)
		return false;

	return true;
}

static bool ldtr_valid(struct kvm_vcpu *vcpu)
{
	struct kvm_segment ldtr;

	vmx_get_segment(vcpu, &ldtr, VCPU_SREG_LDTR);

	if (ldtr.unusable)
		return true;
	if (ldtr.selector & SEGMENT_TI_MASK)	/* TI = 1 */
		return false;
	if (ldtr.type != 2)
		return false;
	if (!ldtr.present)
		return false;

	return true;
}

static bool cs_ss_rpl_check(struct kvm_vcpu *vcpu)
{
	struct kvm_segment cs, ss;

	vmx_get_segment(vcpu, &cs, VCPU_SREG_CS);
	vmx_get_segment(vcpu, &ss, VCPU_SREG_SS);

	return ((cs.selector & SEGMENT_RPL_MASK) ==
		 (ss.selector & SEGMENT_RPL_MASK));
}

/*
 * Check if guest state is valid. Returns true if valid, false if
 * not.
 * We assume that registers are always usable
 */
bool __vmx_guest_state_valid(struct kvm_vcpu *vcpu)
{
	/* real mode guest state checks */
	if (!is_protmode(vcpu) || (vmx_get_rflags(vcpu) & X86_EFLAGS_VM)) {
		if (!rmode_segment_valid(vcpu, VCPU_SREG_CS))
			return false;
		if (!rmode_segment_valid(vcpu, VCPU_SREG_SS))
			return false;
		if (!rmode_segment_valid(vcpu, VCPU_SREG_DS))
			return false;
		if (!rmode_segment_valid(vcpu, VCPU_SREG_ES))
			return false;
		if (!rmode_segment_valid(vcpu, VCPU_SREG_FS))
			return false;
		if (!rmode_segment_valid(vcpu, VCPU_SREG_GS))
			return false;
	} else {
	/* protected mode guest state checks */
		if (!cs_ss_rpl_check(vcpu))
			return false;
		if (!code_segment_valid(vcpu))
			return false;
		if (!stack_segment_valid(vcpu))
			return false;
		if (!data_segment_valid(vcpu, VCPU_SREG_DS))
			return false;
		if (!data_segment_valid(vcpu, VCPU_SREG_ES))
			return false;
		if (!data_segment_valid(vcpu, VCPU_SREG_FS))
			return false;
		if (!data_segment_valid(vcpu, VCPU_SREG_GS))
			return false;
		if (!tr_valid(vcpu))
			return false;
		if (!ldtr_valid(vcpu))
			return false;
	}
	/* TODO:
	 * - Add checks on RIP
	 * - Add checks on RFLAGS
	 */

	return true;
}

static int init_rmode_tss(struct kvm *kvm, void __user *ua)
{
	const void *zero_page = (const void *) __va(page_to_phys(ZERO_PAGE(0)));
	u16 data;
	int i;

	for (i = 0; i < 3; i++) {
		if (__copy_to_user(ua + PAGE_SIZE * i, zero_page, PAGE_SIZE))
			return -EFAULT;
	}

	data = TSS_BASE_SIZE + TSS_REDIRECTION_SIZE;
	if (__copy_to_user(ua + TSS_IOPB_BASE_OFFSET, &data, sizeof(u16)))
		return -EFAULT;

	data = ~0;
	if (__copy_to_user(ua + RMODE_TSS_SIZE - 1, &data, sizeof(u8)))
		return -EFAULT;

	return 0;
}

static int init_rmode_identity_map(struct kvm *kvm)
{
	struct kvm_vmx *kvm_vmx = to_kvm_vmx(kvm);
	int i, r = 0;
	void __user *uaddr;
	u32 tmp;

	/* Protect kvm_vmx->ept_identity_pagetable_done. */
	mutex_lock(&kvm->slots_lock);

	if (likely(kvm_vmx->ept_identity_pagetable_done))
		goto out;

	if (!kvm_vmx->ept_identity_map_addr)
		kvm_vmx->ept_identity_map_addr = VMX_EPT_IDENTITY_PAGETABLE_ADDR;

	uaddr = __x86_set_memory_region(kvm,
					IDENTITY_PAGETABLE_PRIVATE_MEMSLOT,
					kvm_vmx->ept_identity_map_addr,
					PAGE_SIZE);
	if (IS_ERR(uaddr)) {
		r = PTR_ERR(uaddr);
		goto out;
	}

	/* Set up identity-mapping pagetable for EPT in real mode */
	for (i = 0; i < (PAGE_SIZE / sizeof(tmp)); i++) {
		tmp = (i << 22) + (_PAGE_PRESENT | _PAGE_RW | _PAGE_USER |
			_PAGE_ACCESSED | _PAGE_DIRTY | _PAGE_PSE);
		if (__copy_to_user(uaddr + i * sizeof(tmp), &tmp, sizeof(tmp))) {
			r = -EFAULT;
			goto out;
		}
	}
	kvm_vmx->ept_identity_pagetable_done = true;

out:
	mutex_unlock(&kvm->slots_lock);
	return r;
}

static void seg_setup(int seg)
{
	const struct kvm_vmx_segment_field *sf = &kvm_vmx_segment_fields[seg];
	unsigned int ar;

	vmcs_write16(sf->selector, 0);
	vmcs_writel(sf->base, 0);
	vmcs_write32(sf->limit, 0xffff);
	ar = 0x93;
	if (seg == VCPU_SREG_CS)
		ar |= 0x08; /* code segment */

	vmcs_write32(sf->ar_bytes, ar);
}

static int alloc_apic_access_page(struct kvm *kvm)
{
	struct page *page;
	void __user *hva;
	int ret = 0;

	mutex_lock(&kvm->slots_lock);
	if (kvm->arch.apic_access_memslot_enabled)
		goto out;
	hva = __x86_set_memory_region(kvm, APIC_ACCESS_PAGE_PRIVATE_MEMSLOT,
				      APIC_DEFAULT_PHYS_BASE, PAGE_SIZE);
	if (IS_ERR(hva)) {
		ret = PTR_ERR(hva);
		goto out;
	}

	page = gfn_to_page(kvm, APIC_DEFAULT_PHYS_BASE >> PAGE_SHIFT);
	if (is_error_page(page)) {
		ret = -EFAULT;
		goto out;
	}

	/*
	 * Do not pin the page in memory, so that memory hot-unplug
	 * is able to migrate it.
	 */
	put_page(page);
	kvm->arch.apic_access_memslot_enabled = true;
out:
	mutex_unlock(&kvm->slots_lock);
	return ret;
}

int allocate_vpid(void)
{
	int vpid;

	if (!enable_vpid)
		return 0;
	spin_lock(&vmx_vpid_lock);
	vpid = find_first_zero_bit(vmx_vpid_bitmap, VMX_NR_VPIDS);
	if (vpid < VMX_NR_VPIDS)
		__set_bit(vpid, vmx_vpid_bitmap);
	else
		vpid = 0;
	spin_unlock(&vmx_vpid_lock);
	return vpid;
}

void free_vpid(int vpid)
{
	if (!enable_vpid || vpid == 0)
		return;
	spin_lock(&vmx_vpid_lock);
	__clear_bit(vpid, vmx_vpid_bitmap);
	spin_unlock(&vmx_vpid_lock);
}

static void vmx_msr_bitmap_l01_changed(struct vcpu_vmx *vmx)
{
	/*
	 * When KVM is a nested hypervisor on top of Hyper-V and uses
	 * 'Enlightened MSR Bitmap' feature L0 needs to know that MSR
	 * bitmap has changed.
	 */
	if (static_branch_unlikely(&enable_evmcs))
		evmcs_touch_msr_bitmap();

	vmx->nested.force_msr_bitmap_recalc = true;
}

void vmx_disable_intercept_for_msr(struct kvm_vcpu *vcpu, u32 msr, int type)
{
	struct vcpu_vmx *vmx = to_vmx(vcpu);
	unsigned long *msr_bitmap = vmx->vmcs01.msr_bitmap;

	if (!cpu_has_vmx_msr_bitmap())
		return;

	vmx_msr_bitmap_l01_changed(vmx);

	/*
	 * Mark the desired intercept state in shadow bitmap, this is needed
	 * for resync when the MSR filters change.
	*/
	if (is_valid_passthrough_msr(msr)) {
		int idx = possible_passthrough_msr_slot(msr);

		if (idx != -ENOENT) {
			if (type & MSR_TYPE_R)
				clear_bit(idx, vmx->shadow_msr_intercept.read);
			if (type & MSR_TYPE_W)
				clear_bit(idx, vmx->shadow_msr_intercept.write);
		}
	}

	if ((type & MSR_TYPE_R) &&
	    !kvm_msr_allowed(vcpu, msr, KVM_MSR_FILTER_READ)) {
		vmx_set_msr_bitmap_read(msr_bitmap, msr);
		type &= ~MSR_TYPE_R;
	}

	if ((type & MSR_TYPE_W) &&
	    !kvm_msr_allowed(vcpu, msr, KVM_MSR_FILTER_WRITE)) {
		vmx_set_msr_bitmap_write(msr_bitmap, msr);
		type &= ~MSR_TYPE_W;
	}

	if (type & MSR_TYPE_R)
		vmx_clear_msr_bitmap_read(msr_bitmap, msr);

	if (type & MSR_TYPE_W)
		vmx_clear_msr_bitmap_write(msr_bitmap, msr);
}

void vmx_enable_intercept_for_msr(struct kvm_vcpu *vcpu, u32 msr, int type)
{
	struct vcpu_vmx *vmx = to_vmx(vcpu);
	unsigned long *msr_bitmap = vmx->vmcs01.msr_bitmap;

	if (!cpu_has_vmx_msr_bitmap())
		return;

	vmx_msr_bitmap_l01_changed(vmx);

	/*
	 * Mark the desired intercept state in shadow bitmap, this is needed
	 * for resync when the MSR filter changes.
	*/
	if (is_valid_passthrough_msr(msr)) {
		int idx = possible_passthrough_msr_slot(msr);

		if (idx != -ENOENT) {
			if (type & MSR_TYPE_R)
				set_bit(idx, vmx->shadow_msr_intercept.read);
			if (type & MSR_TYPE_W)
				set_bit(idx, vmx->shadow_msr_intercept.write);
		}
	}

	if (type & MSR_TYPE_R)
		vmx_set_msr_bitmap_read(msr_bitmap, msr);

	if (type & MSR_TYPE_W)
		vmx_set_msr_bitmap_write(msr_bitmap, msr);
}

static void vmx_reset_x2apic_msrs(struct kvm_vcpu *vcpu, u8 mode)
{
	unsigned long *msr_bitmap = to_vmx(vcpu)->vmcs01.msr_bitmap;
	unsigned long read_intercept;
	int msr;

	read_intercept = (mode & MSR_BITMAP_MODE_X2APIC_APICV) ? 0 : ~0;

	for (msr = 0x800; msr <= 0x8ff; msr += BITS_PER_LONG) {
		unsigned int read_idx = msr / BITS_PER_LONG;
		unsigned int write_idx = read_idx + (0x800 / sizeof(long));

		msr_bitmap[read_idx] = read_intercept;
		msr_bitmap[write_idx] = ~0ul;
	}
}

static void vmx_update_msr_bitmap_x2apic(struct kvm_vcpu *vcpu)
{
	struct vcpu_vmx *vmx = to_vmx(vcpu);
	u8 mode;

	if (!cpu_has_vmx_msr_bitmap())
		return;

	if (cpu_has_secondary_exec_ctrls() &&
	    (secondary_exec_controls_get(vmx) &
	     SECONDARY_EXEC_VIRTUALIZE_X2APIC_MODE)) {
		mode = MSR_BITMAP_MODE_X2APIC;
		if (enable_apicv && kvm_vcpu_apicv_active(vcpu))
			mode |= MSR_BITMAP_MODE_X2APIC_APICV;
	} else {
		mode = 0;
	}

	if (mode == vmx->x2apic_msr_bitmap_mode)
		return;

	vmx->x2apic_msr_bitmap_mode = mode;

	vmx_reset_x2apic_msrs(vcpu, mode);

	/*
	 * TPR reads and writes can be virtualized even if virtual interrupt
	 * delivery is not in use.
	 */
	vmx_set_intercept_for_msr(vcpu, X2APIC_MSR(APIC_TASKPRI), MSR_TYPE_RW,
				  !(mode & MSR_BITMAP_MODE_X2APIC));

	if (mode & MSR_BITMAP_MODE_X2APIC_APICV) {
		vmx_enable_intercept_for_msr(vcpu, X2APIC_MSR(APIC_TMCCT), MSR_TYPE_RW);
		vmx_disable_intercept_for_msr(vcpu, X2APIC_MSR(APIC_EOI), MSR_TYPE_W);
		vmx_disable_intercept_for_msr(vcpu, X2APIC_MSR(APIC_SELF_IPI), MSR_TYPE_W);
		if (enable_ipiv)
			vmx_disable_intercept_for_msr(vcpu, X2APIC_MSR(APIC_ICR), MSR_TYPE_RW);
	}
}

void pt_update_intercept_for_msr(struct kvm_vcpu *vcpu)
{
	struct vcpu_vmx *vmx = to_vmx(vcpu);
	bool flag = !(vmx->pt_desc.guest.ctl & RTIT_CTL_TRACEEN);
	u32 i;

	vmx_set_intercept_for_msr(vcpu, MSR_IA32_RTIT_STATUS, MSR_TYPE_RW, flag);
	vmx_set_intercept_for_msr(vcpu, MSR_IA32_RTIT_OUTPUT_BASE, MSR_TYPE_RW, flag);
	vmx_set_intercept_for_msr(vcpu, MSR_IA32_RTIT_OUTPUT_MASK, MSR_TYPE_RW, flag);
	vmx_set_intercept_for_msr(vcpu, MSR_IA32_RTIT_CR3_MATCH, MSR_TYPE_RW, flag);
	for (i = 0; i < vmx->pt_desc.num_address_ranges; i++) {
		vmx_set_intercept_for_msr(vcpu, MSR_IA32_RTIT_ADDR0_A + i * 2, MSR_TYPE_RW, flag);
		vmx_set_intercept_for_msr(vcpu, MSR_IA32_RTIT_ADDR0_B + i * 2, MSR_TYPE_RW, flag);
	}
}

static bool vmx_guest_apic_has_interrupt(struct kvm_vcpu *vcpu)
{
	struct vcpu_vmx *vmx = to_vmx(vcpu);
	void *vapic_page;
	u32 vppr;
	int rvi;

	if (WARN_ON_ONCE(!is_guest_mode(vcpu)) ||
		!nested_cpu_has_vid(get_vmcs12(vcpu)) ||
		WARN_ON_ONCE(!vmx->nested.virtual_apic_map.gfn))
		return false;

	rvi = vmx_get_rvi();

	vapic_page = vmx->nested.virtual_apic_map.hva;
	vppr = *((u32 *)(vapic_page + APIC_PROCPRI));

	return ((rvi & 0xf0) > (vppr & 0xf0));
}

static void vmx_msr_filter_changed(struct kvm_vcpu *vcpu)
{
	struct vcpu_vmx *vmx = to_vmx(vcpu);
	u32 i;

	/*
	 * Redo intercept permissions for MSRs that KVM is passing through to
	 * the guest.  Disabling interception will check the new MSR filter and
	 * ensure that KVM enables interception if usersepace wants to filter
	 * the MSR.  MSRs that KVM is already intercepting don't need to be
	 * refreshed since KVM is going to intercept them regardless of what
	 * userspace wants.
	 */
	for (i = 0; i < ARRAY_SIZE(vmx_possible_passthrough_msrs); i++) {
		u32 msr = vmx_possible_passthrough_msrs[i];

		if (!test_bit(i, vmx->shadow_msr_intercept.read))
			vmx_disable_intercept_for_msr(vcpu, msr, MSR_TYPE_R);

		if (!test_bit(i, vmx->shadow_msr_intercept.write))
			vmx_disable_intercept_for_msr(vcpu, msr, MSR_TYPE_W);
	}

	/* PT MSRs can be passed through iff PT is exposed to the guest. */
	if (vmx_pt_mode_is_host_guest())
		pt_update_intercept_for_msr(vcpu);
}

static inline void kvm_vcpu_trigger_posted_interrupt(struct kvm_vcpu *vcpu,
						     int pi_vec)
{
#ifdef CONFIG_SMP
	if (vcpu->mode == IN_GUEST_MODE) {
		/*
		 * The vector of the virtual has already been set in the PIR.
		 * Send a notification event to deliver the virtual interrupt
		 * unless the vCPU is the currently running vCPU, i.e. the
		 * event is being sent from a fastpath VM-Exit handler, in
		 * which case the PIR will be synced to the vIRR before
		 * re-entering the guest.
		 *
		 * When the target is not the running vCPU, the following
		 * possibilities emerge:
		 *
		 * Case 1: vCPU stays in non-root mode. Sending a notification
		 * event posts the interrupt to the vCPU.
		 *
		 * Case 2: vCPU exits to root mode and is still runnable. The
		 * PIR will be synced to the vIRR before re-entering the guest.
		 * Sending a notification event is ok as the host IRQ handler
		 * will ignore the spurious event.
		 *
		 * Case 3: vCPU exits to root mode and is blocked. vcpu_block()
		 * has already synced PIR to vIRR and never blocks the vCPU if
		 * the vIRR is not empty. Therefore, a blocked vCPU here does
		 * not wait for any requested interrupts in PIR, and sending a
		 * notification event also results in a benign, spurious event.
		 */

		if (vcpu != kvm_get_running_vcpu())
			apic->send_IPI_mask(get_cpu_mask(vcpu->cpu), pi_vec);
		return;
	}
#endif
	/*
	 * The vCPU isn't in the guest; wake the vCPU in case it is blocking,
	 * otherwise do nothing as KVM will grab the highest priority pending
	 * IRQ via ->sync_pir_to_irr() in vcpu_enter_guest().
	 */
	kvm_vcpu_wake_up(vcpu);
}

static int vmx_deliver_nested_posted_interrupt(struct kvm_vcpu *vcpu,
						int vector)
{
	struct vcpu_vmx *vmx = to_vmx(vcpu);

	if (is_guest_mode(vcpu) &&
	    vector == vmx->nested.posted_intr_nv) {
		/*
		 * If a posted intr is not recognized by hardware,
		 * we will accomplish it in the next vmentry.
		 */
		vmx->nested.pi_pending = true;
		kvm_make_request(KVM_REQ_EVENT, vcpu);

		/*
		 * This pairs with the smp_mb_*() after setting vcpu->mode in
		 * vcpu_enter_guest() to guarantee the vCPU sees the event
		 * request if triggering a posted interrupt "fails" because
		 * vcpu->mode != IN_GUEST_MODE.  The extra barrier is needed as
		 * the smb_wmb() in kvm_make_request() only ensures everything
		 * done before making the request is visible when the request
		 * is visible, it doesn't ensure ordering between the store to
		 * vcpu->requests and the load from vcpu->mode.
		 */
		smp_mb__after_atomic();

		/* the PIR and ON have been set by L1. */
		kvm_vcpu_trigger_posted_interrupt(vcpu, POSTED_INTR_NESTED_VECTOR);
		return 0;
	}
	return -1;
}
/*
 * Send interrupt to vcpu via posted interrupt way.
 * 1. If target vcpu is running(non-root mode), send posted interrupt
 * notification to vcpu and hardware will sync PIR to vIRR atomically.
 * 2. If target vcpu isn't running(root mode), kick it to pick up the
 * interrupt from PIR in next vmentry.
 */
static int vmx_deliver_posted_interrupt(struct kvm_vcpu *vcpu, int vector)
{
	struct vcpu_vmx *vmx = to_vmx(vcpu);
	int r;

	r = vmx_deliver_nested_posted_interrupt(vcpu, vector);
	if (!r)
		return 0;

	/* Note, this is called iff the local APIC is in-kernel. */
	if (!vcpu->arch.apic->apicv_active)
		return -1;

	if (pi_test_and_set_pir(vector, &vmx->pi_desc))
		return 0;

	/* If a previous notification has sent the IPI, nothing to do.  */
	if (pi_test_and_set_on(&vmx->pi_desc))
		return 0;

	/*
	 * The implied barrier in pi_test_and_set_on() pairs with the smp_mb_*()
	 * after setting vcpu->mode in vcpu_enter_guest(), thus the vCPU is
	 * guaranteed to see PID.ON=1 and sync the PIR to IRR if triggering a
	 * posted interrupt "fails" because vcpu->mode != IN_GUEST_MODE.
	 */
	kvm_vcpu_trigger_posted_interrupt(vcpu, POSTED_INTR_VECTOR);
	return 0;
}

static void vmx_deliver_interrupt(struct kvm_lapic *apic, int delivery_mode,
				  int trig_mode, int vector)
{
	struct kvm_vcpu *vcpu = apic->vcpu;

	if (vmx_deliver_posted_interrupt(vcpu, vector)) {
		kvm_lapic_set_irr(vector, apic);
		kvm_make_request(KVM_REQ_EVENT, vcpu);
		kvm_vcpu_kick(vcpu);
	} else {
		trace_kvm_apicv_accept_irq(vcpu->vcpu_id, delivery_mode,
					   trig_mode, vector);
	}
}

/*
 * Set up the vmcs's constant host-state fields, i.e., host-state fields that
 * will not change in the lifetime of the guest.
 * Note that host-state that does change is set elsewhere. E.g., host-state
 * that is set differently for each CPU is set in vmx_vcpu_load(), not here.
 */
void vmx_set_constant_host_state(struct vcpu_vmx *vmx)
{
	u32 low32, high32;
	unsigned long tmpl;
	unsigned long cr0, cr3, cr4;

	cr0 = read_cr0();
	WARN_ON(cr0 & X86_CR0_TS);
	vmcs_writel(HOST_CR0, cr0);  /* 22.2.3 */

	/*
	 * Save the most likely value for this task's CR3 in the VMCS.
	 * We can't use __get_current_cr3_fast() because we're not atomic.
	 */
	cr3 = __read_cr3();
	vmcs_writel(HOST_CR3, cr3);		/* 22.2.3  FIXME: shadow tables */
	vmx->loaded_vmcs->host_state.cr3 = cr3;

	/* Save the most likely value for this task's CR4 in the VMCS. */
	cr4 = cr4_read_shadow();
	vmcs_writel(HOST_CR4, cr4);			/* 22.2.3, 22.2.5 */
	vmx->loaded_vmcs->host_state.cr4 = cr4;

	vmcs_write16(HOST_CS_SELECTOR, __KERNEL_CS);  /* 22.2.4 */
#ifdef CONFIG_X86_64
	/*
	 * Load null selectors, so we can avoid reloading them in
	 * vmx_prepare_switch_to_host(), in case userspace uses
	 * the null selectors too (the expected case).
	 */
	vmcs_write16(HOST_DS_SELECTOR, 0);
	vmcs_write16(HOST_ES_SELECTOR, 0);
#else
	vmcs_write16(HOST_DS_SELECTOR, __KERNEL_DS);  /* 22.2.4 */
	vmcs_write16(HOST_ES_SELECTOR, __KERNEL_DS);  /* 22.2.4 */
#endif
	vmcs_write16(HOST_SS_SELECTOR, __KERNEL_DS);  /* 22.2.4 */
	vmcs_write16(HOST_TR_SELECTOR, GDT_ENTRY_TSS*8);  /* 22.2.4 */

	vmcs_writel(HOST_IDTR_BASE, host_idt_base);   /* 22.2.4 */

	vmcs_writel(HOST_RIP, (unsigned long)vmx_vmexit); /* 22.2.5 */

	rdmsr(MSR_IA32_SYSENTER_CS, low32, high32);
	vmcs_write32(HOST_IA32_SYSENTER_CS, low32);

	/*
	 * SYSENTER is used for 32-bit system calls on either 32-bit or
	 * 64-bit kernels.  It is always zero If neither is allowed, otherwise
	 * vmx_vcpu_load_vmcs loads it with the per-CPU entry stack (and may
	 * have already done so!).
	 */
	if (!IS_ENABLED(CONFIG_IA32_EMULATION) && !IS_ENABLED(CONFIG_X86_32))
		vmcs_writel(HOST_IA32_SYSENTER_ESP, 0);

	rdmsrl(MSR_IA32_SYSENTER_EIP, tmpl);
	vmcs_writel(HOST_IA32_SYSENTER_EIP, tmpl);   /* 22.2.3 */

	if (vmcs_config.vmexit_ctrl & VM_EXIT_LOAD_IA32_PAT) {
		rdmsr(MSR_IA32_CR_PAT, low32, high32);
		vmcs_write64(HOST_IA32_PAT, low32 | ((u64) high32 << 32));
	}

	if (cpu_has_load_ia32_efer())
		vmcs_write64(HOST_IA32_EFER, host_efer);
}

void set_cr4_guest_host_mask(struct vcpu_vmx *vmx)
{
	struct kvm_vcpu *vcpu = &vmx->vcpu;

	vcpu->arch.cr4_guest_owned_bits = KVM_POSSIBLE_CR4_GUEST_BITS &
					  ~vcpu->arch.cr4_guest_rsvd_bits;
	if (!enable_ept) {
		vcpu->arch.cr4_guest_owned_bits &= ~X86_CR4_TLBFLUSH_BITS;
		vcpu->arch.cr4_guest_owned_bits &= ~X86_CR4_PDPTR_BITS;
	}
	if (is_guest_mode(&vmx->vcpu))
		vcpu->arch.cr4_guest_owned_bits &=
			~get_vmcs12(vcpu)->cr4_guest_host_mask;
	vmcs_writel(CR4_GUEST_HOST_MASK, ~vcpu->arch.cr4_guest_owned_bits);
}

static u32 vmx_pin_based_exec_ctrl(struct vcpu_vmx *vmx)
{
	u32 pin_based_exec_ctrl = vmcs_config.pin_based_exec_ctrl;

	if (!kvm_vcpu_apicv_active(&vmx->vcpu))
		pin_based_exec_ctrl &= ~PIN_BASED_POSTED_INTR;

	if (!enable_vnmi)
		pin_based_exec_ctrl &= ~PIN_BASED_VIRTUAL_NMIS;

	if (!enable_preemption_timer)
		pin_based_exec_ctrl &= ~PIN_BASED_VMX_PREEMPTION_TIMER;

	return pin_based_exec_ctrl;
}

static u32 vmx_vmentry_ctrl(void)
{
	u32 vmentry_ctrl = vmcs_config.vmentry_ctrl;

	if (vmx_pt_mode_is_system())
		vmentry_ctrl &= ~(VM_ENTRY_PT_CONCEAL_PIP |
				  VM_ENTRY_LOAD_IA32_RTIT_CTL);
	/*
	 * IA32e mode, and loading of EFER and PERF_GLOBAL_CTRL are toggled dynamically.
	 */
	vmentry_ctrl &= ~(VM_ENTRY_LOAD_IA32_PERF_GLOBAL_CTRL |
			  VM_ENTRY_LOAD_IA32_EFER |
			  VM_ENTRY_IA32E_MODE);

	if (cpu_has_perf_global_ctrl_bug())
		vmentry_ctrl &= ~VM_ENTRY_LOAD_IA32_PERF_GLOBAL_CTRL;

	return vmentry_ctrl;
}

static u32 vmx_vmexit_ctrl(void)
{
	u32 vmexit_ctrl = vmcs_config.vmexit_ctrl;

	/*
	 * Not used by KVM and never set in vmcs01 or vmcs02, but emulated for
	 * nested virtualization and thus allowed to be set in vmcs12.
	 */
	vmexit_ctrl &= ~(VM_EXIT_SAVE_IA32_PAT | VM_EXIT_SAVE_IA32_EFER |
			 VM_EXIT_SAVE_VMX_PREEMPTION_TIMER);

	if (vmx_pt_mode_is_system())
		vmexit_ctrl &= ~(VM_EXIT_PT_CONCEAL_PIP |
				 VM_EXIT_CLEAR_IA32_RTIT_CTL);

	if (cpu_has_perf_global_ctrl_bug())
		vmexit_ctrl &= ~VM_EXIT_LOAD_IA32_PERF_GLOBAL_CTRL;

	/* Loading of EFER and PERF_GLOBAL_CTRL are toggled dynamically */
	return vmexit_ctrl &
		~(VM_EXIT_LOAD_IA32_PERF_GLOBAL_CTRL | VM_EXIT_LOAD_IA32_EFER);
}

static void vmx_refresh_apicv_exec_ctrl(struct kvm_vcpu *vcpu)
{
	struct vcpu_vmx *vmx = to_vmx(vcpu);

	if (is_guest_mode(vcpu)) {
		vmx->nested.update_vmcs01_apicv_status = true;
		return;
	}

	pin_controls_set(vmx, vmx_pin_based_exec_ctrl(vmx));

	if (kvm_vcpu_apicv_active(vcpu)) {
		secondary_exec_controls_setbit(vmx,
					       SECONDARY_EXEC_APIC_REGISTER_VIRT |
					       SECONDARY_EXEC_VIRTUAL_INTR_DELIVERY);
		if (enable_ipiv)
			tertiary_exec_controls_setbit(vmx, TERTIARY_EXEC_IPI_VIRT);
	} else {
		secondary_exec_controls_clearbit(vmx,
						 SECONDARY_EXEC_APIC_REGISTER_VIRT |
						 SECONDARY_EXEC_VIRTUAL_INTR_DELIVERY);
		if (enable_ipiv)
			tertiary_exec_controls_clearbit(vmx, TERTIARY_EXEC_IPI_VIRT);
	}

	vmx_update_msr_bitmap_x2apic(vcpu);
}

static u32 vmx_exec_control(struct vcpu_vmx *vmx)
{
	u32 exec_control = vmcs_config.cpu_based_exec_ctrl;

	/*
	 * Not used by KVM, but fully supported for nesting, i.e. are allowed in
	 * vmcs12 and propagated to vmcs02 when set in vmcs12.
	 */
	exec_control &= ~(CPU_BASED_RDTSC_EXITING |
			  CPU_BASED_USE_IO_BITMAPS |
			  CPU_BASED_MONITOR_TRAP_FLAG |
			  CPU_BASED_PAUSE_EXITING);

	/* INTR_WINDOW_EXITING and NMI_WINDOW_EXITING are toggled dynamically */
	exec_control &= ~(CPU_BASED_INTR_WINDOW_EXITING |
			  CPU_BASED_NMI_WINDOW_EXITING);

	if (vmx->vcpu.arch.switch_db_regs & KVM_DEBUGREG_WONT_EXIT)
		exec_control &= ~CPU_BASED_MOV_DR_EXITING;

	if (!cpu_need_tpr_shadow(&vmx->vcpu))
		exec_control &= ~CPU_BASED_TPR_SHADOW;

#ifdef CONFIG_X86_64
	if (exec_control & CPU_BASED_TPR_SHADOW)
		exec_control &= ~(CPU_BASED_CR8_LOAD_EXITING |
				  CPU_BASED_CR8_STORE_EXITING);
	else
		exec_control |= CPU_BASED_CR8_STORE_EXITING |
				CPU_BASED_CR8_LOAD_EXITING;
#endif
	/* No need to intercept CR3 access or INVPLG when using EPT. */
	if (enable_ept)
		exec_control &= ~(CPU_BASED_CR3_LOAD_EXITING |
				  CPU_BASED_CR3_STORE_EXITING |
				  CPU_BASED_INVLPG_EXITING);
	if (kvm_mwait_in_guest(vmx->vcpu.kvm))
		exec_control &= ~(CPU_BASED_MWAIT_EXITING |
				CPU_BASED_MONITOR_EXITING);
	if (kvm_hlt_in_guest(vmx->vcpu.kvm))
		exec_control &= ~CPU_BASED_HLT_EXITING;
	return exec_control;
}

static u64 vmx_tertiary_exec_control(struct vcpu_vmx *vmx)
{
	u64 exec_control = vmcs_config.cpu_based_3rd_exec_ctrl;

	/*
	 * IPI virtualization relies on APICv. Disable IPI virtualization if
	 * APICv is inhibited.
	 */
	if (!enable_ipiv || !kvm_vcpu_apicv_active(&vmx->vcpu))
		exec_control &= ~TERTIARY_EXEC_IPI_VIRT;

	return exec_control;
}

/*
 * Adjust a single secondary execution control bit to intercept/allow an
 * instruction in the guest.  This is usually done based on whether or not a
 * feature has been exposed to the guest in order to correctly emulate faults.
 */
static inline void
vmx_adjust_secondary_exec_control(struct vcpu_vmx *vmx, u32 *exec_control,
				  u32 control, bool enabled, bool exiting)
{
	/*
	 * If the control is for an opt-in feature, clear the control if the
	 * feature is not exposed to the guest, i.e. not enabled.  If the
	 * control is opt-out, i.e. an exiting control, clear the control if
	 * the feature _is_ exposed to the guest, i.e. exiting/interception is
	 * disabled for the associated instruction.  Note, the caller is
	 * responsible presetting exec_control to set all supported bits.
	 */
	if (enabled == exiting)
		*exec_control &= ~control;

	/*
	 * Update the nested MSR settings so that a nested VMM can/can't set
	 * controls for features that are/aren't exposed to the guest.
	 */
	if (nested) {
		/*
		 * All features that can be added or removed to VMX MSRs must
		 * be supported in the first place for nested virtualization.
		 */
		if (WARN_ON_ONCE(!(vmcs_config.nested.secondary_ctls_high & control)))
			enabled = false;

		if (enabled)
			vmx->nested.msrs.secondary_ctls_high |= control;
		else
			vmx->nested.msrs.secondary_ctls_high &= ~control;
	}
}

/*
 * Wrapper macro for the common case of adjusting a secondary execution control
 * based on a single guest CPUID bit, with a dedicated feature bit.  This also
 * verifies that the control is actually supported by KVM and hardware.
 */
#define vmx_adjust_sec_exec_control(vmx, exec_control, name, feat_name, ctrl_name, exiting) \
({									 \
	bool __enabled;							 \
									 \
	if (cpu_has_vmx_##name()) {					 \
		__enabled = guest_cpuid_has(&(vmx)->vcpu,		 \
					    X86_FEATURE_##feat_name);	 \
		vmx_adjust_secondary_exec_control(vmx, exec_control,	 \
			SECONDARY_EXEC_##ctrl_name, __enabled, exiting); \
	}								 \
})

/* More macro magic for ENABLE_/opt-in versus _EXITING/opt-out controls. */
#define vmx_adjust_sec_exec_feature(vmx, exec_control, lname, uname) \
	vmx_adjust_sec_exec_control(vmx, exec_control, lname, uname, ENABLE_##uname, false)

#define vmx_adjust_sec_exec_exiting(vmx, exec_control, lname, uname) \
	vmx_adjust_sec_exec_control(vmx, exec_control, lname, uname, uname##_EXITING, true)

static u32 vmx_secondary_exec_control(struct vcpu_vmx *vmx)
{
	struct kvm_vcpu *vcpu = &vmx->vcpu;

	u32 exec_control = vmcs_config.cpu_based_2nd_exec_ctrl;

	if (vmx_pt_mode_is_system())
		exec_control &= ~(SECONDARY_EXEC_PT_USE_GPA | SECONDARY_EXEC_PT_CONCEAL_VMX);
	if (!cpu_need_virtualize_apic_accesses(vcpu))
		exec_control &= ~SECONDARY_EXEC_VIRTUALIZE_APIC_ACCESSES;
	if (vmx->vpid == 0)
		exec_control &= ~SECONDARY_EXEC_ENABLE_VPID;
	if (!enable_ept) {
		exec_control &= ~SECONDARY_EXEC_ENABLE_EPT;
		enable_unrestricted_guest = 0;
	}
	if (!enable_unrestricted_guest)
		exec_control &= ~SECONDARY_EXEC_UNRESTRICTED_GUEST;
	if (kvm_pause_in_guest(vmx->vcpu.kvm))
		exec_control &= ~SECONDARY_EXEC_PAUSE_LOOP_EXITING;
	if (!kvm_vcpu_apicv_active(vcpu))
		exec_control &= ~(SECONDARY_EXEC_APIC_REGISTER_VIRT |
				  SECONDARY_EXEC_VIRTUAL_INTR_DELIVERY);
	exec_control &= ~SECONDARY_EXEC_VIRTUALIZE_X2APIC_MODE;

	/* SECONDARY_EXEC_DESC is enabled/disabled on writes to CR4.UMIP,
	 * in vmx_set_cr4.  */
	exec_control &= ~SECONDARY_EXEC_DESC;

	/* SECONDARY_EXEC_SHADOW_VMCS is enabled when L1 executes VMPTRLD
	   (handle_vmptrld).
	   We can NOT enable shadow_vmcs here because we don't have yet
	   a current VMCS12
	*/
	exec_control &= ~SECONDARY_EXEC_SHADOW_VMCS;

	/*
	 * PML is enabled/disabled when dirty logging of memsmlots changes, but
	 * it needs to be set here when dirty logging is already active, e.g.
	 * if this vCPU was created after dirty logging was enabled.
	 */
	if (!vcpu->kvm->arch.cpu_dirty_logging_count)
		exec_control &= ~SECONDARY_EXEC_ENABLE_PML;

	if (cpu_has_vmx_xsaves()) {
		/* Exposing XSAVES only when XSAVE is exposed */
		bool xsaves_enabled =
			boot_cpu_has(X86_FEATURE_XSAVE) &&
			guest_cpuid_has(vcpu, X86_FEATURE_XSAVE) &&
			guest_cpuid_has(vcpu, X86_FEATURE_XSAVES);

		vcpu->arch.xsaves_enabled = xsaves_enabled;

		vmx_adjust_secondary_exec_control(vmx, &exec_control,
						  SECONDARY_EXEC_XSAVES,
						  xsaves_enabled, false);
	}

	/*
	 * RDPID is also gated by ENABLE_RDTSCP, turn on the control if either
	 * feature is exposed to the guest.  This creates a virtualization hole
	 * if both are supported in hardware but only one is exposed to the
	 * guest, but letting the guest execute RDTSCP or RDPID when either one
	 * is advertised is preferable to emulating the advertised instruction
	 * in KVM on #UD, and obviously better than incorrectly injecting #UD.
	 */
	if (cpu_has_vmx_rdtscp()) {
		bool rdpid_or_rdtscp_enabled =
			guest_cpuid_has(vcpu, X86_FEATURE_RDTSCP) ||
			guest_cpuid_has(vcpu, X86_FEATURE_RDPID);

		vmx_adjust_secondary_exec_control(vmx, &exec_control,
						  SECONDARY_EXEC_ENABLE_RDTSCP,
						  rdpid_or_rdtscp_enabled, false);
	}
	vmx_adjust_sec_exec_feature(vmx, &exec_control, invpcid, INVPCID);

	vmx_adjust_sec_exec_exiting(vmx, &exec_control, rdrand, RDRAND);
	vmx_adjust_sec_exec_exiting(vmx, &exec_control, rdseed, RDSEED);

	vmx_adjust_sec_exec_control(vmx, &exec_control, waitpkg, WAITPKG,
				    ENABLE_USR_WAIT_PAUSE, false);

	if (!vcpu->kvm->arch.bus_lock_detection_enabled)
		exec_control &= ~SECONDARY_EXEC_BUS_LOCK_DETECTION;

	if (!kvm_notify_vmexit_enabled(vcpu->kvm))
		exec_control &= ~SECONDARY_EXEC_NOTIFY_VM_EXITING;

	return exec_control;
}

static inline int vmx_get_pid_table_order(struct kvm *kvm)
{
	return get_order(kvm->arch.max_vcpu_ids * sizeof(*to_kvm_vmx(kvm)->pid_table));
}

static int vmx_alloc_ipiv_pid_table(struct kvm *kvm)
{
	struct page *pages;
	struct kvm_vmx *kvm_vmx = to_kvm_vmx(kvm);

	if (!irqchip_in_kernel(kvm) || !enable_ipiv)
		return 0;

	if (kvm_vmx->pid_table)
		return 0;

	pages = alloc_pages(GFP_KERNEL | __GFP_ZERO, vmx_get_pid_table_order(kvm));
	if (!pages)
		return -ENOMEM;

	kvm_vmx->pid_table = (void *)page_address(pages);
	return 0;
}

static int vmx_vcpu_precreate(struct kvm *kvm)
{
	return vmx_alloc_ipiv_pid_table(kvm);
}

#define VMX_XSS_EXIT_BITMAP 0

static void init_vmcs(struct vcpu_vmx *vmx)
{
	struct kvm *kvm = vmx->vcpu.kvm;
	struct kvm_vmx *kvm_vmx = to_kvm_vmx(kvm);

	if (nested)
		nested_vmx_set_vmcs_shadowing_bitmap();

	if (cpu_has_vmx_msr_bitmap())
		vmcs_write64(MSR_BITMAP, __pa(vmx->vmcs01.msr_bitmap));

	vmcs_write64(VMCS_LINK_POINTER, INVALID_GPA); /* 22.3.1.5 */

	/* Control */
	pin_controls_set(vmx, vmx_pin_based_exec_ctrl(vmx));

	exec_controls_set(vmx, vmx_exec_control(vmx));

	if (cpu_has_secondary_exec_ctrls())
		secondary_exec_controls_set(vmx, vmx_secondary_exec_control(vmx));

	if (cpu_has_tertiary_exec_ctrls())
		tertiary_exec_controls_set(vmx, vmx_tertiary_exec_control(vmx));

	if (enable_apicv && lapic_in_kernel(&vmx->vcpu)) {
		vmcs_write64(EOI_EXIT_BITMAP0, 0);
		vmcs_write64(EOI_EXIT_BITMAP1, 0);
		vmcs_write64(EOI_EXIT_BITMAP2, 0);
		vmcs_write64(EOI_EXIT_BITMAP3, 0);

		vmcs_write16(GUEST_INTR_STATUS, 0);

		vmcs_write16(POSTED_INTR_NV, POSTED_INTR_VECTOR);
		vmcs_write64(POSTED_INTR_DESC_ADDR, __pa((&vmx->pi_desc)));
	}

	if (vmx_can_use_ipiv(&vmx->vcpu)) {
		vmcs_write64(PID_POINTER_TABLE, __pa(kvm_vmx->pid_table));
		vmcs_write16(LAST_PID_POINTER_INDEX, kvm->arch.max_vcpu_ids - 1);
	}

	if (!kvm_pause_in_guest(kvm)) {
		vmcs_write32(PLE_GAP, ple_gap);
		vmx->ple_window = ple_window;
		vmx->ple_window_dirty = true;
	}

	if (kvm_notify_vmexit_enabled(kvm))
		vmcs_write32(NOTIFY_WINDOW, kvm->arch.notify_window);

	vmcs_write32(PAGE_FAULT_ERROR_CODE_MASK, 0);
	vmcs_write32(PAGE_FAULT_ERROR_CODE_MATCH, 0);
	vmcs_write32(CR3_TARGET_COUNT, 0);           /* 22.2.1 */

	vmcs_write16(HOST_FS_SELECTOR, 0);            /* 22.2.4 */
	vmcs_write16(HOST_GS_SELECTOR, 0);            /* 22.2.4 */
	vmx_set_constant_host_state(vmx);
	vmcs_writel(HOST_FS_BASE, 0); /* 22.2.4 */
	vmcs_writel(HOST_GS_BASE, 0); /* 22.2.4 */

	if (cpu_has_vmx_vmfunc())
		vmcs_write64(VM_FUNCTION_CONTROL, 0);

	vmcs_write32(VM_EXIT_MSR_STORE_COUNT, 0);
	vmcs_write32(VM_EXIT_MSR_LOAD_COUNT, 0);
	vmcs_write64(VM_EXIT_MSR_LOAD_ADDR, __pa(vmx->msr_autoload.host.val));
	vmcs_write32(VM_ENTRY_MSR_LOAD_COUNT, 0);
	vmcs_write64(VM_ENTRY_MSR_LOAD_ADDR, __pa(vmx->msr_autoload.guest.val));

	if (vmcs_config.vmentry_ctrl & VM_ENTRY_LOAD_IA32_PAT)
		vmcs_write64(GUEST_IA32_PAT, vmx->vcpu.arch.pat);

	vm_exit_controls_set(vmx, vmx_vmexit_ctrl());

	/* 22.2.1, 20.8.1 */
	vm_entry_controls_set(vmx, vmx_vmentry_ctrl());

	vmx->vcpu.arch.cr0_guest_owned_bits = KVM_POSSIBLE_CR0_GUEST_BITS;
	vmcs_writel(CR0_GUEST_HOST_MASK, ~vmx->vcpu.arch.cr0_guest_owned_bits);

	set_cr4_guest_host_mask(vmx);

	if (vmx->vpid != 0)
		vmcs_write16(VIRTUAL_PROCESSOR_ID, vmx->vpid);

	if (cpu_has_vmx_xsaves())
		vmcs_write64(XSS_EXIT_BITMAP, VMX_XSS_EXIT_BITMAP);

	if (enable_pml) {
		vmcs_write64(PML_ADDRESS, page_to_phys(vmx->pml_pg));
		vmcs_write16(GUEST_PML_INDEX, PML_ENTITY_NUM - 1);
	}

	vmx_write_encls_bitmap(&vmx->vcpu, NULL);

	if (vmx_pt_mode_is_host_guest()) {
		memset(&vmx->pt_desc, 0, sizeof(vmx->pt_desc));
		/* Bit[6~0] are forced to 1, writes are ignored. */
		vmx->pt_desc.guest.output_mask = 0x7F;
		vmcs_write64(GUEST_IA32_RTIT_CTL, 0);
	}

	vmcs_write32(GUEST_SYSENTER_CS, 0);
	vmcs_writel(GUEST_SYSENTER_ESP, 0);
	vmcs_writel(GUEST_SYSENTER_EIP, 0);
	vmcs_write64(GUEST_IA32_DEBUGCTL, 0);

	if (cpu_has_vmx_tpr_shadow()) {
		vmcs_write64(VIRTUAL_APIC_PAGE_ADDR, 0);
		if (cpu_need_tpr_shadow(&vmx->vcpu))
			vmcs_write64(VIRTUAL_APIC_PAGE_ADDR,
				     __pa(vmx->vcpu.arch.apic->regs));
		vmcs_write32(TPR_THRESHOLD, 0);
	}

	vmx_setup_uret_msrs(vmx);
}

static void __vmx_vcpu_reset(struct kvm_vcpu *vcpu)
{
	struct vcpu_vmx *vmx = to_vmx(vcpu);

	init_vmcs(vmx);

	if (nested)
		memcpy(&vmx->nested.msrs, &vmcs_config.nested, sizeof(vmx->nested.msrs));

	vcpu_setup_sgx_lepubkeyhash(vcpu);

	vmx->nested.posted_intr_nv = -1;
	vmx->nested.vmxon_ptr = INVALID_GPA;
	vmx->nested.current_vmptr = INVALID_GPA;
	vmx->nested.hv_evmcs_vmptr = EVMPTR_INVALID;

	vcpu->arch.microcode_version = 0x100000000ULL;
	vmx->msr_ia32_feature_control_valid_bits = FEAT_CTL_LOCKED;

	/*
	 * Enforce invariant: pi_desc.nv is always either POSTED_INTR_VECTOR
	 * or POSTED_INTR_WAKEUP_VECTOR.
	 */
	vmx->pi_desc.nv = POSTED_INTR_VECTOR;
	vmx->pi_desc.sn = 1;
}

static void vmx_vcpu_reset(struct kvm_vcpu *vcpu, bool init_event)
{
	struct vcpu_vmx *vmx = to_vmx(vcpu);

	if (!init_event)
		__vmx_vcpu_reset(vcpu);

	vmx->rmode.vm86_active = 0;
	vmx->spec_ctrl = 0;

	vmx->msr_ia32_umwait_control = 0;

	vmx->hv_deadline_tsc = -1;
	kvm_set_cr8(vcpu, 0);

	vmx_segment_cache_clear(vmx);
	kvm_register_mark_available(vcpu, VCPU_EXREG_SEGMENTS);

	seg_setup(VCPU_SREG_CS);
	vmcs_write16(GUEST_CS_SELECTOR, 0xf000);
	vmcs_writel(GUEST_CS_BASE, 0xffff0000ul);

	seg_setup(VCPU_SREG_DS);
	seg_setup(VCPU_SREG_ES);
	seg_setup(VCPU_SREG_FS);
	seg_setup(VCPU_SREG_GS);
	seg_setup(VCPU_SREG_SS);

	vmcs_write16(GUEST_TR_SELECTOR, 0);
	vmcs_writel(GUEST_TR_BASE, 0);
	vmcs_write32(GUEST_TR_LIMIT, 0xffff);
	vmcs_write32(GUEST_TR_AR_BYTES, 0x008b);

	vmcs_write16(GUEST_LDTR_SELECTOR, 0);
	vmcs_writel(GUEST_LDTR_BASE, 0);
	vmcs_write32(GUEST_LDTR_LIMIT, 0xffff);
	vmcs_write32(GUEST_LDTR_AR_BYTES, 0x00082);

	vmcs_writel(GUEST_GDTR_BASE, 0);
	vmcs_write32(GUEST_GDTR_LIMIT, 0xffff);

	vmcs_writel(GUEST_IDTR_BASE, 0);
	vmcs_write32(GUEST_IDTR_LIMIT, 0xffff);

	vmcs_write32(GUEST_ACTIVITY_STATE, GUEST_ACTIVITY_ACTIVE);
	vmcs_write32(GUEST_INTERRUPTIBILITY_INFO, 0);
	vmcs_writel(GUEST_PENDING_DBG_EXCEPTIONS, 0);
	if (kvm_mpx_supported())
		vmcs_write64(GUEST_BNDCFGS, 0);

	vmcs_write32(VM_ENTRY_INTR_INFO_FIELD, 0);  /* 22.2.1 */

	kvm_make_request(KVM_REQ_APIC_PAGE_RELOAD, vcpu);

	vpid_sync_context(vmx->vpid);

	vmx_update_fb_clear_dis(vcpu, vmx);
}

static void vmx_enable_irq_window(struct kvm_vcpu *vcpu)
{
	exec_controls_setbit(to_vmx(vcpu), CPU_BASED_INTR_WINDOW_EXITING);
}

static void vmx_enable_nmi_window(struct kvm_vcpu *vcpu)
{
	if (!enable_vnmi ||
	    vmcs_read32(GUEST_INTERRUPTIBILITY_INFO) & GUEST_INTR_STATE_STI) {
		vmx_enable_irq_window(vcpu);
		return;
	}

	exec_controls_setbit(to_vmx(vcpu), CPU_BASED_NMI_WINDOW_EXITING);
}

static void vmx_inject_irq(struct kvm_vcpu *vcpu, bool reinjected)
{
	struct vcpu_vmx *vmx = to_vmx(vcpu);
	uint32_t intr;
	int irq = vcpu->arch.interrupt.nr;

	trace_kvm_inj_virq(irq, vcpu->arch.interrupt.soft, reinjected);

	++vcpu->stat.irq_injections;
	if (vmx->rmode.vm86_active) {
		int inc_eip = 0;
		if (vcpu->arch.interrupt.soft)
			inc_eip = vcpu->arch.event_exit_inst_len;
		kvm_inject_realmode_interrupt(vcpu, irq, inc_eip);
		return;
	}
	intr = irq | INTR_INFO_VALID_MASK;
	if (vcpu->arch.interrupt.soft) {
		intr |= INTR_TYPE_SOFT_INTR;
		vmcs_write32(VM_ENTRY_INSTRUCTION_LEN,
			     vmx->vcpu.arch.event_exit_inst_len);
	} else
		intr |= INTR_TYPE_EXT_INTR;
	vmcs_write32(VM_ENTRY_INTR_INFO_FIELD, intr);

	vmx_clear_hlt(vcpu);
}

static void vmx_inject_nmi(struct kvm_vcpu *vcpu)
{
	struct vcpu_vmx *vmx = to_vmx(vcpu);

	if (!enable_vnmi) {
		/*
		 * Tracking the NMI-blocked state in software is built upon
		 * finding the next open IRQ window. This, in turn, depends on
		 * well-behaving guests: They have to keep IRQs disabled at
		 * least as long as the NMI handler runs. Otherwise we may
		 * cause NMI nesting, maybe breaking the guest. But as this is
		 * highly unlikely, we can live with the residual risk.
		 */
		vmx->loaded_vmcs->soft_vnmi_blocked = 1;
		vmx->loaded_vmcs->vnmi_blocked_time = 0;
	}

	++vcpu->stat.nmi_injections;
	vmx->loaded_vmcs->nmi_known_unmasked = false;

	if (vmx->rmode.vm86_active) {
		kvm_inject_realmode_interrupt(vcpu, NMI_VECTOR, 0);
		return;
	}

	vmcs_write32(VM_ENTRY_INTR_INFO_FIELD,
			INTR_TYPE_NMI_INTR | INTR_INFO_VALID_MASK | NMI_VECTOR);

	vmx_clear_hlt(vcpu);
}

bool vmx_get_nmi_mask(struct kvm_vcpu *vcpu)
{
	struct vcpu_vmx *vmx = to_vmx(vcpu);
	bool masked;

	if (!enable_vnmi)
		return vmx->loaded_vmcs->soft_vnmi_blocked;
	if (vmx->loaded_vmcs->nmi_known_unmasked)
		return false;
	masked = vmcs_read32(GUEST_INTERRUPTIBILITY_INFO) & GUEST_INTR_STATE_NMI;
	vmx->loaded_vmcs->nmi_known_unmasked = !masked;
	return masked;
}

void vmx_set_nmi_mask(struct kvm_vcpu *vcpu, bool masked)
{
	struct vcpu_vmx *vmx = to_vmx(vcpu);

	if (!enable_vnmi) {
		if (vmx->loaded_vmcs->soft_vnmi_blocked != masked) {
			vmx->loaded_vmcs->soft_vnmi_blocked = masked;
			vmx->loaded_vmcs->vnmi_blocked_time = 0;
		}
	} else {
		vmx->loaded_vmcs->nmi_known_unmasked = !masked;
		if (masked)
			vmcs_set_bits(GUEST_INTERRUPTIBILITY_INFO,
				      GUEST_INTR_STATE_NMI);
		else
			vmcs_clear_bits(GUEST_INTERRUPTIBILITY_INFO,
					GUEST_INTR_STATE_NMI);
	}
}

bool vmx_nmi_blocked(struct kvm_vcpu *vcpu)
{
	if (is_guest_mode(vcpu) && nested_exit_on_nmi(vcpu))
		return false;

	if (!enable_vnmi && to_vmx(vcpu)->loaded_vmcs->soft_vnmi_blocked)
		return true;

	return (vmcs_read32(GUEST_INTERRUPTIBILITY_INFO) &
		(GUEST_INTR_STATE_MOV_SS | GUEST_INTR_STATE_STI |
		 GUEST_INTR_STATE_NMI));
}

static int vmx_nmi_allowed(struct kvm_vcpu *vcpu, bool for_injection)
{
	if (to_vmx(vcpu)->nested.nested_run_pending)
		return -EBUSY;

	/* An NMI must not be injected into L2 if it's supposed to VM-Exit.  */
	if (for_injection && is_guest_mode(vcpu) && nested_exit_on_nmi(vcpu))
		return -EBUSY;

	return !vmx_nmi_blocked(vcpu);
}

bool vmx_interrupt_blocked(struct kvm_vcpu *vcpu)
{
	if (is_guest_mode(vcpu) && nested_exit_on_intr(vcpu))
		return false;

	return !(vmx_get_rflags(vcpu) & X86_EFLAGS_IF) ||
	       (vmcs_read32(GUEST_INTERRUPTIBILITY_INFO) &
		(GUEST_INTR_STATE_STI | GUEST_INTR_STATE_MOV_SS));
}

static int vmx_interrupt_allowed(struct kvm_vcpu *vcpu, bool for_injection)
{
	if (to_vmx(vcpu)->nested.nested_run_pending)
		return -EBUSY;

       /*
        * An IRQ must not be injected into L2 if it's supposed to VM-Exit,
        * e.g. if the IRQ arrived asynchronously after checking nested events.
        */
	if (for_injection && is_guest_mode(vcpu) && nested_exit_on_intr(vcpu))
		return -EBUSY;

	return !vmx_interrupt_blocked(vcpu);
}

static int vmx_set_tss_addr(struct kvm *kvm, unsigned int addr)
{
	void __user *ret;

	if (enable_unrestricted_guest)
		return 0;

	mutex_lock(&kvm->slots_lock);
	ret = __x86_set_memory_region(kvm, TSS_PRIVATE_MEMSLOT, addr,
				      PAGE_SIZE * 3);
	mutex_unlock(&kvm->slots_lock);

	if (IS_ERR(ret))
		return PTR_ERR(ret);

	to_kvm_vmx(kvm)->tss_addr = addr;

	return init_rmode_tss(kvm, ret);
}

static int vmx_set_identity_map_addr(struct kvm *kvm, u64 ident_addr)
{
	to_kvm_vmx(kvm)->ept_identity_map_addr = ident_addr;
	return 0;
}

static bool rmode_exception(struct kvm_vcpu *vcpu, int vec)
{
	switch (vec) {
	case BP_VECTOR:
		/*
		 * Update instruction length as we may reinject the exception
		 * from user space while in guest debugging mode.
		 */
		to_vmx(vcpu)->vcpu.arch.event_exit_inst_len =
			vmcs_read32(VM_EXIT_INSTRUCTION_LEN);
		if (vcpu->guest_debug & KVM_GUESTDBG_USE_SW_BP)
			return false;
		fallthrough;
	case DB_VECTOR:
		return !(vcpu->guest_debug &
			(KVM_GUESTDBG_SINGLESTEP | KVM_GUESTDBG_USE_HW_BP));
	case DE_VECTOR:
	case OF_VECTOR:
	case BR_VECTOR:
	case UD_VECTOR:
	case DF_VECTOR:
	case SS_VECTOR:
	case GP_VECTOR:
	case MF_VECTOR:
		return true;
	}
	return false;
}

static int handle_rmode_exception(struct kvm_vcpu *vcpu,
				  int vec, u32 err_code)
{
	/*
	 * Instruction with address size override prefix opcode 0x67
	 * Cause the #SS fault with 0 error code in VM86 mode.
	 */
	if (((vec == GP_VECTOR) || (vec == SS_VECTOR)) && err_code == 0) {
		if (kvm_emulate_instruction(vcpu, 0)) {
			if (vcpu->arch.halt_request) {
				vcpu->arch.halt_request = 0;
				return kvm_emulate_halt_noskip(vcpu);
			}
			return 1;
		}
		return 0;
	}

	/*
	 * Forward all other exceptions that are valid in real mode.
	 * FIXME: Breaks guest debugging in real mode, needs to be fixed with
	 *        the required debugging infrastructure rework.
	 */
	kvm_queue_exception(vcpu, vec);
	return 1;
}

static int handle_machine_check(struct kvm_vcpu *vcpu)
{
	/* handled by vmx_vcpu_run() */
	return 1;
}

/*
 * If the host has split lock detection disabled, then #AC is
 * unconditionally injected into the guest, which is the pre split lock
 * detection behaviour.
 *
 * If the host has split lock detection enabled then #AC is
 * only injected into the guest when:
 *  - Guest CPL == 3 (user mode)
 *  - Guest has #AC detection enabled in CR0
 *  - Guest EFLAGS has AC bit set
 */
bool vmx_guest_inject_ac(struct kvm_vcpu *vcpu)
{
	if (!boot_cpu_has(X86_FEATURE_SPLIT_LOCK_DETECT))
		return true;

	return vmx_get_cpl(vcpu) == 3 && kvm_read_cr0_bits(vcpu, X86_CR0_AM) &&
	       (kvm_get_rflags(vcpu) & X86_EFLAGS_AC);
}

static int handle_exception_nmi(struct kvm_vcpu *vcpu)
{
	struct vcpu_vmx *vmx = to_vmx(vcpu);
	struct kvm_run *kvm_run = vcpu->run;
	u32 intr_info, ex_no, error_code;
	unsigned long cr2, dr6;
	u32 vect_info;

	vect_info = vmx->idt_vectoring_info;
	intr_info = vmx_get_intr_info(vcpu);

	if (is_machine_check(intr_info) || is_nmi(intr_info))
		return 1; /* handled by handle_exception_nmi_irqoff() */

	/*
	 * Queue the exception here instead of in handle_nm_fault_irqoff().
	 * This ensures the nested_vmx check is not skipped so vmexit can
	 * be reflected to L1 (when it intercepts #NM) before reaching this
	 * point.
	 */
	if (is_nm_fault(intr_info)) {
		kvm_queue_exception(vcpu, NM_VECTOR);
		return 1;
	}

	if (is_invalid_opcode(intr_info))
		return handle_ud(vcpu);

	error_code = 0;
	if (intr_info & INTR_INFO_DELIVER_CODE_MASK)
		error_code = vmcs_read32(VM_EXIT_INTR_ERROR_CODE);

	if (!vmx->rmode.vm86_active && is_gp_fault(intr_info)) {
		WARN_ON_ONCE(!enable_vmware_backdoor);

		/*
		 * VMware backdoor emulation on #GP interception only handles
		 * IN{S}, OUT{S}, and RDPMC, none of which generate a non-zero
		 * error code on #GP.
		 */
		if (error_code) {
			kvm_queue_exception_e(vcpu, GP_VECTOR, error_code);
			return 1;
		}
		return kvm_emulate_instruction(vcpu, EMULTYPE_VMWARE_GP);
	}

	/*
	 * The #PF with PFEC.RSVD = 1 indicates the guest is accessing
	 * MMIO, it is better to report an internal error.
	 * See the comments in vmx_handle_exit.
	 */
	if ((vect_info & VECTORING_INFO_VALID_MASK) &&
	    !(is_page_fault(intr_info) && !(error_code & PFERR_RSVD_MASK))) {
		vcpu->run->exit_reason = KVM_EXIT_INTERNAL_ERROR;
		vcpu->run->internal.suberror = KVM_INTERNAL_ERROR_SIMUL_EX;
		vcpu->run->internal.ndata = 4;
		vcpu->run->internal.data[0] = vect_info;
		vcpu->run->internal.data[1] = intr_info;
		vcpu->run->internal.data[2] = error_code;
		vcpu->run->internal.data[3] = vcpu->arch.last_vmentry_cpu;
		return 0;
	}

	if (is_page_fault(intr_info)) {
		cr2 = vmx_get_exit_qual(vcpu);
		if (enable_ept && !vcpu->arch.apf.host_apf_flags) {
			/*
			 * EPT will cause page fault only if we need to
			 * detect illegal GPAs.
			 */
			WARN_ON_ONCE(!allow_smaller_maxphyaddr);
			kvm_fixup_and_inject_pf_error(vcpu, cr2, error_code);
			return 1;
		} else
			return kvm_handle_page_fault(vcpu, error_code, cr2, NULL, 0);
	}

	ex_no = intr_info & INTR_INFO_VECTOR_MASK;

	if (vmx->rmode.vm86_active && rmode_exception(vcpu, ex_no))
		return handle_rmode_exception(vcpu, ex_no, error_code);

	switch (ex_no) {
	case DB_VECTOR:
		dr6 = vmx_get_exit_qual(vcpu);
		if (!(vcpu->guest_debug &
		      (KVM_GUESTDBG_SINGLESTEP | KVM_GUESTDBG_USE_HW_BP))) {
			/*
			 * If the #DB was due to ICEBP, a.k.a. INT1, skip the
			 * instruction.  ICEBP generates a trap-like #DB, but
			 * despite its interception control being tied to #DB,
			 * is an instruction intercept, i.e. the VM-Exit occurs
			 * on the ICEBP itself.  Use the inner "skip" helper to
			 * avoid single-step #DB and MTF updates, as ICEBP is
			 * higher priority.  Note, skipping ICEBP still clears
			 * STI and MOVSS blocking.
			 *
			 * For all other #DBs, set vmcs.PENDING_DBG_EXCEPTIONS.BS
			 * if single-step is enabled in RFLAGS and STI or MOVSS
			 * blocking is active, as the CPU doesn't set the bit
			 * on VM-Exit due to #DB interception.  VM-Entry has a
			 * consistency check that a single-step #DB is pending
			 * in this scenario as the previous instruction cannot
			 * have toggled RFLAGS.TF 0=>1 (because STI and POP/MOV
			 * don't modify RFLAGS), therefore the one instruction
			 * delay when activating single-step breakpoints must
			 * have already expired.  Note, the CPU sets/clears BS
			 * as appropriate for all other VM-Exits types.
			 */
			if (is_icebp(intr_info))
				WARN_ON(!skip_emulated_instruction(vcpu));
			else if ((vmx_get_rflags(vcpu) & X86_EFLAGS_TF) &&
				 (vmcs_read32(GUEST_INTERRUPTIBILITY_INFO) &
				  (GUEST_INTR_STATE_STI | GUEST_INTR_STATE_MOV_SS)))
				vmcs_writel(GUEST_PENDING_DBG_EXCEPTIONS,
					    vmcs_readl(GUEST_PENDING_DBG_EXCEPTIONS) | DR6_BS);

			kvm_queue_exception_p(vcpu, DB_VECTOR, dr6);
			return 1;
		}
		kvm_run->debug.arch.dr6 = dr6 | DR6_ACTIVE_LOW;
		kvm_run->debug.arch.dr7 = vmcs_readl(GUEST_DR7);
		fallthrough;
	case BP_VECTOR:
		/*
		 * Update instruction length as we may reinject #BP from
		 * user space while in guest debugging mode. Reading it for
		 * #DB as well causes no harm, it is not used in that case.
		 */
		vmx->vcpu.arch.event_exit_inst_len =
			vmcs_read32(VM_EXIT_INSTRUCTION_LEN);
		kvm_run->exit_reason = KVM_EXIT_DEBUG;
		kvm_run->debug.arch.pc = kvm_get_linear_rip(vcpu);
		kvm_run->debug.arch.exception = ex_no;
		break;
	case AC_VECTOR:
		if (vmx_guest_inject_ac(vcpu)) {
			kvm_queue_exception_e(vcpu, AC_VECTOR, error_code);
			return 1;
		}

		/*
		 * Handle split lock. Depending on detection mode this will
		 * either warn and disable split lock detection for this
		 * task or force SIGBUS on it.
		 */
		if (handle_guest_split_lock(kvm_rip_read(vcpu)))
			return 1;
		fallthrough;
	default:
		kvm_run->exit_reason = KVM_EXIT_EXCEPTION;
		kvm_run->ex.exception = ex_no;
		kvm_run->ex.error_code = error_code;
		break;
	}
	return 0;
}

static __always_inline int handle_external_interrupt(struct kvm_vcpu *vcpu)
{
	++vcpu->stat.irq_exits;
	return 1;
}

static int handle_triple_fault(struct kvm_vcpu *vcpu)
{
	vcpu->run->exit_reason = KVM_EXIT_SHUTDOWN;
	vcpu->mmio_needed = 0;
	return 0;
}

static int handle_io(struct kvm_vcpu *vcpu)
{
	unsigned long exit_qualification;
	int size, in, string;
	unsigned port;

	exit_qualification = vmx_get_exit_qual(vcpu);
	string = (exit_qualification & 16) != 0;

	++vcpu->stat.io_exits;

	if (string)
		return kvm_emulate_instruction(vcpu, 0);

	port = exit_qualification >> 16;
	size = (exit_qualification & 7) + 1;
	in = (exit_qualification & 8) != 0;

	return kvm_fast_pio(vcpu, size, port, in);
}

static void
vmx_patch_hypercall(struct kvm_vcpu *vcpu, unsigned char *hypercall)
{
	/*
	 * Patch in the VMCALL instruction:
	 */
	hypercall[0] = 0x0f;
	hypercall[1] = 0x01;
	hypercall[2] = 0xc1;
}

/* called to set cr0 as appropriate for a mov-to-cr0 exit. */
static int handle_set_cr0(struct kvm_vcpu *vcpu, unsigned long val)
{
	if (is_guest_mode(vcpu)) {
		struct vmcs12 *vmcs12 = get_vmcs12(vcpu);
		unsigned long orig_val = val;

		/*
		 * We get here when L2 changed cr0 in a way that did not change
		 * any of L1's shadowed bits (see nested_vmx_exit_handled_cr),
		 * but did change L0 shadowed bits. So we first calculate the
		 * effective cr0 value that L1 would like to write into the
		 * hardware. It consists of the L2-owned bits from the new
		 * value combined with the L1-owned bits from L1's guest_cr0.
		 */
		val = (val & ~vmcs12->cr0_guest_host_mask) |
			(vmcs12->guest_cr0 & vmcs12->cr0_guest_host_mask);

		if (!nested_guest_cr0_valid(vcpu, val))
			return 1;

		if (kvm_set_cr0(vcpu, val))
			return 1;
		vmcs_writel(CR0_READ_SHADOW, orig_val);
		return 0;
	} else {
		if (to_vmx(vcpu)->nested.vmxon &&
		    !nested_host_cr0_valid(vcpu, val))
			return 1;

		return kvm_set_cr0(vcpu, val);
	}
}

static int handle_set_cr4(struct kvm_vcpu *vcpu, unsigned long val)
{
	if (is_guest_mode(vcpu)) {
		struct vmcs12 *vmcs12 = get_vmcs12(vcpu);
		unsigned long orig_val = val;

		/* analogously to handle_set_cr0 */
		val = (val & ~vmcs12->cr4_guest_host_mask) |
			(vmcs12->guest_cr4 & vmcs12->cr4_guest_host_mask);
		if (kvm_set_cr4(vcpu, val))
			return 1;
		vmcs_writel(CR4_READ_SHADOW, orig_val);
		return 0;
	} else
		return kvm_set_cr4(vcpu, val);
}

static int handle_desc(struct kvm_vcpu *vcpu)
{
	WARN_ON(!(vcpu->arch.cr4 & X86_CR4_UMIP));
	return kvm_emulate_instruction(vcpu, 0);
}

static int handle_cr(struct kvm_vcpu *vcpu)
{
	unsigned long exit_qualification, val;
	int cr;
	int reg;
	int err;
	int ret;

	exit_qualification = vmx_get_exit_qual(vcpu);
	cr = exit_qualification & 15;
	reg = (exit_qualification >> 8) & 15;
	switch ((exit_qualification >> 4) & 3) {
	case 0: /* mov to cr */
		val = kvm_register_read(vcpu, reg);
		trace_kvm_cr_write(cr, val);
		switch (cr) {
		case 0:
			err = handle_set_cr0(vcpu, val);
			return kvm_complete_insn_gp(vcpu, err);
		case 3:
			WARN_ON_ONCE(enable_unrestricted_guest);

			err = kvm_set_cr3(vcpu, val);
			return kvm_complete_insn_gp(vcpu, err);
		case 4:
			err = handle_set_cr4(vcpu, val);
			return kvm_complete_insn_gp(vcpu, err);
		case 8: {
				u8 cr8_prev = kvm_get_cr8(vcpu);
				u8 cr8 = (u8)val;
				err = kvm_set_cr8(vcpu, cr8);
				ret = kvm_complete_insn_gp(vcpu, err);
				if (lapic_in_kernel(vcpu))
					return ret;
				if (cr8_prev <= cr8)
					return ret;
				/*
				 * TODO: we might be squashing a
				 * KVM_GUESTDBG_SINGLESTEP-triggered
				 * KVM_EXIT_DEBUG here.
				 */
				vcpu->run->exit_reason = KVM_EXIT_SET_TPR;
				return 0;
			}
		}
		break;
	case 2: /* clts */
		KVM_BUG(1, vcpu->kvm, "Guest always owns CR0.TS");
		return -EIO;
	case 1: /*mov from cr*/
		switch (cr) {
		case 3:
			WARN_ON_ONCE(enable_unrestricted_guest);

			val = kvm_read_cr3(vcpu);
			kvm_register_write(vcpu, reg, val);
			trace_kvm_cr_read(cr, val);
			return kvm_skip_emulated_instruction(vcpu);
		case 8:
			val = kvm_get_cr8(vcpu);
			kvm_register_write(vcpu, reg, val);
			trace_kvm_cr_read(cr, val);
			return kvm_skip_emulated_instruction(vcpu);
		}
		break;
	case 3: /* lmsw */
		val = (exit_qualification >> LMSW_SOURCE_DATA_SHIFT) & 0x0f;
		trace_kvm_cr_write(0, (kvm_read_cr0(vcpu) & ~0xful) | val);
		kvm_lmsw(vcpu, val);

		return kvm_skip_emulated_instruction(vcpu);
	default:
		break;
	}
	vcpu->run->exit_reason = 0;
	vcpu_unimpl(vcpu, "unhandled control register: op %d cr %d\n",
	       (int)(exit_qualification >> 4) & 3, cr);
	return 0;
}

static int handle_dr(struct kvm_vcpu *vcpu)
{
	unsigned long exit_qualification;
	int dr, dr7, reg;
	int err = 1;

	exit_qualification = vmx_get_exit_qual(vcpu);
	dr = exit_qualification & DEBUG_REG_ACCESS_NUM;

	/* First, if DR does not exist, trigger UD */
	if (!kvm_require_dr(vcpu, dr))
		return 1;

	if (vmx_get_cpl(vcpu) > 0)
		goto out;

	dr7 = vmcs_readl(GUEST_DR7);
	if (dr7 & DR7_GD) {
		/*
		 * As the vm-exit takes precedence over the debug trap, we
		 * need to emulate the latter, either for the host or the
		 * guest debugging itself.
		 */
		if (vcpu->guest_debug & KVM_GUESTDBG_USE_HW_BP) {
			vcpu->run->debug.arch.dr6 = DR6_BD | DR6_ACTIVE_LOW;
			vcpu->run->debug.arch.dr7 = dr7;
			vcpu->run->debug.arch.pc = kvm_get_linear_rip(vcpu);
			vcpu->run->debug.arch.exception = DB_VECTOR;
			vcpu->run->exit_reason = KVM_EXIT_DEBUG;
			return 0;
		} else {
			kvm_queue_exception_p(vcpu, DB_VECTOR, DR6_BD);
			return 1;
		}
	}

	if (vcpu->guest_debug == 0) {
		exec_controls_clearbit(to_vmx(vcpu), CPU_BASED_MOV_DR_EXITING);

		/*
		 * No more DR vmexits; force a reload of the debug registers
		 * and reenter on this instruction.  The next vmexit will
		 * retrieve the full state of the debug registers.
		 */
		vcpu->arch.switch_db_regs |= KVM_DEBUGREG_WONT_EXIT;
		return 1;
	}

	reg = DEBUG_REG_ACCESS_REG(exit_qualification);
	if (exit_qualification & TYPE_MOV_FROM_DR) {
		unsigned long val;

		kvm_get_dr(vcpu, dr, &val);
		kvm_register_write(vcpu, reg, val);
		err = 0;
	} else {
		err = kvm_set_dr(vcpu, dr, kvm_register_read(vcpu, reg));
	}

out:
	return kvm_complete_insn_gp(vcpu, err);
}

static void vmx_sync_dirty_debug_regs(struct kvm_vcpu *vcpu)
{
	get_debugreg(vcpu->arch.db[0], 0);
	get_debugreg(vcpu->arch.db[1], 1);
	get_debugreg(vcpu->arch.db[2], 2);
	get_debugreg(vcpu->arch.db[3], 3);
	get_debugreg(vcpu->arch.dr6, 6);
	vcpu->arch.dr7 = vmcs_readl(GUEST_DR7);

	vcpu->arch.switch_db_regs &= ~KVM_DEBUGREG_WONT_EXIT;
	exec_controls_setbit(to_vmx(vcpu), CPU_BASED_MOV_DR_EXITING);

	/*
	 * exc_debug expects dr6 to be cleared after it runs, avoid that it sees
	 * a stale dr6 from the guest.
	 */
	set_debugreg(DR6_RESERVED, 6);
}

static void vmx_set_dr7(struct kvm_vcpu *vcpu, unsigned long val)
{
	vmcs_writel(GUEST_DR7, val);
}

static int handle_tpr_below_threshold(struct kvm_vcpu *vcpu)
{
	kvm_apic_update_ppr(vcpu);
	return 1;
}

static int handle_interrupt_window(struct kvm_vcpu *vcpu)
{
	exec_controls_clearbit(to_vmx(vcpu), CPU_BASED_INTR_WINDOW_EXITING);

	kvm_make_request(KVM_REQ_EVENT, vcpu);

	++vcpu->stat.irq_window_exits;
	return 1;
}

static int handle_invlpg(struct kvm_vcpu *vcpu)
{
	unsigned long exit_qualification = vmx_get_exit_qual(vcpu);

	kvm_mmu_invlpg(vcpu, exit_qualification);
	return kvm_skip_emulated_instruction(vcpu);
}

static int handle_apic_access(struct kvm_vcpu *vcpu)
{
	if (likely(fasteoi)) {
		unsigned long exit_qualification = vmx_get_exit_qual(vcpu);
		int access_type, offset;

		access_type = exit_qualification & APIC_ACCESS_TYPE;
		offset = exit_qualification & APIC_ACCESS_OFFSET;
		/*
		 * Sane guest uses MOV to write EOI, with written value
		 * not cared. So make a short-circuit here by avoiding
		 * heavy instruction emulation.
		 */
		if ((access_type == TYPE_LINEAR_APIC_INST_WRITE) &&
		    (offset == APIC_EOI)) {
			kvm_lapic_set_eoi(vcpu);
			return kvm_skip_emulated_instruction(vcpu);
		}
	}
	return kvm_emulate_instruction(vcpu, 0);
}

static int handle_apic_eoi_induced(struct kvm_vcpu *vcpu)
{
	unsigned long exit_qualification = vmx_get_exit_qual(vcpu);
	int vector = exit_qualification & 0xff;

	/* EOI-induced VM exit is trap-like and thus no need to adjust IP */
	kvm_apic_set_eoi_accelerated(vcpu, vector);
	return 1;
}

static int handle_apic_write(struct kvm_vcpu *vcpu)
{
	unsigned long exit_qualification = vmx_get_exit_qual(vcpu);

	/*
	 * APIC-write VM-Exit is trap-like, KVM doesn't need to advance RIP and
	 * hardware has done any necessary aliasing, offset adjustments, etc...
	 * for the access.  I.e. the correct value has already been  written to
	 * the vAPIC page for the correct 16-byte chunk.  KVM needs only to
	 * retrieve the register value and emulate the access.
	 */
	u32 offset = exit_qualification & 0xff0;

	kvm_apic_write_nodecode(vcpu, offset);
	return 1;
}

static int handle_task_switch(struct kvm_vcpu *vcpu)
{
	struct vcpu_vmx *vmx = to_vmx(vcpu);
	unsigned long exit_qualification;
	bool has_error_code = false;
	u32 error_code = 0;
	u16 tss_selector;
	int reason, type, idt_v, idt_index;

	idt_v = (vmx->idt_vectoring_info & VECTORING_INFO_VALID_MASK);
	idt_index = (vmx->idt_vectoring_info & VECTORING_INFO_VECTOR_MASK);
	type = (vmx->idt_vectoring_info & VECTORING_INFO_TYPE_MASK);

	exit_qualification = vmx_get_exit_qual(vcpu);

	reason = (u32)exit_qualification >> 30;
	if (reason == TASK_SWITCH_GATE && idt_v) {
		switch (type) {
		case INTR_TYPE_NMI_INTR:
			vcpu->arch.nmi_injected = false;
			vmx_set_nmi_mask(vcpu, true);
			break;
		case INTR_TYPE_EXT_INTR:
		case INTR_TYPE_SOFT_INTR:
			kvm_clear_interrupt_queue(vcpu);
			break;
		case INTR_TYPE_HARD_EXCEPTION:
			if (vmx->idt_vectoring_info &
			    VECTORING_INFO_DELIVER_CODE_MASK) {
				has_error_code = true;
				error_code =
					vmcs_read32(IDT_VECTORING_ERROR_CODE);
			}
			fallthrough;
		case INTR_TYPE_SOFT_EXCEPTION:
			kvm_clear_exception_queue(vcpu);
			break;
		default:
			break;
		}
	}
	tss_selector = exit_qualification;

	if (!idt_v || (type != INTR_TYPE_HARD_EXCEPTION &&
		       type != INTR_TYPE_EXT_INTR &&
		       type != INTR_TYPE_NMI_INTR))
		WARN_ON(!skip_emulated_instruction(vcpu));

	/*
	 * TODO: What about debug traps on tss switch?
	 *       Are we supposed to inject them and update dr6?
	 */
	return kvm_task_switch(vcpu, tss_selector,
			       type == INTR_TYPE_SOFT_INTR ? idt_index : -1,
			       reason, has_error_code, error_code);
}

static int handle_ept_violation(struct kvm_vcpu *vcpu)
{
	unsigned long exit_qualification;
	gpa_t gpa;
	u64 error_code;

	exit_qualification = vmx_get_exit_qual(vcpu);

	/*
	 * EPT violation happened while executing iret from NMI,
	 * "blocked by NMI" bit has to be set before next VM entry.
	 * There are errata that may cause this bit to not be set:
	 * AAK134, BY25.
	 */
	if (!(to_vmx(vcpu)->idt_vectoring_info & VECTORING_INFO_VALID_MASK) &&
			enable_vnmi &&
			(exit_qualification & INTR_INFO_UNBLOCK_NMI))
		vmcs_set_bits(GUEST_INTERRUPTIBILITY_INFO, GUEST_INTR_STATE_NMI);

	gpa = vmcs_read64(GUEST_PHYSICAL_ADDRESS);
	trace_kvm_page_fault(vcpu, gpa, exit_qualification);

	/* Is it a read fault? */
	error_code = (exit_qualification & EPT_VIOLATION_ACC_READ)
		     ? PFERR_USER_MASK : 0;
	/* Is it a write fault? */
	error_code |= (exit_qualification & EPT_VIOLATION_ACC_WRITE)
		      ? PFERR_WRITE_MASK : 0;
	/* Is it a fetch fault? */
	error_code |= (exit_qualification & EPT_VIOLATION_ACC_INSTR)
		      ? PFERR_FETCH_MASK : 0;
	/* ept page table entry is present? */
	error_code |= (exit_qualification & EPT_VIOLATION_RWX_MASK)
		      ? PFERR_PRESENT_MASK : 0;

	error_code |= (exit_qualification & EPT_VIOLATION_GVA_TRANSLATED) != 0 ?
	       PFERR_GUEST_FINAL_MASK : PFERR_GUEST_PAGE_MASK;

	vcpu->arch.exit_qualification = exit_qualification;

	/*
	 * Check that the GPA doesn't exceed physical memory limits, as that is
	 * a guest page fault.  We have to emulate the instruction here, because
	 * if the illegal address is that of a paging structure, then
	 * EPT_VIOLATION_ACC_WRITE bit is set.  Alternatively, if supported we
	 * would also use advanced VM-exit information for EPT violations to
	 * reconstruct the page fault error code.
	 */
	if (unlikely(allow_smaller_maxphyaddr && kvm_vcpu_is_illegal_gpa(vcpu, gpa)))
		return kvm_emulate_instruction(vcpu, 0);

	return kvm_mmu_page_fault(vcpu, gpa, error_code, NULL, 0);
}

static int handle_ept_misconfig(struct kvm_vcpu *vcpu)
{
	gpa_t gpa;

	if (!vmx_can_emulate_instruction(vcpu, EMULTYPE_PF, NULL, 0))
		return 1;

	/*
	 * A nested guest cannot optimize MMIO vmexits, because we have an
	 * nGPA here instead of the required GPA.
	 */
	gpa = vmcs_read64(GUEST_PHYSICAL_ADDRESS);
	if (!is_guest_mode(vcpu) &&
	    !kvm_io_bus_write(vcpu, KVM_FAST_MMIO_BUS, gpa, 0, NULL)) {
		trace_kvm_fast_mmio(gpa);
		return kvm_skip_emulated_instruction(vcpu);
	}

	return kvm_mmu_page_fault(vcpu, gpa, PFERR_RSVD_MASK, NULL, 0);
}

static int handle_nmi_window(struct kvm_vcpu *vcpu)
{
	if (KVM_BUG_ON(!enable_vnmi, vcpu->kvm))
		return -EIO;

	exec_controls_clearbit(to_vmx(vcpu), CPU_BASED_NMI_WINDOW_EXITING);
	++vcpu->stat.nmi_window_exits;
	kvm_make_request(KVM_REQ_EVENT, vcpu);

	return 1;
}

static bool vmx_emulation_required_with_pending_exception(struct kvm_vcpu *vcpu)
{
	struct vcpu_vmx *vmx = to_vmx(vcpu);

	return vmx->emulation_required && !vmx->rmode.vm86_active &&
	       (kvm_is_exception_pending(vcpu) || vcpu->arch.exception.injected);
}

static int handle_invalid_guest_state(struct kvm_vcpu *vcpu)
{
	struct vcpu_vmx *vmx = to_vmx(vcpu);
	bool intr_window_requested;
	unsigned count = 130;

	intr_window_requested = exec_controls_get(vmx) &
				CPU_BASED_INTR_WINDOW_EXITING;

	while (vmx->emulation_required && count-- != 0) {
		if (intr_window_requested && !vmx_interrupt_blocked(vcpu))
			return handle_interrupt_window(&vmx->vcpu);

		if (kvm_test_request(KVM_REQ_EVENT, vcpu))
			return 1;

		if (!kvm_emulate_instruction(vcpu, 0))
			return 0;

		if (vmx_emulation_required_with_pending_exception(vcpu)) {
			kvm_prepare_emulation_failure_exit(vcpu);
			return 0;
		}

		if (vcpu->arch.halt_request) {
			vcpu->arch.halt_request = 0;
			return kvm_emulate_halt_noskip(vcpu);
		}

		/*
		 * Note, return 1 and not 0, vcpu_run() will invoke
		 * xfer_to_guest_mode() which will create a proper return
		 * code.
		 */
		if (__xfer_to_guest_mode_work_pending())
			return 1;
	}

	return 1;
}

static int vmx_vcpu_pre_run(struct kvm_vcpu *vcpu)
{
	if (vmx_emulation_required_with_pending_exception(vcpu)) {
		kvm_prepare_emulation_failure_exit(vcpu);
		return 0;
	}

	return 1;
}

static void grow_ple_window(struct kvm_vcpu *vcpu)
{
	struct vcpu_vmx *vmx = to_vmx(vcpu);
	unsigned int old = vmx->ple_window;

	vmx->ple_window = __grow_ple_window(old, ple_window,
					    ple_window_grow,
					    ple_window_max);

	if (vmx->ple_window != old) {
		vmx->ple_window_dirty = true;
		trace_kvm_ple_window_update(vcpu->vcpu_id,
					    vmx->ple_window, old);
	}
}

static void shrink_ple_window(struct kvm_vcpu *vcpu)
{
	struct vcpu_vmx *vmx = to_vmx(vcpu);
	unsigned int old = vmx->ple_window;

	vmx->ple_window = __shrink_ple_window(old, ple_window,
					      ple_window_shrink,
					      ple_window);

	if (vmx->ple_window != old) {
		vmx->ple_window_dirty = true;
		trace_kvm_ple_window_update(vcpu->vcpu_id,
					    vmx->ple_window, old);
	}
}

/*
 * Indicate a busy-waiting vcpu in spinlock. We do not enable the PAUSE
 * exiting, so only get here on cpu with PAUSE-Loop-Exiting.
 */
static int handle_pause(struct kvm_vcpu *vcpu)
{
	if (!kvm_pause_in_guest(vcpu->kvm))
		grow_ple_window(vcpu);

	/*
	 * Intel sdm vol3 ch-25.1.3 says: The "PAUSE-loop exiting"
	 * VM-execution control is ignored if CPL > 0. OTOH, KVM
	 * never set PAUSE_EXITING and just set PLE if supported,
	 * so the vcpu must be CPL=0 if it gets a PAUSE exit.
	 */
	kvm_vcpu_on_spin(vcpu, true);
	return kvm_skip_emulated_instruction(vcpu);
}

static int handle_monitor_trap(struct kvm_vcpu *vcpu)
{
	return 1;
}

static int handle_invpcid(struct kvm_vcpu *vcpu)
{
	u32 vmx_instruction_info;
	unsigned long type;
	gva_t gva;
	struct {
		u64 pcid;
		u64 gla;
	} operand;
	int gpr_index;

	if (!guest_cpuid_has(vcpu, X86_FEATURE_INVPCID)) {
		kvm_queue_exception(vcpu, UD_VECTOR);
		return 1;
	}

	vmx_instruction_info = vmcs_read32(VMX_INSTRUCTION_INFO);
	gpr_index = vmx_get_instr_info_reg2(vmx_instruction_info);
	type = kvm_register_read(vcpu, gpr_index);

	/* According to the Intel instruction reference, the memory operand
	 * is read even if it isn't needed (e.g., for type==all)
	 */
	if (get_vmx_mem_address(vcpu, vmx_get_exit_qual(vcpu),
				vmx_instruction_info, false,
				sizeof(operand), &gva))
		return 1;

	return kvm_handle_invpcid(vcpu, type, gva);
}

static int handle_pml_full(struct kvm_vcpu *vcpu)
{
	unsigned long exit_qualification;

	trace_kvm_pml_full(vcpu->vcpu_id);

	exit_qualification = vmx_get_exit_qual(vcpu);

	/*
	 * PML buffer FULL happened while executing iret from NMI,
	 * "blocked by NMI" bit has to be set before next VM entry.
	 */
	if (!(to_vmx(vcpu)->idt_vectoring_info & VECTORING_INFO_VALID_MASK) &&
			enable_vnmi &&
			(exit_qualification & INTR_INFO_UNBLOCK_NMI))
		vmcs_set_bits(GUEST_INTERRUPTIBILITY_INFO,
				GUEST_INTR_STATE_NMI);

	/*
	 * PML buffer already flushed at beginning of VMEXIT. Nothing to do
	 * here.., and there's no userspace involvement needed for PML.
	 */
	return 1;
}

static fastpath_t handle_fastpath_preemption_timer(struct kvm_vcpu *vcpu)
{
	struct vcpu_vmx *vmx = to_vmx(vcpu);

	if (!vmx->req_immediate_exit &&
	    !unlikely(vmx->loaded_vmcs->hv_timer_soft_disabled)) {
		kvm_lapic_expired_hv_timer(vcpu);
		return EXIT_FASTPATH_REENTER_GUEST;
	}

	return EXIT_FASTPATH_NONE;
}

static int handle_preemption_timer(struct kvm_vcpu *vcpu)
{
	handle_fastpath_preemption_timer(vcpu);
	return 1;
}

/*
 * When nested=0, all VMX instruction VM Exits filter here.  The handlers
 * are overwritten by nested_vmx_setup() when nested=1.
 */
static int handle_vmx_instruction(struct kvm_vcpu *vcpu)
{
	kvm_queue_exception(vcpu, UD_VECTOR);
	return 1;
}

#ifndef CONFIG_X86_SGX_KVM
static int handle_encls(struct kvm_vcpu *vcpu)
{
	/*
	 * SGX virtualization is disabled.  There is no software enable bit for
	 * SGX, so KVM intercepts all ENCLS leafs and injects a #UD to prevent
	 * the guest from executing ENCLS (when SGX is supported by hardware).
	 */
	kvm_queue_exception(vcpu, UD_VECTOR);
	return 1;
}
#endif /* CONFIG_X86_SGX_KVM */

static int handle_bus_lock_vmexit(struct kvm_vcpu *vcpu)
{
	/*
	 * Hardware may or may not set the BUS_LOCK_DETECTED flag on BUS_LOCK
	 * VM-Exits. Unconditionally set the flag here and leave the handling to
	 * vmx_handle_exit().
	 */
	to_vmx(vcpu)->exit_reason.bus_lock_detected = true;
	return 1;
}

static int handle_notify(struct kvm_vcpu *vcpu)
{
	unsigned long exit_qual = vmx_get_exit_qual(vcpu);
	bool context_invalid = exit_qual & NOTIFY_VM_CONTEXT_INVALID;

	++vcpu->stat.notify_window_exits;

	/*
	 * Notify VM exit happened while executing iret from NMI,
	 * "blocked by NMI" bit has to be set before next VM entry.
	 */
	if (enable_vnmi && (exit_qual & INTR_INFO_UNBLOCK_NMI))
		vmcs_set_bits(GUEST_INTERRUPTIBILITY_INFO,
			      GUEST_INTR_STATE_NMI);

	if (vcpu->kvm->arch.notify_vmexit_flags & KVM_X86_NOTIFY_VMEXIT_USER ||
	    context_invalid) {
		vcpu->run->exit_reason = KVM_EXIT_NOTIFY;
		vcpu->run->notify.flags = context_invalid ?
					  KVM_NOTIFY_CONTEXT_INVALID : 0;
		return 0;
	}

	return 1;
}

/*
 * The exit handlers return 1 if the exit was handled fully and guest execution
 * may resume.  Otherwise they set the kvm_run parameter to indicate what needs
 * to be done to userspace and return 0.
 */
static int (*kvm_vmx_exit_handlers[])(struct kvm_vcpu *vcpu) = {
	[EXIT_REASON_EXCEPTION_NMI]           = handle_exception_nmi,
	[EXIT_REASON_EXTERNAL_INTERRUPT]      = handle_external_interrupt,
	[EXIT_REASON_TRIPLE_FAULT]            = handle_triple_fault,
	[EXIT_REASON_NMI_WINDOW]	      = handle_nmi_window,
	[EXIT_REASON_IO_INSTRUCTION]          = handle_io,
	[EXIT_REASON_CR_ACCESS]               = handle_cr,
	[EXIT_REASON_DR_ACCESS]               = handle_dr,
	[EXIT_REASON_CPUID]                   = kvm_emulate_cpuid,
	[EXIT_REASON_MSR_READ]                = kvm_emulate_rdmsr,
	[EXIT_REASON_MSR_WRITE]               = kvm_emulate_wrmsr,
	[EXIT_REASON_INTERRUPT_WINDOW]        = handle_interrupt_window,
	[EXIT_REASON_HLT]                     = kvm_emulate_halt,
	[EXIT_REASON_INVD]		      = kvm_emulate_invd,
	[EXIT_REASON_INVLPG]		      = handle_invlpg,
	[EXIT_REASON_RDPMC]                   = kvm_emulate_rdpmc,
	[EXIT_REASON_VMCALL]                  = kvm_emulate_hypercall,
	[EXIT_REASON_VMCLEAR]		      = handle_vmx_instruction,
	[EXIT_REASON_VMLAUNCH]		      = handle_vmx_instruction,
	[EXIT_REASON_VMPTRLD]		      = handle_vmx_instruction,
	[EXIT_REASON_VMPTRST]		      = handle_vmx_instruction,
	[EXIT_REASON_VMREAD]		      = handle_vmx_instruction,
	[EXIT_REASON_VMRESUME]		      = handle_vmx_instruction,
	[EXIT_REASON_VMWRITE]		      = handle_vmx_instruction,
	[EXIT_REASON_VMOFF]		      = handle_vmx_instruction,
	[EXIT_REASON_VMON]		      = handle_vmx_instruction,
	[EXIT_REASON_TPR_BELOW_THRESHOLD]     = handle_tpr_below_threshold,
	[EXIT_REASON_APIC_ACCESS]             = handle_apic_access,
	[EXIT_REASON_APIC_WRITE]              = handle_apic_write,
	[EXIT_REASON_EOI_INDUCED]             = handle_apic_eoi_induced,
	[EXIT_REASON_WBINVD]                  = kvm_emulate_wbinvd,
	[EXIT_REASON_XSETBV]                  = kvm_emulate_xsetbv,
	[EXIT_REASON_TASK_SWITCH]             = handle_task_switch,
	[EXIT_REASON_MCE_DURING_VMENTRY]      = handle_machine_check,
	[EXIT_REASON_GDTR_IDTR]		      = handle_desc,
	[EXIT_REASON_LDTR_TR]		      = handle_desc,
	[EXIT_REASON_EPT_VIOLATION]	      = handle_ept_violation,
	[EXIT_REASON_EPT_MISCONFIG]           = handle_ept_misconfig,
	[EXIT_REASON_PAUSE_INSTRUCTION]       = handle_pause,
	[EXIT_REASON_MWAIT_INSTRUCTION]	      = kvm_emulate_mwait,
	[EXIT_REASON_MONITOR_TRAP_FLAG]       = handle_monitor_trap,
	[EXIT_REASON_MONITOR_INSTRUCTION]     = kvm_emulate_monitor,
	[EXIT_REASON_INVEPT]                  = handle_vmx_instruction,
	[EXIT_REASON_INVVPID]                 = handle_vmx_instruction,
	[EXIT_REASON_RDRAND]                  = kvm_handle_invalid_op,
	[EXIT_REASON_RDSEED]                  = kvm_handle_invalid_op,
	[EXIT_REASON_PML_FULL]		      = handle_pml_full,
	[EXIT_REASON_INVPCID]                 = handle_invpcid,
	[EXIT_REASON_VMFUNC]		      = handle_vmx_instruction,
	[EXIT_REASON_PREEMPTION_TIMER]	      = handle_preemption_timer,
	[EXIT_REASON_ENCLS]		      = handle_encls,
	[EXIT_REASON_BUS_LOCK]                = handle_bus_lock_vmexit,
	[EXIT_REASON_NOTIFY]		      = handle_notify,
};

static const int kvm_vmx_max_exit_handlers =
	ARRAY_SIZE(kvm_vmx_exit_handlers);

static void vmx_get_exit_info(struct kvm_vcpu *vcpu, u32 *reason,
			      u64 *info1, u64 *info2,
			      u32 *intr_info, u32 *error_code)
{
	struct vcpu_vmx *vmx = to_vmx(vcpu);

	*reason = vmx->exit_reason.full;
	*info1 = vmx_get_exit_qual(vcpu);
	if (!(vmx->exit_reason.failed_vmentry)) {
		*info2 = vmx->idt_vectoring_info;
		*intr_info = vmx_get_intr_info(vcpu);
		if (is_exception_with_error_code(*intr_info))
			*error_code = vmcs_read32(VM_EXIT_INTR_ERROR_CODE);
		else
			*error_code = 0;
	} else {
		*info2 = 0;
		*intr_info = 0;
		*error_code = 0;
	}
}

static void vmx_destroy_pml_buffer(struct vcpu_vmx *vmx)
{
	if (vmx->pml_pg) {
		__free_page(vmx->pml_pg);
		vmx->pml_pg = NULL;
	}
}

static void vmx_flush_pml_buffer(struct kvm_vcpu *vcpu)
{
	struct vcpu_vmx *vmx = to_vmx(vcpu);
	u64 *pml_buf;
	u16 pml_idx;

	pml_idx = vmcs_read16(GUEST_PML_INDEX);

	/* Do nothing if PML buffer is empty */
	if (pml_idx == (PML_ENTITY_NUM - 1))
		return;

	/* PML index always points to next available PML buffer entity */
	if (pml_idx >= PML_ENTITY_NUM)
		pml_idx = 0;
	else
		pml_idx++;

	pml_buf = page_address(vmx->pml_pg);
	for (; pml_idx < PML_ENTITY_NUM; pml_idx++) {
		u64 gpa;

		gpa = pml_buf[pml_idx];
		WARN_ON(gpa & (PAGE_SIZE - 1));
		kvm_vcpu_mark_page_dirty(vcpu, gpa >> PAGE_SHIFT);
	}

	/* reset PML index */
	vmcs_write16(GUEST_PML_INDEX, PML_ENTITY_NUM - 1);
}

static void vmx_dump_sel(char *name, uint32_t sel)
{
	pr_err("%s sel=0x%04x, attr=0x%05x, limit=0x%08x, base=0x%016lx\n",
	       name, vmcs_read16(sel),
	       vmcs_read32(sel + GUEST_ES_AR_BYTES - GUEST_ES_SELECTOR),
	       vmcs_read32(sel + GUEST_ES_LIMIT - GUEST_ES_SELECTOR),
	       vmcs_readl(sel + GUEST_ES_BASE - GUEST_ES_SELECTOR));
}

static void vmx_dump_dtsel(char *name, uint32_t limit)
{
	pr_err("%s                           limit=0x%08x, base=0x%016lx\n",
	       name, vmcs_read32(limit),
	       vmcs_readl(limit + GUEST_GDTR_BASE - GUEST_GDTR_LIMIT));
}

static void vmx_dump_msrs(char *name, struct vmx_msrs *m)
{
	unsigned int i;
	struct vmx_msr_entry *e;

	pr_err("MSR %s:\n", name);
	for (i = 0, e = m->val; i < m->nr; ++i, ++e)
		pr_err("  %2d: msr=0x%08x value=0x%016llx\n", i, e->index, e->value);
}

void dump_vmcs(struct kvm_vcpu *vcpu)
{
	struct vcpu_vmx *vmx = to_vmx(vcpu);
	u32 vmentry_ctl, vmexit_ctl;
	u32 cpu_based_exec_ctrl, pin_based_exec_ctrl, secondary_exec_control;
	u64 tertiary_exec_control;
	unsigned long cr4;
	int efer_slot;

	if (!dump_invalid_vmcs) {
		pr_warn_ratelimited("set kvm_intel.dump_invalid_vmcs=1 to dump internal KVM state.\n");
		return;
	}

	vmentry_ctl = vmcs_read32(VM_ENTRY_CONTROLS);
	vmexit_ctl = vmcs_read32(VM_EXIT_CONTROLS);
	cpu_based_exec_ctrl = vmcs_read32(CPU_BASED_VM_EXEC_CONTROL);
	pin_based_exec_ctrl = vmcs_read32(PIN_BASED_VM_EXEC_CONTROL);
	cr4 = vmcs_readl(GUEST_CR4);

	if (cpu_has_secondary_exec_ctrls())
		secondary_exec_control = vmcs_read32(SECONDARY_VM_EXEC_CONTROL);
	else
		secondary_exec_control = 0;

	if (cpu_has_tertiary_exec_ctrls())
		tertiary_exec_control = vmcs_read64(TERTIARY_VM_EXEC_CONTROL);
	else
		tertiary_exec_control = 0;

	pr_err("VMCS %p, last attempted VM-entry on CPU %d\n",
	       vmx->loaded_vmcs->vmcs, vcpu->arch.last_vmentry_cpu);
	pr_err("*** Guest State ***\n");
	pr_err("CR0: actual=0x%016lx, shadow=0x%016lx, gh_mask=%016lx\n",
	       vmcs_readl(GUEST_CR0), vmcs_readl(CR0_READ_SHADOW),
	       vmcs_readl(CR0_GUEST_HOST_MASK));
	pr_err("CR4: actual=0x%016lx, shadow=0x%016lx, gh_mask=%016lx\n",
	       cr4, vmcs_readl(CR4_READ_SHADOW), vmcs_readl(CR4_GUEST_HOST_MASK));
	pr_err("CR3 = 0x%016lx\n", vmcs_readl(GUEST_CR3));
	if (cpu_has_vmx_ept()) {
		pr_err("PDPTR0 = 0x%016llx  PDPTR1 = 0x%016llx\n",
		       vmcs_read64(GUEST_PDPTR0), vmcs_read64(GUEST_PDPTR1));
		pr_err("PDPTR2 = 0x%016llx  PDPTR3 = 0x%016llx\n",
		       vmcs_read64(GUEST_PDPTR2), vmcs_read64(GUEST_PDPTR3));
	}
	pr_err("RSP = 0x%016lx  RIP = 0x%016lx\n",
	       vmcs_readl(GUEST_RSP), vmcs_readl(GUEST_RIP));
	pr_err("RFLAGS=0x%08lx         DR7 = 0x%016lx\n",
	       vmcs_readl(GUEST_RFLAGS), vmcs_readl(GUEST_DR7));
	pr_err("Sysenter RSP=%016lx CS:RIP=%04x:%016lx\n",
	       vmcs_readl(GUEST_SYSENTER_ESP),
	       vmcs_read32(GUEST_SYSENTER_CS), vmcs_readl(GUEST_SYSENTER_EIP));
	vmx_dump_sel("CS:  ", GUEST_CS_SELECTOR);
	vmx_dump_sel("DS:  ", GUEST_DS_SELECTOR);
	vmx_dump_sel("SS:  ", GUEST_SS_SELECTOR);
	vmx_dump_sel("ES:  ", GUEST_ES_SELECTOR);
	vmx_dump_sel("FS:  ", GUEST_FS_SELECTOR);
	vmx_dump_sel("GS:  ", GUEST_GS_SELECTOR);
	vmx_dump_dtsel("GDTR:", GUEST_GDTR_LIMIT);
	vmx_dump_sel("LDTR:", GUEST_LDTR_SELECTOR);
	vmx_dump_dtsel("IDTR:", GUEST_IDTR_LIMIT);
	vmx_dump_sel("TR:  ", GUEST_TR_SELECTOR);
	efer_slot = vmx_find_loadstore_msr_slot(&vmx->msr_autoload.guest, MSR_EFER);
	if (vmentry_ctl & VM_ENTRY_LOAD_IA32_EFER)
		pr_err("EFER= 0x%016llx\n", vmcs_read64(GUEST_IA32_EFER));
	else if (efer_slot >= 0)
		pr_err("EFER= 0x%016llx (autoload)\n",
		       vmx->msr_autoload.guest.val[efer_slot].value);
	else if (vmentry_ctl & VM_ENTRY_IA32E_MODE)
		pr_err("EFER= 0x%016llx (effective)\n",
		       vcpu->arch.efer | (EFER_LMA | EFER_LME));
	else
		pr_err("EFER= 0x%016llx (effective)\n",
		       vcpu->arch.efer & ~(EFER_LMA | EFER_LME));
	if (vmentry_ctl & VM_ENTRY_LOAD_IA32_PAT)
		pr_err("PAT = 0x%016llx\n", vmcs_read64(GUEST_IA32_PAT));
	pr_err("DebugCtl = 0x%016llx  DebugExceptions = 0x%016lx\n",
	       vmcs_read64(GUEST_IA32_DEBUGCTL),
	       vmcs_readl(GUEST_PENDING_DBG_EXCEPTIONS));
	if (cpu_has_load_perf_global_ctrl() &&
	    vmentry_ctl & VM_ENTRY_LOAD_IA32_PERF_GLOBAL_CTRL)
		pr_err("PerfGlobCtl = 0x%016llx\n",
		       vmcs_read64(GUEST_IA32_PERF_GLOBAL_CTRL));
	if (vmentry_ctl & VM_ENTRY_LOAD_BNDCFGS)
		pr_err("BndCfgS = 0x%016llx\n", vmcs_read64(GUEST_BNDCFGS));
	pr_err("Interruptibility = %08x  ActivityState = %08x\n",
	       vmcs_read32(GUEST_INTERRUPTIBILITY_INFO),
	       vmcs_read32(GUEST_ACTIVITY_STATE));
	if (secondary_exec_control & SECONDARY_EXEC_VIRTUAL_INTR_DELIVERY)
		pr_err("InterruptStatus = %04x\n",
		       vmcs_read16(GUEST_INTR_STATUS));
	if (vmcs_read32(VM_ENTRY_MSR_LOAD_COUNT) > 0)
		vmx_dump_msrs("guest autoload", &vmx->msr_autoload.guest);
	if (vmcs_read32(VM_EXIT_MSR_STORE_COUNT) > 0)
		vmx_dump_msrs("guest autostore", &vmx->msr_autostore.guest);

	pr_err("*** Host State ***\n");
	pr_err("RIP = 0x%016lx  RSP = 0x%016lx\n",
	       vmcs_readl(HOST_RIP), vmcs_readl(HOST_RSP));
	pr_err("CS=%04x SS=%04x DS=%04x ES=%04x FS=%04x GS=%04x TR=%04x\n",
	       vmcs_read16(HOST_CS_SELECTOR), vmcs_read16(HOST_SS_SELECTOR),
	       vmcs_read16(HOST_DS_SELECTOR), vmcs_read16(HOST_ES_SELECTOR),
	       vmcs_read16(HOST_FS_SELECTOR), vmcs_read16(HOST_GS_SELECTOR),
	       vmcs_read16(HOST_TR_SELECTOR));
	pr_err("FSBase=%016lx GSBase=%016lx TRBase=%016lx\n",
	       vmcs_readl(HOST_FS_BASE), vmcs_readl(HOST_GS_BASE),
	       vmcs_readl(HOST_TR_BASE));
	pr_err("GDTBase=%016lx IDTBase=%016lx\n",
	       vmcs_readl(HOST_GDTR_BASE), vmcs_readl(HOST_IDTR_BASE));
	pr_err("CR0=%016lx CR3=%016lx CR4=%016lx\n",
	       vmcs_readl(HOST_CR0), vmcs_readl(HOST_CR3),
	       vmcs_readl(HOST_CR4));
	pr_err("Sysenter RSP=%016lx CS:RIP=%04x:%016lx\n",
	       vmcs_readl(HOST_IA32_SYSENTER_ESP),
	       vmcs_read32(HOST_IA32_SYSENTER_CS),
	       vmcs_readl(HOST_IA32_SYSENTER_EIP));
	if (vmexit_ctl & VM_EXIT_LOAD_IA32_EFER)
		pr_err("EFER= 0x%016llx\n", vmcs_read64(HOST_IA32_EFER));
	if (vmexit_ctl & VM_EXIT_LOAD_IA32_PAT)
		pr_err("PAT = 0x%016llx\n", vmcs_read64(HOST_IA32_PAT));
	if (cpu_has_load_perf_global_ctrl() &&
	    vmexit_ctl & VM_EXIT_LOAD_IA32_PERF_GLOBAL_CTRL)
		pr_err("PerfGlobCtl = 0x%016llx\n",
		       vmcs_read64(HOST_IA32_PERF_GLOBAL_CTRL));
	if (vmcs_read32(VM_EXIT_MSR_LOAD_COUNT) > 0)
		vmx_dump_msrs("host autoload", &vmx->msr_autoload.host);

	pr_err("*** Control State ***\n");
	pr_err("CPUBased=0x%08x SecondaryExec=0x%08x TertiaryExec=0x%016llx\n",
	       cpu_based_exec_ctrl, secondary_exec_control, tertiary_exec_control);
	pr_err("PinBased=0x%08x EntryControls=%08x ExitControls=%08x\n",
	       pin_based_exec_ctrl, vmentry_ctl, vmexit_ctl);
	pr_err("ExceptionBitmap=%08x PFECmask=%08x PFECmatch=%08x\n",
	       vmcs_read32(EXCEPTION_BITMAP),
	       vmcs_read32(PAGE_FAULT_ERROR_CODE_MASK),
	       vmcs_read32(PAGE_FAULT_ERROR_CODE_MATCH));
	pr_err("VMEntry: intr_info=%08x errcode=%08x ilen=%08x\n",
	       vmcs_read32(VM_ENTRY_INTR_INFO_FIELD),
	       vmcs_read32(VM_ENTRY_EXCEPTION_ERROR_CODE),
	       vmcs_read32(VM_ENTRY_INSTRUCTION_LEN));
	pr_err("VMExit: intr_info=%08x errcode=%08x ilen=%08x\n",
	       vmcs_read32(VM_EXIT_INTR_INFO),
	       vmcs_read32(VM_EXIT_INTR_ERROR_CODE),
	       vmcs_read32(VM_EXIT_INSTRUCTION_LEN));
	pr_err("        reason=%08x qualification=%016lx\n",
	       vmcs_read32(VM_EXIT_REASON), vmcs_readl(EXIT_QUALIFICATION));
	pr_err("IDTVectoring: info=%08x errcode=%08x\n",
	       vmcs_read32(IDT_VECTORING_INFO_FIELD),
	       vmcs_read32(IDT_VECTORING_ERROR_CODE));
	pr_err("TSC Offset = 0x%016llx\n", vmcs_read64(TSC_OFFSET));
	if (secondary_exec_control & SECONDARY_EXEC_TSC_SCALING)
		pr_err("TSC Multiplier = 0x%016llx\n",
		       vmcs_read64(TSC_MULTIPLIER));
	if (cpu_based_exec_ctrl & CPU_BASED_TPR_SHADOW) {
		if (secondary_exec_control & SECONDARY_EXEC_VIRTUAL_INTR_DELIVERY) {
			u16 status = vmcs_read16(GUEST_INTR_STATUS);
			pr_err("SVI|RVI = %02x|%02x ", status >> 8, status & 0xff);
		}
		pr_cont("TPR Threshold = 0x%02x\n", vmcs_read32(TPR_THRESHOLD));
		if (secondary_exec_control & SECONDARY_EXEC_VIRTUALIZE_APIC_ACCESSES)
			pr_err("APIC-access addr = 0x%016llx ", vmcs_read64(APIC_ACCESS_ADDR));
		pr_cont("virt-APIC addr = 0x%016llx\n", vmcs_read64(VIRTUAL_APIC_PAGE_ADDR));
	}
	if (pin_based_exec_ctrl & PIN_BASED_POSTED_INTR)
		pr_err("PostedIntrVec = 0x%02x\n", vmcs_read16(POSTED_INTR_NV));
	if ((secondary_exec_control & SECONDARY_EXEC_ENABLE_EPT))
		pr_err("EPT pointer = 0x%016llx\n", vmcs_read64(EPT_POINTER));
	if (secondary_exec_control & SECONDARY_EXEC_PAUSE_LOOP_EXITING)
		pr_err("PLE Gap=%08x Window=%08x\n",
		       vmcs_read32(PLE_GAP), vmcs_read32(PLE_WINDOW));
	if (secondary_exec_control & SECONDARY_EXEC_ENABLE_VPID)
		pr_err("Virtual processor ID = 0x%04x\n",
		       vmcs_read16(VIRTUAL_PROCESSOR_ID));
}

/*
 * The guest has exited.  See if we can fix it or if we need userspace
 * assistance.
 */
static int __vmx_handle_exit(struct kvm_vcpu *vcpu, fastpath_t exit_fastpath)
{
	struct vcpu_vmx *vmx = to_vmx(vcpu);
	union vmx_exit_reason exit_reason = vmx->exit_reason;
	u32 vectoring_info = vmx->idt_vectoring_info;
	u16 exit_handler_index;

	/*
	 * Flush logged GPAs PML buffer, this will make dirty_bitmap more
	 * updated. Another good is, in kvm_vm_ioctl_get_dirty_log, before
	 * querying dirty_bitmap, we only need to kick all vcpus out of guest
	 * mode as if vcpus is in root mode, the PML buffer must has been
	 * flushed already.  Note, PML is never enabled in hardware while
	 * running L2.
	 */
	if (enable_pml && !is_guest_mode(vcpu))
		vmx_flush_pml_buffer(vcpu);

	/*
	 * KVM should never reach this point with a pending nested VM-Enter.
	 * More specifically, short-circuiting VM-Entry to emulate L2 due to
	 * invalid guest state should never happen as that means KVM knowingly
	 * allowed a nested VM-Enter with an invalid vmcs12.  More below.
	 */
	if (KVM_BUG_ON(vmx->nested.nested_run_pending, vcpu->kvm))
		return -EIO;

	if (is_guest_mode(vcpu)) {
		/*
		 * PML is never enabled when running L2, bail immediately if a
		 * PML full exit occurs as something is horribly wrong.
		 */
		if (exit_reason.basic == EXIT_REASON_PML_FULL)
			goto unexpected_vmexit;

		/*
		 * The host physical addresses of some pages of guest memory
		 * are loaded into the vmcs02 (e.g. vmcs12's Virtual APIC
		 * Page). The CPU may write to these pages via their host
		 * physical address while L2 is running, bypassing any
		 * address-translation-based dirty tracking (e.g. EPT write
		 * protection).
		 *
		 * Mark them dirty on every exit from L2 to prevent them from
		 * getting out of sync with dirty tracking.
		 */
		nested_mark_vmcs12_pages_dirty(vcpu);

		/*
		 * Synthesize a triple fault if L2 state is invalid.  In normal
		 * operation, nested VM-Enter rejects any attempt to enter L2
		 * with invalid state.  However, those checks are skipped if
		 * state is being stuffed via RSM or KVM_SET_NESTED_STATE.  If
		 * L2 state is invalid, it means either L1 modified SMRAM state
		 * or userspace provided bad state.  Synthesize TRIPLE_FAULT as
		 * doing so is architecturally allowed in the RSM case, and is
		 * the least awful solution for the userspace case without
		 * risking false positives.
		 */
		if (vmx->emulation_required) {
			nested_vmx_vmexit(vcpu, EXIT_REASON_TRIPLE_FAULT, 0, 0);
			return 1;
		}

		if (nested_vmx_reflect_vmexit(vcpu))
			return 1;
	}

	/* If guest state is invalid, start emulating.  L2 is handled above. */
	if (vmx->emulation_required)
		return handle_invalid_guest_state(vcpu);

	if (exit_reason.failed_vmentry) {
		dump_vmcs(vcpu);
		vcpu->run->exit_reason = KVM_EXIT_FAIL_ENTRY;
		vcpu->run->fail_entry.hardware_entry_failure_reason
			= exit_reason.full;
		vcpu->run->fail_entry.cpu = vcpu->arch.last_vmentry_cpu;
		return 0;
	}

	if (unlikely(vmx->fail)) {
		dump_vmcs(vcpu);
		vcpu->run->exit_reason = KVM_EXIT_FAIL_ENTRY;
		vcpu->run->fail_entry.hardware_entry_failure_reason
			= vmcs_read32(VM_INSTRUCTION_ERROR);
		vcpu->run->fail_entry.cpu = vcpu->arch.last_vmentry_cpu;
		return 0;
	}

	/*
	 * Note:
	 * Do not try to fix EXIT_REASON_EPT_MISCONFIG if it caused by
	 * delivery event since it indicates guest is accessing MMIO.
	 * The vm-exit can be triggered again after return to guest that
	 * will cause infinite loop.
	 */
	if ((vectoring_info & VECTORING_INFO_VALID_MASK) &&
	    (exit_reason.basic != EXIT_REASON_EXCEPTION_NMI &&
	     exit_reason.basic != EXIT_REASON_EPT_VIOLATION &&
	     exit_reason.basic != EXIT_REASON_PML_FULL &&
	     exit_reason.basic != EXIT_REASON_APIC_ACCESS &&
	     exit_reason.basic != EXIT_REASON_TASK_SWITCH &&
	     exit_reason.basic != EXIT_REASON_NOTIFY)) {
		int ndata = 3;

		vcpu->run->exit_reason = KVM_EXIT_INTERNAL_ERROR;
		vcpu->run->internal.suberror = KVM_INTERNAL_ERROR_DELIVERY_EV;
		vcpu->run->internal.data[0] = vectoring_info;
		vcpu->run->internal.data[1] = exit_reason.full;
		vcpu->run->internal.data[2] = vcpu->arch.exit_qualification;
		if (exit_reason.basic == EXIT_REASON_EPT_MISCONFIG) {
			vcpu->run->internal.data[ndata++] =
				vmcs_read64(GUEST_PHYSICAL_ADDRESS);
		}
		vcpu->run->internal.data[ndata++] = vcpu->arch.last_vmentry_cpu;
		vcpu->run->internal.ndata = ndata;
		return 0;
	}

	if (unlikely(!enable_vnmi &&
		     vmx->loaded_vmcs->soft_vnmi_blocked)) {
		if (!vmx_interrupt_blocked(vcpu)) {
			vmx->loaded_vmcs->soft_vnmi_blocked = 0;
		} else if (vmx->loaded_vmcs->vnmi_blocked_time > 1000000000LL &&
			   vcpu->arch.nmi_pending) {
			/*
			 * This CPU don't support us in finding the end of an
			 * NMI-blocked window if the guest runs with IRQs
			 * disabled. So we pull the trigger after 1 s of
			 * futile waiting, but inform the user about this.
			 */
			printk(KERN_WARNING "%s: Breaking out of NMI-blocked "
			       "state on VCPU %d after 1 s timeout\n",
			       __func__, vcpu->vcpu_id);
			vmx->loaded_vmcs->soft_vnmi_blocked = 0;
		}
	}

	if (exit_fastpath != EXIT_FASTPATH_NONE)
		return 1;

	if (exit_reason.basic >= kvm_vmx_max_exit_handlers)
		goto unexpected_vmexit;
#ifdef CONFIG_RETPOLINE
	if (exit_reason.basic == EXIT_REASON_MSR_WRITE)
		return kvm_emulate_wrmsr(vcpu);
	else if (exit_reason.basic == EXIT_REASON_PREEMPTION_TIMER)
		return handle_preemption_timer(vcpu);
	else if (exit_reason.basic == EXIT_REASON_INTERRUPT_WINDOW)
		return handle_interrupt_window(vcpu);
	else if (exit_reason.basic == EXIT_REASON_EXTERNAL_INTERRUPT)
		return handle_external_interrupt(vcpu);
	else if (exit_reason.basic == EXIT_REASON_HLT)
		return kvm_emulate_halt(vcpu);
	else if (exit_reason.basic == EXIT_REASON_EPT_MISCONFIG)
		return handle_ept_misconfig(vcpu);
#endif

	exit_handler_index = array_index_nospec((u16)exit_reason.basic,
						kvm_vmx_max_exit_handlers);
	if (!kvm_vmx_exit_handlers[exit_handler_index])
		goto unexpected_vmexit;

	return kvm_vmx_exit_handlers[exit_handler_index](vcpu);

unexpected_vmexit:
	vcpu_unimpl(vcpu, "vmx: unexpected exit reason 0x%x\n",
		    exit_reason.full);
	dump_vmcs(vcpu);
	vcpu->run->exit_reason = KVM_EXIT_INTERNAL_ERROR;
	vcpu->run->internal.suberror =
			KVM_INTERNAL_ERROR_UNEXPECTED_EXIT_REASON;
	vcpu->run->internal.ndata = 2;
	vcpu->run->internal.data[0] = exit_reason.full;
	vcpu->run->internal.data[1] = vcpu->arch.last_vmentry_cpu;
	return 0;
}

static int vmx_handle_exit(struct kvm_vcpu *vcpu, fastpath_t exit_fastpath)
{
	int ret = __vmx_handle_exit(vcpu, exit_fastpath);

	/*
	 * Exit to user space when bus lock detected to inform that there is
	 * a bus lock in guest.
	 */
	if (to_vmx(vcpu)->exit_reason.bus_lock_detected) {
		if (ret > 0)
			vcpu->run->exit_reason = KVM_EXIT_X86_BUS_LOCK;

		vcpu->run->flags |= KVM_RUN_X86_BUS_LOCK;
		return 0;
	}
	return ret;
}

/*
 * Software based L1D cache flush which is used when microcode providing
 * the cache control MSR is not loaded.
 *
 * The L1D cache is 32 KiB on Nehalem and later microarchitectures, but to
 * flush it is required to read in 64 KiB because the replacement algorithm
 * is not exactly LRU. This could be sized at runtime via topology
 * information but as all relevant affected CPUs have 32KiB L1D cache size
 * there is no point in doing so.
 */
static noinstr void vmx_l1d_flush(struct kvm_vcpu *vcpu)
{
	int size = PAGE_SIZE << L1D_CACHE_ORDER;

	/*
	 * This code is only executed when the flush mode is 'cond' or
	 * 'always'
	 */
	if (static_branch_likely(&vmx_l1d_flush_cond)) {
		bool flush_l1d;

		/*
		 * Clear the per-vcpu flush bit, it gets set again
		 * either from vcpu_run() or from one of the unsafe
		 * VMEXIT handlers.
		 */
		flush_l1d = vcpu->arch.l1tf_flush_l1d;
		vcpu->arch.l1tf_flush_l1d = false;

		/*
		 * Clear the per-cpu flush bit, it gets set again from
		 * the interrupt handlers.
		 */
		flush_l1d |= kvm_get_cpu_l1tf_flush_l1d();
		kvm_clear_cpu_l1tf_flush_l1d();

		if (!flush_l1d)
			return;
	}

	vcpu->stat.l1d_flush++;

	if (static_cpu_has(X86_FEATURE_FLUSH_L1D)) {
		native_wrmsrl(MSR_IA32_FLUSH_CMD, L1D_FLUSH);
		return;
	}

	asm volatile(
		/* First ensure the pages are in the TLB */
		"xorl	%%eax, %%eax\n"
		".Lpopulate_tlb:\n\t"
		"movzbl	(%[flush_pages], %%" _ASM_AX "), %%ecx\n\t"
		"addl	$4096, %%eax\n\t"
		"cmpl	%%eax, %[size]\n\t"
		"jne	.Lpopulate_tlb\n\t"
		"xorl	%%eax, %%eax\n\t"
		"cpuid\n\t"
		/* Now fill the cache */
		"xorl	%%eax, %%eax\n"
		".Lfill_cache:\n"
		"movzbl	(%[flush_pages], %%" _ASM_AX "), %%ecx\n\t"
		"addl	$64, %%eax\n\t"
		"cmpl	%%eax, %[size]\n\t"
		"jne	.Lfill_cache\n\t"
		"lfence\n"
		:: [flush_pages] "r" (vmx_l1d_flush_pages),
		    [size] "r" (size)
		: "eax", "ebx", "ecx", "edx");
}

static void vmx_update_cr8_intercept(struct kvm_vcpu *vcpu, int tpr, int irr)
{
	struct vmcs12 *vmcs12 = get_vmcs12(vcpu);
	int tpr_threshold;

	if (is_guest_mode(vcpu) &&
		nested_cpu_has(vmcs12, CPU_BASED_TPR_SHADOW))
		return;

	tpr_threshold = (irr == -1 || tpr < irr) ? 0 : irr;
	if (is_guest_mode(vcpu))
		to_vmx(vcpu)->nested.l1_tpr_threshold = tpr_threshold;
	else
		vmcs_write32(TPR_THRESHOLD, tpr_threshold);
}

void vmx_set_virtual_apic_mode(struct kvm_vcpu *vcpu)
{
	struct vcpu_vmx *vmx = to_vmx(vcpu);
	u32 sec_exec_control;

	if (!lapic_in_kernel(vcpu))
		return;

	if (!flexpriority_enabled &&
	    !cpu_has_vmx_virtualize_x2apic_mode())
		return;

	/* Postpone execution until vmcs01 is the current VMCS. */
	if (is_guest_mode(vcpu)) {
		vmx->nested.change_vmcs01_virtual_apic_mode = true;
		return;
	}

	sec_exec_control = secondary_exec_controls_get(vmx);
	sec_exec_control &= ~(SECONDARY_EXEC_VIRTUALIZE_APIC_ACCESSES |
			      SECONDARY_EXEC_VIRTUALIZE_X2APIC_MODE);

	switch (kvm_get_apic_mode(vcpu)) {
	case LAPIC_MODE_INVALID:
		WARN_ONCE(true, "Invalid local APIC state");
		break;
	case LAPIC_MODE_DISABLED:
		break;
	case LAPIC_MODE_XAPIC:
		if (flexpriority_enabled) {
			sec_exec_control |=
				SECONDARY_EXEC_VIRTUALIZE_APIC_ACCESSES;
			kvm_make_request(KVM_REQ_APIC_PAGE_RELOAD, vcpu);

			/*
			 * Flush the TLB, reloading the APIC access page will
			 * only do so if its physical address has changed, but
			 * the guest may have inserted a non-APIC mapping into
			 * the TLB while the APIC access page was disabled.
			 */
			kvm_make_request(KVM_REQ_TLB_FLUSH_CURRENT, vcpu);
		}
		break;
	case LAPIC_MODE_X2APIC:
		if (cpu_has_vmx_virtualize_x2apic_mode())
			sec_exec_control |=
				SECONDARY_EXEC_VIRTUALIZE_X2APIC_MODE;
		break;
	}
	secondary_exec_controls_set(vmx, sec_exec_control);

	vmx_update_msr_bitmap_x2apic(vcpu);
}

static void vmx_set_apic_access_page_addr(struct kvm_vcpu *vcpu)
{
	struct page *page;

	/* Defer reload until vmcs01 is the current VMCS. */
	if (is_guest_mode(vcpu)) {
		to_vmx(vcpu)->nested.reload_vmcs01_apic_access_page = true;
		return;
	}

	if (!(secondary_exec_controls_get(to_vmx(vcpu)) &
	    SECONDARY_EXEC_VIRTUALIZE_APIC_ACCESSES))
		return;

	page = gfn_to_page(vcpu->kvm, APIC_DEFAULT_PHYS_BASE >> PAGE_SHIFT);
	if (is_error_page(page))
		return;

	vmcs_write64(APIC_ACCESS_ADDR, page_to_phys(page));
	vmx_flush_tlb_current(vcpu);

	/*
	 * Do not pin apic access page in memory, the MMU notifier
	 * will call us again if it is migrated or swapped out.
	 */
	put_page(page);
}

static void vmx_hwapic_isr_update(int max_isr)
{
	u16 status;
	u8 old;

	if (max_isr == -1)
		max_isr = 0;

	status = vmcs_read16(GUEST_INTR_STATUS);
	old = status >> 8;
	if (max_isr != old) {
		status &= 0xff;
		status |= max_isr << 8;
		vmcs_write16(GUEST_INTR_STATUS, status);
	}
}

static void vmx_set_rvi(int vector)
{
	u16 status;
	u8 old;

	if (vector == -1)
		vector = 0;

	status = vmcs_read16(GUEST_INTR_STATUS);
	old = (u8)status & 0xff;
	if ((u8)vector != old) {
		status &= ~0xff;
		status |= (u8)vector;
		vmcs_write16(GUEST_INTR_STATUS, status);
	}
}

static void vmx_hwapic_irr_update(struct kvm_vcpu *vcpu, int max_irr)
{
	/*
	 * When running L2, updating RVI is only relevant when
	 * vmcs12 virtual-interrupt-delivery enabled.
	 * However, it can be enabled only when L1 also
	 * intercepts external-interrupts and in that case
	 * we should not update vmcs02 RVI but instead intercept
	 * interrupt. Therefore, do nothing when running L2.
	 */
	if (!is_guest_mode(vcpu))
		vmx_set_rvi(max_irr);
}

static int vmx_sync_pir_to_irr(struct kvm_vcpu *vcpu)
{
	struct vcpu_vmx *vmx = to_vmx(vcpu);
	int max_irr;
	bool got_posted_interrupt;

	if (KVM_BUG_ON(!enable_apicv, vcpu->kvm))
		return -EIO;

	if (pi_test_on(&vmx->pi_desc)) {
		pi_clear_on(&vmx->pi_desc);
		/*
		 * IOMMU can write to PID.ON, so the barrier matters even on UP.
		 * But on x86 this is just a compiler barrier anyway.
		 */
		smp_mb__after_atomic();
		got_posted_interrupt =
			kvm_apic_update_irr(vcpu, vmx->pi_desc.pir, &max_irr);
	} else {
		max_irr = kvm_lapic_find_highest_irr(vcpu);
		got_posted_interrupt = false;
	}

	/*
	 * Newly recognized interrupts are injected via either virtual interrupt
	 * delivery (RVI) or KVM_REQ_EVENT.  Virtual interrupt delivery is
	 * disabled in two cases:
	 *
	 * 1) If L2 is running and the vCPU has a new pending interrupt.  If L1
	 * wants to exit on interrupts, KVM_REQ_EVENT is needed to synthesize a
	 * VM-Exit to L1.  If L1 doesn't want to exit, the interrupt is injected
	 * into L2, but KVM doesn't use virtual interrupt delivery to inject
	 * interrupts into L2, and so KVM_REQ_EVENT is again needed.
	 *
	 * 2) If APICv is disabled for this vCPU, assigned devices may still
	 * attempt to post interrupts.  The posted interrupt vector will cause
	 * a VM-Exit and the subsequent entry will call sync_pir_to_irr.
	 */
	if (!is_guest_mode(vcpu) && kvm_vcpu_apicv_active(vcpu))
		vmx_set_rvi(max_irr);
	else if (got_posted_interrupt)
		kvm_make_request(KVM_REQ_EVENT, vcpu);

	return max_irr;
}

static void vmx_load_eoi_exitmap(struct kvm_vcpu *vcpu, u64 *eoi_exit_bitmap)
{
	if (!kvm_vcpu_apicv_active(vcpu))
		return;

	vmcs_write64(EOI_EXIT_BITMAP0, eoi_exit_bitmap[0]);
	vmcs_write64(EOI_EXIT_BITMAP1, eoi_exit_bitmap[1]);
	vmcs_write64(EOI_EXIT_BITMAP2, eoi_exit_bitmap[2]);
	vmcs_write64(EOI_EXIT_BITMAP3, eoi_exit_bitmap[3]);
}

static void vmx_apicv_post_state_restore(struct kvm_vcpu *vcpu)
{
	struct vcpu_vmx *vmx = to_vmx(vcpu);

	pi_clear_on(&vmx->pi_desc);
	memset(vmx->pi_desc.pir, 0, sizeof(vmx->pi_desc.pir));
}

void vmx_do_interrupt_nmi_irqoff(unsigned long entry);

static void handle_interrupt_nmi_irqoff(struct kvm_vcpu *vcpu,
					unsigned long entry)
{
	bool is_nmi = entry == (unsigned long)asm_exc_nmi_noist;

	kvm_before_interrupt(vcpu, is_nmi ? KVM_HANDLING_NMI : KVM_HANDLING_IRQ);
	vmx_do_interrupt_nmi_irqoff(entry);
	kvm_after_interrupt(vcpu);
}

static void handle_nm_fault_irqoff(struct kvm_vcpu *vcpu)
{
	/*
	 * Save xfd_err to guest_fpu before interrupt is enabled, so the
	 * MSR value is not clobbered by the host activity before the guest
	 * has chance to consume it.
	 *
	 * Do not blindly read xfd_err here, since this exception might
	 * be caused by L1 interception on a platform which doesn't
	 * support xfd at all.
	 *
	 * Do it conditionally upon guest_fpu::xfd. xfd_err matters
	 * only when xfd contains a non-zero value.
	 *
	 * Queuing exception is done in vmx_handle_exit. See comment there.
	 */
	if (vcpu->arch.guest_fpu.fpstate->xfd)
		rdmsrl(MSR_IA32_XFD_ERR, vcpu->arch.guest_fpu.xfd_err);
}

static void handle_exception_nmi_irqoff(struct vcpu_vmx *vmx)
{
	const unsigned long nmi_entry = (unsigned long)asm_exc_nmi_noist;
	u32 intr_info = vmx_get_intr_info(&vmx->vcpu);

	/* if exit due to PF check for async PF */
	if (is_page_fault(intr_info))
		vmx->vcpu.arch.apf.host_apf_flags = kvm_read_and_reset_apf_flags();
	/* if exit due to NM, handle before interrupts are enabled */
	else if (is_nm_fault(intr_info))
		handle_nm_fault_irqoff(&vmx->vcpu);
	/* Handle machine checks before interrupts are enabled */
	else if (is_machine_check(intr_info))
		kvm_machine_check();
	/* We need to handle NMIs before interrupts are enabled */
	else if (is_nmi(intr_info))
		handle_interrupt_nmi_irqoff(&vmx->vcpu, nmi_entry);
}

static void handle_external_interrupt_irqoff(struct kvm_vcpu *vcpu)
{
	u32 intr_info = vmx_get_intr_info(vcpu);
	unsigned int vector = intr_info & INTR_INFO_VECTOR_MASK;
	gate_desc *desc = (gate_desc *)host_idt_base + vector;

	if (KVM_BUG(!is_external_intr(intr_info), vcpu->kvm,
	    "KVM: unexpected VM-Exit interrupt info: 0x%x", intr_info))
		return;

	handle_interrupt_nmi_irqoff(vcpu, gate_offset(desc));
	vcpu->arch.at_instruction_boundary = true;
}

static void vmx_handle_exit_irqoff(struct kvm_vcpu *vcpu)
{
	struct vcpu_vmx *vmx = to_vmx(vcpu);

	if (vmx->emulation_required)
		return;

	if (vmx->exit_reason.basic == EXIT_REASON_EXTERNAL_INTERRUPT)
		handle_external_interrupt_irqoff(vcpu);
	else if (vmx->exit_reason.basic == EXIT_REASON_EXCEPTION_NMI)
		handle_exception_nmi_irqoff(vmx);
}

/*
 * The kvm parameter can be NULL (module initialization, or invocation before
 * VM creation). Be sure to check the kvm parameter before using it.
 */
static bool vmx_has_emulated_msr(struct kvm *kvm, u32 index)
{
	switch (index) {
	case MSR_IA32_SMBASE:
		if (!IS_ENABLED(CONFIG_KVM_SMM))
			return false;
		/*
		 * We cannot do SMM unless we can run the guest in big
		 * real mode.
		 */
		return enable_unrestricted_guest || emulate_invalid_guest_state;
	case MSR_IA32_VMX_BASIC ... MSR_IA32_VMX_VMFUNC:
		return nested;
	case MSR_AMD64_VIRT_SPEC_CTRL:
	case MSR_AMD64_TSC_RATIO:
		/* This is AMD only.  */
		return false;
	default:
		return true;
	}
}

static void vmx_recover_nmi_blocking(struct vcpu_vmx *vmx)
{
	u32 exit_intr_info;
	bool unblock_nmi;
	u8 vector;
	bool idtv_info_valid;

	idtv_info_valid = vmx->idt_vectoring_info & VECTORING_INFO_VALID_MASK;

	if (enable_vnmi) {
		if (vmx->loaded_vmcs->nmi_known_unmasked)
			return;

		exit_intr_info = vmx_get_intr_info(&vmx->vcpu);
		unblock_nmi = (exit_intr_info & INTR_INFO_UNBLOCK_NMI) != 0;
		vector = exit_intr_info & INTR_INFO_VECTOR_MASK;
		/*
		 * SDM 3: 27.7.1.2 (September 2008)
		 * Re-set bit "block by NMI" before VM entry if vmexit caused by
		 * a guest IRET fault.
		 * SDM 3: 23.2.2 (September 2008)
		 * Bit 12 is undefined in any of the following cases:
		 *  If the VM exit sets the valid bit in the IDT-vectoring
		 *   information field.
		 *  If the VM exit is due to a double fault.
		 */
		if ((exit_intr_info & INTR_INFO_VALID_MASK) && unblock_nmi &&
		    vector != DF_VECTOR && !idtv_info_valid)
			vmcs_set_bits(GUEST_INTERRUPTIBILITY_INFO,
				      GUEST_INTR_STATE_NMI);
		else
			vmx->loaded_vmcs->nmi_known_unmasked =
				!(vmcs_read32(GUEST_INTERRUPTIBILITY_INFO)
				  & GUEST_INTR_STATE_NMI);
	} else if (unlikely(vmx->loaded_vmcs->soft_vnmi_blocked))
		vmx->loaded_vmcs->vnmi_blocked_time +=
			ktime_to_ns(ktime_sub(ktime_get(),
					      vmx->loaded_vmcs->entry_time));
}

static void __vmx_complete_interrupts(struct kvm_vcpu *vcpu,
				      u32 idt_vectoring_info,
				      int instr_len_field,
				      int error_code_field)
{
	u8 vector;
	int type;
	bool idtv_info_valid;

	idtv_info_valid = idt_vectoring_info & VECTORING_INFO_VALID_MASK;

	vcpu->arch.nmi_injected = false;
	kvm_clear_exception_queue(vcpu);
	kvm_clear_interrupt_queue(vcpu);

	if (!idtv_info_valid)
		return;

	kvm_make_request(KVM_REQ_EVENT, vcpu);

	vector = idt_vectoring_info & VECTORING_INFO_VECTOR_MASK;
	type = idt_vectoring_info & VECTORING_INFO_TYPE_MASK;

	switch (type) {
	case INTR_TYPE_NMI_INTR:
		vcpu->arch.nmi_injected = true;
		/*
		 * SDM 3: 27.7.1.2 (September 2008)
		 * Clear bit "block by NMI" before VM entry if a NMI
		 * delivery faulted.
		 */
		vmx_set_nmi_mask(vcpu, false);
		break;
	case INTR_TYPE_SOFT_EXCEPTION:
		vcpu->arch.event_exit_inst_len = vmcs_read32(instr_len_field);
		fallthrough;
	case INTR_TYPE_HARD_EXCEPTION:
		if (idt_vectoring_info & VECTORING_INFO_DELIVER_CODE_MASK) {
			u32 err = vmcs_read32(error_code_field);
			kvm_requeue_exception_e(vcpu, vector, err);
		} else
			kvm_requeue_exception(vcpu, vector);
		break;
	case INTR_TYPE_SOFT_INTR:
		vcpu->arch.event_exit_inst_len = vmcs_read32(instr_len_field);
		fallthrough;
	case INTR_TYPE_EXT_INTR:
		kvm_queue_interrupt(vcpu, vector, type == INTR_TYPE_SOFT_INTR);
		break;
	default:
		break;
	}
}

static void vmx_complete_interrupts(struct vcpu_vmx *vmx)
{
	__vmx_complete_interrupts(&vmx->vcpu, vmx->idt_vectoring_info,
				  VM_EXIT_INSTRUCTION_LEN,
				  IDT_VECTORING_ERROR_CODE);
}

static void vmx_cancel_injection(struct kvm_vcpu *vcpu)
{
	__vmx_complete_interrupts(vcpu,
				  vmcs_read32(VM_ENTRY_INTR_INFO_FIELD),
				  VM_ENTRY_INSTRUCTION_LEN,
				  VM_ENTRY_EXCEPTION_ERROR_CODE);

	vmcs_write32(VM_ENTRY_INTR_INFO_FIELD, 0);
}

static void atomic_switch_perf_msrs(struct vcpu_vmx *vmx)
{
	int i, nr_msrs;
	struct perf_guest_switch_msr *msrs;
	struct kvm_pmu *pmu = vcpu_to_pmu(&vmx->vcpu);

	pmu->host_cross_mapped_mask = 0;
	if (pmu->pebs_enable & pmu->global_ctrl)
		intel_pmu_cross_mapped_check(pmu);

	/* Note, nr_msrs may be garbage if perf_guest_get_msrs() returns NULL. */
	msrs = perf_guest_get_msrs(&nr_msrs, (void *)pmu);
	if (!msrs)
		return;

	for (i = 0; i < nr_msrs; i++)
		if (msrs[i].host == msrs[i].guest)
			clear_atomic_switch_msr(vmx, msrs[i].msr);
		else
			add_atomic_switch_msr(vmx, msrs[i].msr, msrs[i].guest,
					msrs[i].host, false);
}

static void vmx_update_hv_timer(struct kvm_vcpu *vcpu)
{
	struct vcpu_vmx *vmx = to_vmx(vcpu);
	u64 tscl;
	u32 delta_tsc;

	if (vmx->req_immediate_exit) {
		vmcs_write32(VMX_PREEMPTION_TIMER_VALUE, 0);
		vmx->loaded_vmcs->hv_timer_soft_disabled = false;
	} else if (vmx->hv_deadline_tsc != -1) {
		tscl = rdtsc();
		if (vmx->hv_deadline_tsc > tscl)
			/* set_hv_timer ensures the delta fits in 32-bits */
			delta_tsc = (u32)((vmx->hv_deadline_tsc - tscl) >>
				cpu_preemption_timer_multi);
		else
			delta_tsc = 0;

		vmcs_write32(VMX_PREEMPTION_TIMER_VALUE, delta_tsc);
		vmx->loaded_vmcs->hv_timer_soft_disabled = false;
	} else if (!vmx->loaded_vmcs->hv_timer_soft_disabled) {
		vmcs_write32(VMX_PREEMPTION_TIMER_VALUE, -1);
		vmx->loaded_vmcs->hv_timer_soft_disabled = true;
	}
}

void noinstr vmx_update_host_rsp(struct vcpu_vmx *vmx, unsigned long host_rsp)
{
	if (unlikely(host_rsp != vmx->loaded_vmcs->host_state.rsp)) {
		vmx->loaded_vmcs->host_state.rsp = host_rsp;
		vmcs_writel(HOST_RSP, host_rsp);
	}
}

void noinstr vmx_spec_ctrl_restore_host(struct vcpu_vmx *vmx,
					unsigned int flags)
{
	u64 hostval = this_cpu_read(x86_spec_ctrl_current);

	if (!cpu_feature_enabled(X86_FEATURE_MSR_SPEC_CTRL))
		return;

	if (flags & VMX_RUN_SAVE_SPEC_CTRL)
		vmx->spec_ctrl = __rdmsr(MSR_IA32_SPEC_CTRL);

	/*
	 * If the guest/host SPEC_CTRL values differ, restore the host value.
	 *
	 * For legacy IBRS, the IBRS bit always needs to be written after
	 * transitioning from a less privileged predictor mode, regardless of
	 * whether the guest/host values differ.
	 */
	if (cpu_feature_enabled(X86_FEATURE_KERNEL_IBRS) ||
	    vmx->spec_ctrl != hostval)
		native_wrmsrl(MSR_IA32_SPEC_CTRL, hostval);

	barrier_nospec();
}

static fastpath_t vmx_exit_handlers_fastpath(struct kvm_vcpu *vcpu)
{
	switch (to_vmx(vcpu)->exit_reason.basic) {
	case EXIT_REASON_MSR_WRITE:
		return handle_fastpath_set_msr_irqoff(vcpu);
	case EXIT_REASON_PREEMPTION_TIMER:
		return handle_fastpath_preemption_timer(vcpu);
	default:
		return EXIT_FASTPATH_NONE;
	}
}

static noinstr void vmx_vcpu_enter_exit(struct kvm_vcpu *vcpu,
					struct vcpu_vmx *vmx,
					unsigned long flags)
{
	guest_state_enter_irqoff();

	/* L1D Flush includes CPU buffer clear to mitigate MDS */
	if (static_branch_unlikely(&vmx_l1d_should_flush))
		vmx_l1d_flush(vcpu);
	else if (static_branch_unlikely(&mds_user_clear))
		mds_clear_cpu_buffers();
	else if (static_branch_unlikely(&mmio_stale_data_clear) &&
		 kvm_arch_has_assigned_device(vcpu->kvm))
		mds_clear_cpu_buffers();

	vmx_disable_fb_clear(vmx);

	if (vcpu->arch.cr2 != native_read_cr2())
		native_write_cr2(vcpu->arch.cr2);

	vmx->fail = __vmx_vcpu_run(vmx, (unsigned long *)&vcpu->arch.regs,
				   flags);

	vcpu->arch.cr2 = native_read_cr2();

	vmx_enable_fb_clear(vmx);

	guest_state_exit_irqoff();
}

static fastpath_t vmx_vcpu_run(struct kvm_vcpu *vcpu)
{
	struct vcpu_vmx *vmx = to_vmx(vcpu);
	unsigned long cr3, cr4;

	/* Record the guest's net vcpu time for enforced NMI injections. */
	if (unlikely(!enable_vnmi &&
		     vmx->loaded_vmcs->soft_vnmi_blocked))
		vmx->loaded_vmcs->entry_time = ktime_get();

	/*
	 * Don't enter VMX if guest state is invalid, let the exit handler
	 * start emulation until we arrive back to a valid state.  Synthesize a
	 * consistency check VM-Exit due to invalid guest state and bail.
	 */
	if (unlikely(vmx->emulation_required)) {
		vmx->fail = 0;

		vmx->exit_reason.full = EXIT_REASON_INVALID_STATE;
		vmx->exit_reason.failed_vmentry = 1;
		kvm_register_mark_available(vcpu, VCPU_EXREG_EXIT_INFO_1);
		vmx->exit_qualification = ENTRY_FAIL_DEFAULT;
		kvm_register_mark_available(vcpu, VCPU_EXREG_EXIT_INFO_2);
		vmx->exit_intr_info = 0;
		return EXIT_FASTPATH_NONE;
	}

	trace_kvm_entry(vcpu);

	if (vmx->ple_window_dirty) {
		vmx->ple_window_dirty = false;
		vmcs_write32(PLE_WINDOW, vmx->ple_window);
	}

	/*
	 * We did this in prepare_switch_to_guest, because it needs to
	 * be within srcu_read_lock.
	 */
	WARN_ON_ONCE(vmx->nested.need_vmcs12_to_shadow_sync);

	if (kvm_register_is_dirty(vcpu, VCPU_REGS_RSP))
		vmcs_writel(GUEST_RSP, vcpu->arch.regs[VCPU_REGS_RSP]);
	if (kvm_register_is_dirty(vcpu, VCPU_REGS_RIP))
		vmcs_writel(GUEST_RIP, vcpu->arch.regs[VCPU_REGS_RIP]);
	vcpu->arch.regs_dirty = 0;

	/*
	 * Refresh vmcs.HOST_CR3 if necessary.  This must be done immediately
	 * prior to VM-Enter, as the kernel may load a new ASID (PCID) any time
	 * it switches back to the current->mm, which can occur in KVM context
	 * when switching to a temporary mm to patch kernel code, e.g. if KVM
	 * toggles a static key while handling a VM-Exit.
	 */
	cr3 = __get_current_cr3_fast();
	if (unlikely(cr3 != vmx->loaded_vmcs->host_state.cr3)) {
		vmcs_writel(HOST_CR3, cr3);
		vmx->loaded_vmcs->host_state.cr3 = cr3;
	}

	cr4 = cr4_read_shadow();
	if (unlikely(cr4 != vmx->loaded_vmcs->host_state.cr4)) {
		vmcs_writel(HOST_CR4, cr4);
		vmx->loaded_vmcs->host_state.cr4 = cr4;
	}

	/* When KVM_DEBUGREG_WONT_EXIT, dr6 is accessible in guest. */
	if (unlikely(vcpu->arch.switch_db_regs & KVM_DEBUGREG_WONT_EXIT))
		set_debugreg(vcpu->arch.dr6, 6);

	/* When single-stepping over STI and MOV SS, we must clear the
	 * corresponding interruptibility bits in the guest state. Otherwise
	 * vmentry fails as it then expects bit 14 (BS) in pending debug
	 * exceptions being set, but that's not correct for the guest debugging
	 * case. */
	if (vcpu->guest_debug & KVM_GUESTDBG_SINGLESTEP)
		vmx_set_interrupt_shadow(vcpu, 0);

	kvm_load_guest_xsave_state(vcpu);

	pt_guest_enter(vmx);

	atomic_switch_perf_msrs(vmx);
	if (intel_pmu_lbr_is_enabled(vcpu))
		vmx_passthrough_lbr_msrs(vcpu);

	if (enable_preemption_timer)
		vmx_update_hv_timer(vcpu);

	kvm_wait_lapic_expire(vcpu);

	/* The actual VMENTER/EXIT is in the .noinstr.text section. */
	vmx_vcpu_enter_exit(vcpu, vmx, __vmx_vcpu_run_flags(vmx));

	/* All fields are clean at this point */
	if (static_branch_unlikely(&enable_evmcs)) {
		current_evmcs->hv_clean_fields |=
			HV_VMX_ENLIGHTENED_CLEAN_FIELD_ALL;

		current_evmcs->hv_vp_id = kvm_hv_get_vpindex(vcpu);
	}

	/* MSR_IA32_DEBUGCTLMSR is zeroed on vmexit. Restore it if needed */
	if (vmx->host_debugctlmsr)
		update_debugctlmsr(vmx->host_debugctlmsr);

#ifndef CONFIG_X86_64
	/*
	 * The sysexit path does not restore ds/es, so we must set them to
	 * a reasonable value ourselves.
	 *
	 * We can't defer this to vmx_prepare_switch_to_host() since that
	 * function may be executed in interrupt context, which saves and
	 * restore segments around it, nullifying its effect.
	 */
	loadsegment(ds, __USER_DS);
	loadsegment(es, __USER_DS);
#endif

	vcpu->arch.regs_avail &= ~VMX_REGS_LAZY_LOAD_SET;

	pt_guest_exit(vmx);

	kvm_load_host_xsave_state(vcpu);

	if (is_guest_mode(vcpu)) {
		/*
		 * Track VMLAUNCH/VMRESUME that have made past guest state
		 * checking.
		 */
		if (vmx->nested.nested_run_pending &&
		    !vmx->exit_reason.failed_vmentry)
			++vcpu->stat.nested_run;

		vmx->nested.nested_run_pending = 0;
	}

	vmx->idt_vectoring_info = 0;

	if (unlikely(vmx->fail)) {
		vmx->exit_reason.full = 0xdead;
		return EXIT_FASTPATH_NONE;
	}

	vmx->exit_reason.full = vmcs_read32(VM_EXIT_REASON);
	if (unlikely((u16)vmx->exit_reason.basic == EXIT_REASON_MCE_DURING_VMENTRY))
		kvm_machine_check();

	if (likely(!vmx->exit_reason.failed_vmentry))
		vmx->idt_vectoring_info = vmcs_read32(IDT_VECTORING_INFO_FIELD);

	trace_kvm_exit(vcpu, KVM_ISA_VMX);

	if (unlikely(vmx->exit_reason.failed_vmentry))
		return EXIT_FASTPATH_NONE;

	vmx->loaded_vmcs->launched = 1;

	vmx_recover_nmi_blocking(vmx);
	vmx_complete_interrupts(vmx);

	if (is_guest_mode(vcpu))
		return EXIT_FASTPATH_NONE;

	return vmx_exit_handlers_fastpath(vcpu);
}

static void vmx_vcpu_free(struct kvm_vcpu *vcpu)
{
	struct vcpu_vmx *vmx = to_vmx(vcpu);

	if (enable_pml)
		vmx_destroy_pml_buffer(vmx);
	free_vpid(vmx->vpid);
	nested_vmx_free_vcpu(vcpu);
	free_loaded_vmcs(vmx->loaded_vmcs);
}

static int vmx_vcpu_create(struct kvm_vcpu *vcpu)
{
	struct vmx_uret_msr *tsx_ctrl;
	struct vcpu_vmx *vmx;
	int i, err;

	BUILD_BUG_ON(offsetof(struct vcpu_vmx, vcpu) != 0);
	vmx = to_vmx(vcpu);

	INIT_LIST_HEAD(&vmx->pi_wakeup_list);

	err = -ENOMEM;

	vmx->vpid = allocate_vpid();

	/*
	 * If PML is turned on, failure on enabling PML just results in failure
	 * of creating the vcpu, therefore we can simplify PML logic (by
	 * avoiding dealing with cases, such as enabling PML partially on vcpus
	 * for the guest), etc.
	 */
	if (enable_pml) {
		vmx->pml_pg = alloc_page(GFP_KERNEL_ACCOUNT | __GFP_ZERO);
		if (!vmx->pml_pg)
			goto free_vpid;
	}

	for (i = 0; i < kvm_nr_uret_msrs; ++i)
		vmx->guest_uret_msrs[i].mask = -1ull;
	if (boot_cpu_has(X86_FEATURE_RTM)) {
		/*
		 * TSX_CTRL_CPUID_CLEAR is handled in the CPUID interception.
		 * Keep the host value unchanged to avoid changing CPUID bits
		 * under the host kernel's feet.
		 */
		tsx_ctrl = vmx_find_uret_msr(vmx, MSR_IA32_TSX_CTRL);
		if (tsx_ctrl)
			tsx_ctrl->mask = ~(u64)TSX_CTRL_CPUID_CLEAR;
	}

	err = alloc_loaded_vmcs(&vmx->vmcs01);
	if (err < 0)
		goto free_pml;

	/*
	 * Use Hyper-V 'Enlightened MSR Bitmap' feature when KVM runs as a
	 * nested (L1) hypervisor and Hyper-V in L0 supports it. Enable the
	 * feature only for vmcs01, KVM currently isn't equipped to realize any
	 * performance benefits from enabling it for vmcs02.
	 */
	if (IS_ENABLED(CONFIG_HYPERV) && static_branch_unlikely(&enable_evmcs) &&
	    (ms_hyperv.nested_features & HV_X64_NESTED_MSR_BITMAP)) {
		struct hv_enlightened_vmcs *evmcs = (void *)vmx->vmcs01.vmcs;

		evmcs->hv_enlightenments_control.msr_bitmap = 1;
	}

	/* The MSR bitmap starts with all ones */
	bitmap_fill(vmx->shadow_msr_intercept.read, MAX_POSSIBLE_PASSTHROUGH_MSRS);
	bitmap_fill(vmx->shadow_msr_intercept.write, MAX_POSSIBLE_PASSTHROUGH_MSRS);

	vmx_disable_intercept_for_msr(vcpu, MSR_IA32_TSC, MSR_TYPE_R);
#ifdef CONFIG_X86_64
	vmx_disable_intercept_for_msr(vcpu, MSR_FS_BASE, MSR_TYPE_RW);
	vmx_disable_intercept_for_msr(vcpu, MSR_GS_BASE, MSR_TYPE_RW);
	vmx_disable_intercept_for_msr(vcpu, MSR_KERNEL_GS_BASE, MSR_TYPE_RW);
#endif
	vmx_disable_intercept_for_msr(vcpu, MSR_IA32_SYSENTER_CS, MSR_TYPE_RW);
	vmx_disable_intercept_for_msr(vcpu, MSR_IA32_SYSENTER_ESP, MSR_TYPE_RW);
	vmx_disable_intercept_for_msr(vcpu, MSR_IA32_SYSENTER_EIP, MSR_TYPE_RW);
	if (kvm_cstate_in_guest(vcpu->kvm)) {
		vmx_disable_intercept_for_msr(vcpu, MSR_CORE_C1_RES, MSR_TYPE_R);
		vmx_disable_intercept_for_msr(vcpu, MSR_CORE_C3_RESIDENCY, MSR_TYPE_R);
		vmx_disable_intercept_for_msr(vcpu, MSR_CORE_C6_RESIDENCY, MSR_TYPE_R);
		vmx_disable_intercept_for_msr(vcpu, MSR_CORE_C7_RESIDENCY, MSR_TYPE_R);
	}

	vmx->loaded_vmcs = &vmx->vmcs01;

	if (cpu_need_virtualize_apic_accesses(vcpu)) {
		err = alloc_apic_access_page(vcpu->kvm);
		if (err)
			goto free_vmcs;
	}

	if (enable_ept && !enable_unrestricted_guest) {
		err = init_rmode_identity_map(vcpu->kvm);
		if (err)
			goto free_vmcs;
	}

	if (vmx_can_use_ipiv(vcpu))
		WRITE_ONCE(to_kvm_vmx(vcpu->kvm)->pid_table[vcpu->vcpu_id],
			   __pa(&vmx->pi_desc) | PID_TABLE_ENTRY_VALID);

	return 0;

free_vmcs:
	free_loaded_vmcs(vmx->loaded_vmcs);
free_pml:
	vmx_destroy_pml_buffer(vmx);
free_vpid:
	free_vpid(vmx->vpid);
	return err;
}

#define L1TF_MSG_SMT "L1TF CPU bug present and SMT on, data leak possible. See CVE-2018-3646 and https://www.kernel.org/doc/html/latest/admin-guide/hw-vuln/l1tf.html for details.\n"
#define L1TF_MSG_L1D "L1TF CPU bug present and virtualization mitigation disabled, data leak possible. See CVE-2018-3646 and https://www.kernel.org/doc/html/latest/admin-guide/hw-vuln/l1tf.html for details.\n"

static int vmx_vm_init(struct kvm *kvm)
{
	if (!ple_gap)
		kvm->arch.pause_in_guest = true;

	if (boot_cpu_has(X86_BUG_L1TF) && enable_ept) {
		switch (l1tf_mitigation) {
		case L1TF_MITIGATION_OFF:
		case L1TF_MITIGATION_FLUSH_NOWARN:
			/* 'I explicitly don't care' is set */
			break;
		case L1TF_MITIGATION_FLUSH:
		case L1TF_MITIGATION_FLUSH_NOSMT:
		case L1TF_MITIGATION_FULL:
			/*
			 * Warn upon starting the first VM in a potentially
			 * insecure environment.
			 */
			if (sched_smt_active())
				pr_warn_once(L1TF_MSG_SMT);
			if (l1tf_vmx_mitigation == VMENTER_L1D_FLUSH_NEVER)
				pr_warn_once(L1TF_MSG_L1D);
			break;
		case L1TF_MITIGATION_FULL_FORCE:
			/* Flush is enforced */
			break;
		}
	}
	return 0;
}

static int __init vmx_check_processor_compat(void)
{
	struct vmcs_config vmcs_conf;
	struct vmx_capability vmx_cap;

	if (!this_cpu_has(X86_FEATURE_MSR_IA32_FEAT_CTL) ||
	    !this_cpu_has(X86_FEATURE_VMX)) {
		pr_err("kvm: VMX is disabled on CPU %d\n", smp_processor_id());
		return -EIO;
	}

	if (setup_vmcs_config(&vmcs_conf, &vmx_cap) < 0)
		return -EIO;
	if (nested)
		nested_vmx_setup_ctls_msrs(&vmcs_conf, vmx_cap.ept);
	if (memcmp(&vmcs_config, &vmcs_conf, sizeof(struct vmcs_config)) != 0) {
		printk(KERN_ERR "kvm: CPU %d feature inconsistency!\n",
				smp_processor_id());
		return -EIO;
	}
	return 0;
}

static u8 vmx_get_mt_mask(struct kvm_vcpu *vcpu, gfn_t gfn, bool is_mmio)
{
	u8 cache;

	/* We wanted to honor guest CD/MTRR/PAT, but doing so could result in
	 * memory aliases with conflicting memory types and sometimes MCEs.
	 * We have to be careful as to what are honored and when.
	 *
	 * For MMIO, guest CD/MTRR are ignored.  The EPT memory type is set to
	 * UC.  The effective memory type is UC or WC depending on guest PAT.
	 * This was historically the source of MCEs and we want to be
	 * conservative.
	 *
	 * When there is no need to deal with noncoherent DMA (e.g., no VT-d
	 * or VT-d has snoop control), guest CD/MTRR/PAT are all ignored.  The
	 * EPT memory type is set to WB.  The effective memory type is forced
	 * WB.
	 *
	 * Otherwise, we trust guest.  Guest CD/MTRR/PAT are all honored.  The
	 * EPT memory type is used to emulate guest CD/MTRR.
	 */

	if (is_mmio)
		return MTRR_TYPE_UNCACHABLE << VMX_EPT_MT_EPTE_SHIFT;

	if (!kvm_arch_has_noncoherent_dma(vcpu->kvm))
		return (MTRR_TYPE_WRBACK << VMX_EPT_MT_EPTE_SHIFT) | VMX_EPT_IPAT_BIT;

	if (kvm_read_cr0(vcpu) & X86_CR0_CD) {
		if (kvm_check_has_quirk(vcpu->kvm, KVM_X86_QUIRK_CD_NW_CLEARED))
			cache = MTRR_TYPE_WRBACK;
		else
			cache = MTRR_TYPE_UNCACHABLE;

		return (cache << VMX_EPT_MT_EPTE_SHIFT) | VMX_EPT_IPAT_BIT;
	}

	return kvm_mtrr_get_guest_memory_type(vcpu, gfn) << VMX_EPT_MT_EPTE_SHIFT;
}

static void vmcs_set_secondary_exec_control(struct vcpu_vmx *vmx, u32 new_ctl)
{
	/*
	 * These bits in the secondary execution controls field
	 * are dynamic, the others are mostly based on the hypervisor
	 * architecture and the guest's CPUID.  Do not touch the
	 * dynamic bits.
	 */
	u32 mask =
		SECONDARY_EXEC_SHADOW_VMCS |
		SECONDARY_EXEC_VIRTUALIZE_X2APIC_MODE |
		SECONDARY_EXEC_VIRTUALIZE_APIC_ACCESSES |
		SECONDARY_EXEC_DESC;

	u32 cur_ctl = secondary_exec_controls_get(vmx);

	secondary_exec_controls_set(vmx, (new_ctl & ~mask) | (cur_ctl & mask));
}

/*
 * Generate MSR_IA32_VMX_CR{0,4}_FIXED1 according to CPUID. Only set bits
 * (indicating "allowed-1") if they are supported in the guest's CPUID.
 */
static void nested_vmx_cr_fixed1_bits_update(struct kvm_vcpu *vcpu)
{
	struct vcpu_vmx *vmx = to_vmx(vcpu);
	struct kvm_cpuid_entry2 *entry;

	vmx->nested.msrs.cr0_fixed1 = 0xffffffff;
	vmx->nested.msrs.cr4_fixed1 = X86_CR4_PCE;

#define cr4_fixed1_update(_cr4_mask, _reg, _cpuid_mask) do {		\
	if (entry && (entry->_reg & (_cpuid_mask)))			\
		vmx->nested.msrs.cr4_fixed1 |= (_cr4_mask);	\
} while (0)

	entry = kvm_find_cpuid_entry(vcpu, 0x1);
	cr4_fixed1_update(X86_CR4_VME,        edx, feature_bit(VME));
	cr4_fixed1_update(X86_CR4_PVI,        edx, feature_bit(VME));
	cr4_fixed1_update(X86_CR4_TSD,        edx, feature_bit(TSC));
	cr4_fixed1_update(X86_CR4_DE,         edx, feature_bit(DE));
	cr4_fixed1_update(X86_CR4_PSE,        edx, feature_bit(PSE));
	cr4_fixed1_update(X86_CR4_PAE,        edx, feature_bit(PAE));
	cr4_fixed1_update(X86_CR4_MCE,        edx, feature_bit(MCE));
	cr4_fixed1_update(X86_CR4_PGE,        edx, feature_bit(PGE));
	cr4_fixed1_update(X86_CR4_OSFXSR,     edx, feature_bit(FXSR));
	cr4_fixed1_update(X86_CR4_OSXMMEXCPT, edx, feature_bit(XMM));
	cr4_fixed1_update(X86_CR4_VMXE,       ecx, feature_bit(VMX));
	cr4_fixed1_update(X86_CR4_SMXE,       ecx, feature_bit(SMX));
	cr4_fixed1_update(X86_CR4_PCIDE,      ecx, feature_bit(PCID));
	cr4_fixed1_update(X86_CR4_OSXSAVE,    ecx, feature_bit(XSAVE));

	entry = kvm_find_cpuid_entry_index(vcpu, 0x7, 0);
	cr4_fixed1_update(X86_CR4_FSGSBASE,   ebx, feature_bit(FSGSBASE));
	cr4_fixed1_update(X86_CR4_SMEP,       ebx, feature_bit(SMEP));
	cr4_fixed1_update(X86_CR4_SMAP,       ebx, feature_bit(SMAP));
	cr4_fixed1_update(X86_CR4_PKE,        ecx, feature_bit(PKU));
	cr4_fixed1_update(X86_CR4_UMIP,       ecx, feature_bit(UMIP));
	cr4_fixed1_update(X86_CR4_LA57,       ecx, feature_bit(LA57));

#undef cr4_fixed1_update
}

static void update_intel_pt_cfg(struct kvm_vcpu *vcpu)
{
	struct vcpu_vmx *vmx = to_vmx(vcpu);
	struct kvm_cpuid_entry2 *best = NULL;
	int i;

	for (i = 0; i < PT_CPUID_LEAVES; i++) {
		best = kvm_find_cpuid_entry_index(vcpu, 0x14, i);
		if (!best)
			return;
		vmx->pt_desc.caps[CPUID_EAX + i*PT_CPUID_REGS_NUM] = best->eax;
		vmx->pt_desc.caps[CPUID_EBX + i*PT_CPUID_REGS_NUM] = best->ebx;
		vmx->pt_desc.caps[CPUID_ECX + i*PT_CPUID_REGS_NUM] = best->ecx;
		vmx->pt_desc.caps[CPUID_EDX + i*PT_CPUID_REGS_NUM] = best->edx;
	}

	/* Get the number of configurable Address Ranges for filtering */
	vmx->pt_desc.num_address_ranges = intel_pt_validate_cap(vmx->pt_desc.caps,
						PT_CAP_num_address_ranges);

	/* Initialize and clear the no dependency bits */
	vmx->pt_desc.ctl_bitmask = ~(RTIT_CTL_TRACEEN | RTIT_CTL_OS |
			RTIT_CTL_USR | RTIT_CTL_TSC_EN | RTIT_CTL_DISRETC |
			RTIT_CTL_BRANCH_EN);

	/*
	 * If CPUID.(EAX=14H,ECX=0):EBX[0]=1 CR3Filter can be set otherwise
	 * will inject an #GP
	 */
	if (intel_pt_validate_cap(vmx->pt_desc.caps, PT_CAP_cr3_filtering))
		vmx->pt_desc.ctl_bitmask &= ~RTIT_CTL_CR3EN;

	/*
	 * If CPUID.(EAX=14H,ECX=0):EBX[1]=1 CYCEn, CycThresh and
	 * PSBFreq can be set
	 */
	if (intel_pt_validate_cap(vmx->pt_desc.caps, PT_CAP_psb_cyc))
		vmx->pt_desc.ctl_bitmask &= ~(RTIT_CTL_CYCLEACC |
				RTIT_CTL_CYC_THRESH | RTIT_CTL_PSB_FREQ);

	/*
	 * If CPUID.(EAX=14H,ECX=0):EBX[3]=1 MTCEn and MTCFreq can be set
	 */
	if (intel_pt_validate_cap(vmx->pt_desc.caps, PT_CAP_mtc))
		vmx->pt_desc.ctl_bitmask &= ~(RTIT_CTL_MTC_EN |
					      RTIT_CTL_MTC_RANGE);

	/* If CPUID.(EAX=14H,ECX=0):EBX[4]=1 FUPonPTW and PTWEn can be set */
	if (intel_pt_validate_cap(vmx->pt_desc.caps, PT_CAP_ptwrite))
		vmx->pt_desc.ctl_bitmask &= ~(RTIT_CTL_FUP_ON_PTW |
							RTIT_CTL_PTW_EN);

	/* If CPUID.(EAX=14H,ECX=0):EBX[5]=1 PwrEvEn can be set */
	if (intel_pt_validate_cap(vmx->pt_desc.caps, PT_CAP_power_event_trace))
		vmx->pt_desc.ctl_bitmask &= ~RTIT_CTL_PWR_EVT_EN;

	/* If CPUID.(EAX=14H,ECX=0):ECX[0]=1 ToPA can be set */
	if (intel_pt_validate_cap(vmx->pt_desc.caps, PT_CAP_topa_output))
		vmx->pt_desc.ctl_bitmask &= ~RTIT_CTL_TOPA;

	/* If CPUID.(EAX=14H,ECX=0):ECX[3]=1 FabricEn can be set */
	if (intel_pt_validate_cap(vmx->pt_desc.caps, PT_CAP_output_subsys))
		vmx->pt_desc.ctl_bitmask &= ~RTIT_CTL_FABRIC_EN;

	/* unmask address range configure area */
	for (i = 0; i < vmx->pt_desc.num_address_ranges; i++)
		vmx->pt_desc.ctl_bitmask &= ~(0xfULL << (32 + i * 4));
}

static void vmx_vcpu_after_set_cpuid(struct kvm_vcpu *vcpu)
{
	struct vcpu_vmx *vmx = to_vmx(vcpu);

	/* xsaves_enabled is recomputed in vmx_compute_secondary_exec_control(). */
	vcpu->arch.xsaves_enabled = false;

	vmx_setup_uret_msrs(vmx);

	if (cpu_has_secondary_exec_ctrls())
		vmcs_set_secondary_exec_control(vmx,
						vmx_secondary_exec_control(vmx));

	if (nested_vmx_allowed(vcpu))
		vmx->msr_ia32_feature_control_valid_bits |=
			FEAT_CTL_VMX_ENABLED_INSIDE_SMX |
			FEAT_CTL_VMX_ENABLED_OUTSIDE_SMX;
	else
		vmx->msr_ia32_feature_control_valid_bits &=
			~(FEAT_CTL_VMX_ENABLED_INSIDE_SMX |
			  FEAT_CTL_VMX_ENABLED_OUTSIDE_SMX);

	if (nested_vmx_allowed(vcpu))
		nested_vmx_cr_fixed1_bits_update(vcpu);

	if (boot_cpu_has(X86_FEATURE_INTEL_PT) &&
			guest_cpuid_has(vcpu, X86_FEATURE_INTEL_PT))
		update_intel_pt_cfg(vcpu);

	if (boot_cpu_has(X86_FEATURE_RTM)) {
		struct vmx_uret_msr *msr;
		msr = vmx_find_uret_msr(vmx, MSR_IA32_TSX_CTRL);
		if (msr) {
			bool enabled = guest_cpuid_has(vcpu, X86_FEATURE_RTM);
			vmx_set_guest_uret_msr(vmx, msr, enabled ? 0 : TSX_CTRL_RTM_DISABLE);
		}
	}

	if (kvm_cpu_cap_has(X86_FEATURE_XFD))
		vmx_set_intercept_for_msr(vcpu, MSR_IA32_XFD_ERR, MSR_TYPE_R,
					  !guest_cpuid_has(vcpu, X86_FEATURE_XFD));


	set_cr4_guest_host_mask(vmx);

	vmx_write_encls_bitmap(vcpu, NULL);
	if (guest_cpuid_has(vcpu, X86_FEATURE_SGX))
		vmx->msr_ia32_feature_control_valid_bits |= FEAT_CTL_SGX_ENABLED;
	else
		vmx->msr_ia32_feature_control_valid_bits &= ~FEAT_CTL_SGX_ENABLED;

	if (guest_cpuid_has(vcpu, X86_FEATURE_SGX_LC))
		vmx->msr_ia32_feature_control_valid_bits |=
			FEAT_CTL_SGX_LC_ENABLED;
	else
		vmx->msr_ia32_feature_control_valid_bits &=
			~FEAT_CTL_SGX_LC_ENABLED;

	/* Refresh #PF interception to account for MAXPHYADDR changes. */
	vmx_update_exception_bitmap(vcpu);
}

static u64 vmx_get_perf_capabilities(void)
{
	u64 perf_cap = PMU_CAP_FW_WRITES;
	struct x86_pmu_lbr lbr;
	u64 host_perf_cap = 0;

	if (!enable_pmu)
		return 0;

	if (boot_cpu_has(X86_FEATURE_PDCM))
		rdmsrl(MSR_IA32_PERF_CAPABILITIES, host_perf_cap);

	x86_perf_get_lbr(&lbr);
	if (lbr.nr)
		perf_cap |= host_perf_cap & PMU_CAP_LBR_FMT;

	if (vmx_pebs_supported()) {
		perf_cap |= host_perf_cap & PERF_CAP_PEBS_MASK;
		if ((perf_cap & PERF_CAP_PEBS_FORMAT) < 4)
			perf_cap &= ~PERF_CAP_PEBS_BASELINE;
	}

	return perf_cap;
}

static __init void vmx_set_cpu_caps(void)
{
	kvm_set_cpu_caps();

	/* CPUID 0x1 */
	if (nested)
		kvm_cpu_cap_set(X86_FEATURE_VMX);

	/* CPUID 0x7 */
	if (kvm_mpx_supported())
		kvm_cpu_cap_check_and_set(X86_FEATURE_MPX);
	if (!cpu_has_vmx_invpcid())
		kvm_cpu_cap_clear(X86_FEATURE_INVPCID);
	if (vmx_pt_mode_is_host_guest())
		kvm_cpu_cap_check_and_set(X86_FEATURE_INTEL_PT);
	if (vmx_pebs_supported()) {
		kvm_cpu_cap_check_and_set(X86_FEATURE_DS);
		kvm_cpu_cap_check_and_set(X86_FEATURE_DTES64);
	}

	if (!enable_pmu)
		kvm_cpu_cap_clear(X86_FEATURE_PDCM);
	kvm_caps.supported_perf_cap = vmx_get_perf_capabilities();

	if (!enable_sgx) {
		kvm_cpu_cap_clear(X86_FEATURE_SGX);
		kvm_cpu_cap_clear(X86_FEATURE_SGX_LC);
		kvm_cpu_cap_clear(X86_FEATURE_SGX1);
		kvm_cpu_cap_clear(X86_FEATURE_SGX2);
	}

	if (vmx_umip_emulated())
		kvm_cpu_cap_set(X86_FEATURE_UMIP);

	/* CPUID 0xD.1 */
	kvm_caps.supported_xss = 0;
	if (!cpu_has_vmx_xsaves())
		kvm_cpu_cap_clear(X86_FEATURE_XSAVES);

	/* CPUID 0x80000001 and 0x7 (RDPID) */
	if (!cpu_has_vmx_rdtscp()) {
		kvm_cpu_cap_clear(X86_FEATURE_RDTSCP);
		kvm_cpu_cap_clear(X86_FEATURE_RDPID);
	}

	if (cpu_has_vmx_waitpkg())
		kvm_cpu_cap_check_and_set(X86_FEATURE_WAITPKG);
}

static void vmx_request_immediate_exit(struct kvm_vcpu *vcpu)
{
	to_vmx(vcpu)->req_immediate_exit = true;
}

static int vmx_check_intercept_io(struct kvm_vcpu *vcpu,
				  struct x86_instruction_info *info)
{
	struct vmcs12 *vmcs12 = get_vmcs12(vcpu);
	unsigned short port;
	bool intercept;
	int size;

	if (info->intercept == x86_intercept_in ||
	    info->intercept == x86_intercept_ins) {
		port = info->src_val;
		size = info->dst_bytes;
	} else {
		port = info->dst_val;
		size = info->src_bytes;
	}

	/*
	 * If the 'use IO bitmaps' VM-execution control is 0, IO instruction
	 * VM-exits depend on the 'unconditional IO exiting' VM-execution
	 * control.
	 *
	 * Otherwise, IO instruction VM-exits are controlled by the IO bitmaps.
	 */
	if (!nested_cpu_has(vmcs12, CPU_BASED_USE_IO_BITMAPS))
		intercept = nested_cpu_has(vmcs12,
					   CPU_BASED_UNCOND_IO_EXITING);
	else
		intercept = nested_vmx_check_io_bitmaps(vcpu, port, size);

	/* FIXME: produce nested vmexit and return X86EMUL_INTERCEPTED.  */
	return intercept ? X86EMUL_UNHANDLEABLE : X86EMUL_CONTINUE;
}

static int vmx_check_intercept(struct kvm_vcpu *vcpu,
			       struct x86_instruction_info *info,
			       enum x86_intercept_stage stage,
			       struct x86_exception *exception)
{
	struct vmcs12 *vmcs12 = get_vmcs12(vcpu);

	switch (info->intercept) {
	/*
	 * RDPID causes #UD if disabled through secondary execution controls.
	 * Because it is marked as EmulateOnUD, we need to intercept it here.
	 * Note, RDPID is hidden behind ENABLE_RDTSCP.
	 */
	case x86_intercept_rdpid:
		if (!nested_cpu_has2(vmcs12, SECONDARY_EXEC_ENABLE_RDTSCP)) {
			exception->vector = UD_VECTOR;
			exception->error_code_valid = false;
			return X86EMUL_PROPAGATE_FAULT;
		}
		break;

	case x86_intercept_in:
	case x86_intercept_ins:
	case x86_intercept_out:
	case x86_intercept_outs:
		return vmx_check_intercept_io(vcpu, info);

	case x86_intercept_lgdt:
	case x86_intercept_lidt:
	case x86_intercept_lldt:
	case x86_intercept_ltr:
	case x86_intercept_sgdt:
	case x86_intercept_sidt:
	case x86_intercept_sldt:
	case x86_intercept_str:
		if (!nested_cpu_has2(vmcs12, SECONDARY_EXEC_DESC))
			return X86EMUL_CONTINUE;

		/* FIXME: produce nested vmexit and return X86EMUL_INTERCEPTED.  */
		break;

	/* TODO: check more intercepts... */
	default:
		break;
	}

	return X86EMUL_UNHANDLEABLE;
}

#ifdef CONFIG_X86_64
/* (a << shift) / divisor, return 1 if overflow otherwise 0 */
static inline int u64_shl_div_u64(u64 a, unsigned int shift,
				  u64 divisor, u64 *result)
{
	u64 low = a << shift, high = a >> (64 - shift);

	/* To avoid the overflow on divq */
	if (high >= divisor)
		return 1;

	/* Low hold the result, high hold rem which is discarded */
	asm("divq %2\n\t" : "=a" (low), "=d" (high) :
	    "rm" (divisor), "0" (low), "1" (high));
	*result = low;

	return 0;
}

static int vmx_set_hv_timer(struct kvm_vcpu *vcpu, u64 guest_deadline_tsc,
			    bool *expired)
{
	struct vcpu_vmx *vmx;
	u64 tscl, guest_tscl, delta_tsc, lapic_timer_advance_cycles;
	struct kvm_timer *ktimer = &vcpu->arch.apic->lapic_timer;

	vmx = to_vmx(vcpu);
	tscl = rdtsc();
	guest_tscl = kvm_read_l1_tsc(vcpu, tscl);
	delta_tsc = max(guest_deadline_tsc, guest_tscl) - guest_tscl;
	lapic_timer_advance_cycles = nsec_to_cycles(vcpu,
						    ktimer->timer_advance_ns);

	if (delta_tsc > lapic_timer_advance_cycles)
		delta_tsc -= lapic_timer_advance_cycles;
	else
		delta_tsc = 0;

	/* Convert to host delta tsc if tsc scaling is enabled */
	if (vcpu->arch.l1_tsc_scaling_ratio != kvm_caps.default_tsc_scaling_ratio &&
	    delta_tsc && u64_shl_div_u64(delta_tsc,
				kvm_caps.tsc_scaling_ratio_frac_bits,
				vcpu->arch.l1_tsc_scaling_ratio, &delta_tsc))
		return -ERANGE;

	/*
	 * If the delta tsc can't fit in the 32 bit after the multi shift,
	 * we can't use the preemption timer.
	 * It's possible that it fits on later vmentries, but checking
	 * on every vmentry is costly so we just use an hrtimer.
	 */
	if (delta_tsc >> (cpu_preemption_timer_multi + 32))
		return -ERANGE;

	vmx->hv_deadline_tsc = tscl + delta_tsc;
	*expired = !delta_tsc;
	return 0;
}

static void vmx_cancel_hv_timer(struct kvm_vcpu *vcpu)
{
	to_vmx(vcpu)->hv_deadline_tsc = -1;
}
#endif

static void vmx_sched_in(struct kvm_vcpu *vcpu, int cpu)
{
	if (!kvm_pause_in_guest(vcpu->kvm))
		shrink_ple_window(vcpu);
}

void vmx_update_cpu_dirty_logging(struct kvm_vcpu *vcpu)
{
	struct vcpu_vmx *vmx = to_vmx(vcpu);

	if (is_guest_mode(vcpu)) {
		vmx->nested.update_vmcs01_cpu_dirty_logging = true;
		return;
	}

	/*
	 * Note, cpu_dirty_logging_count can be changed concurrent with this
	 * code, but in that case another update request will be made and so
	 * the guest will never run with a stale PML value.
	 */
	if (vcpu->kvm->arch.cpu_dirty_logging_count)
		secondary_exec_controls_setbit(vmx, SECONDARY_EXEC_ENABLE_PML);
	else
		secondary_exec_controls_clearbit(vmx, SECONDARY_EXEC_ENABLE_PML);
}

static void vmx_setup_mce(struct kvm_vcpu *vcpu)
{
	if (vcpu->arch.mcg_cap & MCG_LMCE_P)
		to_vmx(vcpu)->msr_ia32_feature_control_valid_bits |=
			FEAT_CTL_LMCE_ENABLED;
	else
		to_vmx(vcpu)->msr_ia32_feature_control_valid_bits &=
			~FEAT_CTL_LMCE_ENABLED;
}

#ifdef CONFIG_KVM_SMM
static int vmx_smi_allowed(struct kvm_vcpu *vcpu, bool for_injection)
{
	/* we need a nested vmexit to enter SMM, postpone if run is pending */
	if (to_vmx(vcpu)->nested.nested_run_pending)
		return -EBUSY;
	return !is_smm(vcpu);
}

static int vmx_enter_smm(struct kvm_vcpu *vcpu, union kvm_smram *smram)
{
	struct vcpu_vmx *vmx = to_vmx(vcpu);

	/*
	 * TODO: Implement custom flows for forcing the vCPU out/in of L2 on
	 * SMI and RSM.  Using the common VM-Exit + VM-Enter routines is wrong
	 * SMI and RSM only modify state that is saved and restored via SMRAM.
	 * E.g. most MSRs are left untouched, but many are modified by VM-Exit
	 * and VM-Enter, and thus L2's values may be corrupted on SMI+RSM.
	 */
	vmx->nested.smm.guest_mode = is_guest_mode(vcpu);
	if (vmx->nested.smm.guest_mode)
		nested_vmx_vmexit(vcpu, -1, 0, 0);

	vmx->nested.smm.vmxon = vmx->nested.vmxon;
	vmx->nested.vmxon = false;
	vmx_clear_hlt(vcpu);
	return 0;
}

static int vmx_leave_smm(struct kvm_vcpu *vcpu, const union kvm_smram *smram)
{
	struct vcpu_vmx *vmx = to_vmx(vcpu);
	int ret;

	if (vmx->nested.smm.vmxon) {
		vmx->nested.vmxon = true;
		vmx->nested.smm.vmxon = false;
	}

	if (vmx->nested.smm.guest_mode) {
		ret = nested_vmx_enter_non_root_mode(vcpu, false);
		if (ret)
			return ret;

		vmx->nested.nested_run_pending = 1;
		vmx->nested.smm.guest_mode = false;
	}
	return 0;
}

static void vmx_enable_smi_window(struct kvm_vcpu *vcpu)
{
	/* RSM will cause a vmexit anyway.  */
}
#endif

static bool vmx_apic_init_signal_blocked(struct kvm_vcpu *vcpu)
{
	return to_vmx(vcpu)->nested.vmxon && !is_guest_mode(vcpu);
}

static void vmx_migrate_timers(struct kvm_vcpu *vcpu)
{
	if (is_guest_mode(vcpu)) {
		struct hrtimer *timer = &to_vmx(vcpu)->nested.preemption_timer;

		if (hrtimer_try_to_cancel(timer) == 1)
			hrtimer_start_expires(timer, HRTIMER_MODE_ABS_PINNED);
	}
}

static void vmx_hardware_unsetup(void)
{
	kvm_set_posted_intr_wakeup_handler(NULL);

	if (nested)
		nested_vmx_hardware_unsetup();

	free_kvm_area();
}

static bool vmx_check_apicv_inhibit_reasons(enum kvm_apicv_inhibit reason)
{
	ulong supported = BIT(APICV_INHIBIT_REASON_DISABLE) |
			  BIT(APICV_INHIBIT_REASON_ABSENT) |
			  BIT(APICV_INHIBIT_REASON_HYPERV) |
			  BIT(APICV_INHIBIT_REASON_BLOCKIRQ) |
			  BIT(APICV_INHIBIT_REASON_APIC_ID_MODIFIED) |
			  BIT(APICV_INHIBIT_REASON_APIC_BASE_MODIFIED);

	return supported & BIT(reason);
}

static void vmx_vm_destroy(struct kvm *kvm)
{
	struct kvm_vmx *kvm_vmx = to_kvm_vmx(kvm);

	free_pages((unsigned long)kvm_vmx->pid_table, vmx_get_pid_table_order(kvm));
}

static struct kvm_x86_ops vmx_x86_ops __initdata = {
	.name = "kvm_intel",

	.hardware_unsetup = vmx_hardware_unsetup,

	.hardware_enable = vmx_hardware_enable,
	.hardware_disable = vmx_hardware_disable,
	.has_emulated_msr = vmx_has_emulated_msr,

	.vm_size = sizeof(struct kvm_vmx),
	.vm_init = vmx_vm_init,
	.vm_destroy = vmx_vm_destroy,

	.vcpu_precreate = vmx_vcpu_precreate,
	.vcpu_create = vmx_vcpu_create,
	.vcpu_free = vmx_vcpu_free,
	.vcpu_reset = vmx_vcpu_reset,

	.prepare_switch_to_guest = vmx_prepare_switch_to_guest,
	.vcpu_load = vmx_vcpu_load,
	.vcpu_put = vmx_vcpu_put,

	.update_exception_bitmap = vmx_update_exception_bitmap,
	.get_msr_feature = vmx_get_msr_feature,
	.get_msr = vmx_get_msr,
	.set_msr = vmx_set_msr,
	.get_segment_base = vmx_get_segment_base,
	.get_segment = vmx_get_segment,
	.set_segment = vmx_set_segment,
	.get_cpl = vmx_get_cpl,
	.get_cs_db_l_bits = vmx_get_cs_db_l_bits,
	.set_cr0 = vmx_set_cr0,
	.is_valid_cr4 = vmx_is_valid_cr4,
	.set_cr4 = vmx_set_cr4,
	.set_efer = vmx_set_efer,
	.get_idt = vmx_get_idt,
	.set_idt = vmx_set_idt,
	.get_gdt = vmx_get_gdt,
	.set_gdt = vmx_set_gdt,
	.set_dr7 = vmx_set_dr7,
	.sync_dirty_debug_regs = vmx_sync_dirty_debug_regs,
	.cache_reg = vmx_cache_reg,
	.get_rflags = vmx_get_rflags,
	.set_rflags = vmx_set_rflags,
	.get_if_flag = vmx_get_if_flag,

	.flush_tlb_all = vmx_flush_tlb_all,
	.flush_tlb_current = vmx_flush_tlb_current,
	.flush_tlb_gva = vmx_flush_tlb_gva,
	.flush_tlb_guest = vmx_flush_tlb_guest,

	.vcpu_pre_run = vmx_vcpu_pre_run,
	.vcpu_run = vmx_vcpu_run,
	.handle_exit = vmx_handle_exit,
	.skip_emulated_instruction = vmx_skip_emulated_instruction,
	.update_emulated_instruction = vmx_update_emulated_instruction,
	.set_interrupt_shadow = vmx_set_interrupt_shadow,
	.get_interrupt_shadow = vmx_get_interrupt_shadow,
	.patch_hypercall = vmx_patch_hypercall,
	.inject_irq = vmx_inject_irq,
	.inject_nmi = vmx_inject_nmi,
	.inject_exception = vmx_inject_exception,
	.cancel_injection = vmx_cancel_injection,
	.interrupt_allowed = vmx_interrupt_allowed,
	.nmi_allowed = vmx_nmi_allowed,
	.get_nmi_mask = vmx_get_nmi_mask,
	.set_nmi_mask = vmx_set_nmi_mask,
	.enable_nmi_window = vmx_enable_nmi_window,
	.enable_irq_window = vmx_enable_irq_window,
	.update_cr8_intercept = vmx_update_cr8_intercept,
	.set_virtual_apic_mode = vmx_set_virtual_apic_mode,
	.set_apic_access_page_addr = vmx_set_apic_access_page_addr,
	.refresh_apicv_exec_ctrl = vmx_refresh_apicv_exec_ctrl,
	.load_eoi_exitmap = vmx_load_eoi_exitmap,
	.apicv_post_state_restore = vmx_apicv_post_state_restore,
	.check_apicv_inhibit_reasons = vmx_check_apicv_inhibit_reasons,
	.hwapic_irr_update = vmx_hwapic_irr_update,
	.hwapic_isr_update = vmx_hwapic_isr_update,
	.guest_apic_has_interrupt = vmx_guest_apic_has_interrupt,
	.sync_pir_to_irr = vmx_sync_pir_to_irr,
	.deliver_interrupt = vmx_deliver_interrupt,
	.dy_apicv_has_pending_interrupt = pi_has_pending_interrupt,

	.set_tss_addr = vmx_set_tss_addr,
	.set_identity_map_addr = vmx_set_identity_map_addr,
	.get_mt_mask = vmx_get_mt_mask,

	.get_exit_info = vmx_get_exit_info,

	.vcpu_after_set_cpuid = vmx_vcpu_after_set_cpuid,

	.has_wbinvd_exit = cpu_has_vmx_wbinvd_exit,

	.get_l2_tsc_offset = vmx_get_l2_tsc_offset,
	.get_l2_tsc_multiplier = vmx_get_l2_tsc_multiplier,
	.write_tsc_offset = vmx_write_tsc_offset,
	.write_tsc_multiplier = vmx_write_tsc_multiplier,

	.load_mmu_pgd = vmx_load_mmu_pgd,

	.check_intercept = vmx_check_intercept,
	.handle_exit_irqoff = vmx_handle_exit_irqoff,

	.request_immediate_exit = vmx_request_immediate_exit,

	.sched_in = vmx_sched_in,

	.cpu_dirty_log_size = PML_ENTITY_NUM,
	.update_cpu_dirty_logging = vmx_update_cpu_dirty_logging,

	.nested_ops = &vmx_nested_ops,

	.pi_update_irte = vmx_pi_update_irte,
	.pi_start_assignment = vmx_pi_start_assignment,

#ifdef CONFIG_X86_64
	.set_hv_timer = vmx_set_hv_timer,
	.cancel_hv_timer = vmx_cancel_hv_timer,
#endif

	.setup_mce = vmx_setup_mce,

#ifdef CONFIG_KVM_SMM
	.smi_allowed = vmx_smi_allowed,
	.enter_smm = vmx_enter_smm,
	.leave_smm = vmx_leave_smm,
	.enable_smi_window = vmx_enable_smi_window,
#endif

	.can_emulate_instruction = vmx_can_emulate_instruction,
	.apic_init_signal_blocked = vmx_apic_init_signal_blocked,
	.migrate_timers = vmx_migrate_timers,

	.msr_filter_changed = vmx_msr_filter_changed,
	.complete_emulated_msr = kvm_complete_insn_gp,

	.vcpu_deliver_sipi_vector = kvm_vcpu_deliver_sipi_vector,
};

static unsigned int vmx_handle_intel_pt_intr(void)
{
	struct kvm_vcpu *vcpu = kvm_get_running_vcpu();

	/* '0' on failure so that the !PT case can use a RET0 static call. */
	if (!vcpu || !kvm_handling_nmi_from_guest(vcpu))
		return 0;

	kvm_make_request(KVM_REQ_PMI, vcpu);
	__set_bit(MSR_CORE_PERF_GLOBAL_OVF_CTRL_TRACE_TOPA_PMI_BIT,
		  (unsigned long *)&vcpu->arch.pmu.global_status);
	return 1;
}

static __init void vmx_setup_user_return_msrs(void)
{

	/*
	 * Though SYSCALL is only supported in 64-bit mode on Intel CPUs, kvm
	 * will emulate SYSCALL in legacy mode if the vendor string in guest
	 * CPUID.0:{EBX,ECX,EDX} is "AuthenticAMD" or "AMDisbetter!" To
	 * support this emulation, MSR_STAR is included in the list for i386,
	 * but is never loaded into hardware.  MSR_CSTAR is also never loaded
	 * into hardware and is here purely for emulation purposes.
	 */
	const u32 vmx_uret_msrs_list[] = {
	#ifdef CONFIG_X86_64
		MSR_SYSCALL_MASK, MSR_LSTAR, MSR_CSTAR,
	#endif
		MSR_EFER, MSR_TSC_AUX, MSR_STAR,
		MSR_IA32_TSX_CTRL,
	};
	int i;

	BUILD_BUG_ON(ARRAY_SIZE(vmx_uret_msrs_list) != MAX_NR_USER_RETURN_MSRS);

	for (i = 0; i < ARRAY_SIZE(vmx_uret_msrs_list); ++i)
		kvm_add_user_return_msr(vmx_uret_msrs_list[i]);
}

static void __init vmx_setup_me_spte_mask(void)
{
	u64 me_mask = 0;

	/*
	 * kvm_get_shadow_phys_bits() returns shadow_phys_bits.  Use
	 * the former to avoid exposing shadow_phys_bits.
	 *
	 * On pre-MKTME system, boot_cpu_data.x86_phys_bits equals to
	 * shadow_phys_bits.  On MKTME and/or TDX capable systems,
	 * boot_cpu_data.x86_phys_bits holds the actual physical address
	 * w/o the KeyID bits, and shadow_phys_bits equals to MAXPHYADDR
	 * reported by CPUID.  Those bits between are KeyID bits.
	 */
	if (boot_cpu_data.x86_phys_bits != kvm_get_shadow_phys_bits())
		me_mask = rsvd_bits(boot_cpu_data.x86_phys_bits,
			kvm_get_shadow_phys_bits() - 1);
	/*
	 * Unlike SME, host kernel doesn't support setting up any
	 * MKTME KeyID on Intel platforms.  No memory encryption
	 * bits should be included into the SPTE.
	 */
	kvm_mmu_set_me_spte_mask(0, me_mask);
}

static struct kvm_x86_init_ops vmx_init_ops __initdata;

static __init int hardware_setup(void)
{
	unsigned long host_bndcfgs;
	struct desc_ptr dt;
	int r;

	store_idt(&dt);
	host_idt_base = dt.address;

	vmx_setup_user_return_msrs();

	if (setup_vmcs_config(&vmcs_config, &vmx_capability) < 0)
		return -EIO;

	if (cpu_has_perf_global_ctrl_bug())
		pr_warn_once("kvm: VM_EXIT_LOAD_IA32_PERF_GLOBAL_CTRL "
			     "does not work properly. Using workaround\n");

	if (boot_cpu_has(X86_FEATURE_NX))
		kvm_enable_efer_bits(EFER_NX);

	if (boot_cpu_has(X86_FEATURE_MPX)) {
		rdmsrl(MSR_IA32_BNDCFGS, host_bndcfgs);
		WARN_ONCE(host_bndcfgs, "KVM: BNDCFGS in host will be lost");
	}

	if (!cpu_has_vmx_mpx())
		kvm_caps.supported_xcr0 &= ~(XFEATURE_MASK_BNDREGS |
					     XFEATURE_MASK_BNDCSR);

	if (!cpu_has_vmx_vpid() || !cpu_has_vmx_invvpid() ||
	    !(cpu_has_vmx_invvpid_single() || cpu_has_vmx_invvpid_global()))
		enable_vpid = 0;

	if (!cpu_has_vmx_ept() ||
	    !cpu_has_vmx_ept_4levels() ||
	    !cpu_has_vmx_ept_mt_wb() ||
	    !cpu_has_vmx_invept_global())
		enable_ept = 0;

	/* NX support is required for shadow paging. */
	if (!enable_ept && !boot_cpu_has(X86_FEATURE_NX)) {
		pr_err_ratelimited("kvm: NX (Execute Disable) not supported\n");
		return -EOPNOTSUPP;
	}

	if (!cpu_has_vmx_ept_ad_bits() || !enable_ept)
		enable_ept_ad_bits = 0;

	if (!cpu_has_vmx_unrestricted_guest() || !enable_ept)
		enable_unrestricted_guest = 0;

	if (!cpu_has_vmx_flexpriority())
		flexpriority_enabled = 0;

	if (!cpu_has_virtual_nmis())
		enable_vnmi = 0;

#ifdef CONFIG_X86_SGX_KVM
	if (!cpu_has_vmx_encls_vmexit())
		enable_sgx = false;
#endif

	/*
	 * set_apic_access_page_addr() is used to reload apic access
	 * page upon invalidation.  No need to do anything if not
	 * using the APIC_ACCESS_ADDR VMCS field.
	 */
	if (!flexpriority_enabled)
		vmx_x86_ops.set_apic_access_page_addr = NULL;

	if (!cpu_has_vmx_tpr_shadow())
		vmx_x86_ops.update_cr8_intercept = NULL;

#if IS_ENABLED(CONFIG_HYPERV)
	if (ms_hyperv.nested_features & HV_X64_NESTED_GUEST_MAPPING_FLUSH
	    && enable_ept) {
		vmx_x86_ops.tlb_remote_flush = hv_remote_flush_tlb;
		vmx_x86_ops.tlb_remote_flush_with_range =
				hv_remote_flush_tlb_with_range;
	}
#endif

	if (!cpu_has_vmx_ple()) {
		ple_gap = 0;
		ple_window = 0;
		ple_window_grow = 0;
		ple_window_max = 0;
		ple_window_shrink = 0;
	}

	if (!cpu_has_vmx_apicv())
		enable_apicv = 0;
	if (!enable_apicv)
		vmx_x86_ops.sync_pir_to_irr = NULL;

	if (!enable_apicv || !cpu_has_vmx_ipiv())
		enable_ipiv = false;

	if (cpu_has_vmx_tsc_scaling())
		kvm_caps.has_tsc_control = true;

	kvm_caps.max_tsc_scaling_ratio = KVM_VMX_TSC_MULTIPLIER_MAX;
	kvm_caps.tsc_scaling_ratio_frac_bits = 48;
	kvm_caps.has_bus_lock_exit = cpu_has_vmx_bus_lock_detection();
	kvm_caps.has_notify_vmexit = cpu_has_notify_vmexit();

	set_bit(0, vmx_vpid_bitmap); /* 0 is reserved for host */

	if (enable_ept)
		kvm_mmu_set_ept_masks(enable_ept_ad_bits,
				      cpu_has_vmx_ept_execute_only());

	/*
	 * Setup shadow_me_value/shadow_me_mask to include MKTME KeyID
	 * bits to shadow_zero_check.
	 */
	vmx_setup_me_spte_mask();

	kvm_configure_mmu(enable_ept, 0, vmx_get_max_tdp_level(),
			  ept_caps_to_lpage_level(vmx_capability.ept));

	/*
	 * Only enable PML when hardware supports PML feature, and both EPT
	 * and EPT A/D bit features are enabled -- PML depends on them to work.
	 */
	if (!enable_ept || !enable_ept_ad_bits || !cpu_has_vmx_pml())
		enable_pml = 0;

	if (!enable_pml)
		vmx_x86_ops.cpu_dirty_log_size = 0;

	if (!cpu_has_vmx_preemption_timer())
		enable_preemption_timer = false;

	if (enable_preemption_timer) {
		u64 use_timer_freq = 5000ULL * 1000 * 1000;

		cpu_preemption_timer_multi =
			vmcs_config.misc & VMX_MISC_PREEMPTION_TIMER_RATE_MASK;

		if (tsc_khz)
			use_timer_freq = (u64)tsc_khz * 1000;
		use_timer_freq >>= cpu_preemption_timer_multi;

		/*
		 * KVM "disables" the preemption timer by setting it to its max
		 * value.  Don't use the timer if it might cause spurious exits
		 * at a rate faster than 0.1 Hz (of uninterrupted guest time).
		 */
		if (use_timer_freq > 0xffffffffu / 10)
			enable_preemption_timer = false;
	}

	if (!enable_preemption_timer) {
		vmx_x86_ops.set_hv_timer = NULL;
		vmx_x86_ops.cancel_hv_timer = NULL;
		vmx_x86_ops.request_immediate_exit = __kvm_request_immediate_exit;
	}

	kvm_caps.supported_mce_cap |= MCG_LMCE_P;
	kvm_caps.supported_mce_cap |= MCG_CMCI_P;

	if (pt_mode != PT_MODE_SYSTEM && pt_mode != PT_MODE_HOST_GUEST)
		return -EINVAL;
	if (!enable_ept || !enable_pmu || !cpu_has_vmx_intel_pt())
		pt_mode = PT_MODE_SYSTEM;
	if (pt_mode == PT_MODE_HOST_GUEST)
		vmx_init_ops.handle_intel_pt_intr = vmx_handle_intel_pt_intr;
	else
		vmx_init_ops.handle_intel_pt_intr = NULL;

	setup_default_sgx_lepubkeyhash();

	if (nested) {
		nested_vmx_setup_ctls_msrs(&vmcs_config, vmx_capability.ept);

		r = nested_vmx_hardware_setup(kvm_vmx_exit_handlers);
		if (r)
			return r;
	}

	vmx_set_cpu_caps();

	r = alloc_kvm_area();
	if (r && nested)
		nested_vmx_hardware_unsetup();

	kvm_set_posted_intr_wakeup_handler(pi_wakeup_handler);

	return r;
}

static struct kvm_x86_init_ops vmx_init_ops __initdata = {
	.cpu_has_kvm_support = cpu_has_kvm_support,
	.disabled_by_bios = vmx_disabled_by_bios,
	.check_processor_compatibility = vmx_check_processor_compat,
	.hardware_setup = hardware_setup,
	.handle_intel_pt_intr = NULL,

	.runtime_ops = &vmx_x86_ops,
	.pmu_ops = &intel_pmu_ops,
};

static void vmx_cleanup_l1d_flush(void)
{
	if (vmx_l1d_flush_pages) {
		free_pages((unsigned long)vmx_l1d_flush_pages, L1D_CACHE_ORDER);
		vmx_l1d_flush_pages = NULL;
	}
	/* Restore state so sysfs ignores VMX */
	l1tf_vmx_mitigation = VMENTER_L1D_FLUSH_AUTO;
}

static void vmx_exit(void)
{
#ifdef CONFIG_KEXEC_CORE
	RCU_INIT_POINTER(crash_vmclear_loaded_vmcss, NULL);
	synchronize_rcu();
#endif

	kvm_exit();

#if IS_ENABLED(CONFIG_HYPERV)
	if (static_branch_unlikely(&enable_evmcs)) {
		int cpu;
		struct hv_vp_assist_page *vp_ap;
		/*
		 * Reset everything to support using non-enlightened VMCS
		 * access later (e.g. when we reload the module with
		 * enlightened_vmcs=0)
		 */
		for_each_online_cpu(cpu) {
			vp_ap =	hv_get_vp_assist_page(cpu);

			if (!vp_ap)
				continue;

			vp_ap->nested_control.features.directhypercall = 0;
			vp_ap->current_nested_vmcs = 0;
			vp_ap->enlighten_vmentry = 0;
		}

		static_branch_disable(&enable_evmcs);
	}
#endif
	vmx_cleanup_l1d_flush();

	allow_smaller_maxphyaddr = false;
}
module_exit(vmx_exit);

static int __init vmx_init(void)
{
	int r, cpu;

#if IS_ENABLED(CONFIG_HYPERV)
	/*
	 * Enlightened VMCS usage should be recommended and the host needs
	 * to support eVMCS v1 or above. We can also disable eVMCS support
	 * with module parameter.
	 */
	if (enlightened_vmcs &&
	    ms_hyperv.hints & HV_X64_ENLIGHTENED_VMCS_RECOMMENDED &&
	    (ms_hyperv.nested_features & HV_X64_ENLIGHTENED_VMCS_VERSION) >=
	    KVM_EVMCS_VERSION) {

		/* Check that we have assist pages on all online CPUs */
		for_each_online_cpu(cpu) {
			if (!hv_get_vp_assist_page(cpu)) {
				enlightened_vmcs = false;
				break;
			}
		}

		if (enlightened_vmcs) {
			pr_info("KVM: vmx: using Hyper-V Enlightened VMCS\n");
			static_branch_enable(&enable_evmcs);
		}

		if (ms_hyperv.nested_features & HV_X64_NESTED_DIRECT_FLUSH)
			vmx_x86_ops.enable_l2_tlb_flush
				= hv_enable_l2_tlb_flush;

	} else {
		enlightened_vmcs = false;
	}
#endif

	r = kvm_init(&vmx_init_ops, sizeof(struct vcpu_vmx),
		     __alignof__(struct vcpu_vmx), THIS_MODULE);
	if (r)
		return r;

	/*
	 * Must be called after kvm_init() so enable_ept is properly set
	 * up. Hand the parameter mitigation value in which was stored in
	 * the pre module init parser. If no parameter was given, it will
	 * contain 'auto' which will be turned into the default 'cond'
	 * mitigation mode.
	 */
	r = vmx_setup_l1d_flush(vmentry_l1d_flush_param);
	if (r) {
		vmx_exit();
		return r;
	}

	vmx_setup_fb_clear_ctrl();

	for_each_possible_cpu(cpu) {
		INIT_LIST_HEAD(&per_cpu(loaded_vmcss_on_cpu, cpu));

		pi_init_cpu(cpu);
	}

#ifdef CONFIG_KEXEC_CORE
	rcu_assign_pointer(crash_vmclear_loaded_vmcss,
			   crash_vmclear_local_loaded_vmcss);
#endif
	vmx_check_vmcs12_offsets();

	/*
	 * Shadow paging doesn't have a (further) performance penalty
	 * from GUEST_MAXPHYADDR < HOST_MAXPHYADDR so enable it
	 * by default
	 */
	if (!enable_ept)
		allow_smaller_maxphyaddr = true;

	return 0;
}
module_init(vmx_init);<|MERGE_RESOLUTION|>--- conflicted
+++ resolved
@@ -2058,11 +2058,7 @@
 	    (host_initiated || guest_cpuid_has(vcpu, X86_FEATURE_BUS_LOCK_DETECT)))
 		debugctl |= DEBUGCTLMSR_BUS_LOCK_DETECT;
 
-<<<<<<< HEAD
-	if ((vmx_get_perf_capabilities() & PMU_CAP_LBR_FMT) &&
-=======
 	if ((kvm_caps.supported_perf_cap & PMU_CAP_LBR_FMT) &&
->>>>>>> b7bfaa76
 	    (host_initiated || intel_pmu_lbr_is_enabled(vcpu)))
 		debugctl |= DEBUGCTLMSR_LBR | DEBUGCTLMSR_FREEZE_LBRS_ON_PMI;
 
