--- conflicted
+++ resolved
@@ -2311,21 +2311,11 @@
 	kvm_make_request(KVM_REQ_GLOBAL_CLOCK_UPDATE, vcpu);
 
 	/* we verify if the enable bit is set... */
-<<<<<<< HEAD
-	if (system_time & 1) {
-		kvm_gpc_activate(vcpu->kvm, &vcpu->arch.pv_time, vcpu,
-				 KVM_HOST_USES_PFN, system_time & ~1ULL,
-				 sizeof(struct pvclock_vcpu_time_info));
-	} else {
-		kvm_gpc_deactivate(vcpu->kvm, &vcpu->arch.pv_time);
-	}
-=======
 	if (system_time & 1)
 		kvm_gpc_activate(&vcpu->arch.pv_time, system_time & ~1ULL,
 				 sizeof(struct pvclock_vcpu_time_info));
 	else
 		kvm_gpc_deactivate(&vcpu->arch.pv_time);
->>>>>>> b7bfaa76
 
 	return;
 }
@@ -3407,11 +3397,7 @@
 
 static void kvmclock_reset(struct kvm_vcpu *vcpu)
 {
-<<<<<<< HEAD
-	kvm_gpc_deactivate(vcpu->kvm, &vcpu->arch.pv_time);
-=======
 	kvm_gpc_deactivate(&vcpu->arch.pv_time);
->>>>>>> b7bfaa76
 	vcpu->arch.time = 0;
 }
 
@@ -10304,8 +10290,8 @@
 				vcpu->run->exit_reason = KVM_EXIT_SHUTDOWN;
 				vcpu->mmio_needed = 0;
 				r = 0;
+				goto out;
 			}
-			goto out;
 		}
 		if (kvm_check_request(KVM_REQ_APF_HALT, vcpu)) {
 			/* Page is swapped out. Do synthetic halt */
@@ -11566,11 +11552,7 @@
 	vcpu->arch.regs_avail = ~0;
 	vcpu->arch.regs_dirty = ~0;
 
-<<<<<<< HEAD
-	kvm_gpc_init(&vcpu->arch.pv_time);
-=======
 	kvm_gpc_init(&vcpu->arch.pv_time, vcpu->kvm, vcpu, KVM_HOST_USES_PFN);
->>>>>>> b7bfaa76
 
 	if (!irqchip_in_kernel(vcpu->kvm) || kvm_vcpu_is_reset_bsp(vcpu))
 		vcpu->arch.mp_state = KVM_MP_STATE_RUNNABLE;
