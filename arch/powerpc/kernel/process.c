--- conflicted
+++ resolved
@@ -1302,20 +1302,11 @@
 	 * Make sure the NIP points at userspace, not kernel text/data or
 	 * elsewhere.
 	 */
-<<<<<<< HEAD
-	if (!__access_ok(pc, instructions_to_print * sizeof(int), USER_DS)) {
-=======
 	if (!__access_ok(pc, NR_INSN_TO_PRINT * sizeof(int), USER_DS)) {
->>>>>>> 65102238
 		pr_info("%s[%d]: Bad NIP, not dumping instructions.\n",
 			current->comm, current->pid);
 		return;
 	}
-<<<<<<< HEAD
-
-	pr_info("%s[%d]: code: ", current->comm, current->pid);
-=======
->>>>>>> 65102238
 
 	seq_buf_init(&s, buf, sizeof(buf));
 
