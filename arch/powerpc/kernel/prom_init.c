--- conflicted
+++ resolved
@@ -858,12 +858,8 @@
 {
 	ihandle root;
 	prom_arg_t ret;
-<<<<<<< HEAD
-	__be32 *cores;
-=======
 	u32 cores;
 	unsigned char *ptcores;
->>>>>>> d8ec26d7
 
 	root = call_prom("open", 1, 1, ADDR("/"));
 	if (root != 0) {
@@ -873,17 +869,6 @@
 		 * (we assume this is the same for all cores) and use it to
 		 * divide NR_CPUS.
 		 */
-<<<<<<< HEAD
-		cores = (__be32 *)&ibm_architecture_vec[IBM_ARCH_VEC_NRCORES_OFFSET];
-		if (be32_to_cpup(cores) != NR_CPUS) {
-			prom_printf("WARNING ! "
-				    "ibm_architecture_vec structure inconsistent: %lu!\n",
-				    be32_to_cpup(cores));
-		} else {
-			*cores = cpu_to_be32(DIV_ROUND_UP(NR_CPUS, prom_count_smt_threads()));
-			prom_printf("Max number of cores passed to firmware: %lu (NR_CPUS = %lu)\n",
-				    be32_to_cpup(cores), NR_CPUS);
-=======
 
 		/* The core value may start at an odd address. If such a word
 		 * access is made at a cache line boundary, this leads to an
@@ -908,7 +893,6 @@
 			ptcores[1] = (cores >> 16) & 0xff;
 			ptcores[2] = (cores >> 8) & 0xff;
 			ptcores[3] = cores & 0xff;
->>>>>>> d8ec26d7
 		}
 
 		/* try calling the ibm,client-architecture-support method */
@@ -2002,24 +1986,10 @@
 	/* Get the full OF pathname of the stdout device */
 	memset(path, 0, 256);
 	call_prom("instance-to-path", 3, 1, prom.stdout, path, 255);
-<<<<<<< HEAD
-	stdout_node = call_prom("instance-to-package", 1, 1, prom.stdout);
-	val = cpu_to_be32(stdout_node);
-	prom_setprop(prom.chosen, "/chosen", "linux,stdout-package",
-		     &val, sizeof(val));
-=======
->>>>>>> d8ec26d7
 	prom_printf("OF stdout device is: %s\n", of_stdout_device);
 	prom_setprop(prom.chosen, "/chosen", "linux,stdout-path",
 		     path, strlen(path) + 1);
 
-<<<<<<< HEAD
-	/* If it's a display, note it */
-	memset(type, 0, sizeof(type));
-	prom_getprop(stdout_node, "device_type", type, sizeof(type));
-	if (strcmp(type, "display") == 0)
-		prom_setprop(stdout_node, path, "linux,boot-display", NULL, 0);
-=======
 	/* instance-to-package fails on PA-Semi */
 	stdout_node = call_prom("instance-to-package", 1, 1, prom.stdout);
 	if (stdout_node != PROM_ERROR) {
@@ -2033,7 +2003,6 @@
 		if (strcmp(type, "display") == 0)
 			prom_setprop(stdout_node, path, "linux,boot-display", NULL, 0);
 	}
->>>>>>> d8ec26d7
 }
 
 static int __init prom_find_machine_type(void)
