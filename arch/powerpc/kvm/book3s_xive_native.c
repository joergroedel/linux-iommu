// SPDX-License-Identifier: GPL-2.0
/*
 * Copyright (c) 2017-2019, IBM Corporation.
 */

#define pr_fmt(fmt) "xive-kvm: " fmt

#include <linux/kernel.h>
#include <linux/kvm_host.h>
#include <linux/err.h>
#include <linux/gfp.h>
#include <linux/spinlock.h>
#include <linux/delay.h>
#include <linux/file.h>
#include <asm/uaccess.h>
#include <asm/kvm_book3s.h>
#include <asm/kvm_ppc.h>
#include <asm/hvcall.h>
#include <asm/xive.h>
#include <asm/xive-regs.h>
#include <asm/debug.h>
#include <asm/debugfs.h>
#include <asm/opal.h>

#include <linux/debugfs.h>
#include <linux/seq_file.h>

#include "book3s_xive.h"

static u8 xive_vm_esb_load(struct xive_irq_data *xd, u32 offset)
{
	u64 val;

	if (xd->flags & XIVE_IRQ_FLAG_SHIFT_BUG)
		offset |= offset << 4;

	val = in_be64(xd->eoi_mmio + offset);
	return (u8)val;
}

static void kvmppc_xive_native_cleanup_queue(struct kvm_vcpu *vcpu, int prio)
{
	struct kvmppc_xive_vcpu *xc = vcpu->arch.xive_vcpu;
	struct xive_q *q = &xc->queues[prio];

	xive_native_disable_queue(xc->vp_id, q, prio);
	if (q->qpage) {
		put_page(virt_to_page(q->qpage));
		q->qpage = NULL;
	}
}

static int kvmppc_xive_native_configure_queue(u32 vp_id, struct xive_q *q,
					      u8 prio, __be32 *qpage,
					      u32 order, bool can_escalate)
{
	int rc;
	__be32 *qpage_prev = q->qpage;

	rc = xive_native_configure_queue(vp_id, q, prio, qpage, order,
					 can_escalate);
	if (rc)
		return rc;

	if (qpage_prev)
		put_page(virt_to_page(qpage_prev));

	return rc;
}

void kvmppc_xive_native_cleanup_vcpu(struct kvm_vcpu *vcpu)
{
	struct kvmppc_xive_vcpu *xc = vcpu->arch.xive_vcpu;
	int i;

	if (!kvmppc_xive_enabled(vcpu))
		return;

	if (!xc)
		return;

	pr_devel("native_cleanup_vcpu(cpu=%d)\n", xc->server_num);

	/* Ensure no interrupt is still routed to that VP */
	xc->valid = false;
	kvmppc_xive_disable_vcpu_interrupts(vcpu);

	/* Free escalations */
	for (i = 0; i < KVMPPC_XIVE_Q_COUNT; i++) {
		/* Free the escalation irq */
		if (xc->esc_virq[i]) {
			if (xc->xive->single_escalation)
				xive_cleanup_single_escalation(vcpu, xc,
							xc->esc_virq[i]);
			free_irq(xc->esc_virq[i], vcpu);
			irq_dispose_mapping(xc->esc_virq[i]);
			kfree(xc->esc_virq_names[i]);
			xc->esc_virq[i] = 0;
		}
	}

	/* Disable the VP */
	xive_native_disable_vp(xc->vp_id);

	/* Clear the cam word so guest entry won't try to push context */
	vcpu->arch.xive_cam_word = 0;

	/* Free the queues */
	for (i = 0; i < KVMPPC_XIVE_Q_COUNT; i++) {
		kvmppc_xive_native_cleanup_queue(vcpu, i);
	}

	/* Free the VP */
	kfree(xc);

	/* Cleanup the vcpu */
	vcpu->arch.irq_type = KVMPPC_IRQ_DEFAULT;
	vcpu->arch.xive_vcpu = NULL;
}

int kvmppc_xive_native_connect_vcpu(struct kvm_device *dev,
				    struct kvm_vcpu *vcpu, u32 server_num)
{
	struct kvmppc_xive *xive = dev->private;
	struct kvmppc_xive_vcpu *xc = NULL;
	int rc;
	u32 vp_id;

	pr_devel("native_connect_vcpu(server=%d)\n", server_num);

	if (dev->ops != &kvm_xive_native_ops) {
		pr_devel("Wrong ops !\n");
		return -EPERM;
	}
	if (xive->kvm != vcpu->kvm)
		return -EPERM;
	if (vcpu->arch.irq_type != KVMPPC_IRQ_DEFAULT)
		return -EBUSY;

	mutex_lock(&xive->lock);

<<<<<<< HEAD
	vp_id = kvmppc_xive_vp(xive, server_num);
	if (kvmppc_xive_vp_in_use(xive->kvm, vp_id)) {
		pr_devel("Duplicate !\n");
		rc = -EEXIST;
=======
	rc = kvmppc_xive_compute_vp_id(xive, server_num, &vp_id);
	if (rc)
>>>>>>> d1eef1c6
		goto bail;

	xc = kzalloc(sizeof(*xc), GFP_KERNEL);
	if (!xc) {
		rc = -ENOMEM;
		goto bail;
	}

	vcpu->arch.xive_vcpu = xc;
	xc->xive = xive;
	xc->vcpu = vcpu;
	xc->server_num = server_num;

	xc->vp_id = vp_id;
	xc->valid = true;
	vcpu->arch.irq_type = KVMPPC_IRQ_XIVE;

	rc = xive_native_get_vp_info(xc->vp_id, &xc->vp_cam, &xc->vp_chip_id);
	if (rc) {
		pr_err("Failed to get VP info from OPAL: %d\n", rc);
		goto bail;
	}

	/*
	 * Enable the VP first as the single escalation mode will
	 * affect escalation interrupts numbering
	 */
	rc = xive_native_enable_vp(xc->vp_id, xive->single_escalation);
	if (rc) {
		pr_err("Failed to enable VP in OPAL: %d\n", rc);
		goto bail;
	}

	/* Configure VCPU fields for use by assembly push/pull */
	vcpu->arch.xive_saved_state.w01 = cpu_to_be64(0xff000000);
	vcpu->arch.xive_cam_word = cpu_to_be32(xc->vp_cam | TM_QW1W2_VO);

	/* TODO: reset all queues to a clean state ? */
bail:
	mutex_unlock(&xive->lock);
	if (rc)
		kvmppc_xive_native_cleanup_vcpu(vcpu);

	return rc;
}

/*
 * Device passthrough support
 */
static int kvmppc_xive_native_reset_mapped(struct kvm *kvm, unsigned long irq)
{
	struct kvmppc_xive *xive = kvm->arch.xive;
	pgoff_t esb_pgoff = KVM_XIVE_ESB_PAGE_OFFSET + irq * 2;

	if (irq >= KVMPPC_XIVE_NR_IRQS)
		return -EINVAL;

	/*
	 * Clear the ESB pages of the IRQ number being mapped (or
	 * unmapped) into the guest and let the the VM fault handler
	 * repopulate with the appropriate ESB pages (device or IC)
	 */
	pr_debug("clearing esb pages for girq 0x%lx\n", irq);
	mutex_lock(&xive->mapping_lock);
	if (xive->mapping)
		unmap_mapping_range(xive->mapping,
				    esb_pgoff << PAGE_SHIFT,
				    2ull << PAGE_SHIFT, 1);
	mutex_unlock(&xive->mapping_lock);
	return 0;
}

static struct kvmppc_xive_ops kvmppc_xive_native_ops =  {
	.reset_mapped = kvmppc_xive_native_reset_mapped,
};

static vm_fault_t xive_native_esb_fault(struct vm_fault *vmf)
{
	struct vm_area_struct *vma = vmf->vma;
	struct kvm_device *dev = vma->vm_file->private_data;
	struct kvmppc_xive *xive = dev->private;
	struct kvmppc_xive_src_block *sb;
	struct kvmppc_xive_irq_state *state;
	struct xive_irq_data *xd;
	u32 hw_num;
	u16 src;
	u64 page;
	unsigned long irq;
	u64 page_offset;

	/*
	 * Linux/KVM uses a two pages ESB setting, one for trigger and
	 * one for EOI
	 */
	page_offset = vmf->pgoff - vma->vm_pgoff;
	irq = page_offset / 2;

	sb = kvmppc_xive_find_source(xive, irq, &src);
	if (!sb) {
		pr_devel("%s: source %lx not found !\n", __func__, irq);
		return VM_FAULT_SIGBUS;
	}

	state = &sb->irq_state[src];
	kvmppc_xive_select_irq(state, &hw_num, &xd);

	arch_spin_lock(&sb->lock);

	/*
	 * first/even page is for trigger
	 * second/odd page is for EOI and management.
	 */
	page = page_offset % 2 ? xd->eoi_page : xd->trig_page;
	arch_spin_unlock(&sb->lock);

	if (WARN_ON(!page)) {
		pr_err("%s: accessing invalid ESB page for source %lx !\n",
		       __func__, irq);
		return VM_FAULT_SIGBUS;
	}

	vmf_insert_pfn(vma, vmf->address, page >> PAGE_SHIFT);
	return VM_FAULT_NOPAGE;
}

static const struct vm_operations_struct xive_native_esb_vmops = {
	.fault = xive_native_esb_fault,
};

static vm_fault_t xive_native_tima_fault(struct vm_fault *vmf)
{
	struct vm_area_struct *vma = vmf->vma;

	switch (vmf->pgoff - vma->vm_pgoff) {
	case 0: /* HW - forbid access */
	case 1: /* HV - forbid access */
		return VM_FAULT_SIGBUS;
	case 2: /* OS */
		vmf_insert_pfn(vma, vmf->address, xive_tima_os >> PAGE_SHIFT);
		return VM_FAULT_NOPAGE;
	case 3: /* USER - TODO */
	default:
		return VM_FAULT_SIGBUS;
	}
}

static const struct vm_operations_struct xive_native_tima_vmops = {
	.fault = xive_native_tima_fault,
};

static int kvmppc_xive_native_mmap(struct kvm_device *dev,
				   struct vm_area_struct *vma)
{
	struct kvmppc_xive *xive = dev->private;

	/* We only allow mappings at fixed offset for now */
	if (vma->vm_pgoff == KVM_XIVE_TIMA_PAGE_OFFSET) {
		if (vma_pages(vma) > 4)
			return -EINVAL;
		vma->vm_ops = &xive_native_tima_vmops;
	} else if (vma->vm_pgoff == KVM_XIVE_ESB_PAGE_OFFSET) {
		if (vma_pages(vma) > KVMPPC_XIVE_NR_IRQS * 2)
			return -EINVAL;
		vma->vm_ops = &xive_native_esb_vmops;
	} else {
		return -EINVAL;
	}

	vma->vm_flags |= VM_IO | VM_PFNMAP;
	vma->vm_page_prot = pgprot_noncached_wc(vma->vm_page_prot);

	/*
	 * Grab the KVM device file address_space to be able to clear
	 * the ESB pages mapping when a device is passed-through into
	 * the guest.
	 */
	xive->mapping = vma->vm_file->f_mapping;
	return 0;
}

static int kvmppc_xive_native_set_source(struct kvmppc_xive *xive, long irq,
					 u64 addr)
{
	struct kvmppc_xive_src_block *sb;
	struct kvmppc_xive_irq_state *state;
	u64 __user *ubufp = (u64 __user *) addr;
	u64 val;
	u16 idx;
	int rc;

	pr_devel("%s irq=0x%lx\n", __func__, irq);

	if (irq < KVMPPC_XIVE_FIRST_IRQ || irq >= KVMPPC_XIVE_NR_IRQS)
		return -E2BIG;

	sb = kvmppc_xive_find_source(xive, irq, &idx);
	if (!sb) {
		pr_debug("No source, creating source block...\n");
		sb = kvmppc_xive_create_src_block(xive, irq);
		if (!sb) {
			pr_err("Failed to create block...\n");
			return -ENOMEM;
		}
	}
	state = &sb->irq_state[idx];

	if (get_user(val, ubufp)) {
		pr_err("fault getting user info !\n");
		return -EFAULT;
	}

	arch_spin_lock(&sb->lock);

	/*
	 * If the source doesn't already have an IPI, allocate
	 * one and get the corresponding data
	 */
	if (!state->ipi_number) {
		state->ipi_number = xive_native_alloc_irq();
		if (state->ipi_number == 0) {
			pr_err("Failed to allocate IRQ !\n");
			rc = -ENXIO;
			goto unlock;
		}
		xive_native_populate_irq_data(state->ipi_number,
					      &state->ipi_data);
		pr_debug("%s allocated hw_irq=0x%x for irq=0x%lx\n", __func__,
			 state->ipi_number, irq);
	}

	/* Restore LSI state */
	if (val & KVM_XIVE_LEVEL_SENSITIVE) {
		state->lsi = true;
		if (val & KVM_XIVE_LEVEL_ASSERTED)
			state->asserted = true;
		pr_devel("  LSI ! Asserted=%d\n", state->asserted);
	}

	/* Mask IRQ to start with */
	state->act_server = 0;
	state->act_priority = MASKED;
	xive_vm_esb_load(&state->ipi_data, XIVE_ESB_SET_PQ_01);
	xive_native_configure_irq(state->ipi_number, 0, MASKED, 0);

	/* Increment the number of valid sources and mark this one valid */
	if (!state->valid)
		xive->src_count++;
	state->valid = true;

	rc = 0;

unlock:
	arch_spin_unlock(&sb->lock);

	return rc;
}

static int kvmppc_xive_native_update_source_config(struct kvmppc_xive *xive,
					struct kvmppc_xive_src_block *sb,
					struct kvmppc_xive_irq_state *state,
					u32 server, u8 priority, bool masked,
					u32 eisn)
{
	struct kvm *kvm = xive->kvm;
	u32 hw_num;
	int rc = 0;

	arch_spin_lock(&sb->lock);

	if (state->act_server == server && state->act_priority == priority &&
	    state->eisn == eisn)
		goto unlock;

	pr_devel("new_act_prio=%d new_act_server=%d mask=%d act_server=%d act_prio=%d\n",
		 priority, server, masked, state->act_server,
		 state->act_priority);

	kvmppc_xive_select_irq(state, &hw_num, NULL);

	if (priority != MASKED && !masked) {
		rc = kvmppc_xive_select_target(kvm, &server, priority);
		if (rc)
			goto unlock;

		state->act_priority = priority;
		state->act_server = server;
		state->eisn = eisn;

		rc = xive_native_configure_irq(hw_num,
					       kvmppc_xive_vp(xive, server),
					       priority, eisn);
	} else {
		state->act_priority = MASKED;
		state->act_server = 0;
		state->eisn = 0;

		rc = xive_native_configure_irq(hw_num, 0, MASKED, 0);
	}

unlock:
	arch_spin_unlock(&sb->lock);
	return rc;
}

static int kvmppc_xive_native_set_source_config(struct kvmppc_xive *xive,
						long irq, u64 addr)
{
	struct kvmppc_xive_src_block *sb;
	struct kvmppc_xive_irq_state *state;
	u64 __user *ubufp = (u64 __user *) addr;
	u16 src;
	u64 kvm_cfg;
	u32 server;
	u8 priority;
	bool masked;
	u32 eisn;

	sb = kvmppc_xive_find_source(xive, irq, &src);
	if (!sb)
		return -ENOENT;

	state = &sb->irq_state[src];

	if (!state->valid)
		return -EINVAL;

	if (get_user(kvm_cfg, ubufp))
		return -EFAULT;

	pr_devel("%s irq=0x%lx cfg=%016llx\n", __func__, irq, kvm_cfg);

	priority = (kvm_cfg & KVM_XIVE_SOURCE_PRIORITY_MASK) >>
		KVM_XIVE_SOURCE_PRIORITY_SHIFT;
	server = (kvm_cfg & KVM_XIVE_SOURCE_SERVER_MASK) >>
		KVM_XIVE_SOURCE_SERVER_SHIFT;
	masked = (kvm_cfg & KVM_XIVE_SOURCE_MASKED_MASK) >>
		KVM_XIVE_SOURCE_MASKED_SHIFT;
	eisn = (kvm_cfg & KVM_XIVE_SOURCE_EISN_MASK) >>
		KVM_XIVE_SOURCE_EISN_SHIFT;

	if (priority != xive_prio_from_guest(priority)) {
		pr_err("invalid priority for queue %d for VCPU %d\n",
		       priority, server);
		return -EINVAL;
	}

	return kvmppc_xive_native_update_source_config(xive, sb, state, server,
						       priority, masked, eisn);
}

static int kvmppc_xive_native_sync_source(struct kvmppc_xive *xive,
					  long irq, u64 addr)
{
	struct kvmppc_xive_src_block *sb;
	struct kvmppc_xive_irq_state *state;
	struct xive_irq_data *xd;
	u32 hw_num;
	u16 src;
	int rc = 0;

	pr_devel("%s irq=0x%lx", __func__, irq);

	sb = kvmppc_xive_find_source(xive, irq, &src);
	if (!sb)
		return -ENOENT;

	state = &sb->irq_state[src];

	rc = -EINVAL;

	arch_spin_lock(&sb->lock);

	if (state->valid) {
		kvmppc_xive_select_irq(state, &hw_num, &xd);
		xive_native_sync_source(hw_num);
		rc = 0;
	}

	arch_spin_unlock(&sb->lock);
	return rc;
}

static int xive_native_validate_queue_size(u32 qshift)
{
	/*
	 * We only support 64K pages for the moment. This is also
	 * advertised in the DT property "ibm,xive-eq-sizes"
	 */
	switch (qshift) {
	case 0: /* EQ reset */
	case 16:
		return 0;
	case 12:
	case 21:
	case 24:
	default:
		return -EINVAL;
	}
}

static int kvmppc_xive_native_set_queue_config(struct kvmppc_xive *xive,
					       long eq_idx, u64 addr)
{
	struct kvm *kvm = xive->kvm;
	struct kvm_vcpu *vcpu;
	struct kvmppc_xive_vcpu *xc;
	void __user *ubufp = (void __user *) addr;
	u32 server;
	u8 priority;
	struct kvm_ppc_xive_eq kvm_eq;
	int rc;
	__be32 *qaddr = 0;
	struct page *page;
	struct xive_q *q;
	gfn_t gfn;
	unsigned long page_size;
	int srcu_idx;

	/*
	 * Demangle priority/server tuple from the EQ identifier
	 */
	priority = (eq_idx & KVM_XIVE_EQ_PRIORITY_MASK) >>
		KVM_XIVE_EQ_PRIORITY_SHIFT;
	server = (eq_idx & KVM_XIVE_EQ_SERVER_MASK) >>
		KVM_XIVE_EQ_SERVER_SHIFT;

	if (copy_from_user(&kvm_eq, ubufp, sizeof(kvm_eq)))
		return -EFAULT;

	vcpu = kvmppc_xive_find_server(kvm, server);
	if (!vcpu) {
		pr_err("Can't find server %d\n", server);
		return -ENOENT;
	}
	xc = vcpu->arch.xive_vcpu;

	if (priority != xive_prio_from_guest(priority)) {
		pr_err("Trying to restore invalid queue %d for VCPU %d\n",
		       priority, server);
		return -EINVAL;
	}
	q = &xc->queues[priority];

	pr_devel("%s VCPU %d priority %d fl:%x shift:%d addr:%llx g:%d idx:%d\n",
		 __func__, server, priority, kvm_eq.flags,
		 kvm_eq.qshift, kvm_eq.qaddr, kvm_eq.qtoggle, kvm_eq.qindex);

	/* reset queue and disable queueing */
	if (!kvm_eq.qshift) {
		q->guest_qaddr  = 0;
		q->guest_qshift = 0;

		rc = kvmppc_xive_native_configure_queue(xc->vp_id, q, priority,
							NULL, 0, true);
		if (rc) {
			pr_err("Failed to reset queue %d for VCPU %d: %d\n",
			       priority, xc->server_num, rc);
			return rc;
		}

		return 0;
	}

	/*
	 * sPAPR specifies a "Unconditional Notify (n) flag" for the
	 * H_INT_SET_QUEUE_CONFIG hcall which forces notification
	 * without using the coalescing mechanisms provided by the
	 * XIVE END ESBs. This is required on KVM as notification
	 * using the END ESBs is not supported.
	 */
	if (kvm_eq.flags != KVM_XIVE_EQ_ALWAYS_NOTIFY) {
		pr_err("invalid flags %d\n", kvm_eq.flags);
		return -EINVAL;
	}

	rc = xive_native_validate_queue_size(kvm_eq.qshift);
	if (rc) {
		pr_err("invalid queue size %d\n", kvm_eq.qshift);
		return rc;
	}

	if (kvm_eq.qaddr & ((1ull << kvm_eq.qshift) - 1)) {
		pr_err("queue page is not aligned %llx/%llx\n", kvm_eq.qaddr,
		       1ull << kvm_eq.qshift);
		return -EINVAL;
	}

	srcu_idx = srcu_read_lock(&kvm->srcu);
	gfn = gpa_to_gfn(kvm_eq.qaddr);

	page_size = kvm_host_page_size(kvm, gfn);
	if (1ull << kvm_eq.qshift > page_size) {
		srcu_read_unlock(&kvm->srcu, srcu_idx);
		pr_warn("Incompatible host page size %lx!\n", page_size);
		return -EINVAL;
	}

	page = gfn_to_page(kvm, gfn);
	if (is_error_page(page)) {
		srcu_read_unlock(&kvm->srcu, srcu_idx);
		pr_err("Couldn't get queue page %llx!\n", kvm_eq.qaddr);
		return -EINVAL;
	}

	qaddr = page_to_virt(page) + (kvm_eq.qaddr & ~PAGE_MASK);
	srcu_read_unlock(&kvm->srcu, srcu_idx);

	/*
	 * Backup the queue page guest address to the mark EQ page
	 * dirty for migration.
	 */
	q->guest_qaddr  = kvm_eq.qaddr;
	q->guest_qshift = kvm_eq.qshift;

	 /*
	  * Unconditional Notification is forced by default at the
	  * OPAL level because the use of END ESBs is not supported by
	  * Linux.
	  */
	rc = kvmppc_xive_native_configure_queue(xc->vp_id, q, priority,
					(__be32 *) qaddr, kvm_eq.qshift, true);
	if (rc) {
		pr_err("Failed to configure queue %d for VCPU %d: %d\n",
		       priority, xc->server_num, rc);
		put_page(page);
		return rc;
	}

	/*
	 * Only restore the queue state when needed. When doing the
	 * H_INT_SET_SOURCE_CONFIG hcall, it should not.
	 */
	if (kvm_eq.qtoggle != 1 || kvm_eq.qindex != 0) {
		rc = xive_native_set_queue_state(xc->vp_id, priority,
						 kvm_eq.qtoggle,
						 kvm_eq.qindex);
		if (rc)
			goto error;
	}

	rc = kvmppc_xive_attach_escalation(vcpu, priority,
					   xive->single_escalation);
error:
	if (rc)
		kvmppc_xive_native_cleanup_queue(vcpu, priority);
	return rc;
}

static int kvmppc_xive_native_get_queue_config(struct kvmppc_xive *xive,
					       long eq_idx, u64 addr)
{
	struct kvm *kvm = xive->kvm;
	struct kvm_vcpu *vcpu;
	struct kvmppc_xive_vcpu *xc;
	struct xive_q *q;
	void __user *ubufp = (u64 __user *) addr;
	u32 server;
	u8 priority;
	struct kvm_ppc_xive_eq kvm_eq;
	u64 qaddr;
	u64 qshift;
	u64 qeoi_page;
	u32 escalate_irq;
	u64 qflags;
	int rc;

	/*
	 * Demangle priority/server tuple from the EQ identifier
	 */
	priority = (eq_idx & KVM_XIVE_EQ_PRIORITY_MASK) >>
		KVM_XIVE_EQ_PRIORITY_SHIFT;
	server = (eq_idx & KVM_XIVE_EQ_SERVER_MASK) >>
		KVM_XIVE_EQ_SERVER_SHIFT;

	vcpu = kvmppc_xive_find_server(kvm, server);
	if (!vcpu) {
		pr_err("Can't find server %d\n", server);
		return -ENOENT;
	}
	xc = vcpu->arch.xive_vcpu;

	if (priority != xive_prio_from_guest(priority)) {
		pr_err("invalid priority for queue %d for VCPU %d\n",
		       priority, server);
		return -EINVAL;
	}
	q = &xc->queues[priority];

	memset(&kvm_eq, 0, sizeof(kvm_eq));

	if (!q->qpage)
		return 0;

	rc = xive_native_get_queue_info(xc->vp_id, priority, &qaddr, &qshift,
					&qeoi_page, &escalate_irq, &qflags);
	if (rc)
		return rc;

	kvm_eq.flags = 0;
	if (qflags & OPAL_XIVE_EQ_ALWAYS_NOTIFY)
		kvm_eq.flags |= KVM_XIVE_EQ_ALWAYS_NOTIFY;

	kvm_eq.qshift = q->guest_qshift;
	kvm_eq.qaddr  = q->guest_qaddr;

	rc = xive_native_get_queue_state(xc->vp_id, priority, &kvm_eq.qtoggle,
					 &kvm_eq.qindex);
	if (rc)
		return rc;

	pr_devel("%s VCPU %d priority %d fl:%x shift:%d addr:%llx g:%d idx:%d\n",
		 __func__, server, priority, kvm_eq.flags,
		 kvm_eq.qshift, kvm_eq.qaddr, kvm_eq.qtoggle, kvm_eq.qindex);

	if (copy_to_user(ubufp, &kvm_eq, sizeof(kvm_eq)))
		return -EFAULT;

	return 0;
}

static void kvmppc_xive_reset_sources(struct kvmppc_xive_src_block *sb)
{
	int i;

	for (i = 0; i < KVMPPC_XICS_IRQ_PER_ICS; i++) {
		struct kvmppc_xive_irq_state *state = &sb->irq_state[i];

		if (!state->valid)
			continue;

		if (state->act_priority == MASKED)
			continue;

		state->eisn = 0;
		state->act_server = 0;
		state->act_priority = MASKED;
		xive_vm_esb_load(&state->ipi_data, XIVE_ESB_SET_PQ_01);
		xive_native_configure_irq(state->ipi_number, 0, MASKED, 0);
		if (state->pt_number) {
			xive_vm_esb_load(state->pt_data, XIVE_ESB_SET_PQ_01);
			xive_native_configure_irq(state->pt_number,
						  0, MASKED, 0);
		}
	}
}

static int kvmppc_xive_reset(struct kvmppc_xive *xive)
{
	struct kvm *kvm = xive->kvm;
	struct kvm_vcpu *vcpu;
	unsigned int i;

	pr_devel("%s\n", __func__);

	mutex_lock(&xive->lock);

	kvm_for_each_vcpu(i, vcpu, kvm) {
		struct kvmppc_xive_vcpu *xc = vcpu->arch.xive_vcpu;
		unsigned int prio;

		if (!xc)
			continue;

		kvmppc_xive_disable_vcpu_interrupts(vcpu);

		for (prio = 0; prio < KVMPPC_XIVE_Q_COUNT; prio++) {

			/* Single escalation, no queue 7 */
			if (prio == 7 && xive->single_escalation)
				break;

			if (xc->esc_virq[prio]) {
				free_irq(xc->esc_virq[prio], vcpu);
				irq_dispose_mapping(xc->esc_virq[prio]);
				kfree(xc->esc_virq_names[prio]);
				xc->esc_virq[prio] = 0;
			}

			kvmppc_xive_native_cleanup_queue(vcpu, prio);
		}
	}

	for (i = 0; i <= xive->max_sbid; i++) {
		struct kvmppc_xive_src_block *sb = xive->src_blocks[i];

		if (sb) {
			arch_spin_lock(&sb->lock);
			kvmppc_xive_reset_sources(sb);
			arch_spin_unlock(&sb->lock);
		}
	}

	mutex_unlock(&xive->lock);

	return 0;
}

static void kvmppc_xive_native_sync_sources(struct kvmppc_xive_src_block *sb)
{
	int j;

	for (j = 0; j < KVMPPC_XICS_IRQ_PER_ICS; j++) {
		struct kvmppc_xive_irq_state *state = &sb->irq_state[j];
		struct xive_irq_data *xd;
		u32 hw_num;

		if (!state->valid)
			continue;

		/*
		 * The struct kvmppc_xive_irq_state reflects the state
		 * of the EAS configuration and not the state of the
		 * source. The source is masked setting the PQ bits to
		 * '-Q', which is what is being done before calling
		 * the KVM_DEV_XIVE_EQ_SYNC control.
		 *
		 * If a source EAS is configured, OPAL syncs the XIVE
		 * IC of the source and the XIVE IC of the previous
		 * target if any.
		 *
		 * So it should be fine ignoring MASKED sources as
		 * they have been synced already.
		 */
		if (state->act_priority == MASKED)
			continue;

		kvmppc_xive_select_irq(state, &hw_num, &xd);
		xive_native_sync_source(hw_num);
		xive_native_sync_queue(hw_num);
	}
}

static int kvmppc_xive_native_vcpu_eq_sync(struct kvm_vcpu *vcpu)
{
	struct kvmppc_xive_vcpu *xc = vcpu->arch.xive_vcpu;
	unsigned int prio;
	int srcu_idx;

	if (!xc)
		return -ENOENT;

	for (prio = 0; prio < KVMPPC_XIVE_Q_COUNT; prio++) {
		struct xive_q *q = &xc->queues[prio];

		if (!q->qpage)
			continue;

		/* Mark EQ page dirty for migration */
		srcu_idx = srcu_read_lock(&vcpu->kvm->srcu);
		mark_page_dirty(vcpu->kvm, gpa_to_gfn(q->guest_qaddr));
		srcu_read_unlock(&vcpu->kvm->srcu, srcu_idx);
	}
	return 0;
}

static int kvmppc_xive_native_eq_sync(struct kvmppc_xive *xive)
{
	struct kvm *kvm = xive->kvm;
	struct kvm_vcpu *vcpu;
	unsigned int i;

	pr_devel("%s\n", __func__);

	mutex_lock(&xive->lock);
	for (i = 0; i <= xive->max_sbid; i++) {
		struct kvmppc_xive_src_block *sb = xive->src_blocks[i];

		if (sb) {
			arch_spin_lock(&sb->lock);
			kvmppc_xive_native_sync_sources(sb);
			arch_spin_unlock(&sb->lock);
		}
	}

	kvm_for_each_vcpu(i, vcpu, kvm) {
		kvmppc_xive_native_vcpu_eq_sync(vcpu);
	}
	mutex_unlock(&xive->lock);

	return 0;
}

static int kvmppc_xive_native_set_attr(struct kvm_device *dev,
				       struct kvm_device_attr *attr)
{
	struct kvmppc_xive *xive = dev->private;

	switch (attr->group) {
	case KVM_DEV_XIVE_GRP_CTRL:
		switch (attr->attr) {
		case KVM_DEV_XIVE_RESET:
			return kvmppc_xive_reset(xive);
		case KVM_DEV_XIVE_EQ_SYNC:
			return kvmppc_xive_native_eq_sync(xive);
		case KVM_DEV_XIVE_NR_SERVERS:
			return kvmppc_xive_set_nr_servers(xive, attr->addr);
		}
		break;
	case KVM_DEV_XIVE_GRP_SOURCE:
		return kvmppc_xive_native_set_source(xive, attr->attr,
						     attr->addr);
	case KVM_DEV_XIVE_GRP_SOURCE_CONFIG:
		return kvmppc_xive_native_set_source_config(xive, attr->attr,
							    attr->addr);
	case KVM_DEV_XIVE_GRP_EQ_CONFIG:
		return kvmppc_xive_native_set_queue_config(xive, attr->attr,
							   attr->addr);
	case KVM_DEV_XIVE_GRP_SOURCE_SYNC:
		return kvmppc_xive_native_sync_source(xive, attr->attr,
						      attr->addr);
	}
	return -ENXIO;
}

static int kvmppc_xive_native_get_attr(struct kvm_device *dev,
				       struct kvm_device_attr *attr)
{
	struct kvmppc_xive *xive = dev->private;

	switch (attr->group) {
	case KVM_DEV_XIVE_GRP_EQ_CONFIG:
		return kvmppc_xive_native_get_queue_config(xive, attr->attr,
							   attr->addr);
	}
	return -ENXIO;
}

static int kvmppc_xive_native_has_attr(struct kvm_device *dev,
				       struct kvm_device_attr *attr)
{
	switch (attr->group) {
	case KVM_DEV_XIVE_GRP_CTRL:
		switch (attr->attr) {
		case KVM_DEV_XIVE_RESET:
		case KVM_DEV_XIVE_EQ_SYNC:
		case KVM_DEV_XIVE_NR_SERVERS:
			return 0;
		}
		break;
	case KVM_DEV_XIVE_GRP_SOURCE:
	case KVM_DEV_XIVE_GRP_SOURCE_CONFIG:
	case KVM_DEV_XIVE_GRP_SOURCE_SYNC:
		if (attr->attr >= KVMPPC_XIVE_FIRST_IRQ &&
		    attr->attr < KVMPPC_XIVE_NR_IRQS)
			return 0;
		break;
	case KVM_DEV_XIVE_GRP_EQ_CONFIG:
		return 0;
	}
	return -ENXIO;
}

/*
 * Called when device fd is closed.  kvm->lock is held.
 */
static void kvmppc_xive_native_release(struct kvm_device *dev)
{
	struct kvmppc_xive *xive = dev->private;
	struct kvm *kvm = xive->kvm;
	struct kvm_vcpu *vcpu;
	int i;

	pr_devel("Releasing xive native device\n");

	/*
	 * Clear the KVM device file address_space which is used to
	 * unmap the ESB pages when a device is passed-through.
	 */
	mutex_lock(&xive->mapping_lock);
	xive->mapping = NULL;
	mutex_unlock(&xive->mapping_lock);

	/*
	 * Since this is the device release function, we know that
	 * userspace does not have any open fd or mmap referring to
	 * the device.  Therefore there can not be any of the
	 * device attribute set/get, mmap, or page fault functions
	 * being executed concurrently, and similarly, the
	 * connect_vcpu and set/clr_mapped functions also cannot
	 * be being executed.
	 */

	debugfs_remove(xive->dentry);

	/*
	 * We should clean up the vCPU interrupt presenters first.
	 */
	kvm_for_each_vcpu(i, vcpu, kvm) {
		/*
		 * Take vcpu->mutex to ensure that no one_reg get/set ioctl
		 * (i.e. kvmppc_xive_native_[gs]et_vp) can be being done.
		 * Holding the vcpu->mutex also means that the vcpu cannot
		 * be executing the KVM_RUN ioctl, and therefore it cannot
		 * be executing the XIVE push or pull code or accessing
		 * the XIVE MMIO regions.
		 */
		mutex_lock(&vcpu->mutex);
		kvmppc_xive_native_cleanup_vcpu(vcpu);
		mutex_unlock(&vcpu->mutex);
	}

	/*
	 * Now that we have cleared vcpu->arch.xive_vcpu, vcpu->arch.irq_type
	 * and vcpu->arch.xive_esc_[vr]addr on each vcpu, we are safe
	 * against xive code getting called during vcpu execution or
	 * set/get one_reg operations.
	 */
	kvm->arch.xive = NULL;

	for (i = 0; i <= xive->max_sbid; i++) {
		if (xive->src_blocks[i])
			kvmppc_xive_free_sources(xive->src_blocks[i]);
		kfree(xive->src_blocks[i]);
		xive->src_blocks[i] = NULL;
	}

	if (xive->vp_base != XIVE_INVALID_VP)
		xive_native_free_vp_block(xive->vp_base);

	/*
	 * A reference of the kvmppc_xive pointer is now kept under
	 * the xive_devices struct of the machine for reuse. It is
	 * freed when the VM is destroyed for now until we fix all the
	 * execution paths.
	 */

	kfree(dev);
}

/*
 * Create a XIVE device.  kvm->lock is held.
 */
static int kvmppc_xive_native_create(struct kvm_device *dev, u32 type)
{
	struct kvmppc_xive *xive;
	struct kvm *kvm = dev->kvm;

	pr_devel("Creating xive native device\n");

	if (kvm->arch.xive)
		return -EEXIST;

	xive = kvmppc_xive_get_device(kvm, type);
	if (!xive)
		return -ENOMEM;

	dev->private = xive;
	xive->dev = dev;
	xive->kvm = kvm;
	mutex_init(&xive->mapping_lock);
	mutex_init(&xive->lock);

	/* VP allocation is delayed to the first call to connect_vcpu */
	xive->vp_base = XIVE_INVALID_VP;
	/* KVM_MAX_VCPUS limits the number of VMs to roughly 64 per sockets
	 * on a POWER9 system.
	 */
	xive->nr_servers = KVM_MAX_VCPUS;

	xive->single_escalation = xive_native_has_single_escalation();
	xive->ops = &kvmppc_xive_native_ops;

	kvm->arch.xive = xive;
	return 0;
}

/*
 * Interrupt Pending Buffer (IPB) offset
 */
#define TM_IPB_SHIFT 40
#define TM_IPB_MASK  (((u64) 0xFF) << TM_IPB_SHIFT)

int kvmppc_xive_native_get_vp(struct kvm_vcpu *vcpu, union kvmppc_one_reg *val)
{
	struct kvmppc_xive_vcpu *xc = vcpu->arch.xive_vcpu;
	u64 opal_state;
	int rc;

	if (!kvmppc_xive_enabled(vcpu))
		return -EPERM;

	if (!xc)
		return -ENOENT;

	/* Thread context registers. We only care about IPB and CPPR */
	val->xive_timaval[0] = vcpu->arch.xive_saved_state.w01;

	/* Get the VP state from OPAL */
	rc = xive_native_get_vp_state(xc->vp_id, &opal_state);
	if (rc)
		return rc;

	/*
	 * Capture the backup of IPB register in the NVT structure and
	 * merge it in our KVM VP state.
	 */
	val->xive_timaval[0] |= cpu_to_be64(opal_state & TM_IPB_MASK);

	pr_devel("%s NSR=%02x CPPR=%02x IBP=%02x PIPR=%02x w01=%016llx w2=%08x opal=%016llx\n",
		 __func__,
		 vcpu->arch.xive_saved_state.nsr,
		 vcpu->arch.xive_saved_state.cppr,
		 vcpu->arch.xive_saved_state.ipb,
		 vcpu->arch.xive_saved_state.pipr,
		 vcpu->arch.xive_saved_state.w01,
		 (u32) vcpu->arch.xive_cam_word, opal_state);

	return 0;
}

int kvmppc_xive_native_set_vp(struct kvm_vcpu *vcpu, union kvmppc_one_reg *val)
{
	struct kvmppc_xive_vcpu *xc = vcpu->arch.xive_vcpu;
	struct kvmppc_xive *xive = vcpu->kvm->arch.xive;

	pr_devel("%s w01=%016llx vp=%016llx\n", __func__,
		 val->xive_timaval[0], val->xive_timaval[1]);

	if (!kvmppc_xive_enabled(vcpu))
		return -EPERM;

	if (!xc || !xive)
		return -ENOENT;

	/* We can't update the state of a "pushed" VCPU	 */
	if (WARN_ON(vcpu->arch.xive_pushed))
		return -EBUSY;

	/*
	 * Restore the thread context registers. IPB and CPPR should
	 * be the only ones that matter.
	 */
	vcpu->arch.xive_saved_state.w01 = val->xive_timaval[0];

	/*
	 * There is no need to restore the XIVE internal state (IPB
	 * stored in the NVT) as the IPB register was merged in KVM VP
	 * state when captured.
	 */
	return 0;
}

bool kvmppc_xive_native_supported(void)
{
	return xive_native_has_queue_state_support();
}

static int xive_native_debug_show(struct seq_file *m, void *private)
{
	struct kvmppc_xive *xive = m->private;
	struct kvm *kvm = xive->kvm;
	struct kvm_vcpu *vcpu;
	unsigned int i;

	if (!kvm)
		return 0;

	seq_puts(m, "=========\nVCPU state\n=========\n");

	kvm_for_each_vcpu(i, vcpu, kvm) {
		struct kvmppc_xive_vcpu *xc = vcpu->arch.xive_vcpu;

		if (!xc)
			continue;

		seq_printf(m, "cpu server %#x VP=%#x NSR=%02x CPPR=%02x IBP=%02x PIPR=%02x w01=%016llx w2=%08x\n",
			   xc->server_num, xc->vp_id,
			   vcpu->arch.xive_saved_state.nsr,
			   vcpu->arch.xive_saved_state.cppr,
			   vcpu->arch.xive_saved_state.ipb,
			   vcpu->arch.xive_saved_state.pipr,
			   vcpu->arch.xive_saved_state.w01,
			   (u32) vcpu->arch.xive_cam_word);

		kvmppc_xive_debug_show_queues(m, vcpu);
	}

	return 0;
}

static int xive_native_debug_open(struct inode *inode, struct file *file)
{
	return single_open(file, xive_native_debug_show, inode->i_private);
}

static const struct file_operations xive_native_debug_fops = {
	.open = xive_native_debug_open,
	.read = seq_read,
	.llseek = seq_lseek,
	.release = single_release,
};

static void xive_native_debugfs_init(struct kvmppc_xive *xive)
{
	char *name;

	name = kasprintf(GFP_KERNEL, "kvm-xive-%p", xive);
	if (!name) {
		pr_err("%s: no memory for name\n", __func__);
		return;
	}

	xive->dentry = debugfs_create_file(name, 0444, powerpc_debugfs_root,
					   xive, &xive_native_debug_fops);

	pr_debug("%s: created %s\n", __func__, name);
	kfree(name);
}

static void kvmppc_xive_native_init(struct kvm_device *dev)
{
	struct kvmppc_xive *xive = (struct kvmppc_xive *)dev->private;

	/* Register some debug interfaces */
	xive_native_debugfs_init(xive);
}

struct kvm_device_ops kvm_xive_native_ops = {
	.name = "kvm-xive-native",
	.create = kvmppc_xive_native_create,
	.init = kvmppc_xive_native_init,
	.release = kvmppc_xive_native_release,
	.set_attr = kvmppc_xive_native_set_attr,
	.get_attr = kvmppc_xive_native_get_attr,
	.has_attr = kvmppc_xive_native_has_attr,
	.mmap = kvmppc_xive_native_mmap,
};

void kvmppc_xive_native_init_module(void)
{
	;
}

void kvmppc_xive_native_exit_module(void)
{
	;
}<|MERGE_RESOLUTION|>--- conflicted
+++ resolved
@@ -139,15 +139,8 @@
 
 	mutex_lock(&xive->lock);
 
-<<<<<<< HEAD
-	vp_id = kvmppc_xive_vp(xive, server_num);
-	if (kvmppc_xive_vp_in_use(xive->kvm, vp_id)) {
-		pr_devel("Duplicate !\n");
-		rc = -EEXIST;
-=======
 	rc = kvmppc_xive_compute_vp_id(xive, server_num, &vp_id);
 	if (rc)
->>>>>>> d1eef1c6
 		goto bail;
 
 	xc = kzalloc(sizeof(*xc), GFP_KERNEL);
