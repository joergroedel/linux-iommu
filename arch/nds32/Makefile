--- conflicted
+++ resolved
@@ -37,20 +37,12 @@
 ifdef CONFIG_CPU_LITTLE_ENDIAN
 KBUILD_CFLAGS   += $(call cc-option, -EL)
 KBUILD_AFLAGS   += $(call cc-option, -EL)
-<<<<<<< HEAD
-LDFLAGS         += $(call cc-option, -EL)
-=======
 KBUILD_LDFLAGS  += $(call cc-option, -EL)
->>>>>>> 6bf4ca7f
 CHECKFLAGS      += -D__NDS32_EL__
 else
 KBUILD_CFLAGS   += $(call cc-option, -EB)
 KBUILD_AFLAGS   += $(call cc-option, -EB)
-<<<<<<< HEAD
-LDFLAGS         += $(call cc-option, -EB)
-=======
 KBUILD_LDFLAGS  += $(call cc-option, -EB)
->>>>>>> 6bf4ca7f
 CHECKFLAGS      += -D__NDS32_EB__
 endif
 
