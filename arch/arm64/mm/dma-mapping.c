--- conflicted
+++ resolved
@@ -554,11 +554,7 @@
 		return;
 
 	phys = iommu_iova_to_phys(iommu_get_dma_domain(dev), dev_addr);
-<<<<<<< HEAD
-	__dma_unmap_area(phys_to_virt(phys), size, dir);
-=======
 	arch_sync_dma_for_cpu(dev, phys, size, dir);
->>>>>>> 65102238
 }
 
 static void __iommu_sync_single_for_device(struct device *dev,
@@ -571,11 +567,7 @@
 		return;
 
 	phys = iommu_iova_to_phys(iommu_get_dma_domain(dev), dev_addr);
-<<<<<<< HEAD
-	__dma_map_area(phys_to_virt(phys), size, dir);
-=======
 	arch_sync_dma_for_device(dev, phys, size, dir);
->>>>>>> 65102238
 }
 
 static dma_addr_t __iommu_map_page(struct device *dev, struct page *page,
