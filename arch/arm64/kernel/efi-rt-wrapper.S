--- conflicted
+++ resolved
@@ -17,16 +17,10 @@
 	stp	x1, x18, [sp, #16]
 
 	/*
-<<<<<<< HEAD
-	 * Preserve all callee saved registers and record the stack pointer
-	 * value in a per-CPU variable so we can recover from synchronous
-	 * exceptions occurring while running the firmware routines.
-=======
 	 * Preserve all callee saved registers and preserve the stack pointer
 	 * value at the base of the EFI runtime stack so we can recover from
 	 * synchronous exceptions occurring while executing the firmware
 	 * routines.
->>>>>>> b7bfaa76
 	 */
 	stp	x19, x20, [sp, #32]
 	stp	x21, x22, [sp, #48]
@@ -34,14 +28,9 @@
 	stp	x25, x26, [sp, #80]
 	stp	x27, x28, [sp, #96]
 
-<<<<<<< HEAD
-	adr_this_cpu	x8, __efi_rt_asm_recover_sp, x9
-	str		x29, [x8]
-=======
 	ldr_l	x16, efi_rt_stack_top
 	mov	sp, x16
 	stp	x18, x29, [sp, #-16]!
->>>>>>> b7bfaa76
 
 	/*
 	 * We are lucky enough that no EFI runtime services take more than
@@ -78,28 +67,14 @@
 	b	efi_handle_corrupted_x18	// tail call
 SYM_FUNC_END(__efi_rt_asm_wrapper)
 
-<<<<<<< HEAD
-SYM_FUNC_START(__efi_rt_asm_recover)
-	ldr_this_cpu	x8, __efi_rt_asm_recover_sp, x9
-	mov		sp, x8
-
-	ldp	x0,  x18, [sp, #16]
-=======
 SYM_CODE_START(__efi_rt_asm_recover)
 	mov	sp, x30
 
->>>>>>> b7bfaa76
 	ldp	x19, x20, [sp, #32]
 	ldp	x21, x22, [sp, #48]
 	ldp	x23, x24, [sp, #64]
 	ldp	x25, x26, [sp, #80]
 	ldp	x27, x28, [sp, #96]
 	ldp	x29, x30, [sp], #112
-<<<<<<< HEAD
-
-	b	efi_handle_runtime_exception
-SYM_FUNC_END(__efi_rt_asm_recover)
-=======
 	ret
-SYM_CODE_END(__efi_rt_asm_recover)
->>>>>>> b7bfaa76
+SYM_CODE_END(__efi_rt_asm_recover)