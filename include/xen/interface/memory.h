/******************************************************************************
 * memory.h
 *
 * Memory reservation and information.
 *
 * Copyright (c) 2005, Keir Fraser <keir@xensource.com>
 */

#ifndef __XEN_PUBLIC_MEMORY_H__
#define __XEN_PUBLIC_MEMORY_H__

#include <linux/spinlock.h>

/*
 * Increase or decrease the specified domain's memory reservation. Returns a
 * -ve errcode on failure, or the # extents successfully allocated or freed.
 * arg == addr of struct xen_memory_reservation.
 */
#define XENMEM_increase_reservation 0
#define XENMEM_decrease_reservation 1
#define XENMEM_populate_physmap     6
struct xen_memory_reservation {

    /*
     * XENMEM_increase_reservation:
     *   OUT: MFN (*not* GMFN) bases of extents that were allocated
     * XENMEM_decrease_reservation:
     *   IN:  GMFN bases of extents to free
     * XENMEM_populate_physmap:
     *   IN:  GPFN bases of extents to populate with memory
     *   OUT: GMFN bases of extents that were allocated
     *   (NB. This command also updates the mach_to_phys translation table)
     */
    GUEST_HANDLE(xen_pfn_t) extent_start;

    /* Number of extents, and size/alignment of each (2^extent_order pages). */
    xen_ulong_t  nr_extents;
    unsigned int   extent_order;

    /*
     * Maximum # bits addressable by the user of the allocated region (e.g.,
     * I/O devices often have a 32-bit limitation even in 64-bit systems). If
     * zero then the user has no addressing restriction.
     * This field is not used by XENMEM_decrease_reservation.
     */
    unsigned int   address_bits;

    /*
     * Domain whose reservation is being changed.
     * Unprivileged domains can specify only DOMID_SELF.
     */
    domid_t        domid;

};
DEFINE_GUEST_HANDLE_STRUCT(xen_memory_reservation);

/*
 * An atomic exchange of memory pages. If return code is zero then
 * @out.extent_list provides GMFNs of the newly-allocated memory.
 * Returns zero on complete success, otherwise a negative error code.
 * On complete success then always @nr_exchanged == @in.nr_extents.
 * On partial success @nr_exchanged indicates how much work was done.
 */
#define XENMEM_exchange             11
struct xen_memory_exchange {
    /*
     * [IN] Details of memory extents to be exchanged (GMFN bases).
     * Note that @in.address_bits is ignored and unused.
     */
    struct xen_memory_reservation in;

    /*
     * [IN/OUT] Details of new memory extents.
     * We require that:
     *  1. @in.domid == @out.domid
     *  2. @in.nr_extents  << @in.extent_order ==
     *     @out.nr_extents << @out.extent_order
     *  3. @in.extent_start and @out.extent_start lists must not overlap
     *  4. @out.extent_start lists GPFN bases to be populated
     *  5. @out.extent_start is overwritten with allocated GMFN bases
     */
    struct xen_memory_reservation out;

    /*
     * [OUT] Number of input extents that were successfully exchanged:
     *  1. The first @nr_exchanged input extents were successfully
     *     deallocated.
     *  2. The corresponding first entries in the output extent list correctly
     *     indicate the GMFNs that were successfully exchanged.
     *  3. All other input and output extents are untouched.
     *  4. If not all input exents are exchanged then the return code of this
     *     command will be non-zero.
     *  5. THIS FIELD MUST BE INITIALISED TO ZERO BY THE CALLER!
     */
    xen_ulong_t nr_exchanged;
};

DEFINE_GUEST_HANDLE_STRUCT(xen_memory_exchange);
/*
 * Returns the maximum machine frame number of mapped RAM in this system.
 * This command always succeeds (it never returns an error code).
 * arg == NULL.
 */
#define XENMEM_maximum_ram_page     2

/*
 * Returns the current or maximum memory reservation, in pages, of the
 * specified domain (may be DOMID_SELF). Returns -ve errcode on failure.
 * arg == addr of domid_t.
 */
#define XENMEM_current_reservation  3
#define XENMEM_maximum_reservation  4

/*
 * Returns a list of MFN bases of 2MB extents comprising the machine_to_phys
 * mapping table. Architectures which do not have a m2p table do not implement
 * this command.
 * arg == addr of xen_machphys_mfn_list_t.
 */
#define XENMEM_machphys_mfn_list    5
struct xen_machphys_mfn_list {
    /*
     * Size of the 'extent_start' array. Fewer entries will be filled if the
     * machphys table is smaller than max_extents * 2MB.
     */
    unsigned int max_extents;

    /*
     * Pointer to buffer to fill with list of extent starts. If there are
     * any large discontiguities in the machine address space, 2MB gaps in
     * the machphys table will be represented by an MFN base of zero.
     */
    GUEST_HANDLE(xen_pfn_t) extent_start;

    /*
     * Number of extents written to the above array. This will be smaller
     * than 'max_extents' if the machphys table is smaller than max_e * 2MB.
     */
    unsigned int nr_extents;
};
DEFINE_GUEST_HANDLE_STRUCT(xen_machphys_mfn_list);

/*
 * Returns the location in virtual address space of the machine_to_phys
 * mapping table. Architectures which do not have a m2p table, or which do not
 * map it by default into guest address space, do not implement this command.
 * arg == addr of xen_machphys_mapping_t.
 */
#define XENMEM_machphys_mapping     12
struct xen_machphys_mapping {
    xen_ulong_t v_start, v_end; /* Start and end virtual addresses.   */
    xen_ulong_t max_mfn;        /* Maximum MFN that can be looked up. */
};
DEFINE_GUEST_HANDLE_STRUCT(xen_machphys_mapping_t);

#define XENMAPSPACE_shared_info  0 /* shared info page */
#define XENMAPSPACE_grant_table  1 /* grant table page */
#define XENMAPSPACE_gmfn         2 /* GMFN */
#define XENMAPSPACE_gmfn_range   3 /* GMFN range, XENMEM_add_to_physmap only. */
#define XENMAPSPACE_gmfn_foreign 4 /* GMFN from another dom,
				    * XENMEM_add_to_physmap_range only.
				    */

/*
 * Sets the GPFN at which a particular page appears in the specified guest's
 * pseudophysical address space.
 * arg == addr of xen_add_to_physmap_t.
 */
#define XENMEM_add_to_physmap      7
struct xen_add_to_physmap {
    /* Which domain to change the mapping for. */
    domid_t domid;

    /* Number of pages to go through for gmfn_range */
    uint16_t    size;

    /* Source mapping space. */
    unsigned int space;

    /* Index into source mapping space. */
    xen_ulong_t idx;

    /* GPFN where the source mapping page should appear. */
    xen_pfn_t gpfn;
};
DEFINE_GUEST_HANDLE_STRUCT(xen_add_to_physmap);

/*** REMOVED ***/
/*#define XENMEM_translate_gpfn_list  8*/
<<<<<<< HEAD
=======

#define XENMEM_add_to_physmap_range 23
struct xen_add_to_physmap_range {
    /* Which domain to change the mapping for. */
    domid_t domid;
    uint16_t space; /* => enum phys_map_space */

    /* Number of pages to go through */
    uint16_t size;
    domid_t foreign_domid; /* IFF gmfn_foreign */

    /* Indexes into space being mapped. */
    GUEST_HANDLE(xen_ulong_t) idxs;

    /* GPFN in domid where the source mapping page should appear. */
    GUEST_HANDLE(xen_pfn_t) gpfns;
};
DEFINE_GUEST_HANDLE_STRUCT(xen_add_to_physmap_range);
>>>>>>> 097e3635

/*
 * Returns the pseudo-physical memory map as it was when the domain
 * was started (specified by XENMEM_set_memory_map).
 * arg == addr of struct xen_memory_map.
 */
#define XENMEM_memory_map           9
struct xen_memory_map {
    /*
     * On call the number of entries which can be stored in buffer. On
     * return the number of entries which have been stored in
     * buffer.
     */
    unsigned int nr_entries;

    /*
     * Entries in the buffer are in the same format as returned by the
     * BIOS INT 0x15 EAX=0xE820 call.
     */
    GUEST_HANDLE(void) buffer;
};
DEFINE_GUEST_HANDLE_STRUCT(xen_memory_map);

/*
 * Returns the real physical memory map. Passes the same structure as
 * XENMEM_memory_map.
 * arg == addr of struct xen_memory_map.
 */
#define XENMEM_machine_memory_map   10


/*
 * Prevent the balloon driver from changing the memory reservation
 * during a driver critical region.
 */
extern spinlock_t xen_reservation_lock;

/*
 * Unmaps the page appearing at a particular GPFN from the specified guest's
 * pseudophysical address space.
 * arg == addr of xen_remove_from_physmap_t.
 */
#define XENMEM_remove_from_physmap      15
struct xen_remove_from_physmap {
    /* Which domain to change the mapping for. */
    domid_t domid;

    /* GPFN of the current mapping of the page. */
    xen_pfn_t gpfn;
};
DEFINE_GUEST_HANDLE_STRUCT(xen_remove_from_physmap);

#endif /* __XEN_PUBLIC_MEMORY_H__ */<|MERGE_RESOLUTION|>--- conflicted
+++ resolved
@@ -187,8 +187,6 @@
 
 /*** REMOVED ***/
 /*#define XENMEM_translate_gpfn_list  8*/
-<<<<<<< HEAD
-=======
 
 #define XENMEM_add_to_physmap_range 23
 struct xen_add_to_physmap_range {
@@ -207,7 +205,6 @@
     GUEST_HANDLE(xen_pfn_t) gpfns;
 };
 DEFINE_GUEST_HANDLE_STRUCT(xen_add_to_physmap_range);
->>>>>>> 097e3635
 
 /*
  * Returns the pseudo-physical memory map as it was when the domain
