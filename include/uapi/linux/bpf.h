/* SPDX-License-Identifier: GPL-2.0 WITH Linux-syscall-note */
/* Copyright (c) 2011-2014 PLUMgrid, http://plumgrid.com
 *
 * This program is free software; you can redistribute it and/or
 * modify it under the terms of version 2 of the GNU General Public
 * License as published by the Free Software Foundation.
 */
#ifndef _UAPI__LINUX_BPF_H__
#define _UAPI__LINUX_BPF_H__

#include <linux/types.h>
#include <linux/bpf_common.h>

/* Extended instruction set based on top of classic BPF */

/* instruction classes */
#define BPF_ALU64	0x07	/* alu mode in double word width */

/* ld/ldx fields */
#define BPF_DW		0x18	/* double word (64-bit) */
#define BPF_XADD	0xc0	/* exclusive add */

/* alu/jmp fields */
#define BPF_MOV		0xb0	/* mov reg to reg */
#define BPF_ARSH	0xc0	/* sign extending arithmetic shift right */

/* change endianness of a register */
#define BPF_END		0xd0	/* flags for endianness conversion: */
#define BPF_TO_LE	0x00	/* convert to little-endian */
#define BPF_TO_BE	0x08	/* convert to big-endian */
#define BPF_FROM_LE	BPF_TO_LE
#define BPF_FROM_BE	BPF_TO_BE

/* jmp encodings */
#define BPF_JNE		0x50	/* jump != */
#define BPF_JLT		0xa0	/* LT is unsigned, '<' */
#define BPF_JLE		0xb0	/* LE is unsigned, '<=' */
#define BPF_JSGT	0x60	/* SGT is signed '>', GT in x86 */
#define BPF_JSGE	0x70	/* SGE is signed '>=', GE in x86 */
#define BPF_JSLT	0xc0	/* SLT is signed, '<' */
#define BPF_JSLE	0xd0	/* SLE is signed, '<=' */
#define BPF_CALL	0x80	/* function call */
#define BPF_EXIT	0x90	/* function return */

/* Register numbers */
enum {
	BPF_REG_0 = 0,
	BPF_REG_1,
	BPF_REG_2,
	BPF_REG_3,
	BPF_REG_4,
	BPF_REG_5,
	BPF_REG_6,
	BPF_REG_7,
	BPF_REG_8,
	BPF_REG_9,
	BPF_REG_10,
	__MAX_BPF_REG,
};

/* BPF has 10 general purpose 64-bit registers and stack frame. */
#define MAX_BPF_REG	__MAX_BPF_REG

struct bpf_insn {
	__u8	code;		/* opcode */
	__u8	dst_reg:4;	/* dest register */
	__u8	src_reg:4;	/* source register */
	__s16	off;		/* signed offset */
	__s32	imm;		/* signed immediate constant */
};

/* Key of an a BPF_MAP_TYPE_LPM_TRIE entry */
struct bpf_lpm_trie_key {
	__u32	prefixlen;	/* up to 32 for AF_INET, 128 for AF_INET6 */
	__u8	data[0];	/* Arbitrary size */
};

struct bpf_cgroup_storage_key {
	__u64	cgroup_inode_id;	/* cgroup inode id */
	__u32	attach_type;		/* program attach type */
};

/* BPF syscall commands, see bpf(2) man-page for details. */
enum bpf_cmd {
	BPF_MAP_CREATE,
	BPF_MAP_LOOKUP_ELEM,
	BPF_MAP_UPDATE_ELEM,
	BPF_MAP_DELETE_ELEM,
	BPF_MAP_GET_NEXT_KEY,
	BPF_PROG_LOAD,
	BPF_OBJ_PIN,
	BPF_OBJ_GET,
	BPF_PROG_ATTACH,
	BPF_PROG_DETACH,
	BPF_PROG_TEST_RUN,
	BPF_PROG_GET_NEXT_ID,
	BPF_MAP_GET_NEXT_ID,
	BPF_PROG_GET_FD_BY_ID,
	BPF_MAP_GET_FD_BY_ID,
	BPF_OBJ_GET_INFO_BY_FD,
	BPF_PROG_QUERY,
	BPF_RAW_TRACEPOINT_OPEN,
	BPF_BTF_LOAD,
	BPF_BTF_GET_FD_BY_ID,
	BPF_TASK_FD_QUERY,
};

enum bpf_map_type {
	BPF_MAP_TYPE_UNSPEC,
	BPF_MAP_TYPE_HASH,
	BPF_MAP_TYPE_ARRAY,
	BPF_MAP_TYPE_PROG_ARRAY,
	BPF_MAP_TYPE_PERF_EVENT_ARRAY,
	BPF_MAP_TYPE_PERCPU_HASH,
	BPF_MAP_TYPE_PERCPU_ARRAY,
	BPF_MAP_TYPE_STACK_TRACE,
	BPF_MAP_TYPE_CGROUP_ARRAY,
	BPF_MAP_TYPE_LRU_HASH,
	BPF_MAP_TYPE_LRU_PERCPU_HASH,
	BPF_MAP_TYPE_LPM_TRIE,
	BPF_MAP_TYPE_ARRAY_OF_MAPS,
	BPF_MAP_TYPE_HASH_OF_MAPS,
	BPF_MAP_TYPE_DEVMAP,
	BPF_MAP_TYPE_SOCKMAP,
	BPF_MAP_TYPE_CPUMAP,
	BPF_MAP_TYPE_XSKMAP,
	BPF_MAP_TYPE_SOCKHASH,
	BPF_MAP_TYPE_CGROUP_STORAGE,
	BPF_MAP_TYPE_REUSEPORT_SOCKARRAY,
};

enum bpf_prog_type {
	BPF_PROG_TYPE_UNSPEC,
	BPF_PROG_TYPE_SOCKET_FILTER,
	BPF_PROG_TYPE_KPROBE,
	BPF_PROG_TYPE_SCHED_CLS,
	BPF_PROG_TYPE_SCHED_ACT,
	BPF_PROG_TYPE_TRACEPOINT,
	BPF_PROG_TYPE_XDP,
	BPF_PROG_TYPE_PERF_EVENT,
	BPF_PROG_TYPE_CGROUP_SKB,
	BPF_PROG_TYPE_CGROUP_SOCK,
	BPF_PROG_TYPE_LWT_IN,
	BPF_PROG_TYPE_LWT_OUT,
	BPF_PROG_TYPE_LWT_XMIT,
	BPF_PROG_TYPE_SOCK_OPS,
	BPF_PROG_TYPE_SK_SKB,
	BPF_PROG_TYPE_CGROUP_DEVICE,
	BPF_PROG_TYPE_SK_MSG,
	BPF_PROG_TYPE_RAW_TRACEPOINT,
	BPF_PROG_TYPE_CGROUP_SOCK_ADDR,
	BPF_PROG_TYPE_LWT_SEG6LOCAL,
	BPF_PROG_TYPE_LIRC_MODE2,
	BPF_PROG_TYPE_SK_REUSEPORT,
};

enum bpf_attach_type {
	BPF_CGROUP_INET_INGRESS,
	BPF_CGROUP_INET_EGRESS,
	BPF_CGROUP_INET_SOCK_CREATE,
	BPF_CGROUP_SOCK_OPS,
	BPF_SK_SKB_STREAM_PARSER,
	BPF_SK_SKB_STREAM_VERDICT,
	BPF_CGROUP_DEVICE,
	BPF_SK_MSG_VERDICT,
	BPF_CGROUP_INET4_BIND,
	BPF_CGROUP_INET6_BIND,
	BPF_CGROUP_INET4_CONNECT,
	BPF_CGROUP_INET6_CONNECT,
	BPF_CGROUP_INET4_POST_BIND,
	BPF_CGROUP_INET6_POST_BIND,
	BPF_CGROUP_UDP4_SENDMSG,
	BPF_CGROUP_UDP6_SENDMSG,
	BPF_LIRC_MODE2,
	__MAX_BPF_ATTACH_TYPE
};

#define MAX_BPF_ATTACH_TYPE __MAX_BPF_ATTACH_TYPE

/* cgroup-bpf attach flags used in BPF_PROG_ATTACH command
 *
 * NONE(default): No further bpf programs allowed in the subtree.
 *
 * BPF_F_ALLOW_OVERRIDE: If a sub-cgroup installs some bpf program,
 * the program in this cgroup yields to sub-cgroup program.
 *
 * BPF_F_ALLOW_MULTI: If a sub-cgroup installs some bpf program,
 * that cgroup program gets run in addition to the program in this cgroup.
 *
 * Only one program is allowed to be attached to a cgroup with
 * NONE or BPF_F_ALLOW_OVERRIDE flag.
 * Attaching another program on top of NONE or BPF_F_ALLOW_OVERRIDE will
 * release old program and attach the new one. Attach flags has to match.
 *
 * Multiple programs are allowed to be attached to a cgroup with
 * BPF_F_ALLOW_MULTI flag. They are executed in FIFO order
 * (those that were attached first, run first)
 * The programs of sub-cgroup are executed first, then programs of
 * this cgroup and then programs of parent cgroup.
 * When children program makes decision (like picking TCP CA or sock bind)
 * parent program has a chance to override it.
 *
 * A cgroup with MULTI or OVERRIDE flag allows any attach flags in sub-cgroups.
 * A cgroup with NONE doesn't allow any programs in sub-cgroups.
 * Ex1:
 * cgrp1 (MULTI progs A, B) ->
 *    cgrp2 (OVERRIDE prog C) ->
 *      cgrp3 (MULTI prog D) ->
 *        cgrp4 (OVERRIDE prog E) ->
 *          cgrp5 (NONE prog F)
 * the event in cgrp5 triggers execution of F,D,A,B in that order.
 * if prog F is detached, the execution is E,D,A,B
 * if prog F and D are detached, the execution is E,A,B
 * if prog F, E and D are detached, the execution is C,A,B
 *
 * All eligible programs are executed regardless of return code from
 * earlier programs.
 */
#define BPF_F_ALLOW_OVERRIDE	(1U << 0)
#define BPF_F_ALLOW_MULTI	(1U << 1)

/* If BPF_F_STRICT_ALIGNMENT is used in BPF_PROG_LOAD command, the
 * verifier will perform strict alignment checking as if the kernel
 * has been built with CONFIG_EFFICIENT_UNALIGNED_ACCESS not set,
 * and NET_IP_ALIGN defined to 2.
 */
#define BPF_F_STRICT_ALIGNMENT	(1U << 0)

/* when bpf_ldimm64->src_reg == BPF_PSEUDO_MAP_FD, bpf_ldimm64->imm == fd */
#define BPF_PSEUDO_MAP_FD	1

/* when bpf_call->src_reg == BPF_PSEUDO_CALL, bpf_call->imm == pc-relative
 * offset to another bpf function
 */
#define BPF_PSEUDO_CALL		1

/* flags for BPF_MAP_UPDATE_ELEM command */
#define BPF_ANY		0 /* create new element or update existing */
#define BPF_NOEXIST	1 /* create new element if it didn't exist */
#define BPF_EXIST	2 /* update existing element */

/* flags for BPF_MAP_CREATE command */
#define BPF_F_NO_PREALLOC	(1U << 0)
/* Instead of having one common LRU list in the
 * BPF_MAP_TYPE_LRU_[PERCPU_]HASH map, use a percpu LRU list
 * which can scale and perform better.
 * Note, the LRU nodes (including free nodes) cannot be moved
 * across different LRU lists.
 */
#define BPF_F_NO_COMMON_LRU	(1U << 1)
/* Specify numa node during map creation */
#define BPF_F_NUMA_NODE		(1U << 2)

/* flags for BPF_PROG_QUERY */
#define BPF_F_QUERY_EFFECTIVE	(1U << 0)

#define BPF_OBJ_NAME_LEN 16U

/* Flags for accessing BPF object */
#define BPF_F_RDONLY		(1U << 3)
#define BPF_F_WRONLY		(1U << 4)

/* Flag for stack_map, store build_id+offset instead of pointer */
#define BPF_F_STACK_BUILD_ID	(1U << 5)

enum bpf_stack_build_id_status {
	/* user space need an empty entry to identify end of a trace */
	BPF_STACK_BUILD_ID_EMPTY = 0,
	/* with valid build_id and offset */
	BPF_STACK_BUILD_ID_VALID = 1,
	/* couldn't get build_id, fallback to ip */
	BPF_STACK_BUILD_ID_IP = 2,
};

#define BPF_BUILD_ID_SIZE 20
struct bpf_stack_build_id {
	__s32		status;
	unsigned char	build_id[BPF_BUILD_ID_SIZE];
	union {
		__u64	offset;
		__u64	ip;
	};
};

union bpf_attr {
	struct { /* anonymous struct used by BPF_MAP_CREATE command */
		__u32	map_type;	/* one of enum bpf_map_type */
		__u32	key_size;	/* size of key in bytes */
		__u32	value_size;	/* size of value in bytes */
		__u32	max_entries;	/* max number of entries in a map */
		__u32	map_flags;	/* BPF_MAP_CREATE related
					 * flags defined above.
					 */
		__u32	inner_map_fd;	/* fd pointing to the inner map */
		__u32	numa_node;	/* numa node (effective only if
					 * BPF_F_NUMA_NODE is set).
					 */
		char	map_name[BPF_OBJ_NAME_LEN];
		__u32	map_ifindex;	/* ifindex of netdev to create on */
		__u32	btf_fd;		/* fd pointing to a BTF type data */
		__u32	btf_key_type_id;	/* BTF type_id of the key */
		__u32	btf_value_type_id;	/* BTF type_id of the value */
	};

	struct { /* anonymous struct used by BPF_MAP_*_ELEM commands */
		__u32		map_fd;
		__aligned_u64	key;
		union {
			__aligned_u64 value;
			__aligned_u64 next_key;
		};
		__u64		flags;
	};

	struct { /* anonymous struct used by BPF_PROG_LOAD command */
		__u32		prog_type;	/* one of enum bpf_prog_type */
		__u32		insn_cnt;
		__aligned_u64	insns;
		__aligned_u64	license;
		__u32		log_level;	/* verbosity level of verifier */
		__u32		log_size;	/* size of user buffer */
		__aligned_u64	log_buf;	/* user supplied buffer */
		__u32		kern_version;	/* checked when prog_type=kprobe */
		__u32		prog_flags;
		char		prog_name[BPF_OBJ_NAME_LEN];
		__u32		prog_ifindex;	/* ifindex of netdev to prep for */
		/* For some prog types expected attach type must be known at
		 * load time to verify attach type specific parts of prog
		 * (context accesses, allowed helpers, etc).
		 */
		__u32		expected_attach_type;
	};

	struct { /* anonymous struct used by BPF_OBJ_* commands */
		__aligned_u64	pathname;
		__u32		bpf_fd;
		__u32		file_flags;
	};

	struct { /* anonymous struct used by BPF_PROG_ATTACH/DETACH commands */
		__u32		target_fd;	/* container object to attach to */
		__u32		attach_bpf_fd;	/* eBPF program to attach */
		__u32		attach_type;
		__u32		attach_flags;
	};

	struct { /* anonymous struct used by BPF_PROG_TEST_RUN command */
		__u32		prog_fd;
		__u32		retval;
		__u32		data_size_in;
		__u32		data_size_out;
		__aligned_u64	data_in;
		__aligned_u64	data_out;
		__u32		repeat;
		__u32		duration;
	} test;

	struct { /* anonymous struct used by BPF_*_GET_*_ID */
		union {
			__u32		start_id;
			__u32		prog_id;
			__u32		map_id;
			__u32		btf_id;
		};
		__u32		next_id;
		__u32		open_flags;
	};

	struct { /* anonymous struct used by BPF_OBJ_GET_INFO_BY_FD */
		__u32		bpf_fd;
		__u32		info_len;
		__aligned_u64	info;
	} info;

	struct { /* anonymous struct used by BPF_PROG_QUERY command */
		__u32		target_fd;	/* container object to query */
		__u32		attach_type;
		__u32		query_flags;
		__u32		attach_flags;
		__aligned_u64	prog_ids;
		__u32		prog_cnt;
	} query;

	struct {
		__u64 name;
		__u32 prog_fd;
	} raw_tracepoint;

	struct { /* anonymous struct for BPF_BTF_LOAD */
		__aligned_u64	btf;
		__aligned_u64	btf_log_buf;
		__u32		btf_size;
		__u32		btf_log_size;
		__u32		btf_log_level;
	};

	struct {
		__u32		pid;		/* input: pid */
		__u32		fd;		/* input: fd */
		__u32		flags;		/* input: flags */
		__u32		buf_len;	/* input/output: buf len */
		__aligned_u64	buf;		/* input/output:
						 *   tp_name for tracepoint
						 *   symbol for kprobe
						 *   filename for uprobe
						 */
		__u32		prog_id;	/* output: prod_id */
		__u32		fd_type;	/* output: BPF_FD_TYPE_* */
		__u64		probe_offset;	/* output: probe_offset */
		__u64		probe_addr;	/* output: probe_addr */
	} task_fd_query;
} __attribute__((aligned(8)));

/* The description below is an attempt at providing documentation to eBPF
 * developers about the multiple available eBPF helper functions. It can be
 * parsed and used to produce a manual page. The workflow is the following,
 * and requires the rst2man utility:
 *
 *     $ ./scripts/bpf_helpers_doc.py \
 *             --filename include/uapi/linux/bpf.h > /tmp/bpf-helpers.rst
 *     $ rst2man /tmp/bpf-helpers.rst > /tmp/bpf-helpers.7
 *     $ man /tmp/bpf-helpers.7
 *
 * Note that in order to produce this external documentation, some RST
 * formatting is used in the descriptions to get "bold" and "italics" in
 * manual pages. Also note that the few trailing white spaces are
 * intentional, removing them would break paragraphs for rst2man.
 *
 * Start of BPF helper function descriptions:
 *
 * void *bpf_map_lookup_elem(struct bpf_map *map, const void *key)
 * 	Description
 * 		Perform a lookup in *map* for an entry associated to *key*.
 * 	Return
 * 		Map value associated to *key*, or **NULL** if no entry was
 * 		found.
 *
 * int bpf_map_update_elem(struct bpf_map *map, const void *key, const void *value, u64 flags)
 * 	Description
 * 		Add or update the value of the entry associated to *key* in
 * 		*map* with *value*. *flags* is one of:
 *
 * 		**BPF_NOEXIST**
 * 			The entry for *key* must not exist in the map.
 * 		**BPF_EXIST**
 * 			The entry for *key* must already exist in the map.
 * 		**BPF_ANY**
 * 			No condition on the existence of the entry for *key*.
 *
 * 		Flag value **BPF_NOEXIST** cannot be used for maps of types
 * 		**BPF_MAP_TYPE_ARRAY** or **BPF_MAP_TYPE_PERCPU_ARRAY**  (all
 * 		elements always exist), the helper would return an error.
 * 	Return
 * 		0 on success, or a negative error in case of failure.
 *
 * int bpf_map_delete_elem(struct bpf_map *map, const void *key)
 * 	Description
 * 		Delete entry with *key* from *map*.
 * 	Return
 * 		0 on success, or a negative error in case of failure.
 *
 * int bpf_probe_read(void *dst, u32 size, const void *src)
 * 	Description
 * 		For tracing programs, safely attempt to read *size* bytes from
 * 		address *src* and store the data in *dst*.
 * 	Return
 * 		0 on success, or a negative error in case of failure.
 *
 * u64 bpf_ktime_get_ns(void)
 * 	Description
 * 		Return the time elapsed since system boot, in nanoseconds.
 * 	Return
 * 		Current *ktime*.
 *
 * int bpf_trace_printk(const char *fmt, u32 fmt_size, ...)
 * 	Description
 * 		This helper is a "printk()-like" facility for debugging. It
 * 		prints a message defined by format *fmt* (of size *fmt_size*)
 * 		to file *\/sys/kernel/debug/tracing/trace* from DebugFS, if
 * 		available. It can take up to three additional **u64**
 * 		arguments (as an eBPF helpers, the total number of arguments is
 * 		limited to five).
 *
 * 		Each time the helper is called, it appends a line to the trace.
 * 		The format of the trace is customizable, and the exact output
 * 		one will get depends on the options set in
 * 		*\/sys/kernel/debug/tracing/trace_options* (see also the
 * 		*README* file under the same directory). However, it usually
 * 		defaults to something like:
 *
 * 		::
 *
 * 			telnet-470   [001] .N.. 419421.045894: 0x00000001: <formatted msg>
 *
 * 		In the above:
 *
 * 			* ``telnet`` is the name of the current task.
 * 			* ``470`` is the PID of the current task.
 * 			* ``001`` is the CPU number on which the task is
 * 			  running.
 * 			* In ``.N..``, each character refers to a set of
 * 			  options (whether irqs are enabled, scheduling
 * 			  options, whether hard/softirqs are running, level of
 * 			  preempt_disabled respectively). **N** means that
 * 			  **TIF_NEED_RESCHED** and **PREEMPT_NEED_RESCHED**
 * 			  are set.
 * 			* ``419421.045894`` is a timestamp.
 * 			* ``0x00000001`` is a fake value used by BPF for the
 * 			  instruction pointer register.
 * 			* ``<formatted msg>`` is the message formatted with
 * 			  *fmt*.
 *
 * 		The conversion specifiers supported by *fmt* are similar, but
 * 		more limited than for printk(). They are **%d**, **%i**,
 * 		**%u**, **%x**, **%ld**, **%li**, **%lu**, **%lx**, **%lld**,
 * 		**%lli**, **%llu**, **%llx**, **%p**, **%s**. No modifier (size
 * 		of field, padding with zeroes, etc.) is available, and the
 * 		helper will return **-EINVAL** (but print nothing) if it
 * 		encounters an unknown specifier.
 *
 * 		Also, note that **bpf_trace_printk**\ () is slow, and should
 * 		only be used for debugging purposes. For this reason, a notice
 * 		bloc (spanning several lines) is printed to kernel logs and
 * 		states that the helper should not be used "for production use"
 * 		the first time this helper is used (or more precisely, when
 * 		**trace_printk**\ () buffers are allocated). For passing values
 * 		to user space, perf events should be preferred.
 * 	Return
 * 		The number of bytes written to the buffer, or a negative error
 * 		in case of failure.
 *
 * u32 bpf_get_prandom_u32(void)
 * 	Description
 * 		Get a pseudo-random number.
 *
 * 		From a security point of view, this helper uses its own
 * 		pseudo-random internal state, and cannot be used to infer the
 * 		seed of other random functions in the kernel. However, it is
 * 		essential to note that the generator used by the helper is not
 * 		cryptographically secure.
 * 	Return
 * 		A random 32-bit unsigned value.
 *
 * u32 bpf_get_smp_processor_id(void)
 * 	Description
 * 		Get the SMP (symmetric multiprocessing) processor id. Note that
 * 		all programs run with preemption disabled, which means that the
 * 		SMP processor id is stable during all the execution of the
 * 		program.
 * 	Return
 * 		The SMP id of the processor running the program.
 *
 * int bpf_skb_store_bytes(struct sk_buff *skb, u32 offset, const void *from, u32 len, u64 flags)
 * 	Description
 * 		Store *len* bytes from address *from* into the packet
 * 		associated to *skb*, at *offset*. *flags* are a combination of
 * 		**BPF_F_RECOMPUTE_CSUM** (automatically recompute the
 * 		checksum for the packet after storing the bytes) and
 * 		**BPF_F_INVALIDATE_HASH** (set *skb*\ **->hash**, *skb*\
 * 		**->swhash** and *skb*\ **->l4hash** to 0).
 *
 * 		A call to this helper is susceptible to change the underlaying
 * 		packet buffer. Therefore, at load time, all checks on pointers
 * 		previously done by the verifier are invalidated and must be
 * 		performed again, if the helper is used in combination with
 * 		direct packet access.
 * 	Return
 * 		0 on success, or a negative error in case of failure.
 *
 * int bpf_l3_csum_replace(struct sk_buff *skb, u32 offset, u64 from, u64 to, u64 size)
 * 	Description
 * 		Recompute the layer 3 (e.g. IP) checksum for the packet
 * 		associated to *skb*. Computation is incremental, so the helper
 * 		must know the former value of the header field that was
 * 		modified (*from*), the new value of this field (*to*), and the
 * 		number of bytes (2 or 4) for this field, stored in *size*.
 * 		Alternatively, it is possible to store the difference between
 * 		the previous and the new values of the header field in *to*, by
 * 		setting *from* and *size* to 0. For both methods, *offset*
 * 		indicates the location of the IP checksum within the packet.
 *
 * 		This helper works in combination with **bpf_csum_diff**\ (),
 * 		which does not update the checksum in-place, but offers more
 * 		flexibility and can handle sizes larger than 2 or 4 for the
 * 		checksum to update.
 *
 * 		A call to this helper is susceptible to change the underlaying
 * 		packet buffer. Therefore, at load time, all checks on pointers
 * 		previously done by the verifier are invalidated and must be
 * 		performed again, if the helper is used in combination with
 * 		direct packet access.
 * 	Return
 * 		0 on success, or a negative error in case of failure.
 *
 * int bpf_l4_csum_replace(struct sk_buff *skb, u32 offset, u64 from, u64 to, u64 flags)
 * 	Description
 * 		Recompute the layer 4 (e.g. TCP, UDP or ICMP) checksum for the
 * 		packet associated to *skb*. Computation is incremental, so the
 * 		helper must know the former value of the header field that was
 * 		modified (*from*), the new value of this field (*to*), and the
 * 		number of bytes (2 or 4) for this field, stored on the lowest
 * 		four bits of *flags*. Alternatively, it is possible to store
 * 		the difference between the previous and the new values of the
 * 		header field in *to*, by setting *from* and the four lowest
 * 		bits of *flags* to 0. For both methods, *offset* indicates the
 * 		location of the IP checksum within the packet. In addition to
 * 		the size of the field, *flags* can be added (bitwise OR) actual
 * 		flags. With **BPF_F_MARK_MANGLED_0**, a null checksum is left
 * 		untouched (unless **BPF_F_MARK_ENFORCE** is added as well), and
 * 		for updates resulting in a null checksum the value is set to
 * 		**CSUM_MANGLED_0** instead. Flag **BPF_F_PSEUDO_HDR** indicates
 * 		the checksum is to be computed against a pseudo-header.
 *
 * 		This helper works in combination with **bpf_csum_diff**\ (),
 * 		which does not update the checksum in-place, but offers more
 * 		flexibility and can handle sizes larger than 2 or 4 for the
 * 		checksum to update.
 *
 * 		A call to this helper is susceptible to change the underlaying
 * 		packet buffer. Therefore, at load time, all checks on pointers
 * 		previously done by the verifier are invalidated and must be
 * 		performed again, if the helper is used in combination with
 * 		direct packet access.
 * 	Return
 * 		0 on success, or a negative error in case of failure.
 *
 * int bpf_tail_call(void *ctx, struct bpf_map *prog_array_map, u32 index)
 * 	Description
 * 		This special helper is used to trigger a "tail call", or in
 * 		other words, to jump into another eBPF program. The same stack
 * 		frame is used (but values on stack and in registers for the
 * 		caller are not accessible to the callee). This mechanism allows
 * 		for program chaining, either for raising the maximum number of
 * 		available eBPF instructions, or to execute given programs in
 * 		conditional blocks. For security reasons, there is an upper
 * 		limit to the number of successive tail calls that can be
 * 		performed.
 *
 * 		Upon call of this helper, the program attempts to jump into a
 * 		program referenced at index *index* in *prog_array_map*, a
 * 		special map of type **BPF_MAP_TYPE_PROG_ARRAY**, and passes
 * 		*ctx*, a pointer to the context.
 *
 * 		If the call succeeds, the kernel immediately runs the first
 * 		instruction of the new program. This is not a function call,
 * 		and it never returns to the previous program. If the call
 * 		fails, then the helper has no effect, and the caller continues
 * 		to run its subsequent instructions. A call can fail if the
 * 		destination program for the jump does not exist (i.e. *index*
 * 		is superior to the number of entries in *prog_array_map*), or
 * 		if the maximum number of tail calls has been reached for this
 * 		chain of programs. This limit is defined in the kernel by the
 * 		macro **MAX_TAIL_CALL_CNT** (not accessible to user space),
 * 		which is currently set to 32.
 * 	Return
 * 		0 on success, or a negative error in case of failure.
 *
 * int bpf_clone_redirect(struct sk_buff *skb, u32 ifindex, u64 flags)
 * 	Description
 * 		Clone and redirect the packet associated to *skb* to another
 * 		net device of index *ifindex*. Both ingress and egress
 * 		interfaces can be used for redirection. The **BPF_F_INGRESS**
 * 		value in *flags* is used to make the distinction (ingress path
 * 		is selected if the flag is present, egress path otherwise).
 * 		This is the only flag supported for now.
 *
 * 		In comparison with **bpf_redirect**\ () helper,
 * 		**bpf_clone_redirect**\ () has the associated cost of
 * 		duplicating the packet buffer, but this can be executed out of
 * 		the eBPF program. Conversely, **bpf_redirect**\ () is more
 * 		efficient, but it is handled through an action code where the
 * 		redirection happens only after the eBPF program has returned.
 *
 * 		A call to this helper is susceptible to change the underlaying
 * 		packet buffer. Therefore, at load time, all checks on pointers
 * 		previously done by the verifier are invalidated and must be
 * 		performed again, if the helper is used in combination with
 * 		direct packet access.
 * 	Return
 * 		0 on success, or a negative error in case of failure.
 *
 * u64 bpf_get_current_pid_tgid(void)
 * 	Return
 * 		A 64-bit integer containing the current tgid and pid, and
 * 		created as such:
 * 		*current_task*\ **->tgid << 32 \|**
 * 		*current_task*\ **->pid**.
 *
 * u64 bpf_get_current_uid_gid(void)
 * 	Return
 * 		A 64-bit integer containing the current GID and UID, and
 * 		created as such: *current_gid* **<< 32 \|** *current_uid*.
 *
 * int bpf_get_current_comm(char *buf, u32 size_of_buf)
 * 	Description
 * 		Copy the **comm** attribute of the current task into *buf* of
 * 		*size_of_buf*. The **comm** attribute contains the name of
 * 		the executable (excluding the path) for the current task. The
 * 		*size_of_buf* must be strictly positive. On success, the
 * 		helper makes sure that the *buf* is NUL-terminated. On failure,
 * 		it is filled with zeroes.
 * 	Return
 * 		0 on success, or a negative error in case of failure.
 *
 * u32 bpf_get_cgroup_classid(struct sk_buff *skb)
 * 	Description
 * 		Retrieve the classid for the current task, i.e. for the net_cls
 * 		cgroup to which *skb* belongs.
 *
 * 		This helper can be used on TC egress path, but not on ingress.
 *
 * 		The net_cls cgroup provides an interface to tag network packets
 * 		based on a user-provided identifier for all traffic coming from
 * 		the tasks belonging to the related cgroup. See also the related
 * 		kernel documentation, available from the Linux sources in file
 * 		*Documentation/cgroup-v1/net_cls.txt*.
 *
 * 		The Linux kernel has two versions for cgroups: there are
 * 		cgroups v1 and cgroups v2. Both are available to users, who can
 * 		use a mixture of them, but note that the net_cls cgroup is for
 * 		cgroup v1 only. This makes it incompatible with BPF programs
 * 		run on cgroups, which is a cgroup-v2-only feature (a socket can
 * 		only hold data for one version of cgroups at a time).
 *
 * 		This helper is only available is the kernel was compiled with
 * 		the **CONFIG_CGROUP_NET_CLASSID** configuration option set to
 * 		"**y**" or to "**m**".
 * 	Return
 * 		The classid, or 0 for the default unconfigured classid.
 *
 * int bpf_skb_vlan_push(struct sk_buff *skb, __be16 vlan_proto, u16 vlan_tci)
 * 	Description
 * 		Push a *vlan_tci* (VLAN tag control information) of protocol
 * 		*vlan_proto* to the packet associated to *skb*, then update
 * 		the checksum. Note that if *vlan_proto* is different from
 * 		**ETH_P_8021Q** and **ETH_P_8021AD**, it is considered to
 * 		be **ETH_P_8021Q**.
 *
 * 		A call to this helper is susceptible to change the underlaying
 * 		packet buffer. Therefore, at load time, all checks on pointers
 * 		previously done by the verifier are invalidated and must be
 * 		performed again, if the helper is used in combination with
 * 		direct packet access.
 * 	Return
 * 		0 on success, or a negative error in case of failure.
 *
 * int bpf_skb_vlan_pop(struct sk_buff *skb)
 * 	Description
 * 		Pop a VLAN header from the packet associated to *skb*.
 *
 * 		A call to this helper is susceptible to change the underlaying
 * 		packet buffer. Therefore, at load time, all checks on pointers
 * 		previously done by the verifier are invalidated and must be
 * 		performed again, if the helper is used in combination with
 * 		direct packet access.
 * 	Return
 * 		0 on success, or a negative error in case of failure.
 *
 * int bpf_skb_get_tunnel_key(struct sk_buff *skb, struct bpf_tunnel_key *key, u32 size, u64 flags)
 * 	Description
 * 		Get tunnel metadata. This helper takes a pointer *key* to an
 * 		empty **struct bpf_tunnel_key** of **size**, that will be
 * 		filled with tunnel metadata for the packet associated to *skb*.
 * 		The *flags* can be set to **BPF_F_TUNINFO_IPV6**, which
 * 		indicates that the tunnel is based on IPv6 protocol instead of
 * 		IPv4.
 *
 * 		The **struct bpf_tunnel_key** is an object that generalizes the
 * 		principal parameters used by various tunneling protocols into a
 * 		single struct. This way, it can be used to easily make a
 * 		decision based on the contents of the encapsulation header,
 * 		"summarized" in this struct. In particular, it holds the IP
 * 		address of the remote end (IPv4 or IPv6, depending on the case)
 * 		in *key*\ **->remote_ipv4** or *key*\ **->remote_ipv6**. Also,
 * 		this struct exposes the *key*\ **->tunnel_id**, which is
 * 		generally mapped to a VNI (Virtual Network Identifier), making
 * 		it programmable together with the **bpf_skb_set_tunnel_key**\
 * 		() helper.
 *
 * 		Let's imagine that the following code is part of a program
 * 		attached to the TC ingress interface, on one end of a GRE
 * 		tunnel, and is supposed to filter out all messages coming from
 * 		remote ends with IPv4 address other than 10.0.0.1:
 *
 * 		::
 *
 * 			int ret;
 * 			struct bpf_tunnel_key key = {};
 * 			
 * 			ret = bpf_skb_get_tunnel_key(skb, &key, sizeof(key), 0);
 * 			if (ret < 0)
 * 				return TC_ACT_SHOT;	// drop packet
 * 			
 * 			if (key.remote_ipv4 != 0x0a000001)
 * 				return TC_ACT_SHOT;	// drop packet
 * 			
 * 			return TC_ACT_OK;		// accept packet
 *
 * 		This interface can also be used with all encapsulation devices
 * 		that can operate in "collect metadata" mode: instead of having
 * 		one network device per specific configuration, the "collect
 * 		metadata" mode only requires a single device where the
 * 		configuration can be extracted from this helper.
 *
 * 		This can be used together with various tunnels such as VXLan,
 * 		Geneve, GRE or IP in IP (IPIP).
 * 	Return
 * 		0 on success, or a negative error in case of failure.
 *
 * int bpf_skb_set_tunnel_key(struct sk_buff *skb, struct bpf_tunnel_key *key, u32 size, u64 flags)
 * 	Description
 * 		Populate tunnel metadata for packet associated to *skb.* The
 * 		tunnel metadata is set to the contents of *key*, of *size*. The
 * 		*flags* can be set to a combination of the following values:
 *
 * 		**BPF_F_TUNINFO_IPV6**
 * 			Indicate that the tunnel is based on IPv6 protocol
 * 			instead of IPv4.
 * 		**BPF_F_ZERO_CSUM_TX**
 * 			For IPv4 packets, add a flag to tunnel metadata
 * 			indicating that checksum computation should be skipped
 * 			and checksum set to zeroes.
 * 		**BPF_F_DONT_FRAGMENT**
 * 			Add a flag to tunnel metadata indicating that the
 * 			packet should not be fragmented.
 * 		**BPF_F_SEQ_NUMBER**
 * 			Add a flag to tunnel metadata indicating that a
 * 			sequence number should be added to tunnel header before
 * 			sending the packet. This flag was added for GRE
 * 			encapsulation, but might be used with other protocols
 * 			as well in the future.
 *
 * 		Here is a typical usage on the transmit path:
 *
 * 		::
 *
 * 			struct bpf_tunnel_key key;
 * 			     populate key ...
 * 			bpf_skb_set_tunnel_key(skb, &key, sizeof(key), 0);
 * 			bpf_clone_redirect(skb, vxlan_dev_ifindex, 0);
 *
 * 		See also the description of the **bpf_skb_get_tunnel_key**\ ()
 * 		helper for additional information.
 * 	Return
 * 		0 on success, or a negative error in case of failure.
 *
 * u64 bpf_perf_event_read(struct bpf_map *map, u64 flags)
 * 	Description
 * 		Read the value of a perf event counter. This helper relies on a
 * 		*map* of type **BPF_MAP_TYPE_PERF_EVENT_ARRAY**. The nature of
 * 		the perf event counter is selected when *map* is updated with
 * 		perf event file descriptors. The *map* is an array whose size
 * 		is the number of available CPUs, and each cell contains a value
 * 		relative to one CPU. The value to retrieve is indicated by
 * 		*flags*, that contains the index of the CPU to look up, masked
 * 		with **BPF_F_INDEX_MASK**. Alternatively, *flags* can be set to
 * 		**BPF_F_CURRENT_CPU** to indicate that the value for the
 * 		current CPU should be retrieved.
 *
 * 		Note that before Linux 4.13, only hardware perf event can be
 * 		retrieved.
 *
 * 		Also, be aware that the newer helper
 * 		**bpf_perf_event_read_value**\ () is recommended over
 * 		**bpf_perf_event_read**\ () in general. The latter has some ABI
 * 		quirks where error and counter value are used as a return code
 * 		(which is wrong to do since ranges may overlap). This issue is
 * 		fixed with **bpf_perf_event_read_value**\ (), which at the same
 * 		time provides more features over the **bpf_perf_event_read**\
 * 		() interface. Please refer to the description of
 * 		**bpf_perf_event_read_value**\ () for details.
 * 	Return
 * 		The value of the perf event counter read from the map, or a
 * 		negative error code in case of failure.
 *
 * int bpf_redirect(u32 ifindex, u64 flags)
 * 	Description
 * 		Redirect the packet to another net device of index *ifindex*.
 * 		This helper is somewhat similar to **bpf_clone_redirect**\
 * 		(), except that the packet is not cloned, which provides
 * 		increased performance.
 *
 * 		Except for XDP, both ingress and egress interfaces can be used
 * 		for redirection. The **BPF_F_INGRESS** value in *flags* is used
 * 		to make the distinction (ingress path is selected if the flag
 * 		is present, egress path otherwise). Currently, XDP only
 * 		supports redirection to the egress interface, and accepts no
 * 		flag at all.
 *
 * 		The same effect can be attained with the more generic
 * 		**bpf_redirect_map**\ (), which requires specific maps to be
 * 		used but offers better performance.
 * 	Return
 * 		For XDP, the helper returns **XDP_REDIRECT** on success or
 * 		**XDP_ABORTED** on error. For other program types, the values
 * 		are **TC_ACT_REDIRECT** on success or **TC_ACT_SHOT** on
 * 		error.
 *
 * u32 bpf_get_route_realm(struct sk_buff *skb)
 * 	Description
 * 		Retrieve the realm or the route, that is to say the
 * 		**tclassid** field of the destination for the *skb*. The
 * 		indentifier retrieved is a user-provided tag, similar to the
 * 		one used with the net_cls cgroup (see description for
 * 		**bpf_get_cgroup_classid**\ () helper), but here this tag is
 * 		held by a route (a destination entry), not by a task.
 *
 * 		Retrieving this identifier works with the clsact TC egress hook
 * 		(see also **tc-bpf(8)**), or alternatively on conventional
 * 		classful egress qdiscs, but not on TC ingress path. In case of
 * 		clsact TC egress hook, this has the advantage that, internally,
 * 		the destination entry has not been dropped yet in the transmit
 * 		path. Therefore, the destination entry does not need to be
 * 		artificially held via **netif_keep_dst**\ () for a classful
 * 		qdisc until the *skb* is freed.
 *
 * 		This helper is available only if the kernel was compiled with
 * 		**CONFIG_IP_ROUTE_CLASSID** configuration option.
 * 	Return
 * 		The realm of the route for the packet associated to *skb*, or 0
 * 		if none was found.
 *
 * int bpf_perf_event_output(struct pt_reg *ctx, struct bpf_map *map, u64 flags, void *data, u64 size)
 * 	Description
 * 		Write raw *data* blob into a special BPF perf event held by
 * 		*map* of type **BPF_MAP_TYPE_PERF_EVENT_ARRAY**. This perf
 * 		event must have the following attributes: **PERF_SAMPLE_RAW**
 * 		as **sample_type**, **PERF_TYPE_SOFTWARE** as **type**, and
 * 		**PERF_COUNT_SW_BPF_OUTPUT** as **config**.
 *
 * 		The *flags* are used to indicate the index in *map* for which
 * 		the value must be put, masked with **BPF_F_INDEX_MASK**.
 * 		Alternatively, *flags* can be set to **BPF_F_CURRENT_CPU**
 * 		to indicate that the index of the current CPU core should be
 * 		used.
 *
 * 		The value to write, of *size*, is passed through eBPF stack and
 * 		pointed by *data*.
 *
 * 		The context of the program *ctx* needs also be passed to the
 * 		helper.
 *
 * 		On user space, a program willing to read the values needs to
 * 		call **perf_event_open**\ () on the perf event (either for
 * 		one or for all CPUs) and to store the file descriptor into the
 * 		*map*. This must be done before the eBPF program can send data
 * 		into it. An example is available in file
 * 		*samples/bpf/trace_output_user.c* in the Linux kernel source
 * 		tree (the eBPF program counterpart is in
 * 		*samples/bpf/trace_output_kern.c*).
 *
 * 		**bpf_perf_event_output**\ () achieves better performance
 * 		than **bpf_trace_printk**\ () for sharing data with user
 * 		space, and is much better suitable for streaming data from eBPF
 * 		programs.
 *
 * 		Note that this helper is not restricted to tracing use cases
 * 		and can be used with programs attached to TC or XDP as well,
 * 		where it allows for passing data to user space listeners. Data
 * 		can be:
 *
 * 		* Only custom structs,
 * 		* Only the packet payload, or
 * 		* A combination of both.
 * 	Return
 * 		0 on success, or a negative error in case of failure.
 *
 * int bpf_skb_load_bytes(const struct sk_buff *skb, u32 offset, void *to, u32 len)
 * 	Description
 * 		This helper was provided as an easy way to load data from a
 * 		packet. It can be used to load *len* bytes from *offset* from
 * 		the packet associated to *skb*, into the buffer pointed by
 * 		*to*.
 *
 * 		Since Linux 4.7, usage of this helper has mostly been replaced
 * 		by "direct packet access", enabling packet data to be
 * 		manipulated with *skb*\ **->data** and *skb*\ **->data_end**
 * 		pointing respectively to the first byte of packet data and to
 * 		the byte after the last byte of packet data. However, it
 * 		remains useful if one wishes to read large quantities of data
 * 		at once from a packet into the eBPF stack.
 * 	Return
 * 		0 on success, or a negative error in case of failure.
 *
 * int bpf_get_stackid(struct pt_reg *ctx, struct bpf_map *map, u64 flags)
 * 	Description
 * 		Walk a user or a kernel stack and return its id. To achieve
 * 		this, the helper needs *ctx*, which is a pointer to the context
 * 		on which the tracing program is executed, and a pointer to a
 * 		*map* of type **BPF_MAP_TYPE_STACK_TRACE**.
 *
 * 		The last argument, *flags*, holds the number of stack frames to
 * 		skip (from 0 to 255), masked with
 * 		**BPF_F_SKIP_FIELD_MASK**. The next bits can be used to set
 * 		a combination of the following flags:
 *
 * 		**BPF_F_USER_STACK**
 * 			Collect a user space stack instead of a kernel stack.
 * 		**BPF_F_FAST_STACK_CMP**
 * 			Compare stacks by hash only.
 * 		**BPF_F_REUSE_STACKID**
 * 			If two different stacks hash into the same *stackid*,
 * 			discard the old one.
 *
 * 		The stack id retrieved is a 32 bit long integer handle which
 * 		can be further combined with other data (including other stack
 * 		ids) and used as a key into maps. This can be useful for
 * 		generating a variety of graphs (such as flame graphs or off-cpu
 * 		graphs).
 *
 * 		For walking a stack, this helper is an improvement over
 * 		**bpf_probe_read**\ (), which can be used with unrolled loops
 * 		but is not efficient and consumes a lot of eBPF instructions.
 * 		Instead, **bpf_get_stackid**\ () can collect up to
 * 		**PERF_MAX_STACK_DEPTH** both kernel and user frames. Note that
 * 		this limit can be controlled with the **sysctl** program, and
 * 		that it should be manually increased in order to profile long
 * 		user stacks (such as stacks for Java programs). To do so, use:
 *
 * 		::
 *
 * 			# sysctl kernel.perf_event_max_stack=<new value>
 * 	Return
 * 		The positive or null stack id on success, or a negative error
 * 		in case of failure.
 *
 * s64 bpf_csum_diff(__be32 *from, u32 from_size, __be32 *to, u32 to_size, __wsum seed)
 * 	Description
 * 		Compute a checksum difference, from the raw buffer pointed by
 * 		*from*, of length *from_size* (that must be a multiple of 4),
 * 		towards the raw buffer pointed by *to*, of size *to_size*
 * 		(same remark). An optional *seed* can be added to the value
 * 		(this can be cascaded, the seed may come from a previous call
 * 		to the helper).
 *
 * 		This is flexible enough to be used in several ways:
 *
 * 		* With *from_size* == 0, *to_size* > 0 and *seed* set to
 * 		  checksum, it can be used when pushing new data.
 * 		* With *from_size* > 0, *to_size* == 0 and *seed* set to
 * 		  checksum, it can be used when removing data from a packet.
 * 		* With *from_size* > 0, *to_size* > 0 and *seed* set to 0, it
 * 		  can be used to compute a diff. Note that *from_size* and
 * 		  *to_size* do not need to be equal.
 *
 * 		This helper can be used in combination with
 * 		**bpf_l3_csum_replace**\ () and **bpf_l4_csum_replace**\ (), to
 * 		which one can feed in the difference computed with
 * 		**bpf_csum_diff**\ ().
 * 	Return
 * 		The checksum result, or a negative error code in case of
 * 		failure.
 *
 * int bpf_skb_get_tunnel_opt(struct sk_buff *skb, u8 *opt, u32 size)
 * 	Description
 * 		Retrieve tunnel options metadata for the packet associated to
 * 		*skb*, and store the raw tunnel option data to the buffer *opt*
 * 		of *size*.
 *
 * 		This helper can be used with encapsulation devices that can
 * 		operate in "collect metadata" mode (please refer to the related
 * 		note in the description of **bpf_skb_get_tunnel_key**\ () for
 * 		more details). A particular example where this can be used is
 * 		in combination with the Geneve encapsulation protocol, where it
 * 		allows for pushing (with **bpf_skb_get_tunnel_opt**\ () helper)
 * 		and retrieving arbitrary TLVs (Type-Length-Value headers) from
 * 		the eBPF program. This allows for full customization of these
 * 		headers.
 * 	Return
 * 		The size of the option data retrieved.
 *
 * int bpf_skb_set_tunnel_opt(struct sk_buff *skb, u8 *opt, u32 size)
 * 	Description
 * 		Set tunnel options metadata for the packet associated to *skb*
 * 		to the option data contained in the raw buffer *opt* of *size*.
 *
 * 		See also the description of the **bpf_skb_get_tunnel_opt**\ ()
 * 		helper for additional information.
 * 	Return
 * 		0 on success, or a negative error in case of failure.
 *
 * int bpf_skb_change_proto(struct sk_buff *skb, __be16 proto, u64 flags)
 * 	Description
 * 		Change the protocol of the *skb* to *proto*. Currently
 * 		supported are transition from IPv4 to IPv6, and from IPv6 to
 * 		IPv4. The helper takes care of the groundwork for the
 * 		transition, including resizing the socket buffer. The eBPF
 * 		program is expected to fill the new headers, if any, via
 * 		**skb_store_bytes**\ () and to recompute the checksums with
 * 		**bpf_l3_csum_replace**\ () and **bpf_l4_csum_replace**\
 * 		(). The main case for this helper is to perform NAT64
 * 		operations out of an eBPF program.
 *
 * 		Internally, the GSO type is marked as dodgy so that headers are
 * 		checked and segments are recalculated by the GSO/GRO engine.
 * 		The size for GSO target is adapted as well.
 *
 * 		All values for *flags* are reserved for future usage, and must
 * 		be left at zero.
 *
 * 		A call to this helper is susceptible to change the underlaying
 * 		packet buffer. Therefore, at load time, all checks on pointers
 * 		previously done by the verifier are invalidated and must be
 * 		performed again, if the helper is used in combination with
 * 		direct packet access.
 * 	Return
 * 		0 on success, or a negative error in case of failure.
 *
 * int bpf_skb_change_type(struct sk_buff *skb, u32 type)
 * 	Description
 * 		Change the packet type for the packet associated to *skb*. This
 * 		comes down to setting *skb*\ **->pkt_type** to *type*, except
 * 		the eBPF program does not have a write access to *skb*\
 * 		**->pkt_type** beside this helper. Using a helper here allows
 * 		for graceful handling of errors.
 *
 * 		The major use case is to change incoming *skb*s to
 * 		**PACKET_HOST** in a programmatic way instead of having to
 * 		recirculate via **redirect**\ (..., **BPF_F_INGRESS**), for
 * 		example.
 *
 * 		Note that *type* only allows certain values. At this time, they
 * 		are:
 *
 * 		**PACKET_HOST**
 * 			Packet is for us.
 * 		**PACKET_BROADCAST**
 * 			Send packet to all.
 * 		**PACKET_MULTICAST**
 * 			Send packet to group.
 * 		**PACKET_OTHERHOST**
 * 			Send packet to someone else.
 * 	Return
 * 		0 on success, or a negative error in case of failure.
 *
 * int bpf_skb_under_cgroup(struct sk_buff *skb, struct bpf_map *map, u32 index)
 * 	Description
 * 		Check whether *skb* is a descendant of the cgroup2 held by
 * 		*map* of type **BPF_MAP_TYPE_CGROUP_ARRAY**, at *index*.
 * 	Return
 * 		The return value depends on the result of the test, and can be:
 *
 * 		* 0, if the *skb* failed the cgroup2 descendant test.
 * 		* 1, if the *skb* succeeded the cgroup2 descendant test.
 * 		* A negative error code, if an error occurred.
 *
 * u32 bpf_get_hash_recalc(struct sk_buff *skb)
 * 	Description
 * 		Retrieve the hash of the packet, *skb*\ **->hash**. If it is
 * 		not set, in particular if the hash was cleared due to mangling,
 * 		recompute this hash. Later accesses to the hash can be done
 * 		directly with *skb*\ **->hash**.
 *
 * 		Calling **bpf_set_hash_invalid**\ (), changing a packet
 * 		prototype with **bpf_skb_change_proto**\ (), or calling
 * 		**bpf_skb_store_bytes**\ () with the
 * 		**BPF_F_INVALIDATE_HASH** are actions susceptible to clear
 * 		the hash and to trigger a new computation for the next call to
 * 		**bpf_get_hash_recalc**\ ().
 * 	Return
 * 		The 32-bit hash.
 *
 * u64 bpf_get_current_task(void)
 * 	Return
 * 		A pointer to the current task struct.
 *
 * int bpf_probe_write_user(void *dst, const void *src, u32 len)
 * 	Description
 * 		Attempt in a safe way to write *len* bytes from the buffer
 * 		*src* to *dst* in memory. It only works for threads that are in
 * 		user context, and *dst* must be a valid user space address.
 *
 * 		This helper should not be used to implement any kind of
 * 		security mechanism because of TOC-TOU attacks, but rather to
 * 		debug, divert, and manipulate execution of semi-cooperative
 * 		processes.
 *
 * 		Keep in mind that this feature is meant for experiments, and it
 * 		has a risk of crashing the system and running programs.
 * 		Therefore, when an eBPF program using this helper is attached,
 * 		a warning including PID and process name is printed to kernel
 * 		logs.
 * 	Return
 * 		0 on success, or a negative error in case of failure.
 *
 * int bpf_current_task_under_cgroup(struct bpf_map *map, u32 index)
 * 	Description
 * 		Check whether the probe is being run is the context of a given
 * 		subset of the cgroup2 hierarchy. The cgroup2 to test is held by
 * 		*map* of type **BPF_MAP_TYPE_CGROUP_ARRAY**, at *index*.
 * 	Return
 * 		The return value depends on the result of the test, and can be:
 *
 * 		* 0, if the *skb* task belongs to the cgroup2.
 * 		* 1, if the *skb* task does not belong to the cgroup2.
 * 		* A negative error code, if an error occurred.
 *
 * int bpf_skb_change_tail(struct sk_buff *skb, u32 len, u64 flags)
 * 	Description
 * 		Resize (trim or grow) the packet associated to *skb* to the
 * 		new *len*. The *flags* are reserved for future usage, and must
 * 		be left at zero.
 *
 * 		The basic idea is that the helper performs the needed work to
 * 		change the size of the packet, then the eBPF program rewrites
 * 		the rest via helpers like **bpf_skb_store_bytes**\ (),
 * 		**bpf_l3_csum_replace**\ (), **bpf_l3_csum_replace**\ ()
 * 		and others. This helper is a slow path utility intended for
 * 		replies with control messages. And because it is targeted for
 * 		slow path, the helper itself can afford to be slow: it
 * 		implicitly linearizes, unclones and drops offloads from the
 * 		*skb*.
 *
 * 		A call to this helper is susceptible to change the underlaying
 * 		packet buffer. Therefore, at load time, all checks on pointers
 * 		previously done by the verifier are invalidated and must be
 * 		performed again, if the helper is used in combination with
 * 		direct packet access.
 * 	Return
 * 		0 on success, or a negative error in case of failure.
 *
 * int bpf_skb_pull_data(struct sk_buff *skb, u32 len)
 * 	Description
 * 		Pull in non-linear data in case the *skb* is non-linear and not
 * 		all of *len* are part of the linear section. Make *len* bytes
 * 		from *skb* readable and writable. If a zero value is passed for
 * 		*len*, then the whole length of the *skb* is pulled.
 *
 * 		This helper is only needed for reading and writing with direct
 * 		packet access.
 *
 * 		For direct packet access, testing that offsets to access
 * 		are within packet boundaries (test on *skb*\ **->data_end**) is
 * 		susceptible to fail if offsets are invalid, or if the requested
 * 		data is in non-linear parts of the *skb*. On failure the
 * 		program can just bail out, or in the case of a non-linear
 * 		buffer, use a helper to make the data available. The
 * 		**bpf_skb_load_bytes**\ () helper is a first solution to access
 * 		the data. Another one consists in using **bpf_skb_pull_data**
 * 		to pull in once the non-linear parts, then retesting and
 * 		eventually access the data.
 *
 * 		At the same time, this also makes sure the *skb* is uncloned,
 * 		which is a necessary condition for direct write. As this needs
 * 		to be an invariant for the write part only, the verifier
 * 		detects writes and adds a prologue that is calling
 * 		**bpf_skb_pull_data()** to effectively unclone the *skb* from
 * 		the very beginning in case it is indeed cloned.
 *
 * 		A call to this helper is susceptible to change the underlaying
 * 		packet buffer. Therefore, at load time, all checks on pointers
 * 		previously done by the verifier are invalidated and must be
 * 		performed again, if the helper is used in combination with
 * 		direct packet access.
 * 	Return
 * 		0 on success, or a negative error in case of failure.
 *
 * s64 bpf_csum_update(struct sk_buff *skb, __wsum csum)
 * 	Description
 * 		Add the checksum *csum* into *skb*\ **->csum** in case the
 * 		driver has supplied a checksum for the entire packet into that
 * 		field. Return an error otherwise. This helper is intended to be
 * 		used in combination with **bpf_csum_diff**\ (), in particular
 * 		when the checksum needs to be updated after data has been
 * 		written into the packet through direct packet access.
 * 	Return
 * 		The checksum on success, or a negative error code in case of
 * 		failure.
 *
 * void bpf_set_hash_invalid(struct sk_buff *skb)
 * 	Description
 * 		Invalidate the current *skb*\ **->hash**. It can be used after
 * 		mangling on headers through direct packet access, in order to
 * 		indicate that the hash is outdated and to trigger a
 * 		recalculation the next time the kernel tries to access this
 * 		hash or when the **bpf_get_hash_recalc**\ () helper is called.
 *
 * int bpf_get_numa_node_id(void)
 * 	Description
 * 		Return the id of the current NUMA node. The primary use case
 * 		for this helper is the selection of sockets for the local NUMA
 * 		node, when the program is attached to sockets using the
 * 		**SO_ATTACH_REUSEPORT_EBPF** option (see also **socket(7)**),
 * 		but the helper is also available to other eBPF program types,
 * 		similarly to **bpf_get_smp_processor_id**\ ().
 * 	Return
 * 		The id of current NUMA node.
 *
 * int bpf_skb_change_head(struct sk_buff *skb, u32 len, u64 flags)
 * 	Description
 * 		Grows headroom of packet associated to *skb* and adjusts the
 * 		offset of the MAC header accordingly, adding *len* bytes of
 * 		space. It automatically extends and reallocates memory as
 * 		required.
 *
 * 		This helper can be used on a layer 3 *skb* to push a MAC header
 * 		for redirection into a layer 2 device.
 *
 * 		All values for *flags* are reserved for future usage, and must
 * 		be left at zero.
 *
 * 		A call to this helper is susceptible to change the underlaying
 * 		packet buffer. Therefore, at load time, all checks on pointers
 * 		previously done by the verifier are invalidated and must be
 * 		performed again, if the helper is used in combination with
 * 		direct packet access.
 * 	Return
 * 		0 on success, or a negative error in case of failure.
 *
 * int bpf_xdp_adjust_head(struct xdp_buff *xdp_md, int delta)
 * 	Description
 * 		Adjust (move) *xdp_md*\ **->data** by *delta* bytes. Note that
 * 		it is possible to use a negative value for *delta*. This helper
 * 		can be used to prepare the packet for pushing or popping
 * 		headers.
 *
 * 		A call to this helper is susceptible to change the underlaying
 * 		packet buffer. Therefore, at load time, all checks on pointers
 * 		previously done by the verifier are invalidated and must be
 * 		performed again, if the helper is used in combination with
 * 		direct packet access.
 * 	Return
 * 		0 on success, or a negative error in case of failure.
 *
 * int bpf_probe_read_str(void *dst, int size, const void *unsafe_ptr)
 * 	Description
 * 		Copy a NUL terminated string from an unsafe address
 * 		*unsafe_ptr* to *dst*. The *size* should include the
 * 		terminating NUL byte. In case the string length is smaller than
 * 		*size*, the target is not padded with further NUL bytes. If the
 * 		string length is larger than *size*, just *size*-1 bytes are
 * 		copied and the last byte is set to NUL.
 *
 * 		On success, the length of the copied string is returned. This
 * 		makes this helper useful in tracing programs for reading
 * 		strings, and more importantly to get its length at runtime. See
 * 		the following snippet:
 *
 * 		::
 *
 * 			SEC("kprobe/sys_open")
 * 			void bpf_sys_open(struct pt_regs *ctx)
 * 			{
 * 			        char buf[PATHLEN]; // PATHLEN is defined to 256
 * 			        int res = bpf_probe_read_str(buf, sizeof(buf),
 * 				                             ctx->di);
 *
 * 				// Consume buf, for example push it to
 * 				// userspace via bpf_perf_event_output(); we
 * 				// can use res (the string length) as event
 * 				// size, after checking its boundaries.
 * 			}
 *
 * 		In comparison, using **bpf_probe_read()** helper here instead
 * 		to read the string would require to estimate the length at
 * 		compile time, and would often result in copying more memory
 * 		than necessary.
 *
 * 		Another useful use case is when parsing individual process
 * 		arguments or individual environment variables navigating
 * 		*current*\ **->mm->arg_start** and *current*\
 * 		**->mm->env_start**: using this helper and the return value,
 * 		one can quickly iterate at the right offset of the memory area.
 * 	Return
 * 		On success, the strictly positive length of the string,
 * 		including the trailing NUL character. On error, a negative
 * 		value.
 *
 * u64 bpf_get_socket_cookie(struct sk_buff *skb)
 * 	Description
 * 		If the **struct sk_buff** pointed by *skb* has a known socket,
 * 		retrieve the cookie (generated by the kernel) of this socket.
 * 		If no cookie has been set yet, generate a new cookie. Once
 * 		generated, the socket cookie remains stable for the life of the
 * 		socket. This helper can be useful for monitoring per socket
 * 		networking traffic statistics as it provides a unique socket
 * 		identifier per namespace.
 * 	Return
 * 		A 8-byte long non-decreasing number on success, or 0 if the
 * 		socket field is missing inside *skb*.
 *
 * u64 bpf_get_socket_cookie(struct bpf_sock_addr *ctx)
 * 	Description
 * 		Equivalent to bpf_get_socket_cookie() helper that accepts
 * 		*skb*, but gets socket from **struct bpf_sock_addr** contex.
 * 	Return
 * 		A 8-byte long non-decreasing number.
 *
 * u64 bpf_get_socket_cookie(struct bpf_sock_ops *ctx)
 * 	Description
 * 		Equivalent to bpf_get_socket_cookie() helper that accepts
 * 		*skb*, but gets socket from **struct bpf_sock_ops** contex.
 * 	Return
 * 		A 8-byte long non-decreasing number.
 *
 * u32 bpf_get_socket_uid(struct sk_buff *skb)
 * 	Return
 * 		The owner UID of the socket associated to *skb*. If the socket
 * 		is **NULL**, or if it is not a full socket (i.e. if it is a
 * 		time-wait or a request socket instead), **overflowuid** value
 * 		is returned (note that **overflowuid** might also be the actual
 * 		UID value for the socket).
 *
 * u32 bpf_set_hash(struct sk_buff *skb, u32 hash)
 * 	Description
 * 		Set the full hash for *skb* (set the field *skb*\ **->hash**)
 * 		to value *hash*.
 * 	Return
 * 		0
 *
 * int bpf_setsockopt(struct bpf_sock_ops *bpf_socket, int level, int optname, char *optval, int optlen)
 * 	Description
 * 		Emulate a call to **setsockopt()** on the socket associated to
 * 		*bpf_socket*, which must be a full socket. The *level* at
 * 		which the option resides and the name *optname* of the option
 * 		must be specified, see **setsockopt(2)** for more information.
 * 		The option value of length *optlen* is pointed by *optval*.
 *
 * 		This helper actually implements a subset of **setsockopt()**.
 * 		It supports the following *level*\ s:
 *
 * 		* **SOL_SOCKET**, which supports the following *optname*\ s:
 * 		  **SO_RCVBUF**, **SO_SNDBUF**, **SO_MAX_PACING_RATE**,
 * 		  **SO_PRIORITY**, **SO_RCVLOWAT**, **SO_MARK**.
 * 		* **IPPROTO_TCP**, which supports the following *optname*\ s:
 * 		  **TCP_CONGESTION**, **TCP_BPF_IW**,
 * 		  **TCP_BPF_SNDCWND_CLAMP**.
 * 		* **IPPROTO_IP**, which supports *optname* **IP_TOS**.
 * 		* **IPPROTO_IPV6**, which supports *optname* **IPV6_TCLASS**.
 * 	Return
 * 		0 on success, or a negative error in case of failure.
 *
 * int bpf_skb_adjust_room(struct sk_buff *skb, u32 len_diff, u32 mode, u64 flags)
 * 	Description
 * 		Grow or shrink the room for data in the packet associated to
 * 		*skb* by *len_diff*, and according to the selected *mode*.
 *
 * 		There is a single supported mode at this time:
 *
 * 		* **BPF_ADJ_ROOM_NET**: Adjust room at the network layer
 * 		  (room space is added or removed below the layer 3 header).
 *
 * 		All values for *flags* are reserved for future usage, and must
 * 		be left at zero.
 *
 * 		A call to this helper is susceptible to change the underlaying
 * 		packet buffer. Therefore, at load time, all checks on pointers
 * 		previously done by the verifier are invalidated and must be
 * 		performed again, if the helper is used in combination with
 * 		direct packet access.
 * 	Return
 * 		0 on success, or a negative error in case of failure.
 *
 * int bpf_redirect_map(struct bpf_map *map, u32 key, u64 flags)
 * 	Description
 * 		Redirect the packet to the endpoint referenced by *map* at
 * 		index *key*. Depending on its type, this *map* can contain
 * 		references to net devices (for forwarding packets through other
 * 		ports), or to CPUs (for redirecting XDP frames to another CPU;
 * 		but this is only implemented for native XDP (with driver
 * 		support) as of this writing).
 *
 * 		All values for *flags* are reserved for future usage, and must
 * 		be left at zero.
 *
 * 		When used to redirect packets to net devices, this helper
 * 		provides a high performance increase over **bpf_redirect**\ ().
 * 		This is due to various implementation details of the underlying
 * 		mechanisms, one of which is the fact that **bpf_redirect_map**\
 * 		() tries to send packet as a "bulk" to the device.
 * 	Return
 * 		**XDP_REDIRECT** on success, or **XDP_ABORTED** on error.
 *
 * int bpf_sk_redirect_map(struct bpf_map *map, u32 key, u64 flags)
 * 	Description
 * 		Redirect the packet to the socket referenced by *map* (of type
 * 		**BPF_MAP_TYPE_SOCKMAP**) at index *key*. Both ingress and
 * 		egress interfaces can be used for redirection. The
 * 		**BPF_F_INGRESS** value in *flags* is used to make the
 * 		distinction (ingress path is selected if the flag is present,
 * 		egress path otherwise). This is the only flag supported for now.
 * 	Return
 * 		**SK_PASS** on success, or **SK_DROP** on error.
 *
 * int bpf_sock_map_update(struct bpf_sock_ops *skops, struct bpf_map *map, void *key, u64 flags)
 * 	Description
 * 		Add an entry to, or update a *map* referencing sockets. The
 * 		*skops* is used as a new value for the entry associated to
 * 		*key*. *flags* is one of:
 *
 * 		**BPF_NOEXIST**
 * 			The entry for *key* must not exist in the map.
 * 		**BPF_EXIST**
 * 			The entry for *key* must already exist in the map.
 * 		**BPF_ANY**
 * 			No condition on the existence of the entry for *key*.
 *
 * 		If the *map* has eBPF programs (parser and verdict), those will
 * 		be inherited by the socket being added. If the socket is
 * 		already attached to eBPF programs, this results in an error.
 * 	Return
 * 		0 on success, or a negative error in case of failure.
 *
 * int bpf_xdp_adjust_meta(struct xdp_buff *xdp_md, int delta)
 * 	Description
 * 		Adjust the address pointed by *xdp_md*\ **->data_meta** by
 * 		*delta* (which can be positive or negative). Note that this
 * 		operation modifies the address stored in *xdp_md*\ **->data**,
 * 		so the latter must be loaded only after the helper has been
 * 		called.
 *
 * 		The use of *xdp_md*\ **->data_meta** is optional and programs
 * 		are not required to use it. The rationale is that when the
 * 		packet is processed with XDP (e.g. as DoS filter), it is
 * 		possible to push further meta data along with it before passing
 * 		to the stack, and to give the guarantee that an ingress eBPF
 * 		program attached as a TC classifier on the same device can pick
 * 		this up for further post-processing. Since TC works with socket
 * 		buffers, it remains possible to set from XDP the **mark** or
 * 		**priority** pointers, or other pointers for the socket buffer.
 * 		Having this scratch space generic and programmable allows for
 * 		more flexibility as the user is free to store whatever meta
 * 		data they need.
 *
 * 		A call to this helper is susceptible to change the underlaying
 * 		packet buffer. Therefore, at load time, all checks on pointers
 * 		previously done by the verifier are invalidated and must be
 * 		performed again, if the helper is used in combination with
 * 		direct packet access.
 * 	Return
 * 		0 on success, or a negative error in case of failure.
 *
 * int bpf_perf_event_read_value(struct bpf_map *map, u64 flags, struct bpf_perf_event_value *buf, u32 buf_size)
 * 	Description
 * 		Read the value of a perf event counter, and store it into *buf*
 * 		of size *buf_size*. This helper relies on a *map* of type
 * 		**BPF_MAP_TYPE_PERF_EVENT_ARRAY**. The nature of the perf event
 * 		counter is selected when *map* is updated with perf event file
 * 		descriptors. The *map* is an array whose size is the number of
 * 		available CPUs, and each cell contains a value relative to one
 * 		CPU. The value to retrieve is indicated by *flags*, that
 * 		contains the index of the CPU to look up, masked with
 * 		**BPF_F_INDEX_MASK**. Alternatively, *flags* can be set to
 * 		**BPF_F_CURRENT_CPU** to indicate that the value for the
 * 		current CPU should be retrieved.
 *
 * 		This helper behaves in a way close to
 * 		**bpf_perf_event_read**\ () helper, save that instead of
 * 		just returning the value observed, it fills the *buf*
 * 		structure. This allows for additional data to be retrieved: in
 * 		particular, the enabled and running times (in *buf*\
 * 		**->enabled** and *buf*\ **->running**, respectively) are
 * 		copied. In general, **bpf_perf_event_read_value**\ () is
 * 		recommended over **bpf_perf_event_read**\ (), which has some
 * 		ABI issues and provides fewer functionalities.
 *
 * 		These values are interesting, because hardware PMU (Performance
 * 		Monitoring Unit) counters are limited resources. When there are
 * 		more PMU based perf events opened than available counters,
 * 		kernel will multiplex these events so each event gets certain
 * 		percentage (but not all) of the PMU time. In case that
 * 		multiplexing happens, the number of samples or counter value
 * 		will not reflect the case compared to when no multiplexing
 * 		occurs. This makes comparison between different runs difficult.
 * 		Typically, the counter value should be normalized before
 * 		comparing to other experiments. The usual normalization is done
 * 		as follows.
 *
 * 		::
 *
 * 			normalized_counter = counter * t_enabled / t_running
 *
 * 		Where t_enabled is the time enabled for event and t_running is
 * 		the time running for event since last normalization. The
 * 		enabled and running times are accumulated since the perf event
 * 		open. To achieve scaling factor between two invocations of an
 * 		eBPF program, users can can use CPU id as the key (which is
 * 		typical for perf array usage model) to remember the previous
 * 		value and do the calculation inside the eBPF program.
 * 	Return
 * 		0 on success, or a negative error in case of failure.
 *
 * int bpf_perf_prog_read_value(struct bpf_perf_event_data *ctx, struct bpf_perf_event_value *buf, u32 buf_size)
 * 	Description
 * 		For en eBPF program attached to a perf event, retrieve the
 * 		value of the event counter associated to *ctx* and store it in
 * 		the structure pointed by *buf* and of size *buf_size*. Enabled
 * 		and running times are also stored in the structure (see
 * 		description of helper **bpf_perf_event_read_value**\ () for
 * 		more details).
 * 	Return
 * 		0 on success, or a negative error in case of failure.
 *
 * int bpf_getsockopt(struct bpf_sock_ops *bpf_socket, int level, int optname, char *optval, int optlen)
 * 	Description
 * 		Emulate a call to **getsockopt()** on the socket associated to
 * 		*bpf_socket*, which must be a full socket. The *level* at
 * 		which the option resides and the name *optname* of the option
 * 		must be specified, see **getsockopt(2)** for more information.
 * 		The retrieved value is stored in the structure pointed by
 * 		*opval* and of length *optlen*.
 *
 * 		This helper actually implements a subset of **getsockopt()**.
 * 		It supports the following *level*\ s:
 *
 * 		* **IPPROTO_TCP**, which supports *optname*
 * 		  **TCP_CONGESTION**.
 * 		* **IPPROTO_IP**, which supports *optname* **IP_TOS**.
 * 		* **IPPROTO_IPV6**, which supports *optname* **IPV6_TCLASS**.
 * 	Return
 * 		0 on success, or a negative error in case of failure.
 *
 * int bpf_override_return(struct pt_reg *regs, u64 rc)
 * 	Description
 * 		Used for error injection, this helper uses kprobes to override
 * 		the return value of the probed function, and to set it to *rc*.
 * 		The first argument is the context *regs* on which the kprobe
 * 		works.
 *
 * 		This helper works by setting setting the PC (program counter)
 * 		to an override function which is run in place of the original
 * 		probed function. This means the probed function is not run at
 * 		all. The replacement function just returns with the required
 * 		value.
 *
 * 		This helper has security implications, and thus is subject to
 * 		restrictions. It is only available if the kernel was compiled
 * 		with the **CONFIG_BPF_KPROBE_OVERRIDE** configuration
 * 		option, and in this case it only works on functions tagged with
 * 		**ALLOW_ERROR_INJECTION** in the kernel code.
 *
 * 		Also, the helper is only available for the architectures having
 * 		the CONFIG_FUNCTION_ERROR_INJECTION option. As of this writing,
 * 		x86 architecture is the only one to support this feature.
 * 	Return
 * 		0
 *
 * int bpf_sock_ops_cb_flags_set(struct bpf_sock_ops *bpf_sock, int argval)
 * 	Description
 * 		Attempt to set the value of the **bpf_sock_ops_cb_flags** field
 * 		for the full TCP socket associated to *bpf_sock_ops* to
 * 		*argval*.
 *
 * 		The primary use of this field is to determine if there should
 * 		be calls to eBPF programs of type
 * 		**BPF_PROG_TYPE_SOCK_OPS** at various points in the TCP
 * 		code. A program of the same type can change its value, per
 * 		connection and as necessary, when the connection is
 * 		established. This field is directly accessible for reading, but
 * 		this helper must be used for updates in order to return an
 * 		error if an eBPF program tries to set a callback that is not
 * 		supported in the current kernel.
 *
 * 		The supported callback values that *argval* can combine are:
 *
 * 		* **BPF_SOCK_OPS_RTO_CB_FLAG** (retransmission time out)
 * 		* **BPF_SOCK_OPS_RETRANS_CB_FLAG** (retransmission)
 * 		* **BPF_SOCK_OPS_STATE_CB_FLAG** (TCP state change)
 *
 * 		Here are some examples of where one could call such eBPF
 * 		program:
 *
 * 		* When RTO fires.
 * 		* When a packet is retransmitted.
 * 		* When the connection terminates.
 * 		* When a packet is sent.
 * 		* When a packet is received.
 * 	Return
 * 		Code **-EINVAL** if the socket is not a full TCP socket;
 * 		otherwise, a positive number containing the bits that could not
 * 		be set is returned (which comes down to 0 if all bits were set
 * 		as required).
 *
 * int bpf_msg_redirect_map(struct sk_msg_buff *msg, struct bpf_map *map, u32 key, u64 flags)
 * 	Description
 * 		This helper is used in programs implementing policies at the
 * 		socket level. If the message *msg* is allowed to pass (i.e. if
 * 		the verdict eBPF program returns **SK_PASS**), redirect it to
 * 		the socket referenced by *map* (of type
 * 		**BPF_MAP_TYPE_SOCKMAP**) at index *key*. Both ingress and
 * 		egress interfaces can be used for redirection. The
 * 		**BPF_F_INGRESS** value in *flags* is used to make the
 * 		distinction (ingress path is selected if the flag is present,
 * 		egress path otherwise). This is the only flag supported for now.
 * 	Return
 * 		**SK_PASS** on success, or **SK_DROP** on error.
 *
 * int bpf_msg_apply_bytes(struct sk_msg_buff *msg, u32 bytes)
 * 	Description
 * 		For socket policies, apply the verdict of the eBPF program to
 * 		the next *bytes* (number of bytes) of message *msg*.
 *
 * 		For example, this helper can be used in the following cases:
 *
 * 		* A single **sendmsg**\ () or **sendfile**\ () system call
 * 		  contains multiple logical messages that the eBPF program is
 * 		  supposed to read and for which it should apply a verdict.
 * 		* An eBPF program only cares to read the first *bytes* of a
 * 		  *msg*. If the message has a large payload, then setting up
 * 		  and calling the eBPF program repeatedly for all bytes, even
 * 		  though the verdict is already known, would create unnecessary
 * 		  overhead.
 *
 * 		When called from within an eBPF program, the helper sets a
 * 		counter internal to the BPF infrastructure, that is used to
 * 		apply the last verdict to the next *bytes*. If *bytes* is
 * 		smaller than the current data being processed from a
 * 		**sendmsg**\ () or **sendfile**\ () system call, the first
 * 		*bytes* will be sent and the eBPF program will be re-run with
 * 		the pointer for start of data pointing to byte number *bytes*
 * 		**+ 1**. If *bytes* is larger than the current data being
 * 		processed, then the eBPF verdict will be applied to multiple
 * 		**sendmsg**\ () or **sendfile**\ () calls until *bytes* are
 * 		consumed.
 *
 * 		Note that if a socket closes with the internal counter holding
 * 		a non-zero value, this is not a problem because data is not
 * 		being buffered for *bytes* and is sent as it is received.
 * 	Return
 * 		0
 *
 * int bpf_msg_cork_bytes(struct sk_msg_buff *msg, u32 bytes)
 * 	Description
 * 		For socket policies, prevent the execution of the verdict eBPF
 * 		program for message *msg* until *bytes* (byte number) have been
 * 		accumulated.
 *
 * 		This can be used when one needs a specific number of bytes
 * 		before a verdict can be assigned, even if the data spans
 * 		multiple **sendmsg**\ () or **sendfile**\ () calls. The extreme
 * 		case would be a user calling **sendmsg**\ () repeatedly with
 * 		1-byte long message segments. Obviously, this is bad for
 * 		performance, but it is still valid. If the eBPF program needs
 * 		*bytes* bytes to validate a header, this helper can be used to
 * 		prevent the eBPF program to be called again until *bytes* have
 * 		been accumulated.
 * 	Return
 * 		0
 *
 * int bpf_msg_pull_data(struct sk_msg_buff *msg, u32 start, u32 end, u64 flags)
 * 	Description
 * 		For socket policies, pull in non-linear data from user space
 * 		for *msg* and set pointers *msg*\ **->data** and *msg*\
 * 		**->data_end** to *start* and *end* bytes offsets into *msg*,
 * 		respectively.
 *
 * 		If a program of type **BPF_PROG_TYPE_SK_MSG** is run on a
 * 		*msg* it can only parse data that the (**data**, **data_end**)
 * 		pointers have already consumed. For **sendmsg**\ () hooks this
 * 		is likely the first scatterlist element. But for calls relying
 * 		on the **sendpage** handler (e.g. **sendfile**\ ()) this will
 * 		be the range (**0**, **0**) because the data is shared with
 * 		user space and by default the objective is to avoid allowing
 * 		user space to modify data while (or after) eBPF verdict is
 * 		being decided. This helper can be used to pull in data and to
 * 		set the start and end pointer to given values. Data will be
 * 		copied if necessary (i.e. if data was not linear and if start
 * 		and end pointers do not point to the same chunk).
 *
 * 		A call to this helper is susceptible to change the underlaying
 * 		packet buffer. Therefore, at load time, all checks on pointers
 * 		previously done by the verifier are invalidated and must be
 * 		performed again, if the helper is used in combination with
 * 		direct packet access.
 *
 * 		All values for *flags* are reserved for future usage, and must
 * 		be left at zero.
 * 	Return
 * 		0 on success, or a negative error in case of failure.
 *
 * int bpf_bind(struct bpf_sock_addr *ctx, struct sockaddr *addr, int addr_len)
 * 	Description
 * 		Bind the socket associated to *ctx* to the address pointed by
 * 		*addr*, of length *addr_len*. This allows for making outgoing
 * 		connection from the desired IP address, which can be useful for
 * 		example when all processes inside a cgroup should use one
 * 		single IP address on a host that has multiple IP configured.
 *
 * 		This helper works for IPv4 and IPv6, TCP and UDP sockets. The
 * 		domain (*addr*\ **->sa_family**) must be **AF_INET** (or
 * 		**AF_INET6**). Looking for a free port to bind to can be
 * 		expensive, therefore binding to port is not permitted by the
 * 		helper: *addr*\ **->sin_port** (or **sin6_port**, respectively)
 * 		must be set to zero.
 * 	Return
 * 		0 on success, or a negative error in case of failure.
 *
 * int bpf_xdp_adjust_tail(struct xdp_buff *xdp_md, int delta)
 * 	Description
 * 		Adjust (move) *xdp_md*\ **->data_end** by *delta* bytes. It is
 * 		only possible to shrink the packet as of this writing,
 * 		therefore *delta* must be a negative integer.
 *
 * 		A call to this helper is susceptible to change the underlaying
 * 		packet buffer. Therefore, at load time, all checks on pointers
 * 		previously done by the verifier are invalidated and must be
 * 		performed again, if the helper is used in combination with
 * 		direct packet access.
 * 	Return
 * 		0 on success, or a negative error in case of failure.
 *
 * int bpf_skb_get_xfrm_state(struct sk_buff *skb, u32 index, struct bpf_xfrm_state *xfrm_state, u32 size, u64 flags)
 * 	Description
 * 		Retrieve the XFRM state (IP transform framework, see also
 * 		**ip-xfrm(8)**) at *index* in XFRM "security path" for *skb*.
 *
 * 		The retrieved value is stored in the **struct bpf_xfrm_state**
 * 		pointed by *xfrm_state* and of length *size*.
 *
 * 		All values for *flags* are reserved for future usage, and must
 * 		be left at zero.
 *
 * 		This helper is available only if the kernel was compiled with
 * 		**CONFIG_XFRM** configuration option.
 * 	Return
 * 		0 on success, or a negative error in case of failure.
 *
 * int bpf_get_stack(struct pt_regs *regs, void *buf, u32 size, u64 flags)
 * 	Description
 * 		Return a user or a kernel stack in bpf program provided buffer.
 * 		To achieve this, the helper needs *ctx*, which is a pointer
 * 		to the context on which the tracing program is executed.
 * 		To store the stacktrace, the bpf program provides *buf* with
 * 		a nonnegative *size*.
 *
 * 		The last argument, *flags*, holds the number of stack frames to
 * 		skip (from 0 to 255), masked with
 * 		**BPF_F_SKIP_FIELD_MASK**. The next bits can be used to set
 * 		the following flags:
 *
 * 		**BPF_F_USER_STACK**
 * 			Collect a user space stack instead of a kernel stack.
 * 		**BPF_F_USER_BUILD_ID**
 * 			Collect buildid+offset instead of ips for user stack,
 * 			only valid if **BPF_F_USER_STACK** is also specified.
 *
 * 		**bpf_get_stack**\ () can collect up to
 * 		**PERF_MAX_STACK_DEPTH** both kernel and user frames, subject
 * 		to sufficient large buffer size. Note that
 * 		this limit can be controlled with the **sysctl** program, and
 * 		that it should be manually increased in order to profile long
 * 		user stacks (such as stacks for Java programs). To do so, use:
 *
 * 		::
 *
 * 			# sysctl kernel.perf_event_max_stack=<new value>
 * 	Return
 * 		A non-negative value equal to or less than *size* on success,
 * 		or a negative error in case of failure.
 *
 * int bpf_skb_load_bytes_relative(const struct sk_buff *skb, u32 offset, void *to, u32 len, u32 start_header)
 * 	Description
 * 		This helper is similar to **bpf_skb_load_bytes**\ () in that
 * 		it provides an easy way to load *len* bytes from *offset*
 * 		from the packet associated to *skb*, into the buffer pointed
 * 		by *to*. The difference to **bpf_skb_load_bytes**\ () is that
 * 		a fifth argument *start_header* exists in order to select a
 * 		base offset to start from. *start_header* can be one of:
 *
 * 		**BPF_HDR_START_MAC**
 * 			Base offset to load data from is *skb*'s mac header.
 * 		**BPF_HDR_START_NET**
 * 			Base offset to load data from is *skb*'s network header.
 *
 * 		In general, "direct packet access" is the preferred method to
 * 		access packet data, however, this helper is in particular useful
 * 		in socket filters where *skb*\ **->data** does not always point
 * 		to the start of the mac header and where "direct packet access"
 * 		is not available.
 * 	Return
 * 		0 on success, or a negative error in case of failure.
 *
 * int bpf_fib_lookup(void *ctx, struct bpf_fib_lookup *params, int plen, u32 flags)
 *	Description
 *		Do FIB lookup in kernel tables using parameters in *params*.
 *		If lookup is successful and result shows packet is to be
 *		forwarded, the neighbor tables are searched for the nexthop.
 *		If successful (ie., FIB lookup shows forwarding and nexthop
 *		is resolved), the nexthop address is returned in ipv4_dst
 *		or ipv6_dst based on family, smac is set to mac address of
 *		egress device, dmac is set to nexthop mac address, rt_metric
 *		is set to metric from route (IPv4/IPv6 only), and ifindex
 *		is set to the device index of the nexthop from the FIB lookup.
 *
 *             *plen* argument is the size of the passed in struct.
 *             *flags* argument can be a combination of one or more of the
 *             following values:
 *
 *		**BPF_FIB_LOOKUP_DIRECT**
 *			Do a direct table lookup vs full lookup using FIB
 *			rules.
 *		**BPF_FIB_LOOKUP_OUTPUT**
 *			Perform lookup from an egress perspective (default is
 *			ingress).
 *
 *             *ctx* is either **struct xdp_md** for XDP programs or
 *             **struct sk_buff** tc cls_act programs.
 *     Return
 *		* < 0 if any input argument is invalid
 *		*   0 on success (packet is forwarded, nexthop neighbor exists)
 *		* > 0 one of **BPF_FIB_LKUP_RET_** codes explaining why the
<<<<<<< HEAD
 *		*     packet is not forwarded or needs assist from full stack
=======
 *		  packet is not forwarded or needs assist from full stack
>>>>>>> 6bf4ca7f
 *
 * int bpf_sock_hash_update(struct bpf_sock_ops_kern *skops, struct bpf_map *map, void *key, u64 flags)
 *	Description
 *		Add an entry to, or update a sockhash *map* referencing sockets.
 *		The *skops* is used as a new value for the entry associated to
 *		*key*. *flags* is one of:
 *
 *		**BPF_NOEXIST**
 *			The entry for *key* must not exist in the map.
 *		**BPF_EXIST**
 *			The entry for *key* must already exist in the map.
 *		**BPF_ANY**
 *			No condition on the existence of the entry for *key*.
 *
 *		If the *map* has eBPF programs (parser and verdict), those will
 *		be inherited by the socket being added. If the socket is
 *		already attached to eBPF programs, this results in an error.
 *	Return
 *		0 on success, or a negative error in case of failure.
 *
 * int bpf_msg_redirect_hash(struct sk_msg_buff *msg, struct bpf_map *map, void *key, u64 flags)
 *	Description
 *		This helper is used in programs implementing policies at the
 *		socket level. If the message *msg* is allowed to pass (i.e. if
 *		the verdict eBPF program returns **SK_PASS**), redirect it to
 *		the socket referenced by *map* (of type
 *		**BPF_MAP_TYPE_SOCKHASH**) using hash *key*. Both ingress and
 *		egress interfaces can be used for redirection. The
 *		**BPF_F_INGRESS** value in *flags* is used to make the
 *		distinction (ingress path is selected if the flag is present,
 *		egress path otherwise). This is the only flag supported for now.
 *	Return
 *		**SK_PASS** on success, or **SK_DROP** on error.
 *
 * int bpf_sk_redirect_hash(struct sk_buff *skb, struct bpf_map *map, void *key, u64 flags)
 *	Description
 *		This helper is used in programs implementing policies at the
 *		skb socket level. If the sk_buff *skb* is allowed to pass (i.e.
 *		if the verdeict eBPF program returns **SK_PASS**), redirect it
 *		to the socket referenced by *map* (of type
 *		**BPF_MAP_TYPE_SOCKHASH**) using hash *key*. Both ingress and
 *		egress interfaces can be used for redirection. The
 *		**BPF_F_INGRESS** value in *flags* is used to make the
 *		distinction (ingress path is selected if the flag is present,
 *		egress otherwise). This is the only flag supported for now.
 *	Return
 *		**SK_PASS** on success, or **SK_DROP** on error.
 *
 * int bpf_lwt_push_encap(struct sk_buff *skb, u32 type, void *hdr, u32 len)
 *	Description
 *		Encapsulate the packet associated to *skb* within a Layer 3
 *		protocol header. This header is provided in the buffer at
 *		address *hdr*, with *len* its size in bytes. *type* indicates
 *		the protocol of the header and can be one of:
 *
 *		**BPF_LWT_ENCAP_SEG6**
 *			IPv6 encapsulation with Segment Routing Header
 *			(**struct ipv6_sr_hdr**). *hdr* only contains the SRH,
 *			the IPv6 header is computed by the kernel.
 *		**BPF_LWT_ENCAP_SEG6_INLINE**
 *			Only works if *skb* contains an IPv6 packet. Insert a
 *			Segment Routing Header (**struct ipv6_sr_hdr**) inside
 *			the IPv6 header.
 *
 * 		A call to this helper is susceptible to change the underlaying
 * 		packet buffer. Therefore, at load time, all checks on pointers
 * 		previously done by the verifier are invalidated and must be
 * 		performed again, if the helper is used in combination with
 * 		direct packet access.
 *	Return
 * 		0 on success, or a negative error in case of failure.
 *
 * int bpf_lwt_seg6_store_bytes(struct sk_buff *skb, u32 offset, const void *from, u32 len)
 *	Description
 *		Store *len* bytes from address *from* into the packet
 *		associated to *skb*, at *offset*. Only the flags, tag and TLVs
 *		inside the outermost IPv6 Segment Routing Header can be
 *		modified through this helper.
 *
 * 		A call to this helper is susceptible to change the underlaying
 * 		packet buffer. Therefore, at load time, all checks on pointers
 * 		previously done by the verifier are invalidated and must be
 * 		performed again, if the helper is used in combination with
 * 		direct packet access.
 *	Return
 * 		0 on success, or a negative error in case of failure.
 *
 * int bpf_lwt_seg6_adjust_srh(struct sk_buff *skb, u32 offset, s32 delta)
 *	Description
 *		Adjust the size allocated to TLVs in the outermost IPv6
 *		Segment Routing Header contained in the packet associated to
 *		*skb*, at position *offset* by *delta* bytes. Only offsets
 *		after the segments are accepted. *delta* can be as well
 *		positive (growing) as negative (shrinking).
 *
 * 		A call to this helper is susceptible to change the underlaying
 * 		packet buffer. Therefore, at load time, all checks on pointers
 * 		previously done by the verifier are invalidated and must be
 * 		performed again, if the helper is used in combination with
 * 		direct packet access.
 *	Return
 * 		0 on success, or a negative error in case of failure.
 *
 * int bpf_lwt_seg6_action(struct sk_buff *skb, u32 action, void *param, u32 param_len)
 *	Description
 *		Apply an IPv6 Segment Routing action of type *action* to the
 *		packet associated to *skb*. Each action takes a parameter
 *		contained at address *param*, and of length *param_len* bytes.
 *		*action* can be one of:
 *
 *		**SEG6_LOCAL_ACTION_END_X**
 *			End.X action: Endpoint with Layer-3 cross-connect.
 *			Type of *param*: **struct in6_addr**.
 *		**SEG6_LOCAL_ACTION_END_T**
 *			End.T action: Endpoint with specific IPv6 table lookup.
 *			Type of *param*: **int**.
 *		**SEG6_LOCAL_ACTION_END_B6**
 *			End.B6 action: Endpoint bound to an SRv6 policy.
 *			Type of param: **struct ipv6_sr_hdr**.
 *		**SEG6_LOCAL_ACTION_END_B6_ENCAP**
 *			End.B6.Encap action: Endpoint bound to an SRv6
 *			encapsulation policy.
 *			Type of param: **struct ipv6_sr_hdr**.
 *
 * 		A call to this helper is susceptible to change the underlaying
 * 		packet buffer. Therefore, at load time, all checks on pointers
 * 		previously done by the verifier are invalidated and must be
 * 		performed again, if the helper is used in combination with
 * 		direct packet access.
 *	Return
 * 		0 on success, or a negative error in case of failure.
 *
 * int bpf_rc_keydown(void *ctx, u32 protocol, u64 scancode, u32 toggle)
 *	Description
 *		This helper is used in programs implementing IR decoding, to
 *		report a successfully decoded key press with *scancode*,
 *		*toggle* value in the given *protocol*. The scancode will be
 *		translated to a keycode using the rc keymap, and reported as
 *		an input key down event. After a period a key up event is
 *		generated. This period can be extended by calling either
 *		**bpf_rc_keydown** () again with the same values, or calling
 *		**bpf_rc_repeat** ().
 *
 *		Some protocols include a toggle bit, in case the button	was
 *		released and pressed again between consecutive scancodes.
 *
 *		The *ctx* should point to the lirc sample as passed into
 *		the program.
 *
 *		The *protocol* is the decoded protocol number (see
 *		**enum rc_proto** for some predefined values).
 *
 *		This helper is only available is the kernel was compiled with
 *		the **CONFIG_BPF_LIRC_MODE2** configuration option set to
 *		"**y**".
 *	Return
 *		0
 *
 * int bpf_rc_repeat(void *ctx)
 *	Description
 *		This helper is used in programs implementing IR decoding, to
 *		report a successfully decoded repeat key message. This delays
 *		the generation of a key up event for previously generated
 *		key down event.
 *
 *		Some IR protocols like NEC have a special IR message for
 *		repeating last button, for when a button is held down.
 *
 *		The *ctx* should point to the lirc sample as passed into
 *		the program.
 *
 *		This helper is only available is the kernel was compiled with
 *		the **CONFIG_BPF_LIRC_MODE2** configuration option set to
 *		"**y**".
 *	Return
 *		0
 *
 * uint64_t bpf_skb_cgroup_id(struct sk_buff *skb)
 * 	Description
 * 		Return the cgroup v2 id of the socket associated with the *skb*.
 * 		This is roughly similar to the **bpf_get_cgroup_classid**\ ()
 * 		helper for cgroup v1 by providing a tag resp. identifier that
 * 		can be matched on or used for map lookups e.g. to implement
 * 		policy. The cgroup v2 id of a given path in the hierarchy is
 * 		exposed in user space through the f_handle API in order to get
 * 		to the same 64-bit id.
 *
 * 		This helper can be used on TC egress path, but not on ingress,
 * 		and is available only if the kernel was compiled with the
 * 		**CONFIG_SOCK_CGROUP_DATA** configuration option.
 * 	Return
 * 		The id is returned or 0 in case the id could not be retrieved.
 *
 * u64 bpf_skb_ancestor_cgroup_id(struct sk_buff *skb, int ancestor_level)
 *	Description
 *		Return id of cgroup v2 that is ancestor of cgroup associated
 *		with the *skb* at the *ancestor_level*.  The root cgroup is at
 *		*ancestor_level* zero and each step down the hierarchy
 *		increments the level. If *ancestor_level* == level of cgroup
 *		associated with *skb*, then return value will be same as that
 *		of **bpf_skb_cgroup_id**\ ().
 *
 *		The helper is useful to implement policies based on cgroups
 *		that are upper in hierarchy than immediate cgroup associated
 *		with *skb*.
 *
 *		The format of returned id and helper limitations are same as in
 *		**bpf_skb_cgroup_id**\ ().
 *	Return
 *		The id is returned or 0 in case the id could not be retrieved.
 *
 * u64 bpf_get_current_cgroup_id(void)
 * 	Return
 * 		A 64-bit integer containing the current cgroup id based
 * 		on the cgroup within which the current task is running.
 *
 * void* get_local_storage(void *map, u64 flags)
 *	Description
 *		Get the pointer to the local storage area.
 *		The type and the size of the local storage is defined
 *		by the *map* argument.
 *		The *flags* meaning is specific for each map type,
 *		and has to be 0 for cgroup local storage.
 *
 *		Depending on the bpf program type, a local storage area
 *		can be shared between multiple instances of the bpf program,
 *		running simultaneously.
 *
 *		A user should care about the synchronization by himself.
 *		For example, by using the BPF_STX_XADD instruction to alter
 *		the shared data.
 *	Return
 *		Pointer to the local storage area.
 *
 * int bpf_sk_select_reuseport(struct sk_reuseport_md *reuse, struct bpf_map *map, void *key, u64 flags)
 *	Description
 *		Select a SO_REUSEPORT sk from a	BPF_MAP_TYPE_REUSEPORT_ARRAY map
 *		It checks the selected sk is matching the incoming
 *		request in the skb.
 *	Return
 *		0 on success, or a negative error in case of failure.
 */
#define __BPF_FUNC_MAPPER(FN)		\
	FN(unspec),			\
	FN(map_lookup_elem),		\
	FN(map_update_elem),		\
	FN(map_delete_elem),		\
	FN(probe_read),			\
	FN(ktime_get_ns),		\
	FN(trace_printk),		\
	FN(get_prandom_u32),		\
	FN(get_smp_processor_id),	\
	FN(skb_store_bytes),		\
	FN(l3_csum_replace),		\
	FN(l4_csum_replace),		\
	FN(tail_call),			\
	FN(clone_redirect),		\
	FN(get_current_pid_tgid),	\
	FN(get_current_uid_gid),	\
	FN(get_current_comm),		\
	FN(get_cgroup_classid),		\
	FN(skb_vlan_push),		\
	FN(skb_vlan_pop),		\
	FN(skb_get_tunnel_key),		\
	FN(skb_set_tunnel_key),		\
	FN(perf_event_read),		\
	FN(redirect),			\
	FN(get_route_realm),		\
	FN(perf_event_output),		\
	FN(skb_load_bytes),		\
	FN(get_stackid),		\
	FN(csum_diff),			\
	FN(skb_get_tunnel_opt),		\
	FN(skb_set_tunnel_opt),		\
	FN(skb_change_proto),		\
	FN(skb_change_type),		\
	FN(skb_under_cgroup),		\
	FN(get_hash_recalc),		\
	FN(get_current_task),		\
	FN(probe_write_user),		\
	FN(current_task_under_cgroup),	\
	FN(skb_change_tail),		\
	FN(skb_pull_data),		\
	FN(csum_update),		\
	FN(set_hash_invalid),		\
	FN(get_numa_node_id),		\
	FN(skb_change_head),		\
	FN(xdp_adjust_head),		\
	FN(probe_read_str),		\
	FN(get_socket_cookie),		\
	FN(get_socket_uid),		\
	FN(set_hash),			\
	FN(setsockopt),			\
	FN(skb_adjust_room),		\
	FN(redirect_map),		\
	FN(sk_redirect_map),		\
	FN(sock_map_update),		\
	FN(xdp_adjust_meta),		\
	FN(perf_event_read_value),	\
	FN(perf_prog_read_value),	\
	FN(getsockopt),			\
	FN(override_return),		\
	FN(sock_ops_cb_flags_set),	\
	FN(msg_redirect_map),		\
	FN(msg_apply_bytes),		\
	FN(msg_cork_bytes),		\
	FN(msg_pull_data),		\
	FN(bind),			\
	FN(xdp_adjust_tail),		\
	FN(skb_get_xfrm_state),		\
	FN(get_stack),			\
	FN(skb_load_bytes_relative),	\
	FN(fib_lookup),			\
	FN(sock_hash_update),		\
	FN(msg_redirect_hash),		\
	FN(sk_redirect_hash),		\
	FN(lwt_push_encap),		\
	FN(lwt_seg6_store_bytes),	\
	FN(lwt_seg6_adjust_srh),	\
	FN(lwt_seg6_action),		\
	FN(rc_repeat),			\
	FN(rc_keydown),			\
	FN(skb_cgroup_id),		\
	FN(get_current_cgroup_id),	\
	FN(get_local_storage),		\
	FN(sk_select_reuseport),	\
	FN(skb_ancestor_cgroup_id),

/* integer value in 'imm' field of BPF_CALL instruction selects which helper
 * function eBPF program intends to call
 */
#define __BPF_ENUM_FN(x) BPF_FUNC_ ## x
enum bpf_func_id {
	__BPF_FUNC_MAPPER(__BPF_ENUM_FN)
	__BPF_FUNC_MAX_ID,
};
#undef __BPF_ENUM_FN

/* All flags used by eBPF helper functions, placed here. */

/* BPF_FUNC_skb_store_bytes flags. */
#define BPF_F_RECOMPUTE_CSUM		(1ULL << 0)
#define BPF_F_INVALIDATE_HASH		(1ULL << 1)

/* BPF_FUNC_l3_csum_replace and BPF_FUNC_l4_csum_replace flags.
 * First 4 bits are for passing the header field size.
 */
#define BPF_F_HDR_FIELD_MASK		0xfULL

/* BPF_FUNC_l4_csum_replace flags. */
#define BPF_F_PSEUDO_HDR		(1ULL << 4)
#define BPF_F_MARK_MANGLED_0		(1ULL << 5)
#define BPF_F_MARK_ENFORCE		(1ULL << 6)

/* BPF_FUNC_clone_redirect and BPF_FUNC_redirect flags. */
#define BPF_F_INGRESS			(1ULL << 0)

/* BPF_FUNC_skb_set_tunnel_key and BPF_FUNC_skb_get_tunnel_key flags. */
#define BPF_F_TUNINFO_IPV6		(1ULL << 0)

/* flags for both BPF_FUNC_get_stackid and BPF_FUNC_get_stack. */
#define BPF_F_SKIP_FIELD_MASK		0xffULL
#define BPF_F_USER_STACK		(1ULL << 8)
/* flags used by BPF_FUNC_get_stackid only. */
#define BPF_F_FAST_STACK_CMP		(1ULL << 9)
#define BPF_F_REUSE_STACKID		(1ULL << 10)
/* flags used by BPF_FUNC_get_stack only. */
#define BPF_F_USER_BUILD_ID		(1ULL << 11)

/* BPF_FUNC_skb_set_tunnel_key flags. */
#define BPF_F_ZERO_CSUM_TX		(1ULL << 1)
#define BPF_F_DONT_FRAGMENT		(1ULL << 2)
#define BPF_F_SEQ_NUMBER		(1ULL << 3)

/* BPF_FUNC_perf_event_output, BPF_FUNC_perf_event_read and
 * BPF_FUNC_perf_event_read_value flags.
 */
#define BPF_F_INDEX_MASK		0xffffffffULL
#define BPF_F_CURRENT_CPU		BPF_F_INDEX_MASK
/* BPF_FUNC_perf_event_output for sk_buff input context. */
#define BPF_F_CTXLEN_MASK		(0xfffffULL << 32)

/* Mode for BPF_FUNC_skb_adjust_room helper. */
enum bpf_adj_room_mode {
	BPF_ADJ_ROOM_NET,
};

/* Mode for BPF_FUNC_skb_load_bytes_relative helper. */
enum bpf_hdr_start_off {
	BPF_HDR_START_MAC,
	BPF_HDR_START_NET,
};

/* Encapsulation type for BPF_FUNC_lwt_push_encap helper. */
enum bpf_lwt_encap_mode {
	BPF_LWT_ENCAP_SEG6,
	BPF_LWT_ENCAP_SEG6_INLINE
};

/* user accessible mirror of in-kernel sk_buff.
 * new fields can only be added to the end of this structure
 */
struct __sk_buff {
	__u32 len;
	__u32 pkt_type;
	__u32 mark;
	__u32 queue_mapping;
	__u32 protocol;
	__u32 vlan_present;
	__u32 vlan_tci;
	__u32 vlan_proto;
	__u32 priority;
	__u32 ingress_ifindex;
	__u32 ifindex;
	__u32 tc_index;
	__u32 cb[5];
	__u32 hash;
	__u32 tc_classid;
	__u32 data;
	__u32 data_end;
	__u32 napi_id;

	/* Accessed by BPF_PROG_TYPE_sk_skb types from here to ... */
	__u32 family;
	__u32 remote_ip4;	/* Stored in network byte order */
	__u32 local_ip4;	/* Stored in network byte order */
	__u32 remote_ip6[4];	/* Stored in network byte order */
	__u32 local_ip6[4];	/* Stored in network byte order */
	__u32 remote_port;	/* Stored in network byte order */
	__u32 local_port;	/* stored in host byte order */
	/* ... here. */

	__u32 data_meta;
};

struct bpf_tunnel_key {
	__u32 tunnel_id;
	union {
		__u32 remote_ipv4;
		__u32 remote_ipv6[4];
	};
	__u8 tunnel_tos;
	__u8 tunnel_ttl;
	__u16 tunnel_ext;	/* Padding, future use. */
	__u32 tunnel_label;
};

/* user accessible mirror of in-kernel xfrm_state.
 * new fields can only be added to the end of this structure
 */
struct bpf_xfrm_state {
	__u32 reqid;
	__u32 spi;	/* Stored in network byte order */
	__u16 family;
	__u16 ext;	/* Padding, future use. */
	union {
		__u32 remote_ipv4;	/* Stored in network byte order */
		__u32 remote_ipv6[4];	/* Stored in network byte order */
	};
};

/* Generic BPF return codes which all BPF program types may support.
 * The values are binary compatible with their TC_ACT_* counter-part to
 * provide backwards compatibility with existing SCHED_CLS and SCHED_ACT
 * programs.
 *
 * XDP is handled seprately, see XDP_*.
 */
enum bpf_ret_code {
	BPF_OK = 0,
	/* 1 reserved */
	BPF_DROP = 2,
	/* 3-6 reserved */
	BPF_REDIRECT = 7,
	/* >127 are reserved for prog type specific return codes */
};

struct bpf_sock {
	__u32 bound_dev_if;
	__u32 family;
	__u32 type;
	__u32 protocol;
	__u32 mark;
	__u32 priority;
	__u32 src_ip4;		/* Allows 1,2,4-byte read.
				 * Stored in network byte order.
				 */
	__u32 src_ip6[4];	/* Allows 1,2,4-byte read.
				 * Stored in network byte order.
				 */
	__u32 src_port;		/* Allows 4-byte read.
				 * Stored in host byte order
				 */
};

#define XDP_PACKET_HEADROOM 256

/* User return codes for XDP prog type.
 * A valid XDP program must return one of these defined values. All other
 * return codes are reserved for future use. Unknown return codes will
 * result in packet drops and a warning via bpf_warn_invalid_xdp_action().
 */
enum xdp_action {
	XDP_ABORTED = 0,
	XDP_DROP,
	XDP_PASS,
	XDP_TX,
	XDP_REDIRECT,
};

/* user accessible metadata for XDP packet hook
 * new fields must be added to the end of this structure
 */
struct xdp_md {
	__u32 data;
	__u32 data_end;
	__u32 data_meta;
	/* Below access go through struct xdp_rxq_info */
	__u32 ingress_ifindex; /* rxq->dev->ifindex */
	__u32 rx_queue_index;  /* rxq->queue_index  */
};

enum sk_action {
	SK_DROP = 0,
	SK_PASS,
};

/* user accessible metadata for SK_MSG packet hook, new fields must
 * be added to the end of this structure
 */
struct sk_msg_md {
	void *data;
	void *data_end;

	__u32 family;
	__u32 remote_ip4;	/* Stored in network byte order */
	__u32 local_ip4;	/* Stored in network byte order */
	__u32 remote_ip6[4];	/* Stored in network byte order */
	__u32 local_ip6[4];	/* Stored in network byte order */
	__u32 remote_port;	/* Stored in network byte order */
	__u32 local_port;	/* stored in host byte order */
};

struct sk_reuseport_md {
	/*
	 * Start of directly accessible data. It begins from
	 * the tcp/udp header.
	 */
	void *data;
	void *data_end;		/* End of directly accessible data */
	/*
	 * Total length of packet (starting from the tcp/udp header).
	 * Note that the directly accessible bytes (data_end - data)
	 * could be less than this "len".  Those bytes could be
	 * indirectly read by a helper "bpf_skb_load_bytes()".
	 */
	__u32 len;
	/*
	 * Eth protocol in the mac header (network byte order). e.g.
	 * ETH_P_IP(0x0800) and ETH_P_IPV6(0x86DD)
	 */
	__u32 eth_protocol;
	__u32 ip_protocol;	/* IP protocol. e.g. IPPROTO_TCP, IPPROTO_UDP */
	__u32 bind_inany;	/* Is sock bound to an INANY address? */
	__u32 hash;		/* A hash of the packet 4 tuples */
};

#define BPF_TAG_SIZE	8

struct bpf_prog_info {
	__u32 type;
	__u32 id;
	__u8  tag[BPF_TAG_SIZE];
	__u32 jited_prog_len;
	__u32 xlated_prog_len;
	__aligned_u64 jited_prog_insns;
	__aligned_u64 xlated_prog_insns;
	__u64 load_time;	/* ns since boottime */
	__u32 created_by_uid;
	__u32 nr_map_ids;
	__aligned_u64 map_ids;
	char name[BPF_OBJ_NAME_LEN];
	__u32 ifindex;
	__u32 gpl_compatible:1;
	__u64 netns_dev;
	__u64 netns_ino;
	__u32 nr_jited_ksyms;
	__u32 nr_jited_func_lens;
	__aligned_u64 jited_ksyms;
	__aligned_u64 jited_func_lens;
} __attribute__((aligned(8)));

struct bpf_map_info {
	__u32 type;
	__u32 id;
	__u32 key_size;
	__u32 value_size;
	__u32 max_entries;
	__u32 map_flags;
	char  name[BPF_OBJ_NAME_LEN];
	__u32 ifindex;
	__u32 :32;
	__u64 netns_dev;
	__u64 netns_ino;
	__u32 btf_id;
	__u32 btf_key_type_id;
	__u32 btf_value_type_id;
} __attribute__((aligned(8)));

struct bpf_btf_info {
	__aligned_u64 btf;
	__u32 btf_size;
	__u32 id;
} __attribute__((aligned(8)));

/* User bpf_sock_addr struct to access socket fields and sockaddr struct passed
 * by user and intended to be used by socket (e.g. to bind to, depends on
 * attach attach type).
 */
struct bpf_sock_addr {
	__u32 user_family;	/* Allows 4-byte read, but no write. */
	__u32 user_ip4;		/* Allows 1,2,4-byte read and 4-byte write.
				 * Stored in network byte order.
				 */
	__u32 user_ip6[4];	/* Allows 1,2,4-byte read an 4-byte write.
				 * Stored in network byte order.
				 */
	__u32 user_port;	/* Allows 4-byte read and write.
				 * Stored in network byte order
				 */
	__u32 family;		/* Allows 4-byte read, but no write */
	__u32 type;		/* Allows 4-byte read, but no write */
	__u32 protocol;		/* Allows 4-byte read, but no write */
	__u32 msg_src_ip4;	/* Allows 1,2,4-byte read an 4-byte write.
				 * Stored in network byte order.
				 */
	__u32 msg_src_ip6[4];	/* Allows 1,2,4-byte read an 4-byte write.
				 * Stored in network byte order.
				 */
};

/* User bpf_sock_ops struct to access socket values and specify request ops
 * and their replies.
 * Some of this fields are in network (bigendian) byte order and may need
 * to be converted before use (bpf_ntohl() defined in samples/bpf/bpf_endian.h).
 * New fields can only be added at the end of this structure
 */
struct bpf_sock_ops {
	__u32 op;
	union {
		__u32 args[4];		/* Optionally passed to bpf program */
		__u32 reply;		/* Returned by bpf program	    */
		__u32 replylong[4];	/* Optionally returned by bpf prog  */
	};
	__u32 family;
	__u32 remote_ip4;	/* Stored in network byte order */
	__u32 local_ip4;	/* Stored in network byte order */
	__u32 remote_ip6[4];	/* Stored in network byte order */
	__u32 local_ip6[4];	/* Stored in network byte order */
	__u32 remote_port;	/* Stored in network byte order */
	__u32 local_port;	/* stored in host byte order */
	__u32 is_fullsock;	/* Some TCP fields are only valid if
				 * there is a full socket. If not, the
				 * fields read as zero.
				 */
	__u32 snd_cwnd;
	__u32 srtt_us;		/* Averaged RTT << 3 in usecs */
	__u32 bpf_sock_ops_cb_flags; /* flags defined in uapi/linux/tcp.h */
	__u32 state;
	__u32 rtt_min;
	__u32 snd_ssthresh;
	__u32 rcv_nxt;
	__u32 snd_nxt;
	__u32 snd_una;
	__u32 mss_cache;
	__u32 ecn_flags;
	__u32 rate_delivered;
	__u32 rate_interval_us;
	__u32 packets_out;
	__u32 retrans_out;
	__u32 total_retrans;
	__u32 segs_in;
	__u32 data_segs_in;
	__u32 segs_out;
	__u32 data_segs_out;
	__u32 lost_out;
	__u32 sacked_out;
	__u32 sk_txhash;
	__u64 bytes_received;
	__u64 bytes_acked;
};

/* Definitions for bpf_sock_ops_cb_flags */
#define BPF_SOCK_OPS_RTO_CB_FLAG	(1<<0)
#define BPF_SOCK_OPS_RETRANS_CB_FLAG	(1<<1)
#define BPF_SOCK_OPS_STATE_CB_FLAG	(1<<2)
#define BPF_SOCK_OPS_ALL_CB_FLAGS       0x7		/* Mask of all currently
							 * supported cb flags
							 */

/* List of known BPF sock_ops operators.
 * New entries can only be added at the end
 */
enum {
	BPF_SOCK_OPS_VOID,
	BPF_SOCK_OPS_TIMEOUT_INIT,	/* Should return SYN-RTO value to use or
					 * -1 if default value should be used
					 */
	BPF_SOCK_OPS_RWND_INIT,		/* Should return initial advertized
					 * window (in packets) or -1 if default
					 * value should be used
					 */
	BPF_SOCK_OPS_TCP_CONNECT_CB,	/* Calls BPF program right before an
					 * active connection is initialized
					 */
	BPF_SOCK_OPS_ACTIVE_ESTABLISHED_CB,	/* Calls BPF program when an
						 * active connection is
						 * established
						 */
	BPF_SOCK_OPS_PASSIVE_ESTABLISHED_CB,	/* Calls BPF program when a
						 * passive connection is
						 * established
						 */
	BPF_SOCK_OPS_NEEDS_ECN,		/* If connection's congestion control
					 * needs ECN
					 */
	BPF_SOCK_OPS_BASE_RTT,		/* Get base RTT. The correct value is
					 * based on the path and may be
					 * dependent on the congestion control
					 * algorithm. In general it indicates
					 * a congestion threshold. RTTs above
					 * this indicate congestion
					 */
	BPF_SOCK_OPS_RTO_CB,		/* Called when an RTO has triggered.
					 * Arg1: value of icsk_retransmits
					 * Arg2: value of icsk_rto
					 * Arg3: whether RTO has expired
					 */
	BPF_SOCK_OPS_RETRANS_CB,	/* Called when skb is retransmitted.
					 * Arg1: sequence number of 1st byte
					 * Arg2: # segments
					 * Arg3: return value of
					 *       tcp_transmit_skb (0 => success)
					 */
	BPF_SOCK_OPS_STATE_CB,		/* Called when TCP changes state.
					 * Arg1: old_state
					 * Arg2: new_state
					 */
	BPF_SOCK_OPS_TCP_LISTEN_CB,	/* Called on listen(2), right after
					 * socket transition to LISTEN state.
					 */
};

/* List of TCP states. There is a build check in net/ipv4/tcp.c to detect
 * changes between the TCP and BPF versions. Ideally this should never happen.
 * If it does, we need to add code to convert them before calling
 * the BPF sock_ops function.
 */
enum {
	BPF_TCP_ESTABLISHED = 1,
	BPF_TCP_SYN_SENT,
	BPF_TCP_SYN_RECV,
	BPF_TCP_FIN_WAIT1,
	BPF_TCP_FIN_WAIT2,
	BPF_TCP_TIME_WAIT,
	BPF_TCP_CLOSE,
	BPF_TCP_CLOSE_WAIT,
	BPF_TCP_LAST_ACK,
	BPF_TCP_LISTEN,
	BPF_TCP_CLOSING,	/* Now a valid state */
	BPF_TCP_NEW_SYN_RECV,

	BPF_TCP_MAX_STATES	/* Leave at the end! */
};

#define TCP_BPF_IW		1001	/* Set TCP initial congestion window */
#define TCP_BPF_SNDCWND_CLAMP	1002	/* Set sndcwnd_clamp */

struct bpf_perf_event_value {
	__u64 counter;
	__u64 enabled;
	__u64 running;
};

#define BPF_DEVCG_ACC_MKNOD	(1ULL << 0)
#define BPF_DEVCG_ACC_READ	(1ULL << 1)
#define BPF_DEVCG_ACC_WRITE	(1ULL << 2)

#define BPF_DEVCG_DEV_BLOCK	(1ULL << 0)
#define BPF_DEVCG_DEV_CHAR	(1ULL << 1)

struct bpf_cgroup_dev_ctx {
	/* access_type encoded as (BPF_DEVCG_ACC_* << 16) | BPF_DEVCG_DEV_* */
	__u32 access_type;
	__u32 major;
	__u32 minor;
};

struct bpf_raw_tracepoint_args {
	__u64 args[0];
};

/* DIRECT:  Skip the FIB rules and go to FIB table associated with device
 * OUTPUT:  Do lookup from egress perspective; default is ingress
 */
#define BPF_FIB_LOOKUP_DIRECT  BIT(0)
#define BPF_FIB_LOOKUP_OUTPUT  BIT(1)

enum {
	BPF_FIB_LKUP_RET_SUCCESS,      /* lookup successful */
	BPF_FIB_LKUP_RET_BLACKHOLE,    /* dest is blackholed; can be dropped */
	BPF_FIB_LKUP_RET_UNREACHABLE,  /* dest is unreachable; can be dropped */
	BPF_FIB_LKUP_RET_PROHIBIT,     /* dest not allowed; can be dropped */
	BPF_FIB_LKUP_RET_NOT_FWDED,    /* packet is not forwarded */
	BPF_FIB_LKUP_RET_FWD_DISABLED, /* fwding is not enabled on ingress */
	BPF_FIB_LKUP_RET_UNSUPP_LWT,   /* fwd requires encapsulation */
	BPF_FIB_LKUP_RET_NO_NEIGH,     /* no neighbor entry for nh */
	BPF_FIB_LKUP_RET_FRAG_NEEDED,  /* fragmentation required to fwd */
};

struct bpf_fib_lookup {
	/* input:  network family for lookup (AF_INET, AF_INET6)
	 * output: network family of egress nexthop
	 */
	__u8	family;

	/* set if lookup is to consider L4 data - e.g., FIB rules */
	__u8	l4_protocol;
	__be16	sport;
	__be16	dport;

	/* total length of packet from network header - used for MTU check */
	__u16	tot_len;

	/* input: L3 device index for lookup
	 * output: device index from FIB lookup
	 */
	__u32	ifindex;

	union {
		/* inputs to lookup */
		__u8	tos;		/* AF_INET  */
		__be32	flowinfo;	/* AF_INET6, flow_label + priority */

		/* output: metric of fib result (IPv4/IPv6 only) */
		__u32	rt_metric;
	};

	union {
		__be32		ipv4_src;
		__u32		ipv6_src[4];  /* in6_addr; network order */
	};

	/* input to bpf_fib_lookup, ipv{4,6}_dst is destination address in
	 * network header. output: bpf_fib_lookup sets to gateway address
	 * if FIB lookup returns gateway route
	 */
	union {
		__be32		ipv4_dst;
		__u32		ipv6_dst[4];  /* in6_addr; network order */
	};

	/* output */
	__be16	h_vlan_proto;
	__be16	h_vlan_TCI;
	__u8	smac[6];     /* ETH_ALEN */
	__u8	dmac[6];     /* ETH_ALEN */
};

enum bpf_task_fd_type {
	BPF_FD_TYPE_RAW_TRACEPOINT,	/* tp name */
	BPF_FD_TYPE_TRACEPOINT,		/* tp name */
	BPF_FD_TYPE_KPROBE,		/* (symbol + offset) or addr */
	BPF_FD_TYPE_KRETPROBE,		/* (symbol + offset) or addr */
	BPF_FD_TYPE_UPROBE,		/* filename + offset */
	BPF_FD_TYPE_URETPROBE,		/* filename + offset */
};

#endif /* _UAPI__LINUX_BPF_H__ */<|MERGE_RESOLUTION|>--- conflicted
+++ resolved
@@ -1899,11 +1899,7 @@
  *		* < 0 if any input argument is invalid
  *		*   0 on success (packet is forwarded, nexthop neighbor exists)
  *		* > 0 one of **BPF_FIB_LKUP_RET_** codes explaining why the
-<<<<<<< HEAD
- *		*     packet is not forwarded or needs assist from full stack
-=======
  *		  packet is not forwarded or needs assist from full stack
->>>>>>> 6bf4ca7f
  *
  * int bpf_sock_hash_update(struct bpf_sock_ops_kern *skops, struct bpf_map *map, void *key, u64 flags)
  *	Description
