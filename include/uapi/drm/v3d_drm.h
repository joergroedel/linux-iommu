--- conflicted
+++ resolved
@@ -203,12 +203,9 @@
 	__u32 perfmon_id;
 
 	__u32 pad;
-<<<<<<< HEAD
-=======
 
 	/* Pointer to an array of ioctl extensions*/
 	__u64 extensions;
->>>>>>> df0cc57e
 };
 
 /**
@@ -278,10 +275,7 @@
 	DRM_V3D_PARAM_SUPPORTS_CSD,
 	DRM_V3D_PARAM_SUPPORTS_CACHE_FLUSH,
 	DRM_V3D_PARAM_SUPPORTS_PERFMON,
-<<<<<<< HEAD
-=======
 	DRM_V3D_PARAM_SUPPORTS_MULTISYNC_EXT,
->>>>>>> df0cc57e
 };
 
 struct drm_v3d_get_param {
@@ -353,8 +347,6 @@
 
 	/* ID of the perfmon to attach to this job. 0 means no perfmon. */
 	__u32 perfmon_id;
-<<<<<<< HEAD
-=======
 
 	/* Pointer to an array of ioctl extensions*/
 	__u64 extensions;
@@ -362,7 +354,6 @@
 	__u32 flags;
 
 	__u32 pad;
->>>>>>> df0cc57e
 };
 
 enum {
