/* SPDX-License-Identifier: GPL-2.0 */
#ifndef __LINUX_COMPILER_TYPES_H
#error "Please don't include <linux/compiler-gcc.h> directly, include <linux/compiler.h> instead."
#endif

/*
 * Common definitions for all gcc versions go here.
 */
#define GCC_VERSION (__GNUC__ * 10000		\
		     + __GNUC_MINOR__ * 100	\
		     + __GNUC_PATCHLEVEL__)

#if GCC_VERSION < 40600
# error Sorry, your compiler is too old - please upgrade it.
#endif

/* Optimization barrier */

/* The "volatile" is due to gcc bugs */
#define barrier() __asm__ __volatile__("": : :"memory")
/*
 * This version is i.e. to prevent dead stores elimination on @ptr
 * where gcc and llvm may behave differently when otherwise using
 * normal barrier(): while gcc behavior gets along with a normal
 * barrier(), llvm needs an explicit input variable to be assumed
 * clobbered. The issue is as follows: while the inline asm might
 * access any memory it wants, the compiler could have fit all of
 * @ptr into memory registers instead, and since @ptr never escaped
 * from that, it proved that the inline asm wasn't touching any of
 * it. This version works well with both compilers, i.e. we're telling
 * the compiler that the inline asm absolutely may see the contents
 * of @ptr. See also: https://llvm.org/bugs/show_bug.cgi?id=15495
 */
#define barrier_data(ptr) __asm__ __volatile__("": :"r"(ptr) :"memory")

/*
 * This macro obfuscates arithmetic on a variable address so that gcc
 * shouldn't recognize the original var, and make assumptions about it.
 *
 * This is needed because the C standard makes it undefined to do
 * pointer arithmetic on "objects" outside their boundaries and the
 * gcc optimizers assume this is the case. In particular they
 * assume such arithmetic does not wrap.
 *
 * A miscompilation has been observed because of this on PPC.
 * To work around it we hide the relationship of the pointer and the object
 * using this macro.
 *
 * Versions of the ppc64 compiler before 4.1 had a bug where use of
 * RELOC_HIDE could trash r30. The bug can be worked around by changing
 * the inline assembly constraint from =g to =r, in this particular
 * case either is valid.
 */
#define RELOC_HIDE(ptr, off)						\
({									\
	unsigned long __ptr;						\
	__asm__ ("" : "=r"(__ptr) : "0"(ptr));				\
	(typeof(ptr)) (__ptr + (off));					\
})

/* Make the optimizer believe the variable can be manipulated arbitrarily. */
#define OPTIMIZER_HIDE_VAR(var)						\
	__asm__ ("" : "=r" (var) : "0" (var))

/*
 * A trick to suppress uninitialized variable warning without generating any
 * code
 */
#define uninitialized_var(x) x = x

#ifdef __CHECKER__
#define __must_be_array(a)	0
#else
/* &a[0] degrades to a pointer: a different type from an array */
#define __must_be_array(a)	BUILD_BUG_ON_ZERO(__same_type((a), &(a)[0]))
#endif

<<<<<<< HEAD
/*
 * Feature detection for gnu_inline (gnu89 extern inline semantics). Either
 * __GNUC_STDC_INLINE__ is defined (not using gnu89 extern inline semantics,
 * and we opt in to the gnu89 semantics), or __GNUC_STDC_INLINE__ is not
 * defined so the gnu89 semantics are the default.
 */
#ifdef __GNUC_STDC_INLINE__
# define __gnu_inline	__attribute__((gnu_inline))
#else
# define __gnu_inline
#endif

/*
 * Force always-inline if the user requests it so via the .config,
 * or if gcc is too old.
 * GCC does not warn about unused static inline functions for
 * -Wunused-function.  This turns out to avoid the need for complex #ifdef
 * directives.  Suppress the warning in clang as well by using "unused"
 * function attribute, which is redundant but not harmful for gcc.
 * Prefer gnu_inline, so that extern inline functions do not emit an
 * externally visible function. This makes extern inline behave as per gnu89
 * semantics rather than c99. This prevents multiple symbol definition errors
 * of extern inline functions at link time.
 * A lot of inline functions can cause havoc with function tracing.
 */
#if !defined(CONFIG_ARCH_SUPPORTS_OPTIMIZED_INLINING) ||		\
    !defined(CONFIG_OPTIMIZE_INLINING) || (__GNUC__ < 4)
#define inline \
	inline __attribute__((always_inline, unused)) notrace __gnu_inline
#else
#define inline inline		__attribute__((unused)) notrace __gnu_inline
#endif

#define __inline__ inline
#define __inline inline
#define __always_inline	inline __attribute__((always_inline))
#define  noinline	__attribute__((noinline))

#define __deprecated	__attribute__((deprecated))
#define __packed	__attribute__((packed))
#define __weak		__attribute__((weak))
#define __alias(symbol)	__attribute__((alias(#symbol)))

=======
>>>>>>> 6bf4ca7f
#ifdef RETPOLINE
#define __noretpoline __attribute__((indirect_branch("keep")))
#endif

#define __UNIQUE_ID(prefix) __PASTE(__PASTE(__UNIQUE_ID_, prefix), __COUNTER__)

#define __optimize(level)	__attribute__((__optimize__(level)))

#define __compiletime_object_size(obj) __builtin_object_size(obj, 0)

#ifndef __CHECKER__
#define __compiletime_warning(message) __attribute__((warning(message)))
#define __compiletime_error(message) __attribute__((error(message)))

#ifdef LATENT_ENTROPY_PLUGIN
#define __latent_entropy __attribute__((latent_entropy))
#endif
#endif /* __CHECKER__ */

/*
 * calling noreturn functions, __builtin_unreachable() and __builtin_trap()
 * confuse the stack allocation in gcc, leading to overly large stack
 * frames, see https://gcc.gnu.org/bugzilla/show_bug.cgi?id=82365
 *
 * Adding an empty inline assembly before it works around the problem
 */
#define barrier_before_unreachable() asm volatile("")

/*
 * Mark a position in code as unreachable.  This can be used to
 * suppress control flow warnings after asm blocks that transfer
 * control elsewhere.
 *
 * Early snapshots of gcc 4.5 don't support this and we can't detect
 * this in the preprocessor, but we can live with this because they're
 * unreleased.  Really, we need to have autoconf for the kernel.
 */
#define unreachable() \
	do {					\
		annotate_unreachable();		\
		barrier_before_unreachable();	\
		__builtin_unreachable();	\
	} while (0)

/* Mark a function definition as prohibited from being cloned. */
#define __noclone	__attribute__((__noclone__, __optimize__("no-tracer")))

#if defined(RANDSTRUCT_PLUGIN) && !defined(__CHECKER__)
#define __randomize_layout __attribute__((randomize_layout))
#define __no_randomize_layout __attribute__((no_randomize_layout))
/* This anon struct can add padding, so only enable it under randstruct. */
#define randomized_struct_fields_start	struct {
#define randomized_struct_fields_end	} __randomize_layout;
#endif

/*
 * When used with Link Time Optimization, gcc can optimize away C functions or
 * variables which are referenced only from assembly code.  __visible tells the
 * optimizer that something else uses this function or variable, thus preventing
 * this.
 */
#define __visible	__attribute__((externally_visible))

/* gcc version specific checks */

#if GCC_VERSION >= 40900 && !defined(__CHECKER__)
/*
 * __assume_aligned(n, k): Tell the optimizer that the returned
 * pointer can be assumed to be k modulo n. The second argument is
 * optional (default 0), so we use a variadic macro to make the
 * shorthand.
 *
 * Beware: Do not apply this to functions which may return
 * ERR_PTRs. Also, it is probably unwise to apply it to functions
 * returning extra information in the low bits (but in that case the
 * compiler should see some alignment anyway, when the return value is
 * massaged by 'flags = ptr & 3; ptr &= ~3;').
 */
#define __assume_aligned(a, ...) __attribute__((__assume_aligned__(a, ## __VA_ARGS__)))
#endif

/*
 * GCC 'asm goto' miscompiles certain code sequences:
 *
 *   http://gcc.gnu.org/bugzilla/show_bug.cgi?id=58670
 *
 * Work it around via a compiler barrier quirk suggested by Jakub Jelinek.
 *
 * (asm goto is automatically volatile - the naming reflects this.)
 */
#define asm_volatile_goto(x...)	do { asm goto(x); asm (""); } while (0)

/*
 * sparse (__CHECKER__) pretends to be gcc, but can't do constant
 * folding in __builtin_bswap*() (yet), so don't set these for it.
 */
#if defined(CONFIG_ARCH_USE_BUILTIN_BSWAP) && !defined(__CHECKER__)
#define __HAVE_BUILTIN_BSWAP32__
#define __HAVE_BUILTIN_BSWAP64__
#if GCC_VERSION >= 40800
#define __HAVE_BUILTIN_BSWAP16__
#endif
#endif /* CONFIG_ARCH_USE_BUILTIN_BSWAP && !__CHECKER__ */

#if GCC_VERSION >= 70000
#define KASAN_ABI_VERSION 5
#elif GCC_VERSION >= 50000
#define KASAN_ABI_VERSION 4
#elif GCC_VERSION >= 40902
#define KASAN_ABI_VERSION 3
#endif

#if GCC_VERSION >= 40902
/*
 * Tell the compiler that address safety instrumentation (KASAN)
 * should not be applied to that function.
 * Conflicts with inlining: https://gcc.gnu.org/bugzilla/show_bug.cgi?id=67368
 */
#define __no_sanitize_address __attribute__((no_sanitize_address))
#endif

#if GCC_VERSION >= 50100
/*
 * Mark structures as requiring designated initializers.
 * https://gcc.gnu.org/onlinedocs/gcc/Designated-Inits.html
 */
#define __designated_init __attribute__((designated_init))
#define COMPILER_HAS_GENERIC_BUILTIN_OVERFLOW 1
#endif

#if !defined(__noclone)
#define __noclone	/* not needed */
#endif

#if !defined(__no_sanitize_address)
#define __no_sanitize_address
#endif

/*
 * Turn individual warnings and errors on and off locally, depending
 * on version.
 */
#define __diag_GCC(version, severity, s) \
	__diag_GCC_ ## version(__diag_GCC_ ## severity s)

/* Severity used in pragma directives */
#define __diag_GCC_ignore	ignored
#define __diag_GCC_warn		warning
#define __diag_GCC_error	error

#define __diag_str1(s)		#s
#define __diag_str(s)		__diag_str1(s)
#define __diag(s)		_Pragma(__diag_str(GCC diagnostic s))

#if GCC_VERSION >= 80000
#define __diag_GCC_8(s)		__diag(s)
#else
#define __diag_GCC_8(s)
#endif<|MERGE_RESOLUTION|>--- conflicted
+++ resolved
@@ -75,52 +75,6 @@
 #define __must_be_array(a)	BUILD_BUG_ON_ZERO(__same_type((a), &(a)[0]))
 #endif
 
-<<<<<<< HEAD
-/*
- * Feature detection for gnu_inline (gnu89 extern inline semantics). Either
- * __GNUC_STDC_INLINE__ is defined (not using gnu89 extern inline semantics,
- * and we opt in to the gnu89 semantics), or __GNUC_STDC_INLINE__ is not
- * defined so the gnu89 semantics are the default.
- */
-#ifdef __GNUC_STDC_INLINE__
-# define __gnu_inline	__attribute__((gnu_inline))
-#else
-# define __gnu_inline
-#endif
-
-/*
- * Force always-inline if the user requests it so via the .config,
- * or if gcc is too old.
- * GCC does not warn about unused static inline functions for
- * -Wunused-function.  This turns out to avoid the need for complex #ifdef
- * directives.  Suppress the warning in clang as well by using "unused"
- * function attribute, which is redundant but not harmful for gcc.
- * Prefer gnu_inline, so that extern inline functions do not emit an
- * externally visible function. This makes extern inline behave as per gnu89
- * semantics rather than c99. This prevents multiple symbol definition errors
- * of extern inline functions at link time.
- * A lot of inline functions can cause havoc with function tracing.
- */
-#if !defined(CONFIG_ARCH_SUPPORTS_OPTIMIZED_INLINING) ||		\
-    !defined(CONFIG_OPTIMIZE_INLINING) || (__GNUC__ < 4)
-#define inline \
-	inline __attribute__((always_inline, unused)) notrace __gnu_inline
-#else
-#define inline inline		__attribute__((unused)) notrace __gnu_inline
-#endif
-
-#define __inline__ inline
-#define __inline inline
-#define __always_inline	inline __attribute__((always_inline))
-#define  noinline	__attribute__((noinline))
-
-#define __deprecated	__attribute__((deprecated))
-#define __packed	__attribute__((packed))
-#define __weak		__attribute__((weak))
-#define __alias(symbol)	__attribute__((alias(#symbol)))
-
-=======
->>>>>>> 6bf4ca7f
 #ifdef RETPOLINE
 #define __noretpoline __attribute__((indirect_branch("keep")))
 #endif
