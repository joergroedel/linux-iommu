--- conflicted
+++ resolved
@@ -72,16 +72,10 @@
  * @unmap: unmap a physically contiguous memory region from an iommu domain
  * @iova_to_phys: translate iova to physical address
  * @domain_has_cap: domain capabilities query
-<<<<<<< HEAD
- * @commit: commit iommu domain
- * @add_device: add device to iommu grouping
- * @remove_device: remove device from iommu grouping
-=======
  * @add_device: add device to iommu grouping
  * @remove_device: remove device from iommu grouping
  * @domain_get_attr: Query domain attributes
  * @domain_set_attr: Change domain attributes
->>>>>>> 2e360dd8
  * @pgsize_bitmap: bitmap of supported page sizes
  */
 struct iommu_ops {
@@ -99,14 +93,11 @@
 			      unsigned long cap);
 	int (*add_device)(struct device *dev);
 	void (*remove_device)(struct device *dev);
-<<<<<<< HEAD
-=======
 	int (*device_group)(struct device *dev, unsigned int *groupid);
 	int (*domain_get_attr)(struct iommu_domain *domain,
 			       enum iommu_attr attr, void *data);
 	int (*domain_set_attr)(struct iommu_domain *domain,
 			       enum iommu_attr attr, void *data);
->>>>>>> 2e360dd8
 	unsigned long pgsize_bitmap;
 };
 
@@ -158,14 +149,11 @@
 extern int iommu_group_unregister_notifier(struct iommu_group *group,
 					   struct notifier_block *nb);
 extern int iommu_group_id(struct iommu_group *group);
-<<<<<<< HEAD
-=======
 
 extern int iommu_domain_get_attr(struct iommu_domain *domain, enum iommu_attr,
 				 void *data);
 extern int iommu_domain_set_attr(struct iommu_domain *domain, enum iommu_attr,
 				 void *data);
->>>>>>> 2e360dd8
 
 /**
  * report_iommu_fault() - report about an IOMMU fault to the IOMMU framework
@@ -335,8 +323,6 @@
 {
 	return -ENODEV;
 }
-<<<<<<< HEAD
-=======
 
 static inline int iommu_domain_get_attr(struct iommu_domain *domain,
 					enum iommu_attr attr, void *data)
@@ -350,7 +336,6 @@
 	return -EINVAL;
 }
 
->>>>>>> 2e360dd8
 #endif /* CONFIG_IOMMU_API */
 
 #endif /* __LINUX_IOMMU_H */