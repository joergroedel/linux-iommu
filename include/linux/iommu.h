--- conflicted
+++ resolved
@@ -711,12 +711,9 @@
 void iommu_group_release_dma_owner(struct iommu_group *group);
 bool iommu_group_dma_owner_claimed(struct iommu_group *group);
 
-<<<<<<< HEAD
-=======
 int iommu_device_claim_dma_owner(struct device *dev, void *owner);
 void iommu_device_release_dma_owner(struct device *dev);
 
->>>>>>> b7bfaa76
 struct iommu_domain *iommu_sva_domain_alloc(struct device *dev,
 					    struct mm_struct *mm);
 int iommu_attach_device_pasid(struct iommu_domain *domain,
@@ -1074,8 +1071,6 @@
 	return false;
 }
 
-<<<<<<< HEAD
-=======
 static inline void iommu_device_release_dma_owner(struct device *dev)
 {
 }
@@ -1085,7 +1080,6 @@
 	return -ENODEV;
 }
 
->>>>>>> b7bfaa76
 static inline struct iommu_domain *
 iommu_sva_domain_alloc(struct device *dev, struct mm_struct *mm)
 {
@@ -1170,8 +1164,6 @@
 
 #endif	/* CONFIG_IOMMU_DMA */
 
-<<<<<<< HEAD
-=======
 /*
  * Newer generations of Tegra SoCs require devices' stream IDs to be directly programmed into
  * some registers. These are always paired with a Tegra SMMU or ARM SMMU, for which the contents
@@ -1193,7 +1185,6 @@
 	return false;
 }
 
->>>>>>> b7bfaa76
 #ifdef CONFIG_IOMMU_SVA
 struct iommu_sva *iommu_sva_bind_device(struct device *dev,
 					struct mm_struct *mm);
