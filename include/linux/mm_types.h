--- conflicted
+++ resolved
@@ -159,9 +159,6 @@
 			/** @pgmap: Points to the hosting device page map. */
 			struct dev_pagemap *pgmap;
 			void *zone_device_data;
-<<<<<<< HEAD
-			unsigned long _zd_pad_1;	/* uses mapping */
-=======
 			/*
 			 * ZONE_DEVICE private pages are counted as being
 			 * mapped so the next 3 words hold the mapping, index,
@@ -172,7 +169,6 @@
 			 * use the mapping, index, and private fields when
 			 * pmem backed DAX files are mapped.
 			 */
->>>>>>> bb831786
 		};
 
 		/** @rcu_head: You can use this to free a page by RCU. */
