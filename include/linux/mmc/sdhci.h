/*
 *  linux/include/linux/mmc/sdhci.h - Secure Digital Host Controller Interface
 *
 *  Copyright (C) 2005-2008 Pierre Ossman, All Rights Reserved.
 *
 * This program is free software; you can redistribute it and/or modify
 * it under the terms of the GNU General Public License as published by
 * the Free Software Foundation; either version 2 of the License, or (at
 * your option) any later version.
 */
#ifndef LINUX_MMC_SDHCI_H
#define LINUX_MMC_SDHCI_H

#include <linux/scatterlist.h>
#include <linux/compiler.h>
#include <linux/types.h>
#include <linux/io.h>
#include <linux/mmc/host.h>

struct sdhci_host {
	/* Data set by hardware interface driver */
	const char *hw_name;	/* Hardware bus name */

	unsigned int quirks;	/* Deviations from spec. */

/* Controller doesn't honor resets unless we touch the clock register */
#define SDHCI_QUIRK_CLOCK_BEFORE_RESET			(1<<0)
/* Controller has bad caps bits, but really supports DMA */
#define SDHCI_QUIRK_FORCE_DMA				(1<<1)
/* Controller doesn't like to be reset when there is no card inserted. */
#define SDHCI_QUIRK_NO_CARD_NO_RESET			(1<<2)
/* Controller doesn't like clearing the power reg before a change */
#define SDHCI_QUIRK_SINGLE_POWER_WRITE			(1<<3)
/* Controller has flaky internal state so reset it on each ios change */
#define SDHCI_QUIRK_RESET_CMD_DATA_ON_IOS		(1<<4)
/* Controller has an unusable DMA engine */
#define SDHCI_QUIRK_BROKEN_DMA				(1<<5)
/* Controller has an unusable ADMA engine */
#define SDHCI_QUIRK_BROKEN_ADMA				(1<<6)
/* Controller can only DMA from 32-bit aligned addresses */
#define SDHCI_QUIRK_32BIT_DMA_ADDR			(1<<7)
/* Controller can only DMA chunk sizes that are a multiple of 32 bits */
#define SDHCI_QUIRK_32BIT_DMA_SIZE			(1<<8)
/* Controller can only ADMA chunks that are a multiple of 32 bits */
#define SDHCI_QUIRK_32BIT_ADMA_SIZE			(1<<9)
/* Controller needs to be reset after each request to stay stable */
#define SDHCI_QUIRK_RESET_AFTER_REQUEST			(1<<10)
/* Controller needs voltage and power writes to happen separately */
#define SDHCI_QUIRK_NO_SIMULT_VDD_AND_POWER		(1<<11)
/* Controller provides an incorrect timeout value for transfers */
#define SDHCI_QUIRK_BROKEN_TIMEOUT_VAL			(1<<12)
/* Controller has an issue with buffer bits for small transfers */
#define SDHCI_QUIRK_BROKEN_SMALL_PIO			(1<<13)
/* Controller does not provide transfer-complete interrupt when not busy */
#define SDHCI_QUIRK_NO_BUSY_IRQ				(1<<14)
/* Controller has unreliable card detection */
#define SDHCI_QUIRK_BROKEN_CARD_DETECTION		(1<<15)
/* Controller reports inverted write-protect state */
#define SDHCI_QUIRK_INVERTED_WRITE_PROTECT		(1<<16)
/* Controller has nonstandard clock management */
#define SDHCI_QUIRK_NONSTANDARD_CLOCK			(1<<17)
/* Controller does not like fast PIO transfers */
#define SDHCI_QUIRK_PIO_NEEDS_DELAY			(1<<18)
/* Controller losing signal/interrupt enable states after reset */
#define SDHCI_QUIRK_RESTORE_IRQS_AFTER_RESET		(1<<19)
/* Controller has to be forced to use block size of 2048 bytes */
#define SDHCI_QUIRK_FORCE_BLK_SZ_2048			(1<<20)
/* Controller cannot do multi-block transfers */
#define SDHCI_QUIRK_NO_MULTIBLOCK			(1<<21)
/* Controller can only handle 1-bit data transfers */
#define SDHCI_QUIRK_FORCE_1_BIT_DATA			(1<<22)
/* Controller needs 10ms delay between applying power and clock */
#define SDHCI_QUIRK_DELAY_AFTER_POWER			(1<<23)
/* Controller uses SDCLK instead of TMCLK for data timeouts */
#define SDHCI_QUIRK_DATA_TIMEOUT_USES_SDCLK		(1<<24)
/* Controller reports wrong base clock capability */
#define SDHCI_QUIRK_CAP_CLOCK_BASE_BROKEN		(1<<25)
/* Controller cannot support End Attribute in NOP ADMA descriptor */
#define SDHCI_QUIRK_NO_ENDATTR_IN_NOPDESC		(1<<26)
/* Controller is missing device caps. Use caps provided by host */
#define SDHCI_QUIRK_MISSING_CAPS			(1<<27)
/* Controller uses Auto CMD12 command to stop the transfer */
#define SDHCI_QUIRK_MULTIBLOCK_READ_ACMD12		(1<<28)
/* Controller doesn't have HISPD bit field in HI-SPEED SD card */
#define SDHCI_QUIRK_NO_HISPD_BIT			(1<<29)
/* Controller treats ADMA descriptors with length 0000h incorrectly */
#define SDHCI_QUIRK_BROKEN_ADMA_ZEROLEN_DESC		(1<<30)
/* The read-only detection via SDHCI_PRESENT_STATE register is unstable */
#define SDHCI_QUIRK_UNSTABLE_RO_DETECT			(1<<31)

	unsigned int quirks2;	/* More deviations from spec. */

#define SDHCI_QUIRK2_HOST_OFF_CARD_ON			(1<<0)
#define SDHCI_QUIRK2_HOST_NO_CMD23			(1<<1)
<<<<<<< HEAD
=======
/* The system physically doesn't support 1.8v, even if the host does */
#define SDHCI_QUIRK2_NO_1_8_V				(1<<2)
>>>>>>> 097e3635

	int irq;		/* Device IRQ */
	void __iomem *ioaddr;	/* Mapped address */

	const struct sdhci_ops *ops;	/* Low level hw interface */

	struct regulator *vmmc;		/* Power regulator (vmmc) */
	struct regulator *vqmmc;	/* Signaling regulator (vccq) */

	/* Internal data */
	struct mmc_host *mmc;	/* MMC structure */
	u64 dma_mask;		/* custom DMA mask */

#if defined(CONFIG_LEDS_CLASS) || defined(CONFIG_LEDS_CLASS_MODULE)
	struct led_classdev led;	/* LED control */
	char led_name[32];
#endif

	spinlock_t lock;	/* Mutex */

	int flags;		/* Host attributes */
#define SDHCI_USE_SDMA		(1<<0)	/* Host is SDMA capable */
#define SDHCI_USE_ADMA		(1<<1)	/* Host is ADMA capable */
#define SDHCI_REQ_USE_DMA	(1<<2)	/* Use DMA for this req. */
#define SDHCI_DEVICE_DEAD	(1<<3)	/* Device unresponsive */
#define SDHCI_SDR50_NEEDS_TUNING (1<<4)	/* SDR50 needs tuning */
#define SDHCI_NEEDS_RETUNING	(1<<5)	/* Host needs retuning */
#define SDHCI_AUTO_CMD12	(1<<6)	/* Auto CMD12 support */
#define SDHCI_AUTO_CMD23	(1<<7)	/* Auto CMD23 support */
#define SDHCI_PV_ENABLED	(1<<8)	/* Preset value enabled */
#define SDHCI_SDIO_IRQ_ENABLED	(1<<9)	/* SDIO irq enabled */
#define SDHCI_HS200_NEEDS_TUNING (1<<10)	/* HS200 needs tuning */
#define SDHCI_USING_RETUNING_TIMER (1<<11)	/* Host is using a retuning timer for the card */

	unsigned int version;	/* SDHCI spec. version */

	unsigned int max_clk;	/* Max possible freq (MHz) */
	unsigned int timeout_clk;	/* Timeout freq (KHz) */
	unsigned int clk_mul;	/* Clock Muliplier value */

	unsigned int clock;	/* Current clock (MHz) */
	u8 pwr;			/* Current voltage */

	bool runtime_suspended;	/* Host is runtime suspended */

	struct mmc_request *mrq;	/* Current request */
	struct mmc_command *cmd;	/* Current command */
	struct mmc_data *data;	/* Current data request */
	unsigned int data_early:1;	/* Data finished before cmd */

	struct sg_mapping_iter sg_miter;	/* SG state for PIO */
	unsigned int blocks;	/* remaining PIO blocks */

	int sg_count;		/* Mapped sg entries */

	u8 *adma_desc;		/* ADMA descriptor table */
	u8 *align_buffer;	/* Bounce buffer */

	dma_addr_t adma_addr;	/* Mapped ADMA descr. table */
	dma_addr_t align_addr;	/* Mapped bounce buffer */

	struct tasklet_struct card_tasklet;	/* Tasklet structures */
	struct tasklet_struct finish_tasklet;

	struct timer_list timer;	/* Timer for timeouts */

	u32 caps;		/* Alternative CAPABILITY_0 */
	u32 caps1;		/* Alternative CAPABILITY_1 */

	unsigned int            ocr_avail_sdio;	/* OCR bit masks */
	unsigned int            ocr_avail_sd;
	unsigned int            ocr_avail_mmc;

	wait_queue_head_t	buf_ready_int;	/* Waitqueue for Buffer Read Ready interrupt */
	unsigned int		tuning_done;	/* Condition flag set when CMD19 succeeds */

	unsigned int		tuning_count;	/* Timer count for re-tuning */
	unsigned int		tuning_mode;	/* Re-tuning mode supported by host */
#define SDHCI_TUNING_MODE_1	0
	struct timer_list	tuning_timer;	/* Timer for tuning */

	unsigned long private[0] ____cacheline_aligned;
};
#endif /* LINUX_MMC_SDHCI_H */<|MERGE_RESOLUTION|>--- conflicted
+++ resolved
@@ -92,11 +92,8 @@
 
 #define SDHCI_QUIRK2_HOST_OFF_CARD_ON			(1<<0)
 #define SDHCI_QUIRK2_HOST_NO_CMD23			(1<<1)
-<<<<<<< HEAD
-=======
 /* The system physically doesn't support 1.8v, even if the host does */
 #define SDHCI_QUIRK2_NO_1_8_V				(1<<2)
->>>>>>> 097e3635
 
 	int irq;		/* Device IRQ */
 	void __iomem *ioaddr;	/* Mapped address */
