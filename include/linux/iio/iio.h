--- conflicted
+++ resolved
@@ -620,12 +620,9 @@
 };
 #endif
 
-<<<<<<< HEAD
-=======
 int iio_str_to_fixpoint(const char *str, int fract_mult, int *integer,
 	int *fract);
 
->>>>>>> 097e3635
 /**
  * IIO_DEGREE_TO_RAD() - Convert degree to rad
  * @deg: A value in degree
