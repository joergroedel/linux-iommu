#ifndef _LINUX_ELEVATOR_H
#define _LINUX_ELEVATOR_H

#include <linux/percpu.h>
#include <linux/hashtable.h>

#ifdef CONFIG_BLOCK

struct io_cq;
struct elevator_type;
#ifdef CONFIG_BLK_DEBUG_FS
struct blk_mq_debugfs_attr;
#endif

/*
 * Return values from elevator merger
 */
enum elv_merge {
	ELEVATOR_NO_MERGE	= 0,
	ELEVATOR_FRONT_MERGE	= 1,
	ELEVATOR_BACK_MERGE	= 2,
	ELEVATOR_DISCARD_MERGE	= 3,
};

typedef enum elv_merge (elevator_merge_fn) (struct request_queue *, struct request **,
				 struct bio *);

typedef void (elevator_merge_req_fn) (struct request_queue *, struct request *, struct request *);

typedef void (elevator_merged_fn) (struct request_queue *, struct request *, enum elv_merge);

typedef int (elevator_allow_bio_merge_fn) (struct request_queue *,
					   struct request *, struct bio *);

typedef int (elevator_allow_rq_merge_fn) (struct request_queue *,
					  struct request *, struct request *);

typedef void (elevator_bio_merged_fn) (struct request_queue *,
						struct request *, struct bio *);

typedef int (elevator_dispatch_fn) (struct request_queue *, int);

typedef void (elevator_add_req_fn) (struct request_queue *, struct request *);
typedef struct request *(elevator_request_list_fn) (struct request_queue *, struct request *);
typedef void (elevator_completed_req_fn) (struct request_queue *, struct request *);
typedef int (elevator_may_queue_fn) (struct request_queue *, unsigned int);

typedef void (elevator_init_icq_fn) (struct io_cq *);
typedef void (elevator_exit_icq_fn) (struct io_cq *);
typedef int (elevator_set_req_fn) (struct request_queue *, struct request *,
				   struct bio *, gfp_t);
typedef void (elevator_put_req_fn) (struct request *);
typedef void (elevator_activate_req_fn) (struct request_queue *, struct request *);
typedef void (elevator_deactivate_req_fn) (struct request_queue *, struct request *);

typedef int (elevator_init_fn) (struct request_queue *,
				struct elevator_type *e);
typedef void (elevator_exit_fn) (struct elevator_queue *);
typedef void (elevator_registered_fn) (struct request_queue *);

struct elevator_ops
{
	elevator_merge_fn *elevator_merge_fn;
	elevator_merged_fn *elevator_merged_fn;
	elevator_merge_req_fn *elevator_merge_req_fn;
	elevator_allow_bio_merge_fn *elevator_allow_bio_merge_fn;
	elevator_allow_rq_merge_fn *elevator_allow_rq_merge_fn;
	elevator_bio_merged_fn *elevator_bio_merged_fn;

	elevator_dispatch_fn *elevator_dispatch_fn;
	elevator_add_req_fn *elevator_add_req_fn;
	elevator_activate_req_fn *elevator_activate_req_fn;
	elevator_deactivate_req_fn *elevator_deactivate_req_fn;

	elevator_completed_req_fn *elevator_completed_req_fn;

	elevator_request_list_fn *elevator_former_req_fn;
	elevator_request_list_fn *elevator_latter_req_fn;

	elevator_init_icq_fn *elevator_init_icq_fn;	/* see iocontext.h */
	elevator_exit_icq_fn *elevator_exit_icq_fn;	/* ditto */

	elevator_set_req_fn *elevator_set_req_fn;
	elevator_put_req_fn *elevator_put_req_fn;

	elevator_may_queue_fn *elevator_may_queue_fn;

	elevator_init_fn *elevator_init_fn;
	elevator_exit_fn *elevator_exit_fn;
	elevator_registered_fn *elevator_registered_fn;
};

struct blk_mq_alloc_data;
struct blk_mq_hw_ctx;

struct elevator_mq_ops {
	int (*init_sched)(struct request_queue *, struct elevator_type *);
	void (*exit_sched)(struct elevator_queue *);
	int (*init_hctx)(struct blk_mq_hw_ctx *, unsigned int);
	void (*exit_hctx)(struct blk_mq_hw_ctx *, unsigned int);

	bool (*allow_merge)(struct request_queue *, struct request *, struct bio *);
	bool (*bio_merge)(struct blk_mq_hw_ctx *, struct bio *);
	int (*request_merge)(struct request_queue *q, struct request **, struct bio *);
	void (*request_merged)(struct request_queue *, struct request *, enum elv_merge);
	void (*requests_merged)(struct request_queue *, struct request *, struct request *);
	struct request *(*get_request)(struct request_queue *, unsigned int, struct blk_mq_alloc_data *);
	void (*put_request)(struct request *);
	void (*insert_requests)(struct blk_mq_hw_ctx *, struct list_head *, bool);
	struct request *(*dispatch_request)(struct blk_mq_hw_ctx *);
	bool (*has_work)(struct blk_mq_hw_ctx *);
	void (*completed_request)(struct request *);
	void (*started_request)(struct request *);
	void (*requeue_request)(struct request *);
	struct request *(*former_request)(struct request_queue *, struct request *);
	struct request *(*next_request)(struct request_queue *, struct request *);
	int (*get_rq_priv)(struct request_queue *, struct request *, struct bio *);
	void (*put_rq_priv)(struct request_queue *, struct request *);
	void (*init_icq)(struct io_cq *);
	void (*exit_icq)(struct io_cq *);
};

#define ELV_NAME_MAX	(16)

struct elv_fs_entry {
	struct attribute attr;
	ssize_t (*show)(struct elevator_queue *, char *);
	ssize_t (*store)(struct elevator_queue *, const char *, size_t);
};

/*
 * identifies an elevator type, such as AS or deadline
 */
struct elevator_type
{
	/* managed by elevator core */
	struct kmem_cache *icq_cache;

	/* fields provided by elevator implementation */
	union {
		struct elevator_ops sq;
		struct elevator_mq_ops mq;
	} ops;
	size_t icq_size;	/* see iocontext.h */
	size_t icq_align;	/* ditto */
	struct elv_fs_entry *elevator_attrs;
	char elevator_name[ELV_NAME_MAX];
	struct module *elevator_owner;
	bool uses_mq;
#ifdef CONFIG_BLK_DEBUG_FS
	const struct blk_mq_debugfs_attr *queue_debugfs_attrs;
	const struct blk_mq_debugfs_attr *hctx_debugfs_attrs;
#endif

	/* managed by elevator core */
	char icq_cache_name[ELV_NAME_MAX + 5];	/* elvname + "_io_cq" */
	struct list_head list;
};

#define ELV_HASH_BITS 6

void elv_rqhash_del(struct request_queue *q, struct request *rq);
void elv_rqhash_add(struct request_queue *q, struct request *rq);
void elv_rqhash_reposition(struct request_queue *q, struct request *rq);
struct request *elv_rqhash_find(struct request_queue *q, sector_t offset);

/*
 * each queue has an elevator_queue associated with it
 */
struct elevator_queue
{
	struct elevator_type *type;
	void *elevator_data;
	struct kobject kobj;
	struct mutex sysfs_lock;
	unsigned int registered:1;
	unsigned int uses_mq:1;
	DECLARE_HASHTABLE(hash, ELV_HASH_BITS);
};

/*
 * block elevator interface
 */
extern void elv_dispatch_sort(struct request_queue *, struct request *);
extern void elv_dispatch_add_tail(struct request_queue *, struct request *);
extern void elv_add_request(struct request_queue *, struct request *, int);
extern void __elv_add_request(struct request_queue *, struct request *, int);
extern enum elv_merge elv_merge(struct request_queue *, struct request **,
		struct bio *);
extern void elv_merge_requests(struct request_queue *, struct request *,
			       struct request *);
extern void elv_merged_request(struct request_queue *, struct request *,
		enum elv_merge);
extern void elv_bio_merged(struct request_queue *q, struct request *,
				struct bio *);
extern bool elv_attempt_insert_merge(struct request_queue *, struct request *);
extern void elv_requeue_request(struct request_queue *, struct request *);
extern struct request *elv_former_request(struct request_queue *, struct request *);
extern struct request *elv_latter_request(struct request_queue *, struct request *);
extern int elv_register_queue(struct request_queue *q);
extern void elv_unregister_queue(struct request_queue *q);
extern int elv_may_queue(struct request_queue *, unsigned int);
extern void elv_completed_request(struct request_queue *, struct request *);
extern int elv_set_request(struct request_queue *q, struct request *rq,
			   struct bio *bio, gfp_t gfp_mask);
extern void elv_put_request(struct request_queue *, struct request *);
extern void elv_drain_elevator(struct request_queue *);

/*
 * io scheduler registration
 */
extern void __init load_default_elevator_module(void);
extern int elv_register(struct elevator_type *);
extern void elv_unregister(struct elevator_type *);

/*
 * io scheduler sysfs switching
 */
extern ssize_t elv_iosched_show(struct request_queue *, char *);
extern ssize_t elv_iosched_store(struct request_queue *, const char *, size_t);

extern int elevator_init(struct request_queue *, char *);
extern void elevator_exit(struct request_queue *, struct elevator_queue *);
<<<<<<< HEAD
extern int elevator_change(struct request_queue *, const char *);
=======
>>>>>>> 2ea659a9
extern bool elv_bio_merge_ok(struct request *, struct bio *);
extern struct elevator_queue *elevator_alloc(struct request_queue *,
					struct elevator_type *);

/*
 * Helper functions.
 */
extern struct request *elv_rb_former_request(struct request_queue *, struct request *);
extern struct request *elv_rb_latter_request(struct request_queue *, struct request *);

/*
 * rb support functions.
 */
extern void elv_rb_add(struct rb_root *, struct request *);
extern void elv_rb_del(struct rb_root *, struct request *);
extern struct request *elv_rb_find(struct rb_root *, sector_t);

/*
 * Insertion selection
 */
#define ELEVATOR_INSERT_FRONT	1
#define ELEVATOR_INSERT_BACK	2
#define ELEVATOR_INSERT_SORT	3
#define ELEVATOR_INSERT_REQUEUE	4
#define ELEVATOR_INSERT_FLUSH	5
#define ELEVATOR_INSERT_SORT_MERGE	6

/*
 * return values from elevator_may_queue_fn
 */
enum {
	ELV_MQUEUE_MAY,
	ELV_MQUEUE_NO,
	ELV_MQUEUE_MUST,
};

#define rq_end_sector(rq)	(blk_rq_pos(rq) + blk_rq_sectors(rq))
#define rb_entry_rq(node)	rb_entry((node), struct request, rb_node)

#define rq_entry_fifo(ptr)	list_entry((ptr), struct request, queuelist)
#define rq_fifo_clear(rq)	list_del_init(&(rq)->queuelist)

#else /* CONFIG_BLOCK */

static inline void load_default_elevator_module(void) { }

#endif /* CONFIG_BLOCK */
#endif<|MERGE_RESOLUTION|>--- conflicted
+++ resolved
@@ -221,10 +221,6 @@
 
 extern int elevator_init(struct request_queue *, char *);
 extern void elevator_exit(struct request_queue *, struct elevator_queue *);
-<<<<<<< HEAD
-extern int elevator_change(struct request_queue *, const char *);
-=======
->>>>>>> 2ea659a9
 extern bool elv_bio_merge_ok(struct request *, struct bio *);
 extern struct elevator_queue *elevator_alloc(struct request_queue *,
 					struct elevator_type *);
