/* SPDX-License-Identifier: GPL-2.0 */
#ifndef _LINUX_FS_H
#define _LINUX_FS_H

#include <linux/linkage.h>
#include <linux/wait_bit.h>
#include <linux/kdev_t.h>
#include <linux/dcache.h>
#include <linux/path.h>
#include <linux/stat.h>
#include <linux/cache.h>
#include <linux/list.h>
#include <linux/list_lru.h>
#include <linux/llist.h>
#include <linux/radix-tree.h>
#include <linux/xarray.h>
#include <linux/rbtree.h>
#include <linux/init.h>
#include <linux/pid.h>
#include <linux/bug.h>
#include <linux/mutex.h>
#include <linux/rwsem.h>
#include <linux/mm_types.h>
#include <linux/capability.h>
#include <linux/semaphore.h>
#include <linux/fcntl.h>
#include <linux/fiemap.h>
#include <linux/rculist_bl.h>
#include <linux/atomic.h>
#include <linux/shrinker.h>
#include <linux/migrate_mode.h>
#include <linux/uidgid.h>
#include <linux/lockdep.h>
#include <linux/percpu-rwsem.h>
#include <linux/workqueue.h>
#include <linux/delayed_call.h>
#include <linux/uuid.h>
#include <linux/errseq.h>
#include <linux/ioprio.h>

#include <asm/byteorder.h>
#include <uapi/linux/fs.h>

struct backing_dev_info;
struct bdi_writeback;
struct bio;
struct export_operations;
struct hd_geometry;
struct iovec;
struct kiocb;
struct kobject;
struct pipe_inode_info;
struct poll_table_struct;
struct kstatfs;
struct vm_area_struct;
struct vfsmount;
struct cred;
struct swap_info_struct;
struct seq_file;
struct workqueue_struct;
struct iov_iter;
struct fscrypt_info;
struct fscrypt_operations;

extern void __init inode_init(void);
extern void __init inode_init_early(void);
extern void __init files_init(void);
extern void __init files_maxfiles_init(void);

extern struct files_stat_struct files_stat;
extern unsigned long get_max_files(void);
extern unsigned int sysctl_nr_open;
extern struct inodes_stat_t inodes_stat;
extern int leases_enable, lease_break_time;
extern int sysctl_protected_symlinks;
extern int sysctl_protected_hardlinks;
extern int sysctl_protected_fifos;
extern int sysctl_protected_regular;

typedef __kernel_rwf_t rwf_t;

struct buffer_head;
typedef int (get_block_t)(struct inode *inode, sector_t iblock,
			struct buffer_head *bh_result, int create);
typedef int (dio_iodone_t)(struct kiocb *iocb, loff_t offset,
			ssize_t bytes, void *private);

#define MAY_EXEC		0x00000001
#define MAY_WRITE		0x00000002
#define MAY_READ		0x00000004
#define MAY_APPEND		0x00000008
#define MAY_ACCESS		0x00000010
#define MAY_OPEN		0x00000020
#define MAY_CHDIR		0x00000040
/* called from RCU mode, don't block */
#define MAY_NOT_BLOCK		0x00000080

/*
 * flags in file.f_mode.  Note that FMODE_READ and FMODE_WRITE must correspond
 * to O_WRONLY and O_RDWR via the strange trick in do_dentry_open()
 */

/* file is open for reading */
#define FMODE_READ		((__force fmode_t)0x1)
/* file is open for writing */
#define FMODE_WRITE		((__force fmode_t)0x2)
/* file is seekable */
#define FMODE_LSEEK		((__force fmode_t)0x4)
/* file can be accessed using pread */
#define FMODE_PREAD		((__force fmode_t)0x8)
/* file can be accessed using pwrite */
#define FMODE_PWRITE		((__force fmode_t)0x10)
/* File is opened for execution with sys_execve / sys_uselib */
#define FMODE_EXEC		((__force fmode_t)0x20)
/* File is opened with O_NDELAY (only set for block devices) */
#define FMODE_NDELAY		((__force fmode_t)0x40)
/* File is opened with O_EXCL (only set for block devices) */
#define FMODE_EXCL		((__force fmode_t)0x80)
/* File is opened using open(.., 3, ..) and is writeable only for ioctls
   (specialy hack for floppy.c) */
#define FMODE_WRITE_IOCTL	((__force fmode_t)0x100)
/* 32bit hashes as llseek() offset (for directories) */
#define FMODE_32BITHASH         ((__force fmode_t)0x200)
/* 64bit hashes as llseek() offset (for directories) */
#define FMODE_64BITHASH         ((__force fmode_t)0x400)

/*
 * Don't update ctime and mtime.
 *
 * Currently a special hack for the XFS open_by_handle ioctl, but we'll
 * hopefully graduate it to a proper O_CMTIME flag supported by open(2) soon.
 */
#define FMODE_NOCMTIME		((__force fmode_t)0x800)

/* Expect random access pattern */
#define FMODE_RANDOM		((__force fmode_t)0x1000)

/* File is huge (eg. /dev/kmem): treat loff_t as unsigned */
#define FMODE_UNSIGNED_OFFSET	((__force fmode_t)0x2000)

/* File is opened with O_PATH; almost nothing can be done with it */
#define FMODE_PATH		((__force fmode_t)0x4000)

/* File needs atomic accesses to f_pos */
#define FMODE_ATOMIC_POS	((__force fmode_t)0x8000)
/* Write access to underlying fs */
#define FMODE_WRITER		((__force fmode_t)0x10000)
/* Has read method(s) */
#define FMODE_CAN_READ          ((__force fmode_t)0x20000)
/* Has write method(s) */
#define FMODE_CAN_WRITE         ((__force fmode_t)0x40000)

#define FMODE_OPENED		((__force fmode_t)0x80000)
#define FMODE_CREATED		((__force fmode_t)0x100000)

/* File was opened by fanotify and shouldn't generate fanotify events */
#define FMODE_NONOTIFY		((__force fmode_t)0x4000000)

/* File is capable of returning -EAGAIN if I/O will block */
#define FMODE_NOWAIT	((__force fmode_t)0x8000000)

/* File does not contribute to nr_files count */
#define FMODE_NOACCOUNT	((__force fmode_t)0x20000000)

/*
 * Flag for rw_copy_check_uvector and compat_rw_copy_check_uvector
 * that indicates that they should check the contents of the iovec are
 * valid, but not check the memory that the iovec elements
 * points too.
 */
#define CHECK_IOVEC_ONLY -1

/*
 * Attribute flags.  These should be or-ed together to figure out what
 * has been changed!
 */
#define ATTR_MODE	(1 << 0)
#define ATTR_UID	(1 << 1)
#define ATTR_GID	(1 << 2)
#define ATTR_SIZE	(1 << 3)
#define ATTR_ATIME	(1 << 4)
#define ATTR_MTIME	(1 << 5)
#define ATTR_CTIME	(1 << 6)
#define ATTR_ATIME_SET	(1 << 7)
#define ATTR_MTIME_SET	(1 << 8)
#define ATTR_FORCE	(1 << 9) /* Not a change, but a change it */
#define ATTR_KILL_SUID	(1 << 11)
#define ATTR_KILL_SGID	(1 << 12)
#define ATTR_FILE	(1 << 13)
#define ATTR_KILL_PRIV	(1 << 14)
#define ATTR_OPEN	(1 << 15) /* Truncating from open(O_TRUNC) */
#define ATTR_TIMES_SET	(1 << 16)
#define ATTR_TOUCH	(1 << 17)

/*
 * Whiteout is represented by a char device.  The following constants define the
 * mode and device number to use.
 */
#define WHITEOUT_MODE 0
#define WHITEOUT_DEV 0

/*
 * This is the Inode Attributes structure, used for notify_change().  It
 * uses the above definitions as flags, to know which values have changed.
 * Also, in this manner, a Filesystem can look at only the values it cares
 * about.  Basically, these are the attributes that the VFS layer can
 * request to change from the FS layer.
 *
 * Derek Atkins <warlord@MIT.EDU> 94-10-20
 */
struct iattr {
	unsigned int	ia_valid;
	umode_t		ia_mode;
	kuid_t		ia_uid;
	kgid_t		ia_gid;
	loff_t		ia_size;
	struct timespec64 ia_atime;
	struct timespec64 ia_mtime;
	struct timespec64 ia_ctime;

	/*
	 * Not an attribute, but an auxiliary info for filesystems wanting to
	 * implement an ftruncate() like method.  NOTE: filesystem should
	 * check for (ia_valid & ATTR_FILE), and not for (ia_file != NULL).
	 */
	struct file	*ia_file;
};

/*
 * Includes for diskquotas.
 */
#include <linux/quota.h>

/*
 * Maximum number of layers of fs stack.  Needs to be limited to
 * prevent kernel stack overflow
 */
#define FILESYSTEM_MAX_STACK_DEPTH 2

/** 
 * enum positive_aop_returns - aop return codes with specific semantics
 *
 * @AOP_WRITEPAGE_ACTIVATE: Informs the caller that page writeback has
 * 			    completed, that the page is still locked, and
 * 			    should be considered active.  The VM uses this hint
 * 			    to return the page to the active list -- it won't
 * 			    be a candidate for writeback again in the near
 * 			    future.  Other callers must be careful to unlock
 * 			    the page if they get this return.  Returned by
 * 			    writepage(); 
 *
 * @AOP_TRUNCATED_PAGE: The AOP method that was handed a locked page has
 *  			unlocked it and the page might have been truncated.
 *  			The caller should back up to acquiring a new page and
 *  			trying again.  The aop will be taking reasonable
 *  			precautions not to livelock.  If the caller held a page
 *  			reference, it should drop it before retrying.  Returned
 *  			by readpage().
 *
 * address_space_operation functions return these large constants to indicate
 * special semantics to the caller.  These are much larger than the bytes in a
 * page to allow for functions that return the number of bytes operated on in a
 * given page.
 */

enum positive_aop_returns {
	AOP_WRITEPAGE_ACTIVATE	= 0x80000,
	AOP_TRUNCATED_PAGE	= 0x80001,
};

#define AOP_FLAG_CONT_EXPAND		0x0001 /* called from cont_expand */
#define AOP_FLAG_NOFS			0x0002 /* used by filesystem to direct
						* helper code (eg buffer layer)
						* to clear GFP_FS from alloc */

/*
 * oh the beauties of C type declarations.
 */
struct page;
struct address_space;
struct writeback_control;

/*
 * Write life time hint values.
 * Stored in struct inode as u8.
 */
enum rw_hint {
	WRITE_LIFE_NOT_SET	= 0,
	WRITE_LIFE_NONE		= RWH_WRITE_LIFE_NONE,
	WRITE_LIFE_SHORT	= RWH_WRITE_LIFE_SHORT,
	WRITE_LIFE_MEDIUM	= RWH_WRITE_LIFE_MEDIUM,
	WRITE_LIFE_LONG		= RWH_WRITE_LIFE_LONG,
	WRITE_LIFE_EXTREME	= RWH_WRITE_LIFE_EXTREME,
};

#define IOCB_EVENTFD		(1 << 0)
#define IOCB_APPEND		(1 << 1)
#define IOCB_DIRECT		(1 << 2)
#define IOCB_HIPRI		(1 << 3)
#define IOCB_DSYNC		(1 << 4)
#define IOCB_SYNC		(1 << 5)
#define IOCB_WRITE		(1 << 6)
#define IOCB_NOWAIT		(1 << 7)

struct kiocb {
	struct file		*ki_filp;
	loff_t			ki_pos;
	void (*ki_complete)(struct kiocb *iocb, long ret, long ret2);
	void			*private;
	int			ki_flags;
	u16			ki_hint;
	u16			ki_ioprio; /* See linux/ioprio.h */
} __randomize_layout;

static inline bool is_sync_kiocb(struct kiocb *kiocb)
{
	return kiocb->ki_complete == NULL;
}

/*
 * "descriptor" for what we're up to with a read.
 * This allows us to use the same read code yet
 * have multiple different users of the data that
 * we read from a file.
 *
 * The simplest case just copies the data to user
 * mode.
 */
typedef struct {
	size_t written;
	size_t count;
	union {
		char __user *buf;
		void *data;
	} arg;
	int error;
} read_descriptor_t;

typedef int (*read_actor_t)(read_descriptor_t *, struct page *,
		unsigned long, unsigned long);

struct address_space_operations {
	int (*writepage)(struct page *page, struct writeback_control *wbc);
	int (*readpage)(struct file *, struct page *);

	/* Write back some dirty pages from this mapping. */
	int (*writepages)(struct address_space *, struct writeback_control *);

	/* Set a page dirty.  Return true if this dirtied it */
	int (*set_page_dirty)(struct page *page);

	/*
	 * Reads in the requested pages. Unlike ->readpage(), this is
	 * PURELY used for read-ahead!.
	 */
	int (*readpages)(struct file *filp, struct address_space *mapping,
			struct list_head *pages, unsigned nr_pages);

	int (*write_begin)(struct file *, struct address_space *mapping,
				loff_t pos, unsigned len, unsigned flags,
				struct page **pagep, void **fsdata);
	int (*write_end)(struct file *, struct address_space *mapping,
				loff_t pos, unsigned len, unsigned copied,
				struct page *page, void *fsdata);

	/* Unfortunately this kludge is needed for FIBMAP. Don't use it */
	sector_t (*bmap)(struct address_space *, sector_t);
	void (*invalidatepage) (struct page *, unsigned int, unsigned int);
	int (*releasepage) (struct page *, gfp_t);
	void (*freepage)(struct page *);
	ssize_t (*direct_IO)(struct kiocb *, struct iov_iter *iter);
	/*
	 * migrate the contents of a page to the specified target. If
	 * migrate_mode is MIGRATE_ASYNC, it must not block.
	 */
	int (*migratepage) (struct address_space *,
			struct page *, struct page *, enum migrate_mode);
	bool (*isolate_page)(struct page *, isolate_mode_t);
	void (*putback_page)(struct page *);
	int (*launder_page) (struct page *);
	int (*is_partially_uptodate) (struct page *, unsigned long,
					unsigned long);
	void (*is_dirty_writeback) (struct page *, bool *, bool *);
	int (*error_remove_page)(struct address_space *, struct page *);

	/* swapfile support */
	int (*swap_activate)(struct swap_info_struct *sis, struct file *file,
				sector_t *span);
	void (*swap_deactivate)(struct file *file);
};

extern const struct address_space_operations empty_aops;

/*
 * pagecache_write_begin/pagecache_write_end must be used by general code
 * to write into the pagecache.
 */
int pagecache_write_begin(struct file *, struct address_space *mapping,
				loff_t pos, unsigned len, unsigned flags,
				struct page **pagep, void **fsdata);

int pagecache_write_end(struct file *, struct address_space *mapping,
				loff_t pos, unsigned len, unsigned copied,
				struct page *page, void *fsdata);

/**
 * struct address_space - Contents of a cacheable, mappable object.
 * @host: Owner, either the inode or the block_device.
 * @i_pages: Cached pages.
 * @gfp_mask: Memory allocation flags to use for allocating pages.
 * @i_mmap_writable: Number of VM_SHARED mappings.
 * @i_mmap: Tree of private and shared mappings.
 * @i_mmap_rwsem: Protects @i_mmap and @i_mmap_writable.
 * @nrpages: Number of page entries, protected by the i_pages lock.
 * @nrexceptional: Shadow or DAX entries, protected by the i_pages lock.
 * @writeback_index: Writeback starts here.
 * @a_ops: Methods.
 * @flags: Error bits and flags (AS_*).
 * @wb_err: The most recent error which has occurred.
 * @private_lock: For use by the owner of the address_space.
 * @private_list: For use by the owner of the address_space.
 * @private_data: For use by the owner of the address_space.
 */
struct address_space {
	struct inode		*host;
	struct xarray		i_pages;
	gfp_t			gfp_mask;
	atomic_t		i_mmap_writable;
	struct rb_root_cached	i_mmap;
	struct rw_semaphore	i_mmap_rwsem;
	unsigned long		nrpages;
	unsigned long		nrexceptional;
	pgoff_t			writeback_index;
	const struct address_space_operations *a_ops;
	unsigned long		flags;
	errseq_t		wb_err;
	spinlock_t		private_lock;
	struct list_head	private_list;
	void			*private_data;
} __attribute__((aligned(sizeof(long)))) __randomize_layout;
	/*
	 * On most architectures that alignment is already the case; but
	 * must be enforced here for CRIS, to let the least significant bit
	 * of struct page's "mapping" pointer be used for PAGE_MAPPING_ANON.
	 */
struct request_queue;

struct block_device {
	dev_t			bd_dev;  /* not a kdev_t - it's a search key */
	int			bd_openers;
	struct inode *		bd_inode;	/* will die */
	struct super_block *	bd_super;
	struct mutex		bd_mutex;	/* open/close mutex */
	void *			bd_claiming;
	void *			bd_holder;
	int			bd_holders;
	bool			bd_write_holder;
#ifdef CONFIG_SYSFS
	struct list_head	bd_holder_disks;
#endif
	struct block_device *	bd_contains;
	unsigned		bd_block_size;
	u8			bd_partno;
	struct hd_struct *	bd_part;
	/* number of times partitions within this device have been opened. */
	unsigned		bd_part_count;
	int			bd_invalidated;
	struct gendisk *	bd_disk;
	struct request_queue *  bd_queue;
	struct backing_dev_info *bd_bdi;
	struct list_head	bd_list;
	/*
	 * Private data.  You must have bd_claim'ed the block_device
	 * to use this.  NOTE:  bd_claim allows an owner to claim
	 * the same device multiple times, the owner must take special
	 * care to not mess up bd_private for that case.
	 */
	unsigned long		bd_private;

	/* The counter of freeze processes */
	int			bd_fsfreeze_count;
	/* Mutex for freeze */
	struct mutex		bd_fsfreeze_mutex;
} __randomize_layout;

/* XArray tags, for tagging dirty and writeback pages in the pagecache. */
#define PAGECACHE_TAG_DIRTY	XA_MARK_0
#define PAGECACHE_TAG_WRITEBACK	XA_MARK_1
#define PAGECACHE_TAG_TOWRITE	XA_MARK_2

/*
 * Returns true if any of the pages in the mapping are marked with the tag.
 */
static inline bool mapping_tagged(struct address_space *mapping, xa_mark_t tag)
{
	return xa_marked(&mapping->i_pages, tag);
}

static inline void i_mmap_lock_write(struct address_space *mapping)
{
	down_write(&mapping->i_mmap_rwsem);
}

static inline void i_mmap_unlock_write(struct address_space *mapping)
{
	up_write(&mapping->i_mmap_rwsem);
}

static inline void i_mmap_lock_read(struct address_space *mapping)
{
	down_read(&mapping->i_mmap_rwsem);
}

static inline void i_mmap_unlock_read(struct address_space *mapping)
{
	up_read(&mapping->i_mmap_rwsem);
}

/*
 * Might pages of this file be mapped into userspace?
 */
static inline int mapping_mapped(struct address_space *mapping)
{
	return	!RB_EMPTY_ROOT(&mapping->i_mmap.rb_root);
}

/*
 * Might pages of this file have been modified in userspace?
 * Note that i_mmap_writable counts all VM_SHARED vmas: do_mmap_pgoff
 * marks vma as VM_SHARED if it is shared, and the file was opened for
 * writing i.e. vma may be mprotected writable even if now readonly.
 *
 * If i_mmap_writable is negative, no new writable mappings are allowed. You
 * can only deny writable mappings, if none exists right now.
 */
static inline int mapping_writably_mapped(struct address_space *mapping)
{
	return atomic_read(&mapping->i_mmap_writable) > 0;
}

static inline int mapping_map_writable(struct address_space *mapping)
{
	return atomic_inc_unless_negative(&mapping->i_mmap_writable) ?
		0 : -EPERM;
}

static inline void mapping_unmap_writable(struct address_space *mapping)
{
	atomic_dec(&mapping->i_mmap_writable);
}

static inline int mapping_deny_writable(struct address_space *mapping)
{
	return atomic_dec_unless_positive(&mapping->i_mmap_writable) ?
		0 : -EBUSY;
}

static inline void mapping_allow_writable(struct address_space *mapping)
{
	atomic_inc(&mapping->i_mmap_writable);
}

/*
 * Use sequence counter to get consistent i_size on 32-bit processors.
 */
#if BITS_PER_LONG==32 && defined(CONFIG_SMP)
#include <linux/seqlock.h>
#define __NEED_I_SIZE_ORDERED
#define i_size_ordered_init(inode) seqcount_init(&inode->i_size_seqcount)
#else
#define i_size_ordered_init(inode) do { } while (0)
#endif

struct posix_acl;
#define ACL_NOT_CACHED ((void *)(-1))
#define ACL_DONT_CACHE ((void *)(-3))

static inline struct posix_acl *
uncached_acl_sentinel(struct task_struct *task)
{
	return (void *)task + 1;
}

static inline bool
is_uncached_acl(struct posix_acl *acl)
{
	return (long)acl & 1;
}

#define IOP_FASTPERM	0x0001
#define IOP_LOOKUP	0x0002
#define IOP_NOFOLLOW	0x0004
#define IOP_XATTR	0x0008
#define IOP_DEFAULT_READLINK	0x0010

struct fsnotify_mark_connector;

/*
 * Keep mostly read-only and often accessed (especially for
 * the RCU path lookup and 'stat' data) fields at the beginning
 * of the 'struct inode'
 */
struct inode {
	umode_t			i_mode;
	unsigned short		i_opflags;
	kuid_t			i_uid;
	kgid_t			i_gid;
	unsigned int		i_flags;

#ifdef CONFIG_FS_POSIX_ACL
	struct posix_acl	*i_acl;
	struct posix_acl	*i_default_acl;
#endif

	const struct inode_operations	*i_op;
	struct super_block	*i_sb;
	struct address_space	*i_mapping;

#ifdef CONFIG_SECURITY
	void			*i_security;
#endif

	/* Stat data, not accessed from path walking */
	unsigned long		i_ino;
	/*
	 * Filesystems may only read i_nlink directly.  They shall use the
	 * following functions for modification:
	 *
	 *    (set|clear|inc|drop)_nlink
	 *    inode_(inc|dec)_link_count
	 */
	union {
		const unsigned int i_nlink;
		unsigned int __i_nlink;
	};
	dev_t			i_rdev;
	loff_t			i_size;
	struct timespec64	i_atime;
	struct timespec64	i_mtime;
	struct timespec64	i_ctime;
	spinlock_t		i_lock;	/* i_blocks, i_bytes, maybe i_size */
	unsigned short          i_bytes;
	u8			i_blkbits;
	u8			i_write_hint;
	blkcnt_t		i_blocks;

#ifdef __NEED_I_SIZE_ORDERED
	seqcount_t		i_size_seqcount;
#endif

	/* Misc */
	unsigned long		i_state;
	struct rw_semaphore	i_rwsem;

	unsigned long		dirtied_when;	/* jiffies of first dirtying */
	unsigned long		dirtied_time_when;

	struct hlist_node	i_hash;
	struct list_head	i_io_list;	/* backing dev IO list */
#ifdef CONFIG_CGROUP_WRITEBACK
	struct bdi_writeback	*i_wb;		/* the associated cgroup wb */

	/* foreign inode detection, see wbc_detach_inode() */
	int			i_wb_frn_winner;
	u16			i_wb_frn_avg_time;
	u16			i_wb_frn_history;
#endif
	struct list_head	i_lru;		/* inode LRU list */
	struct list_head	i_sb_list;
	struct list_head	i_wb_list;	/* backing dev writeback list */
	union {
		struct hlist_head	i_dentry;
		struct rcu_head		i_rcu;
	};
	atomic64_t		i_version;
	atomic_t		i_count;
	atomic_t		i_dio_count;
	atomic_t		i_writecount;
#ifdef CONFIG_IMA
	atomic_t		i_readcount; /* struct files open RO */
#endif
	const struct file_operations	*i_fop;	/* former ->i_op->default_file_ops */
	struct file_lock_context	*i_flctx;
	struct address_space	i_data;
	struct list_head	i_devices;
	union {
		struct pipe_inode_info	*i_pipe;
		struct block_device	*i_bdev;
		struct cdev		*i_cdev;
		char			*i_link;
		unsigned		i_dir_seq;
	};

	__u32			i_generation;

#ifdef CONFIG_FSNOTIFY
	__u32			i_fsnotify_mask; /* all events this inode cares about */
	struct fsnotify_mark_connector __rcu	*i_fsnotify_marks;
#endif

#if IS_ENABLED(CONFIG_FS_ENCRYPTION)
	struct fscrypt_info	*i_crypt_info;
#endif

	void			*i_private; /* fs or device private pointer */
} __randomize_layout;

static inline unsigned int i_blocksize(const struct inode *node)
{
	return (1 << node->i_blkbits);
}

static inline int inode_unhashed(struct inode *inode)
{
	return hlist_unhashed(&inode->i_hash);
}

/*
 * __mark_inode_dirty expects inodes to be hashed.  Since we don't
 * want special inodes in the fileset inode space, we make them
 * appear hashed, but do not put on any lists.  hlist_del()
 * will work fine and require no locking.
 */
static inline void inode_fake_hash(struct inode *inode)
{
	hlist_add_fake(&inode->i_hash);
}

/*
 * inode->i_mutex nesting subclasses for the lock validator:
 *
 * 0: the object of the current VFS operation
 * 1: parent
 * 2: child/target
 * 3: xattr
 * 4: second non-directory
 * 5: second parent (when locking independent directories in rename)
 *
 * I_MUTEX_NONDIR2 is for certain operations (such as rename) which lock two
 * non-directories at once.
 *
 * The locking order between these classes is
 * parent[2] -> child -> grandchild -> normal -> xattr -> second non-directory
 */
enum inode_i_mutex_lock_class
{
	I_MUTEX_NORMAL,
	I_MUTEX_PARENT,
	I_MUTEX_CHILD,
	I_MUTEX_XATTR,
	I_MUTEX_NONDIR2,
	I_MUTEX_PARENT2,
};

static inline void inode_lock(struct inode *inode)
{
	down_write(&inode->i_rwsem);
}

static inline void inode_unlock(struct inode *inode)
{
	up_write(&inode->i_rwsem);
}

static inline void inode_lock_shared(struct inode *inode)
{
	down_read(&inode->i_rwsem);
}

static inline void inode_unlock_shared(struct inode *inode)
{
	up_read(&inode->i_rwsem);
}

static inline int inode_trylock(struct inode *inode)
{
	return down_write_trylock(&inode->i_rwsem);
}

static inline int inode_trylock_shared(struct inode *inode)
{
	return down_read_trylock(&inode->i_rwsem);
}

static inline int inode_is_locked(struct inode *inode)
{
	return rwsem_is_locked(&inode->i_rwsem);
}

static inline void inode_lock_nested(struct inode *inode, unsigned subclass)
{
	down_write_nested(&inode->i_rwsem, subclass);
}

static inline void inode_lock_shared_nested(struct inode *inode, unsigned subclass)
{
	down_read_nested(&inode->i_rwsem, subclass);
}

void lock_two_nondirectories(struct inode *, struct inode*);
void unlock_two_nondirectories(struct inode *, struct inode*);

/*
 * NOTE: in a 32bit arch with a preemptable kernel and
 * an UP compile the i_size_read/write must be atomic
 * with respect to the local cpu (unlike with preempt disabled),
 * but they don't need to be atomic with respect to other cpus like in
 * true SMP (so they need either to either locally disable irq around
 * the read or for example on x86 they can be still implemented as a
 * cmpxchg8b without the need of the lock prefix). For SMP compiles
 * and 64bit archs it makes no difference if preempt is enabled or not.
 */
static inline loff_t i_size_read(const struct inode *inode)
{
#if BITS_PER_LONG==32 && defined(CONFIG_SMP)
	loff_t i_size;
	unsigned int seq;

	do {
		seq = read_seqcount_begin(&inode->i_size_seqcount);
		i_size = inode->i_size;
	} while (read_seqcount_retry(&inode->i_size_seqcount, seq));
	return i_size;
#elif BITS_PER_LONG==32 && defined(CONFIG_PREEMPT)
	loff_t i_size;

	preempt_disable();
	i_size = inode->i_size;
	preempt_enable();
	return i_size;
#else
	return inode->i_size;
#endif
}

/*
 * NOTE: unlike i_size_read(), i_size_write() does need locking around it
 * (normally i_mutex), otherwise on 32bit/SMP an update of i_size_seqcount
 * can be lost, resulting in subsequent i_size_read() calls spinning forever.
 */
static inline void i_size_write(struct inode *inode, loff_t i_size)
{
#if BITS_PER_LONG==32 && defined(CONFIG_SMP)
	preempt_disable();
	write_seqcount_begin(&inode->i_size_seqcount);
	inode->i_size = i_size;
	write_seqcount_end(&inode->i_size_seqcount);
	preempt_enable();
#elif BITS_PER_LONG==32 && defined(CONFIG_PREEMPT)
	preempt_disable();
	inode->i_size = i_size;
	preempt_enable();
#else
	inode->i_size = i_size;
#endif
}

static inline unsigned iminor(const struct inode *inode)
{
	return MINOR(inode->i_rdev);
}

static inline unsigned imajor(const struct inode *inode)
{
	return MAJOR(inode->i_rdev);
}

extern struct block_device *I_BDEV(struct inode *inode);

struct fown_struct {
	rwlock_t lock;          /* protects pid, uid, euid fields */
	struct pid *pid;	/* pid or -pgrp where SIGIO should be sent */
	enum pid_type pid_type;	/* Kind of process group SIGIO should be sent to */
	kuid_t uid, euid;	/* uid/euid of process setting the owner */
	int signum;		/* posix.1b rt signal to be delivered on IO */
};

/*
 * Track a single file's readahead state
 */
struct file_ra_state {
	pgoff_t start;			/* where readahead started */
	unsigned int size;		/* # of readahead pages */
	unsigned int async_size;	/* do asynchronous readahead when
					   there are only # of pages ahead */

	unsigned int ra_pages;		/* Maximum readahead window */
	unsigned int mmap_miss;		/* Cache miss stat for mmap accesses */
	loff_t prev_pos;		/* Cache last read() position */
};

/*
 * Check if @index falls in the readahead windows.
 */
static inline int ra_has_index(struct file_ra_state *ra, pgoff_t index)
{
	return (index >= ra->start &&
		index <  ra->start + ra->size);
}

struct file {
	union {
		struct llist_node	fu_llist;
		struct rcu_head 	fu_rcuhead;
	} f_u;
	struct path		f_path;
	struct inode		*f_inode;	/* cached value */
	const struct file_operations	*f_op;

	/*
	 * Protects f_ep_links, f_flags.
	 * Must not be taken from IRQ context.
	 */
	spinlock_t		f_lock;
	enum rw_hint		f_write_hint;
	atomic_long_t		f_count;
	unsigned int 		f_flags;
	fmode_t			f_mode;
	struct mutex		f_pos_lock;
	loff_t			f_pos;
	struct fown_struct	f_owner;
	const struct cred	*f_cred;
	struct file_ra_state	f_ra;

	u64			f_version;
#ifdef CONFIG_SECURITY
	void			*f_security;
#endif
	/* needed for tty driver, and maybe others */
	void			*private_data;

#ifdef CONFIG_EPOLL
	/* Used by fs/eventpoll.c to link all the hooks to this file */
	struct list_head	f_ep_links;
	struct list_head	f_tfile_llink;
#endif /* #ifdef CONFIG_EPOLL */
	struct address_space	*f_mapping;
	errseq_t		f_wb_err;
} __randomize_layout
  __attribute__((aligned(4)));	/* lest something weird decides that 2 is OK */

struct file_handle {
	__u32 handle_bytes;
	int handle_type;
	/* file identifier */
	unsigned char f_handle[0];
};

static inline struct file *get_file(struct file *f)
{
	atomic_long_inc(&f->f_count);
	return f;
}
#define get_file_rcu(x) atomic_long_inc_not_zero(&(x)->f_count)
#define fput_atomic(x)	atomic_long_add_unless(&(x)->f_count, -1, 1)
#define file_count(x)	atomic_long_read(&(x)->f_count)

#define	MAX_NON_LFS	((1UL<<31) - 1)

/* Page cache limit. The filesystems should put that into their s_maxbytes 
   limits, otherwise bad things can happen in VM. */ 
#if BITS_PER_LONG==32
#define MAX_LFS_FILESIZE	((loff_t)ULONG_MAX << PAGE_SHIFT)
#elif BITS_PER_LONG==64
#define MAX_LFS_FILESIZE 	((loff_t)LLONG_MAX)
#endif

#define FL_POSIX	1
#define FL_FLOCK	2
#define FL_DELEG	4	/* NFSv4 delegation */
#define FL_ACCESS	8	/* not trying to lock, just looking */
#define FL_EXISTS	16	/* when unlocking, test for existence */
#define FL_LEASE	32	/* lease held on this file */
#define FL_CLOSE	64	/* unlock on close */
#define FL_SLEEP	128	/* A blocking lock */
#define FL_DOWNGRADE_PENDING	256 /* Lease is being downgraded */
#define FL_UNLOCK_PENDING	512 /* Lease is being broken */
#define FL_OFDLCK	1024	/* lock is "owned" by struct file */
#define FL_LAYOUT	2048	/* outstanding pNFS layout */

#define FL_CLOSE_POSIX (FL_POSIX | FL_CLOSE)

/*
 * Special return value from posix_lock_file() and vfs_lock_file() for
 * asynchronous locking.
 */
#define FILE_LOCK_DEFERRED 1

/* legacy typedef, should eventually be removed */
typedef void *fl_owner_t;

struct file_lock;

struct file_lock_operations {
	void (*fl_copy_lock)(struct file_lock *, struct file_lock *);
	void (*fl_release_private)(struct file_lock *);
};

struct lock_manager_operations {
	int (*lm_compare_owner)(struct file_lock *, struct file_lock *);
	unsigned long (*lm_owner_key)(struct file_lock *);
	fl_owner_t (*lm_get_owner)(fl_owner_t);
	void (*lm_put_owner)(fl_owner_t);
	void (*lm_notify)(struct file_lock *);	/* unblock callback */
	int (*lm_grant)(struct file_lock *, int);
	bool (*lm_break)(struct file_lock *);
	int (*lm_change)(struct file_lock *, int, struct list_head *);
	void (*lm_setup)(struct file_lock *, void **);
};

struct lock_manager {
	struct list_head list;
	/*
	 * NFSv4 and up also want opens blocked during the grace period;
	 * NLM doesn't care:
	 */
	bool block_opens;
};

struct net;
void locks_start_grace(struct net *, struct lock_manager *);
void locks_end_grace(struct lock_manager *);
bool locks_in_grace(struct net *);
bool opens_in_grace(struct net *);

/* that will die - we need it for nfs_lock_info */
#include <linux/nfs_fs_i.h>

/*
 * struct file_lock represents a generic "file lock". It's used to represent
 * POSIX byte range locks, BSD (flock) locks, and leases. It's important to
 * note that the same struct is used to represent both a request for a lock and
 * the lock itself, but the same object is never used for both.
 *
 * FIXME: should we create a separate "struct lock_request" to help distinguish
 * these two uses?
 *
 * The varous i_flctx lists are ordered by:
 *
 * 1) lock owner
 * 2) lock range start
 * 3) lock range end
 *
 * Obviously, the last two criteria only matter for POSIX locks.
 */
struct file_lock {
	struct file_lock *fl_next;	/* singly linked list for this inode  */
	struct list_head fl_list;	/* link into file_lock_context */
	struct hlist_node fl_link;	/* node in global lists */
	struct list_head fl_block;	/* circular list of blocked processes */
	fl_owner_t fl_owner;
	unsigned int fl_flags;
	unsigned char fl_type;
	unsigned int fl_pid;
	int fl_link_cpu;		/* what cpu's list is this on? */
	wait_queue_head_t fl_wait;
	struct file *fl_file;
	loff_t fl_start;
	loff_t fl_end;

	struct fasync_struct *	fl_fasync; /* for lease break notifications */
	/* for lease breaks: */
	unsigned long fl_break_time;
	unsigned long fl_downgrade_time;

	const struct file_lock_operations *fl_ops;	/* Callbacks for filesystems */
	const struct lock_manager_operations *fl_lmops;	/* Callbacks for lockmanagers */
	union {
		struct nfs_lock_info	nfs_fl;
		struct nfs4_lock_info	nfs4_fl;
		struct {
			struct list_head link;	/* link in AFS vnode's pending_locks list */
			int state;		/* state of grant or error if -ve */
		} afs;
	} fl_u;
} __randomize_layout;

struct file_lock_context {
	spinlock_t		flc_lock;
	struct list_head	flc_flock;
	struct list_head	flc_posix;
	struct list_head	flc_lease;
};

/* The following constant reflects the upper bound of the file/locking space */
#ifndef OFFSET_MAX
#define INT_LIMIT(x)	(~((x)1 << (sizeof(x)*8 - 1)))
#define OFFSET_MAX	INT_LIMIT(loff_t)
#define OFFT_OFFSET_MAX	INT_LIMIT(off_t)
#endif

extern void send_sigio(struct fown_struct *fown, int fd, int band);

#define locks_inode(f) file_inode(f)

#ifdef CONFIG_FILE_LOCKING
extern int fcntl_getlk(struct file *, unsigned int, struct flock *);
extern int fcntl_setlk(unsigned int, struct file *, unsigned int,
			struct flock *);

#if BITS_PER_LONG == 32
extern int fcntl_getlk64(struct file *, unsigned int, struct flock64 *);
extern int fcntl_setlk64(unsigned int, struct file *, unsigned int,
			struct flock64 *);
#endif

extern int fcntl_setlease(unsigned int fd, struct file *filp, long arg);
extern int fcntl_getlease(struct file *filp);

/* fs/locks.c */
void locks_free_lock_context(struct inode *inode);
void locks_free_lock(struct file_lock *fl);
extern void locks_init_lock(struct file_lock *);
extern struct file_lock * locks_alloc_lock(void);
extern void locks_copy_lock(struct file_lock *, struct file_lock *);
extern void locks_copy_conflock(struct file_lock *, struct file_lock *);
extern void locks_remove_posix(struct file *, fl_owner_t);
extern void locks_remove_file(struct file *);
extern void locks_release_private(struct file_lock *);
extern void posix_test_lock(struct file *, struct file_lock *);
extern int posix_lock_file(struct file *, struct file_lock *, struct file_lock *);
extern int posix_unblock_lock(struct file_lock *);
extern int vfs_test_lock(struct file *, struct file_lock *);
extern int vfs_lock_file(struct file *, unsigned int, struct file_lock *, struct file_lock *);
extern int vfs_cancel_lock(struct file *filp, struct file_lock *fl);
extern int locks_lock_inode_wait(struct inode *inode, struct file_lock *fl);
extern int __break_lease(struct inode *inode, unsigned int flags, unsigned int type);
extern void lease_get_mtime(struct inode *, struct timespec64 *time);
extern int generic_setlease(struct file *, long, struct file_lock **, void **priv);
extern int vfs_setlease(struct file *, long, struct file_lock **, void **);
extern int lease_modify(struct file_lock *, int, struct list_head *);
struct files_struct;
extern void show_fd_locks(struct seq_file *f,
			 struct file *filp, struct files_struct *files);
#else /* !CONFIG_FILE_LOCKING */
static inline int fcntl_getlk(struct file *file, unsigned int cmd,
			      struct flock __user *user)
{
	return -EINVAL;
}

static inline int fcntl_setlk(unsigned int fd, struct file *file,
			      unsigned int cmd, struct flock __user *user)
{
	return -EACCES;
}

#if BITS_PER_LONG == 32
static inline int fcntl_getlk64(struct file *file, unsigned int cmd,
				struct flock64 __user *user)
{
	return -EINVAL;
}

static inline int fcntl_setlk64(unsigned int fd, struct file *file,
				unsigned int cmd, struct flock64 __user *user)
{
	return -EACCES;
}
#endif
static inline int fcntl_setlease(unsigned int fd, struct file *filp, long arg)
{
	return -EINVAL;
}

static inline int fcntl_getlease(struct file *filp)
{
	return F_UNLCK;
}

static inline void
locks_free_lock_context(struct inode *inode)
{
}

static inline void locks_init_lock(struct file_lock *fl)
{
	return;
}

static inline void locks_copy_conflock(struct file_lock *new, struct file_lock *fl)
{
	return;
}

static inline void locks_copy_lock(struct file_lock *new, struct file_lock *fl)
{
	return;
}

static inline void locks_remove_posix(struct file *filp, fl_owner_t owner)
{
	return;
}

static inline void locks_remove_file(struct file *filp)
{
	return;
}

static inline void posix_test_lock(struct file *filp, struct file_lock *fl)
{
	return;
}

static inline int posix_lock_file(struct file *filp, struct file_lock *fl,
				  struct file_lock *conflock)
{
	return -ENOLCK;
}

static inline int posix_unblock_lock(struct file_lock *waiter)
{
	return -ENOENT;
}

static inline int vfs_test_lock(struct file *filp, struct file_lock *fl)
{
	return 0;
}

static inline int vfs_lock_file(struct file *filp, unsigned int cmd,
				struct file_lock *fl, struct file_lock *conf)
{
	return -ENOLCK;
}

static inline int vfs_cancel_lock(struct file *filp, struct file_lock *fl)
{
	return 0;
}

static inline int locks_lock_inode_wait(struct inode *inode, struct file_lock *fl)
{
	return -ENOLCK;
}

static inline int __break_lease(struct inode *inode, unsigned int mode, unsigned int type)
{
	return 0;
}

static inline void lease_get_mtime(struct inode *inode,
				   struct timespec64 *time)
{
	return;
}

static inline int generic_setlease(struct file *filp, long arg,
				    struct file_lock **flp, void **priv)
{
	return -EINVAL;
}

static inline int vfs_setlease(struct file *filp, long arg,
			       struct file_lock **lease, void **priv)
{
	return -EINVAL;
}

static inline int lease_modify(struct file_lock *fl, int arg,
			       struct list_head *dispose)
{
	return -EINVAL;
}

struct files_struct;
static inline void show_fd_locks(struct seq_file *f,
			struct file *filp, struct files_struct *files) {}
#endif /* !CONFIG_FILE_LOCKING */

static inline struct inode *file_inode(const struct file *f)
{
	return f->f_inode;
}

static inline struct dentry *file_dentry(const struct file *file)
{
	return d_real(file->f_path.dentry, file_inode(file));
}

static inline int locks_lock_file_wait(struct file *filp, struct file_lock *fl)
{
	return locks_lock_inode_wait(locks_inode(filp), fl);
}

struct fasync_struct {
	rwlock_t		fa_lock;
	int			magic;
	int			fa_fd;
	struct fasync_struct	*fa_next; /* singly linked list */
	struct file		*fa_file;
	struct rcu_head		fa_rcu;
};

#define FASYNC_MAGIC 0x4601

/* SMP safe fasync helpers: */
extern int fasync_helper(int, struct file *, int, struct fasync_struct **);
extern struct fasync_struct *fasync_insert_entry(int, struct file *, struct fasync_struct **, struct fasync_struct *);
extern int fasync_remove_entry(struct file *, struct fasync_struct **);
extern struct fasync_struct *fasync_alloc(void);
extern void fasync_free(struct fasync_struct *);

/* can be called from interrupts */
extern void kill_fasync(struct fasync_struct **, int, int);

extern void __f_setown(struct file *filp, struct pid *, enum pid_type, int force);
extern int f_setown(struct file *filp, unsigned long arg, int force);
extern void f_delown(struct file *filp);
extern pid_t f_getown(struct file *filp);
extern int send_sigurg(struct fown_struct *fown);

/*
 * sb->s_flags.  Note that these mirror the equivalent MS_* flags where
 * represented in both.
 */
#define SB_RDONLY	 1	/* Mount read-only */
#define SB_NOSUID	 2	/* Ignore suid and sgid bits */
#define SB_NODEV	 4	/* Disallow access to device special files */
#define SB_NOEXEC	 8	/* Disallow program execution */
#define SB_SYNCHRONOUS	16	/* Writes are synced at once */
#define SB_MANDLOCK	64	/* Allow mandatory locks on an FS */
#define SB_DIRSYNC	128	/* Directory modifications are synchronous */
#define SB_NOATIME	1024	/* Do not update access times. */
#define SB_NODIRATIME	2048	/* Do not update directory access times */
#define SB_SILENT	32768
#define SB_POSIXACL	(1<<16)	/* VFS does not apply the umask */
#define SB_KERNMOUNT	(1<<22) /* this is a kern_mount call */
#define SB_I_VERSION	(1<<23) /* Update inode I_version field */
#define SB_LAZYTIME	(1<<25) /* Update the on-disk [acm]times lazily */

/* These sb flags are internal to the kernel */
#define SB_SUBMOUNT     (1<<26)
#define SB_NOSEC	(1<<28)
#define SB_BORN		(1<<29)
#define SB_ACTIVE	(1<<30)
#define SB_NOUSER	(1<<31)

/*
 *	Umount options
 */

#define MNT_FORCE	0x00000001	/* Attempt to forcibily umount */
#define MNT_DETACH	0x00000002	/* Just detach from the tree */
#define MNT_EXPIRE	0x00000004	/* Mark for expiry */
#define UMOUNT_NOFOLLOW	0x00000008	/* Don't follow symlink on umount */
#define UMOUNT_UNUSED	0x80000000	/* Flag guaranteed to be unused */

/* sb->s_iflags */
#define SB_I_CGROUPWB	0x00000001	/* cgroup-aware writeback enabled */
#define SB_I_NOEXEC	0x00000002	/* Ignore executables on this fs */
#define SB_I_NODEV	0x00000004	/* Ignore devices on this fs */
#define SB_I_MULTIROOT	0x00000008	/* Multiple roots to the dentry tree */

/* sb->s_iflags to limit user namespace mounts */
#define SB_I_USERNS_VISIBLE		0x00000010 /* fstype already mounted */
#define SB_I_IMA_UNVERIFIABLE_SIGNATURE	0x00000020
#define SB_I_UNTRUSTED_MOUNTER		0x00000040

/* Possible states of 'frozen' field */
enum {
	SB_UNFROZEN = 0,		/* FS is unfrozen */
	SB_FREEZE_WRITE	= 1,		/* Writes, dir ops, ioctls frozen */
	SB_FREEZE_PAGEFAULT = 2,	/* Page faults stopped as well */
	SB_FREEZE_FS = 3,		/* For internal FS use (e.g. to stop
					 * internal threads if needed) */
	SB_FREEZE_COMPLETE = 4,		/* ->freeze_fs finished successfully */
};

#define SB_FREEZE_LEVELS (SB_FREEZE_COMPLETE - 1)

struct sb_writers {
	int				frozen;		/* Is sb frozen? */
	wait_queue_head_t		wait_unfrozen;	/* for get_super_thawed() */
	struct percpu_rw_semaphore	rw_sem[SB_FREEZE_LEVELS];
};

struct super_block {
	struct list_head	s_list;		/* Keep this first */
	dev_t			s_dev;		/* search index; _not_ kdev_t */
	unsigned char		s_blocksize_bits;
	unsigned long		s_blocksize;
	loff_t			s_maxbytes;	/* Max file size */
	struct file_system_type	*s_type;
	const struct super_operations	*s_op;
	const struct dquot_operations	*dq_op;
	const struct quotactl_ops	*s_qcop;
	const struct export_operations *s_export_op;
	unsigned long		s_flags;
	unsigned long		s_iflags;	/* internal SB_I_* flags */
	unsigned long		s_magic;
	struct dentry		*s_root;
	struct rw_semaphore	s_umount;
	int			s_count;
	atomic_t		s_active;
#ifdef CONFIG_SECURITY
	void                    *s_security;
#endif
	const struct xattr_handler **s_xattr;
#if IS_ENABLED(CONFIG_FS_ENCRYPTION)
	const struct fscrypt_operations	*s_cop;
#endif
	struct hlist_bl_head	s_roots;	/* alternate root dentries for NFS */
	struct list_head	s_mounts;	/* list of mounts; _not_ for fs use */
	struct block_device	*s_bdev;
	struct backing_dev_info *s_bdi;
	struct mtd_info		*s_mtd;
	struct hlist_node	s_instances;
	unsigned int		s_quota_types;	/* Bitmask of supported quota types */
	struct quota_info	s_dquot;	/* Diskquota specific options */

	struct sb_writers	s_writers;

	/*
	 * Keep s_fs_info, s_time_gran, s_fsnotify_mask, and
	 * s_fsnotify_marks together for cache efficiency. They are frequently
	 * accessed and rarely modified.
	 */
	void			*s_fs_info;	/* Filesystem private info */

	/* Granularity of c/m/atime in ns (cannot be worse than a second) */
	u32			s_time_gran;
#ifdef CONFIG_FSNOTIFY
	__u32			s_fsnotify_mask;
	struct fsnotify_mark_connector __rcu	*s_fsnotify_marks;
#endif

	char			s_id[32];	/* Informational name */
	uuid_t			s_uuid;		/* UUID */

	unsigned int		s_max_links;
	fmode_t			s_mode;

	/*
	 * The next field is for VFS *only*. No filesystems have any business
	 * even looking at it. You had been warned.
	 */
	struct mutex s_vfs_rename_mutex;	/* Kludge */

	/*
	 * Filesystem subtype.  If non-empty the filesystem type field
	 * in /proc/mounts will be "type.subtype"
	 */
	char *s_subtype;

	const struct dentry_operations *s_d_op; /* default d_op for dentries */

	/*
	 * Saved pool identifier for cleancache (-1 means none)
	 */
	int cleancache_poolid;

	struct shrinker s_shrink;	/* per-sb shrinker handle */

	/* Number of inodes with nlink == 0 but still referenced */
	atomic_long_t s_remove_count;

	/* Pending fsnotify inode refs */
	atomic_long_t s_fsnotify_inode_refs;

	/* Being remounted read-only */
	int s_readonly_remount;

	/* AIO completions deferred from interrupt context */
	struct workqueue_struct *s_dio_done_wq;
	struct hlist_head s_pins;

	/*
	 * Owning user namespace and default context in which to
	 * interpret filesystem uids, gids, quotas, device nodes,
	 * xattrs and security labels.
	 */
	struct user_namespace *s_user_ns;

	/*
	 * Keep the lru lists last in the structure so they always sit on their
	 * own individual cachelines.
	 */
	struct list_lru		s_dentry_lru ____cacheline_aligned_in_smp;
	struct list_lru		s_inode_lru ____cacheline_aligned_in_smp;
	struct rcu_head		rcu;
	struct work_struct	destroy_work;

	struct mutex		s_sync_lock;	/* sync serialisation lock */

	/*
	 * Indicates how deep in a filesystem stack this SB is
	 */
	int s_stack_depth;

	/* s_inode_list_lock protects s_inodes */
	spinlock_t		s_inode_list_lock ____cacheline_aligned_in_smp;
	struct list_head	s_inodes;	/* all inodes */

	spinlock_t		s_inode_wblist_lock;
	struct list_head	s_inodes_wb;	/* writeback inodes */
} __randomize_layout;

/* Helper functions so that in most cases filesystems will
 * not need to deal directly with kuid_t and kgid_t and can
 * instead deal with the raw numeric values that are stored
 * in the filesystem.
 */
static inline uid_t i_uid_read(const struct inode *inode)
{
	return from_kuid(inode->i_sb->s_user_ns, inode->i_uid);
}

static inline gid_t i_gid_read(const struct inode *inode)
{
	return from_kgid(inode->i_sb->s_user_ns, inode->i_gid);
}

static inline void i_uid_write(struct inode *inode, uid_t uid)
{
	inode->i_uid = make_kuid(inode->i_sb->s_user_ns, uid);
}

static inline void i_gid_write(struct inode *inode, gid_t gid)
{
	inode->i_gid = make_kgid(inode->i_sb->s_user_ns, gid);
}

extern struct timespec64 timespec64_trunc(struct timespec64 t, unsigned gran);
extern struct timespec64 current_time(struct inode *inode);

/*
 * Snapshotting support.
 */

void __sb_end_write(struct super_block *sb, int level);
int __sb_start_write(struct super_block *sb, int level, bool wait);

#define __sb_writers_acquired(sb, lev)	\
	percpu_rwsem_acquire(&(sb)->s_writers.rw_sem[(lev)-1], 1, _THIS_IP_)
#define __sb_writers_release(sb, lev)	\
	percpu_rwsem_release(&(sb)->s_writers.rw_sem[(lev)-1], 1, _THIS_IP_)

/**
 * sb_end_write - drop write access to a superblock
 * @sb: the super we wrote to
 *
 * Decrement number of writers to the filesystem. Wake up possible waiters
 * wanting to freeze the filesystem.
 */
static inline void sb_end_write(struct super_block *sb)
{
	__sb_end_write(sb, SB_FREEZE_WRITE);
}

/**
 * sb_end_pagefault - drop write access to a superblock from a page fault
 * @sb: the super we wrote to
 *
 * Decrement number of processes handling write page fault to the filesystem.
 * Wake up possible waiters wanting to freeze the filesystem.
 */
static inline void sb_end_pagefault(struct super_block *sb)
{
	__sb_end_write(sb, SB_FREEZE_PAGEFAULT);
}

/**
 * sb_end_intwrite - drop write access to a superblock for internal fs purposes
 * @sb: the super we wrote to
 *
 * Decrement fs-internal number of writers to the filesystem.  Wake up possible
 * waiters wanting to freeze the filesystem.
 */
static inline void sb_end_intwrite(struct super_block *sb)
{
	__sb_end_write(sb, SB_FREEZE_FS);
}

/**
 * sb_start_write - get write access to a superblock
 * @sb: the super we write to
 *
 * When a process wants to write data or metadata to a file system (i.e. dirty
 * a page or an inode), it should embed the operation in a sb_start_write() -
 * sb_end_write() pair to get exclusion against file system freezing. This
 * function increments number of writers preventing freezing. If the file
 * system is already frozen, the function waits until the file system is
 * thawed.
 *
 * Since freeze protection behaves as a lock, users have to preserve
 * ordering of freeze protection and other filesystem locks. Generally,
 * freeze protection should be the outermost lock. In particular, we have:
 *
 * sb_start_write
 *   -> i_mutex			(write path, truncate, directory ops, ...)
 *   -> s_umount		(freeze_super, thaw_super)
 */
static inline void sb_start_write(struct super_block *sb)
{
	__sb_start_write(sb, SB_FREEZE_WRITE, true);
}

static inline int sb_start_write_trylock(struct super_block *sb)
{
	return __sb_start_write(sb, SB_FREEZE_WRITE, false);
}

/**
 * sb_start_pagefault - get write access to a superblock from a page fault
 * @sb: the super we write to
 *
 * When a process starts handling write page fault, it should embed the
 * operation into sb_start_pagefault() - sb_end_pagefault() pair to get
 * exclusion against file system freezing. This is needed since the page fault
 * is going to dirty a page. This function increments number of running page
 * faults preventing freezing. If the file system is already frozen, the
 * function waits until the file system is thawed.
 *
 * Since page fault freeze protection behaves as a lock, users have to preserve
 * ordering of freeze protection and other filesystem locks. It is advised to
 * put sb_start_pagefault() close to mmap_sem in lock ordering. Page fault
 * handling code implies lock dependency:
 *
 * mmap_sem
 *   -> sb_start_pagefault
 */
static inline void sb_start_pagefault(struct super_block *sb)
{
	__sb_start_write(sb, SB_FREEZE_PAGEFAULT, true);
}

/*
 * sb_start_intwrite - get write access to a superblock for internal fs purposes
 * @sb: the super we write to
 *
 * This is the third level of protection against filesystem freezing. It is
 * free for use by a filesystem. The only requirement is that it must rank
 * below sb_start_pagefault.
 *
 * For example filesystem can call sb_start_intwrite() when starting a
 * transaction which somewhat eases handling of freezing for internal sources
 * of filesystem changes (internal fs threads, discarding preallocation on file
 * close, etc.).
 */
static inline void sb_start_intwrite(struct super_block *sb)
{
	__sb_start_write(sb, SB_FREEZE_FS, true);
}

static inline int sb_start_intwrite_trylock(struct super_block *sb)
{
	return __sb_start_write(sb, SB_FREEZE_FS, false);
}


extern bool inode_owner_or_capable(const struct inode *inode);

/*
 * VFS helper functions..
 */
extern int vfs_create(struct inode *, struct dentry *, umode_t, bool);
extern int vfs_mkdir(struct inode *, struct dentry *, umode_t);
extern int vfs_mknod(struct inode *, struct dentry *, umode_t, dev_t);
extern int vfs_symlink(struct inode *, struct dentry *, const char *);
extern int vfs_link(struct dentry *, struct inode *, struct dentry *, struct inode **);
extern int vfs_rmdir(struct inode *, struct dentry *);
extern int vfs_unlink(struct inode *, struct dentry *, struct inode **);
extern int vfs_rename(struct inode *, struct dentry *, struct inode *, struct dentry *, struct inode **, unsigned int);
extern int vfs_whiteout(struct inode *, struct dentry *);

extern struct dentry *vfs_tmpfile(struct dentry *dentry, umode_t mode,
				  int open_flag);

int vfs_mkobj(struct dentry *, umode_t,
		int (*f)(struct dentry *, umode_t, void *),
		void *);

extern long vfs_ioctl(struct file *file, unsigned int cmd, unsigned long arg);

/*
 * VFS file helper functions.
 */
extern void inode_init_owner(struct inode *inode, const struct inode *dir,
			umode_t mode);
extern bool may_open_dev(const struct path *path);
/*
 * VFS FS_IOC_FIEMAP helper definitions.
 */
struct fiemap_extent_info {
	unsigned int fi_flags;		/* Flags as passed from user */
	unsigned int fi_extents_mapped;	/* Number of mapped extents */
	unsigned int fi_extents_max;	/* Size of fiemap_extent array */
	struct fiemap_extent __user *fi_extents_start; /* Start of
							fiemap_extent array */
};
int fiemap_fill_next_extent(struct fiemap_extent_info *info, u64 logical,
			    u64 phys, u64 len, u32 flags);
int fiemap_check_flags(struct fiemap_extent_info *fieinfo, u32 fs_flags);

/*
 * File types
 *
 * NOTE! These match bits 12..15 of stat.st_mode
 * (ie "(i_mode >> 12) & 15").
 */
#define DT_UNKNOWN	0
#define DT_FIFO		1
#define DT_CHR		2
#define DT_DIR		4
#define DT_BLK		6
#define DT_REG		8
#define DT_LNK		10
#define DT_SOCK		12
#define DT_WHT		14

/*
 * This is the "filldir" function type, used by readdir() to let
 * the kernel specify what kind of dirent layout it wants to have.
 * This allows the kernel to read directories into kernel space or
 * to have different dirent layouts depending on the binary type.
 */
struct dir_context;
typedef int (*filldir_t)(struct dir_context *, const char *, int, loff_t, u64,
			 unsigned);

struct dir_context {
	filldir_t actor;
	loff_t pos;
};

struct block_device_operations;

/* These macros are for out of kernel modules to test that
 * the kernel supports the unlocked_ioctl and compat_ioctl
 * fields in struct file_operations. */
#define HAVE_COMPAT_IOCTL 1
#define HAVE_UNLOCKED_IOCTL 1

/*
 * These flags let !MMU mmap() govern direct device mapping vs immediate
 * copying more easily for MAP_PRIVATE, especially for ROM filesystems.
 *
 * NOMMU_MAP_COPY:	Copy can be mapped (MAP_PRIVATE)
 * NOMMU_MAP_DIRECT:	Can be mapped directly (MAP_SHARED)
 * NOMMU_MAP_READ:	Can be mapped for reading
 * NOMMU_MAP_WRITE:	Can be mapped for writing
 * NOMMU_MAP_EXEC:	Can be mapped for execution
 */
#define NOMMU_MAP_COPY		0x00000001
#define NOMMU_MAP_DIRECT	0x00000008
#define NOMMU_MAP_READ		VM_MAYREAD
#define NOMMU_MAP_WRITE		VM_MAYWRITE
#define NOMMU_MAP_EXEC		VM_MAYEXEC

#define NOMMU_VMFLAGS \
	(NOMMU_MAP_READ | NOMMU_MAP_WRITE | NOMMU_MAP_EXEC)

/*
 * These flags control the behavior of the remap_file_range function pointer.
 * If it is called with len == 0 that means "remap to end of source file".
 * See Documentation/filesystems/vfs.txt for more details about this call.
 *
 * REMAP_FILE_DEDUP: only remap if contents identical (i.e. deduplicate)
 * REMAP_FILE_CAN_SHORTEN: caller can handle a shortened request
 */
#define REMAP_FILE_DEDUP		(1 << 0)
#define REMAP_FILE_CAN_SHORTEN		(1 << 1)

/*
 * These flags signal that the caller is ok with altering various aspects of
 * the behavior of the remap operation.  The changes must be made by the
 * implementation; the vfs remap helper functions can take advantage of them.
 * Flags in this category exist to preserve the quirky behavior of the hoisted
 * btrfs clone/dedupe ioctls.
 */
#define REMAP_FILE_ADVISORY		(REMAP_FILE_CAN_SHORTEN)

struct iov_iter;

struct file_operations {
	struct module *owner;
	loff_t (*llseek) (struct file *, loff_t, int);
	ssize_t (*read) (struct file *, char __user *, size_t, loff_t *);
	ssize_t (*write) (struct file *, const char __user *, size_t, loff_t *);
	ssize_t (*read_iter) (struct kiocb *, struct iov_iter *);
	ssize_t (*write_iter) (struct kiocb *, struct iov_iter *);
	int (*iterate) (struct file *, struct dir_context *);
	int (*iterate_shared) (struct file *, struct dir_context *);
	__poll_t (*poll) (struct file *, struct poll_table_struct *);
	long (*unlocked_ioctl) (struct file *, unsigned int, unsigned long);
	long (*compat_ioctl) (struct file *, unsigned int, unsigned long);
	int (*mmap) (struct file *, struct vm_area_struct *);
	unsigned long mmap_supported_flags;
	int (*open) (struct inode *, struct file *);
	int (*flush) (struct file *, fl_owner_t id);
	int (*release) (struct inode *, struct file *);
	int (*fsync) (struct file *, loff_t, loff_t, int datasync);
	int (*fasync) (int, struct file *, int);
	int (*lock) (struct file *, int, struct file_lock *);
	ssize_t (*sendpage) (struct file *, struct page *, int, size_t, loff_t *, int);
	unsigned long (*get_unmapped_area)(struct file *, unsigned long, unsigned long, unsigned long, unsigned long);
	int (*check_flags)(int);
	int (*flock) (struct file *, int, struct file_lock *);
	ssize_t (*splice_write)(struct pipe_inode_info *, struct file *, loff_t *, size_t, unsigned int);
	ssize_t (*splice_read)(struct file *, loff_t *, struct pipe_inode_info *, size_t, unsigned int);
	int (*setlease)(struct file *, long, struct file_lock **, void **);
	long (*fallocate)(struct file *file, int mode, loff_t offset,
			  loff_t len);
	void (*show_fdinfo)(struct seq_file *m, struct file *f);
#ifndef CONFIG_MMU
	unsigned (*mmap_capabilities)(struct file *);
#endif
	ssize_t (*copy_file_range)(struct file *, loff_t, struct file *,
			loff_t, size_t, unsigned int);
	loff_t (*remap_file_range)(struct file *file_in, loff_t pos_in,
				   struct file *file_out, loff_t pos_out,
				   loff_t len, unsigned int remap_flags);
	int (*fadvise)(struct file *, loff_t, loff_t, int);
} __randomize_layout;

struct inode_operations {
	struct dentry * (*lookup) (struct inode *,struct dentry *, unsigned int);
	const char * (*get_link) (struct dentry *, struct inode *, struct delayed_call *);
	int (*permission) (struct inode *, int);
	struct posix_acl * (*get_acl)(struct inode *, int);

	int (*readlink) (struct dentry *, char __user *,int);

	int (*create) (struct inode *,struct dentry *, umode_t, bool);
	int (*link) (struct dentry *,struct inode *,struct dentry *);
	int (*unlink) (struct inode *,struct dentry *);
	int (*symlink) (struct inode *,struct dentry *,const char *);
	int (*mkdir) (struct inode *,struct dentry *,umode_t);
	int (*rmdir) (struct inode *,struct dentry *);
	int (*mknod) (struct inode *,struct dentry *,umode_t,dev_t);
	int (*rename) (struct inode *, struct dentry *,
			struct inode *, struct dentry *, unsigned int);
	int (*setattr) (struct dentry *, struct iattr *);
	int (*getattr) (const struct path *, struct kstat *, u32, unsigned int);
	ssize_t (*listxattr) (struct dentry *, char *, size_t);
	int (*fiemap)(struct inode *, struct fiemap_extent_info *, u64 start,
		      u64 len);
	int (*update_time)(struct inode *, struct timespec64 *, int);
	int (*atomic_open)(struct inode *, struct dentry *,
			   struct file *, unsigned open_flag,
			   umode_t create_mode);
	int (*tmpfile) (struct inode *, struct dentry *, umode_t);
	int (*set_acl)(struct inode *, struct posix_acl *, int);
} ____cacheline_aligned;

static inline ssize_t call_read_iter(struct file *file, struct kiocb *kio,
				     struct iov_iter *iter)
{
	return file->f_op->read_iter(kio, iter);
}

static inline ssize_t call_write_iter(struct file *file, struct kiocb *kio,
				      struct iov_iter *iter)
{
	return file->f_op->write_iter(kio, iter);
}

static inline int call_mmap(struct file *file, struct vm_area_struct *vma)
{
	return file->f_op->mmap(file, vma);
}

ssize_t rw_copy_check_uvector(int type, const struct iovec __user * uvector,
			      unsigned long nr_segs, unsigned long fast_segs,
			      struct iovec *fast_pointer,
			      struct iovec **ret_pointer);

extern ssize_t __vfs_read(struct file *, char __user *, size_t, loff_t *);
extern ssize_t vfs_read(struct file *, char __user *, size_t, loff_t *);
extern ssize_t vfs_write(struct file *, const char __user *, size_t, loff_t *);
extern ssize_t vfs_readv(struct file *, const struct iovec __user *,
		unsigned long, loff_t *, rwf_t);
extern ssize_t vfs_copy_file_range(struct file *, loff_t , struct file *,
				   loff_t, size_t, unsigned int);
<<<<<<< HEAD
extern int vfs_clone_file_prep_inodes(struct inode *inode_in, loff_t pos_in,
				      struct inode *inode_out, loff_t pos_out,
				      u64 *len, bool is_dedupe);
extern int do_clone_file_range(struct file *file_in, loff_t pos_in,
			       struct file *file_out, loff_t pos_out, u64 len);
extern int vfs_clone_file_range(struct file *file_in, loff_t pos_in,
				struct file *file_out, loff_t pos_out, u64 len);
extern int vfs_dedupe_file_range_compare(struct inode *src, loff_t srcoff,
					 struct inode *dest, loff_t destoff,
					 loff_t len, bool *is_same);
=======
extern int generic_remap_file_range_prep(struct file *file_in, loff_t pos_in,
					 struct file *file_out, loff_t pos_out,
					 loff_t *count,
					 unsigned int remap_flags);
extern loff_t do_clone_file_range(struct file *file_in, loff_t pos_in,
				  struct file *file_out, loff_t pos_out,
				  loff_t len, unsigned int remap_flags);
extern loff_t vfs_clone_file_range(struct file *file_in, loff_t pos_in,
				   struct file *file_out, loff_t pos_out,
				   loff_t len, unsigned int remap_flags);
>>>>>>> 65102238
extern int vfs_dedupe_file_range(struct file *file,
				 struct file_dedupe_range *same);
extern loff_t vfs_dedupe_file_range_one(struct file *src_file, loff_t src_pos,
					struct file *dst_file, loff_t dst_pos,
					loff_t len, unsigned int remap_flags);


struct super_operations {
   	struct inode *(*alloc_inode)(struct super_block *sb);
	void (*destroy_inode)(struct inode *);

   	void (*dirty_inode) (struct inode *, int flags);
	int (*write_inode) (struct inode *, struct writeback_control *wbc);
	int (*drop_inode) (struct inode *);
	void (*evict_inode) (struct inode *);
	void (*put_super) (struct super_block *);
	int (*sync_fs)(struct super_block *sb, int wait);
	int (*freeze_super) (struct super_block *);
	int (*freeze_fs) (struct super_block *);
	int (*thaw_super) (struct super_block *);
	int (*unfreeze_fs) (struct super_block *);
	int (*statfs) (struct dentry *, struct kstatfs *);
	int (*remount_fs) (struct super_block *, int *, char *);
	void (*umount_begin) (struct super_block *);

	int (*show_options)(struct seq_file *, struct dentry *);
	int (*show_devname)(struct seq_file *, struct dentry *);
	int (*show_path)(struct seq_file *, struct dentry *);
	int (*show_stats)(struct seq_file *, struct dentry *);
#ifdef CONFIG_QUOTA
	ssize_t (*quota_read)(struct super_block *, int, char *, size_t, loff_t);
	ssize_t (*quota_write)(struct super_block *, int, const char *, size_t, loff_t);
	struct dquot **(*get_dquots)(struct inode *);
#endif
	int (*bdev_try_to_free_page)(struct super_block*, struct page*, gfp_t);
	long (*nr_cached_objects)(struct super_block *,
				  struct shrink_control *);
	long (*free_cached_objects)(struct super_block *,
				    struct shrink_control *);
};

/*
 * Inode flags - they have no relation to superblock flags now
 */
#define S_SYNC		1	/* Writes are synced at once */
#define S_NOATIME	2	/* Do not update access times */
#define S_APPEND	4	/* Append-only file */
#define S_IMMUTABLE	8	/* Immutable file */
#define S_DEAD		16	/* removed, but still open directory */
#define S_NOQUOTA	32	/* Inode is not counted to quota */
#define S_DIRSYNC	64	/* Directory modifications are synchronous */
#define S_NOCMTIME	128	/* Do not update file c/mtime */
#define S_SWAPFILE	256	/* Do not truncate: swapon got its bmaps */
#define S_PRIVATE	512	/* Inode is fs-internal */
#define S_IMA		1024	/* Inode has an associated IMA struct */
#define S_AUTOMOUNT	2048	/* Automount/referral quasi-directory */
#define S_NOSEC		4096	/* no suid or xattr security attributes */
#ifdef CONFIG_FS_DAX
#define S_DAX		8192	/* Direct Access, avoiding the page cache */
#else
#define S_DAX		0	/* Make all the DAX code disappear */
#endif
#define S_ENCRYPTED	16384	/* Encrypted file (using fs/crypto/) */

/*
 * Note that nosuid etc flags are inode-specific: setting some file-system
 * flags just means all the inodes inherit those flags by default. It might be
 * possible to override it selectively if you really wanted to with some
 * ioctl() that is not currently implemented.
 *
 * Exception: SB_RDONLY is always applied to the entire file system.
 *
 * Unfortunately, it is possible to change a filesystems flags with it mounted
 * with files in use.  This means that all of the inodes will not have their
 * i_flags updated.  Hence, i_flags no longer inherit the superblock mount
 * flags, so these have to be checked separately. -- rmk@arm.uk.linux.org
 */
#define __IS_FLG(inode, flg)	((inode)->i_sb->s_flags & (flg))

static inline bool sb_rdonly(const struct super_block *sb) { return sb->s_flags & SB_RDONLY; }
#define IS_RDONLY(inode)	sb_rdonly((inode)->i_sb)
#define IS_SYNC(inode)		(__IS_FLG(inode, SB_SYNCHRONOUS) || \
					((inode)->i_flags & S_SYNC))
#define IS_DIRSYNC(inode)	(__IS_FLG(inode, SB_SYNCHRONOUS|SB_DIRSYNC) || \
					((inode)->i_flags & (S_SYNC|S_DIRSYNC)))
#define IS_MANDLOCK(inode)	__IS_FLG(inode, SB_MANDLOCK)
#define IS_NOATIME(inode)	__IS_FLG(inode, SB_RDONLY|SB_NOATIME)
#define IS_I_VERSION(inode)	__IS_FLG(inode, SB_I_VERSION)

#define IS_NOQUOTA(inode)	((inode)->i_flags & S_NOQUOTA)
#define IS_APPEND(inode)	((inode)->i_flags & S_APPEND)
#define IS_IMMUTABLE(inode)	((inode)->i_flags & S_IMMUTABLE)
#define IS_POSIXACL(inode)	__IS_FLG(inode, SB_POSIXACL)

#define IS_DEADDIR(inode)	((inode)->i_flags & S_DEAD)
#define IS_NOCMTIME(inode)	((inode)->i_flags & S_NOCMTIME)
#define IS_SWAPFILE(inode)	((inode)->i_flags & S_SWAPFILE)
#define IS_PRIVATE(inode)	((inode)->i_flags & S_PRIVATE)
#define IS_IMA(inode)		((inode)->i_flags & S_IMA)
#define IS_AUTOMOUNT(inode)	((inode)->i_flags & S_AUTOMOUNT)
#define IS_NOSEC(inode)		((inode)->i_flags & S_NOSEC)
#define IS_DAX(inode)		((inode)->i_flags & S_DAX)
#define IS_ENCRYPTED(inode)	((inode)->i_flags & S_ENCRYPTED)

#define IS_WHITEOUT(inode)	(S_ISCHR(inode->i_mode) && \
				 (inode)->i_rdev == WHITEOUT_DEV)

static inline bool HAS_UNMAPPED_ID(struct inode *inode)
{
	return !uid_valid(inode->i_uid) || !gid_valid(inode->i_gid);
}

static inline enum rw_hint file_write_hint(struct file *file)
{
	if (file->f_write_hint != WRITE_LIFE_NOT_SET)
		return file->f_write_hint;

	return file_inode(file)->i_write_hint;
}

static inline int iocb_flags(struct file *file);

static inline u16 ki_hint_validate(enum rw_hint hint)
{
	typeof(((struct kiocb *)0)->ki_hint) max_hint = -1;

	if (hint <= max_hint)
		return hint;
	return 0;
}

static inline void init_sync_kiocb(struct kiocb *kiocb, struct file *filp)
{
	*kiocb = (struct kiocb) {
		.ki_filp = filp,
		.ki_flags = iocb_flags(filp),
		.ki_hint = ki_hint_validate(file_write_hint(filp)),
		.ki_ioprio = IOPRIO_PRIO_VALUE(IOPRIO_CLASS_NONE, 0),
	};
}

/*
 * Inode state bits.  Protected by inode->i_lock
 *
 * Three bits determine the dirty state of the inode, I_DIRTY_SYNC,
 * I_DIRTY_DATASYNC and I_DIRTY_PAGES.
 *
 * Four bits define the lifetime of an inode.  Initially, inodes are I_NEW,
 * until that flag is cleared.  I_WILL_FREE, I_FREEING and I_CLEAR are set at
 * various stages of removing an inode.
 *
 * Two bits are used for locking and completion notification, I_NEW and I_SYNC.
 *
 * I_DIRTY_SYNC		Inode is dirty, but doesn't have to be written on
 *			fdatasync().  i_atime is the usual cause.
 * I_DIRTY_DATASYNC	Data-related inode changes pending. We keep track of
 *			these changes separately from I_DIRTY_SYNC so that we
 *			don't have to write inode on fdatasync() when only
 *			mtime has changed in it.
 * I_DIRTY_PAGES	Inode has dirty pages.  Inode itself may be clean.
 * I_NEW		Serves as both a mutex and completion notification.
 *			New inodes set I_NEW.  If two processes both create
 *			the same inode, one of them will release its inode and
 *			wait for I_NEW to be released before returning.
 *			Inodes in I_WILL_FREE, I_FREEING or I_CLEAR state can
 *			also cause waiting on I_NEW, without I_NEW actually
 *			being set.  find_inode() uses this to prevent returning
 *			nearly-dead inodes.
 * I_WILL_FREE		Must be set when calling write_inode_now() if i_count
 *			is zero.  I_FREEING must be set when I_WILL_FREE is
 *			cleared.
 * I_FREEING		Set when inode is about to be freed but still has dirty
 *			pages or buffers attached or the inode itself is still
 *			dirty.
 * I_CLEAR		Added by clear_inode().  In this state the inode is
 *			clean and can be destroyed.  Inode keeps I_FREEING.
 *
 *			Inodes that are I_WILL_FREE, I_FREEING or I_CLEAR are
 *			prohibited for many purposes.  iget() must wait for
 *			the inode to be completely released, then create it
 *			anew.  Other functions will just ignore such inodes,
 *			if appropriate.  I_NEW is used for waiting.
 *
 * I_SYNC		Writeback of inode is running. The bit is set during
 *			data writeback, and cleared with a wakeup on the bit
 *			address once it is done. The bit is also used to pin
 *			the inode in memory for flusher thread.
 *
 * I_REFERENCED		Marks the inode as recently references on the LRU list.
 *
 * I_DIO_WAKEUP		Never set.  Only used as a key for wait_on_bit().
 *
 * I_WB_SWITCH		Cgroup bdi_writeback switching in progress.  Used to
 *			synchronize competing switching instances and to tell
 *			wb stat updates to grab the i_pages lock.  See
 *			inode_switch_wb_work_fn() for details.
 *
 * I_OVL_INUSE		Used by overlayfs to get exclusive ownership on upper
 *			and work dirs among overlayfs mounts.
 *
 * I_CREATING		New object's inode in the middle of setting up.
 *
 * Q: What is the difference between I_WILL_FREE and I_FREEING?
 */
#define I_DIRTY_SYNC		(1 << 0)
#define I_DIRTY_DATASYNC	(1 << 1)
#define I_DIRTY_PAGES		(1 << 2)
#define __I_NEW			3
#define I_NEW			(1 << __I_NEW)
#define I_WILL_FREE		(1 << 4)
#define I_FREEING		(1 << 5)
#define I_CLEAR			(1 << 6)
#define __I_SYNC		7
#define I_SYNC			(1 << __I_SYNC)
#define I_REFERENCED		(1 << 8)
#define __I_DIO_WAKEUP		9
#define I_DIO_WAKEUP		(1 << __I_DIO_WAKEUP)
#define I_LINKABLE		(1 << 10)
#define I_DIRTY_TIME		(1 << 11)
#define __I_DIRTY_TIME_EXPIRED	12
#define I_DIRTY_TIME_EXPIRED	(1 << __I_DIRTY_TIME_EXPIRED)
#define I_WB_SWITCH		(1 << 13)
#define I_OVL_INUSE		(1 << 14)
#define I_CREATING		(1 << 15)

#define I_DIRTY_INODE (I_DIRTY_SYNC | I_DIRTY_DATASYNC)
#define I_DIRTY (I_DIRTY_INODE | I_DIRTY_PAGES)
#define I_DIRTY_ALL (I_DIRTY | I_DIRTY_TIME)

extern void __mark_inode_dirty(struct inode *, int);
static inline void mark_inode_dirty(struct inode *inode)
{
	__mark_inode_dirty(inode, I_DIRTY);
}

static inline void mark_inode_dirty_sync(struct inode *inode)
{
	__mark_inode_dirty(inode, I_DIRTY_SYNC);
}

extern void inc_nlink(struct inode *inode);
extern void drop_nlink(struct inode *inode);
extern void clear_nlink(struct inode *inode);
extern void set_nlink(struct inode *inode, unsigned int nlink);

static inline void inode_inc_link_count(struct inode *inode)
{
	inc_nlink(inode);
	mark_inode_dirty(inode);
}

static inline void inode_dec_link_count(struct inode *inode)
{
	drop_nlink(inode);
	mark_inode_dirty(inode);
}

enum file_time_flags {
	S_ATIME = 1,
	S_MTIME = 2,
	S_CTIME = 4,
	S_VERSION = 8,
};

extern bool atime_needs_update(const struct path *, struct inode *);
extern void touch_atime(const struct path *);
static inline void file_accessed(struct file *file)
{
	if (!(file->f_flags & O_NOATIME))
		touch_atime(&file->f_path);
}

int sync_inode(struct inode *inode, struct writeback_control *wbc);
int sync_inode_metadata(struct inode *inode, int wait);

struct file_system_type {
	const char *name;
	int fs_flags;
#define FS_REQUIRES_DEV		1 
#define FS_BINARY_MOUNTDATA	2
#define FS_HAS_SUBTYPE		4
#define FS_USERNS_MOUNT		8	/* Can be mounted by userns root */
#define FS_RENAME_DOES_D_MOVE	32768	/* FS will handle d_move() during rename() internally. */
	struct dentry *(*mount) (struct file_system_type *, int,
		       const char *, void *);
	void (*kill_sb) (struct super_block *);
	struct module *owner;
	struct file_system_type * next;
	struct hlist_head fs_supers;

	struct lock_class_key s_lock_key;
	struct lock_class_key s_umount_key;
	struct lock_class_key s_vfs_rename_key;
	struct lock_class_key s_writers_key[SB_FREEZE_LEVELS];

	struct lock_class_key i_lock_key;
	struct lock_class_key i_mutex_key;
	struct lock_class_key i_mutex_dir_key;
};

#define MODULE_ALIAS_FS(NAME) MODULE_ALIAS("fs-" NAME)

extern struct dentry *mount_ns(struct file_system_type *fs_type,
	int flags, void *data, void *ns, struct user_namespace *user_ns,
	int (*fill_super)(struct super_block *, void *, int));
#ifdef CONFIG_BLOCK
extern struct dentry *mount_bdev(struct file_system_type *fs_type,
	int flags, const char *dev_name, void *data,
	int (*fill_super)(struct super_block *, void *, int));
#else
static inline struct dentry *mount_bdev(struct file_system_type *fs_type,
	int flags, const char *dev_name, void *data,
	int (*fill_super)(struct super_block *, void *, int))
{
	return ERR_PTR(-ENODEV);
}
#endif
extern struct dentry *mount_single(struct file_system_type *fs_type,
	int flags, void *data,
	int (*fill_super)(struct super_block *, void *, int));
extern struct dentry *mount_nodev(struct file_system_type *fs_type,
	int flags, void *data,
	int (*fill_super)(struct super_block *, void *, int));
extern struct dentry *mount_subtree(struct vfsmount *mnt, const char *path);
void generic_shutdown_super(struct super_block *sb);
#ifdef CONFIG_BLOCK
void kill_block_super(struct super_block *sb);
#else
static inline void kill_block_super(struct super_block *sb)
{
	BUG();
}
#endif
void kill_anon_super(struct super_block *sb);
void kill_litter_super(struct super_block *sb);
void deactivate_super(struct super_block *sb);
void deactivate_locked_super(struct super_block *sb);
int set_anon_super(struct super_block *s, void *data);
int get_anon_bdev(dev_t *);
void free_anon_bdev(dev_t);
struct super_block *sget_userns(struct file_system_type *type,
			int (*test)(struct super_block *,void *),
			int (*set)(struct super_block *,void *),
			int flags, struct user_namespace *user_ns,
			void *data);
struct super_block *sget(struct file_system_type *type,
			int (*test)(struct super_block *,void *),
			int (*set)(struct super_block *,void *),
			int flags, void *data);
extern struct dentry *mount_pseudo_xattr(struct file_system_type *, char *,
					 const struct super_operations *ops,
					 const struct xattr_handler **xattr,
					 const struct dentry_operations *dops,
					 unsigned long);

static inline struct dentry *
mount_pseudo(struct file_system_type *fs_type, char *name,
	     const struct super_operations *ops,
	     const struct dentry_operations *dops, unsigned long magic)
{
	return mount_pseudo_xattr(fs_type, name, ops, NULL, dops, magic);
}

/* Alas, no aliases. Too much hassle with bringing module.h everywhere */
#define fops_get(fops) \
	(((fops) && try_module_get((fops)->owner) ? (fops) : NULL))
#define fops_put(fops) \
	do { if (fops) module_put((fops)->owner); } while(0)
/*
 * This one is to be used *ONLY* from ->open() instances.
 * fops must be non-NULL, pinned down *and* module dependencies
 * should be sufficient to pin the caller down as well.
 */
#define replace_fops(f, fops) \
	do {	\
		struct file *__file = (f); \
		fops_put(__file->f_op); \
		BUG_ON(!(__file->f_op = (fops))); \
	} while(0)

extern int register_filesystem(struct file_system_type *);
extern int unregister_filesystem(struct file_system_type *);
extern struct vfsmount *kern_mount_data(struct file_system_type *, void *data);
#define kern_mount(type) kern_mount_data(type, NULL)
extern void kern_unmount(struct vfsmount *mnt);
extern int may_umount_tree(struct vfsmount *);
extern int may_umount(struct vfsmount *);
extern long do_mount(const char *, const char __user *,
		     const char *, unsigned long, void *);
extern struct vfsmount *collect_mounts(const struct path *);
extern void drop_collected_mounts(struct vfsmount *);
extern int iterate_mounts(int (*)(struct vfsmount *, void *), void *,
			  struct vfsmount *);
extern int vfs_statfs(const struct path *, struct kstatfs *);
extern int user_statfs(const char __user *, struct kstatfs *);
extern int fd_statfs(int, struct kstatfs *);
extern int freeze_super(struct super_block *super);
extern int thaw_super(struct super_block *super);
extern bool our_mnt(struct vfsmount *mnt);
extern __printf(2, 3)
int super_setup_bdi_name(struct super_block *sb, char *fmt, ...);
extern int super_setup_bdi(struct super_block *sb);

extern int current_umask(void);

extern void ihold(struct inode * inode);
extern void iput(struct inode *);
extern int generic_update_time(struct inode *, struct timespec64 *, int);

/* /sys/fs */
extern struct kobject *fs_kobj;

#define MAX_RW_COUNT (INT_MAX & PAGE_MASK)

#ifdef CONFIG_MANDATORY_FILE_LOCKING
extern int locks_mandatory_locked(struct file *);
extern int locks_mandatory_area(struct inode *, struct file *, loff_t, loff_t, unsigned char);

/*
 * Candidates for mandatory locking have the setgid bit set
 * but no group execute bit -  an otherwise meaningless combination.
 */

static inline int __mandatory_lock(struct inode *ino)
{
	return (ino->i_mode & (S_ISGID | S_IXGRP)) == S_ISGID;
}

/*
 * ... and these candidates should be on SB_MANDLOCK mounted fs,
 * otherwise these will be advisory locks
 */

static inline int mandatory_lock(struct inode *ino)
{
	return IS_MANDLOCK(ino) && __mandatory_lock(ino);
}

static inline int locks_verify_locked(struct file *file)
{
	if (mandatory_lock(locks_inode(file)))
		return locks_mandatory_locked(file);
	return 0;
}

static inline int locks_verify_truncate(struct inode *inode,
				    struct file *f,
				    loff_t size)
{
	if (!inode->i_flctx || !mandatory_lock(inode))
		return 0;

	if (size < inode->i_size) {
		return locks_mandatory_area(inode, f, size, inode->i_size - 1,
				F_WRLCK);
	} else {
		return locks_mandatory_area(inode, f, inode->i_size, size - 1,
				F_WRLCK);
	}
}

#else /* !CONFIG_MANDATORY_FILE_LOCKING */

static inline int locks_mandatory_locked(struct file *file)
{
	return 0;
}

static inline int locks_mandatory_area(struct inode *inode, struct file *filp,
                                       loff_t start, loff_t end, unsigned char type)
{
	return 0;
}

static inline int __mandatory_lock(struct inode *inode)
{
	return 0;
}

static inline int mandatory_lock(struct inode *inode)
{
	return 0;
}

static inline int locks_verify_locked(struct file *file)
{
	return 0;
}

static inline int locks_verify_truncate(struct inode *inode, struct file *filp,
					size_t size)
{
	return 0;
}

#endif /* CONFIG_MANDATORY_FILE_LOCKING */


#ifdef CONFIG_FILE_LOCKING
static inline int break_lease(struct inode *inode, unsigned int mode)
{
	/*
	 * Since this check is lockless, we must ensure that any refcounts
	 * taken are done before checking i_flctx->flc_lease. Otherwise, we
	 * could end up racing with tasks trying to set a new lease on this
	 * file.
	 */
	smp_mb();
	if (inode->i_flctx && !list_empty_careful(&inode->i_flctx->flc_lease))
		return __break_lease(inode, mode, FL_LEASE);
	return 0;
}

static inline int break_deleg(struct inode *inode, unsigned int mode)
{
	/*
	 * Since this check is lockless, we must ensure that any refcounts
	 * taken are done before checking i_flctx->flc_lease. Otherwise, we
	 * could end up racing with tasks trying to set a new lease on this
	 * file.
	 */
	smp_mb();
	if (inode->i_flctx && !list_empty_careful(&inode->i_flctx->flc_lease))
		return __break_lease(inode, mode, FL_DELEG);
	return 0;
}

static inline int try_break_deleg(struct inode *inode, struct inode **delegated_inode)
{
	int ret;

	ret = break_deleg(inode, O_WRONLY|O_NONBLOCK);
	if (ret == -EWOULDBLOCK && delegated_inode) {
		*delegated_inode = inode;
		ihold(inode);
	}
	return ret;
}

static inline int break_deleg_wait(struct inode **delegated_inode)
{
	int ret;

	ret = break_deleg(*delegated_inode, O_WRONLY);
	iput(*delegated_inode);
	*delegated_inode = NULL;
	return ret;
}

static inline int break_layout(struct inode *inode, bool wait)
{
	smp_mb();
	if (inode->i_flctx && !list_empty_careful(&inode->i_flctx->flc_lease))
		return __break_lease(inode,
				wait ? O_WRONLY : O_WRONLY | O_NONBLOCK,
				FL_LAYOUT);
	return 0;
}

#else /* !CONFIG_FILE_LOCKING */
static inline int break_lease(struct inode *inode, unsigned int mode)
{
	return 0;
}

static inline int break_deleg(struct inode *inode, unsigned int mode)
{
	return 0;
}

static inline int try_break_deleg(struct inode *inode, struct inode **delegated_inode)
{
	return 0;
}

static inline int break_deleg_wait(struct inode **delegated_inode)
{
	BUG();
	return 0;
}

static inline int break_layout(struct inode *inode, bool wait)
{
	return 0;
}

#endif /* CONFIG_FILE_LOCKING */

/* fs/open.c */
struct audit_names;
struct filename {
	const char		*name;	/* pointer to actual string */
	const __user char	*uptr;	/* original userland pointer */
	int			refcnt;
	struct audit_names	*aname;
	const char		iname[];
};

extern long vfs_truncate(const struct path *, loff_t);
extern int do_truncate(struct dentry *, loff_t start, unsigned int time_attrs,
		       struct file *filp);
extern int vfs_fallocate(struct file *file, int mode, loff_t offset,
			loff_t len);
extern long do_sys_open(int dfd, const char __user *filename, int flags,
			umode_t mode);
extern struct file *file_open_name(struct filename *, int, umode_t);
extern struct file *filp_open(const char *, int, umode_t);
extern struct file *file_open_root(struct dentry *, struct vfsmount *,
				   const char *, int, umode_t);
extern struct file * dentry_open(const struct path *, int, const struct cred *);
extern struct file * open_with_fake_path(const struct path *, int,
					 struct inode*, const struct cred *);
static inline struct file *file_clone_open(struct file *file)
{
	return dentry_open(&file->f_path, file->f_flags, file->f_cred);
}
extern int filp_close(struct file *, fl_owner_t id);

extern struct filename *getname_flags(const char __user *, int, int *);
extern struct filename *getname(const char __user *);
extern struct filename *getname_kernel(const char *);
extern void putname(struct filename *name);

extern int finish_open(struct file *file, struct dentry *dentry,
			int (*open)(struct inode *, struct file *));
extern int finish_no_open(struct file *file, struct dentry *dentry);

/* fs/ioctl.c */

extern int ioctl_preallocate(struct file *filp, void __user *argp);

/* fs/dcache.c */
extern void __init vfs_caches_init_early(void);
extern void __init vfs_caches_init(void);

extern struct kmem_cache *names_cachep;

#define __getname()		kmem_cache_alloc(names_cachep, GFP_KERNEL)
#define __putname(name)		kmem_cache_free(names_cachep, (void *)(name))

#ifdef CONFIG_BLOCK
extern int register_blkdev(unsigned int, const char *);
extern void unregister_blkdev(unsigned int, const char *);
extern void bdev_unhash_inode(dev_t dev);
extern struct block_device *bdget(dev_t);
extern struct block_device *bdgrab(struct block_device *bdev);
extern void bd_set_size(struct block_device *, loff_t size);
extern void bd_forget(struct inode *inode);
extern void bdput(struct block_device *);
extern void invalidate_bdev(struct block_device *);
extern void iterate_bdevs(void (*)(struct block_device *, void *), void *);
extern int sync_blockdev(struct block_device *bdev);
extern void kill_bdev(struct block_device *);
extern struct super_block *freeze_bdev(struct block_device *);
extern void emergency_thaw_all(void);
extern void emergency_thaw_bdev(struct super_block *sb);
extern int thaw_bdev(struct block_device *bdev, struct super_block *sb);
extern int fsync_bdev(struct block_device *);

extern struct super_block *blockdev_superblock;

static inline bool sb_is_blkdev_sb(struct super_block *sb)
{
	return sb == blockdev_superblock;
}
#else
static inline void bd_forget(struct inode *inode) {}
static inline int sync_blockdev(struct block_device *bdev) { return 0; }
static inline void kill_bdev(struct block_device *bdev) {}
static inline void invalidate_bdev(struct block_device *bdev) {}

static inline struct super_block *freeze_bdev(struct block_device *sb)
{
	return NULL;
}

static inline int thaw_bdev(struct block_device *bdev, struct super_block *sb)
{
	return 0;
}

static inline int emergency_thaw_bdev(struct super_block *sb)
{
	return 0;
}

static inline void iterate_bdevs(void (*f)(struct block_device *, void *), void *arg)
{
}

static inline bool sb_is_blkdev_sb(struct super_block *sb)
{
	return false;
}
#endif
extern int sync_filesystem(struct super_block *);
extern const struct file_operations def_blk_fops;
extern const struct file_operations def_chr_fops;
#ifdef CONFIG_BLOCK
extern int ioctl_by_bdev(struct block_device *, unsigned, unsigned long);
extern int blkdev_ioctl(struct block_device *, fmode_t, unsigned, unsigned long);
extern long compat_blkdev_ioctl(struct file *, unsigned, unsigned long);
extern int blkdev_get(struct block_device *bdev, fmode_t mode, void *holder);
extern struct block_device *blkdev_get_by_path(const char *path, fmode_t mode,
					       void *holder);
extern struct block_device *blkdev_get_by_dev(dev_t dev, fmode_t mode,
					      void *holder);
extern void blkdev_put(struct block_device *bdev, fmode_t mode);
extern int __blkdev_reread_part(struct block_device *bdev);
extern int blkdev_reread_part(struct block_device *bdev);

#ifdef CONFIG_SYSFS
extern int bd_link_disk_holder(struct block_device *bdev, struct gendisk *disk);
extern void bd_unlink_disk_holder(struct block_device *bdev,
				  struct gendisk *disk);
#else
static inline int bd_link_disk_holder(struct block_device *bdev,
				      struct gendisk *disk)
{
	return 0;
}
static inline void bd_unlink_disk_holder(struct block_device *bdev,
					 struct gendisk *disk)
{
}
#endif
#endif

/* fs/char_dev.c */
#define CHRDEV_MAJOR_MAX 512
/* Marks the bottom of the first segment of free char majors */
#define CHRDEV_MAJOR_DYN_END 234
/* Marks the top and bottom of the second segment of free char majors */
#define CHRDEV_MAJOR_DYN_EXT_START 511
#define CHRDEV_MAJOR_DYN_EXT_END 384

extern int alloc_chrdev_region(dev_t *, unsigned, unsigned, const char *);
extern int register_chrdev_region(dev_t, unsigned, const char *);
extern int __register_chrdev(unsigned int major, unsigned int baseminor,
			     unsigned int count, const char *name,
			     const struct file_operations *fops);
extern void __unregister_chrdev(unsigned int major, unsigned int baseminor,
				unsigned int count, const char *name);
extern void unregister_chrdev_region(dev_t, unsigned);
extern void chrdev_show(struct seq_file *,off_t);

static inline int register_chrdev(unsigned int major, const char *name,
				  const struct file_operations *fops)
{
	return __register_chrdev(major, 0, 256, name, fops);
}

static inline void unregister_chrdev(unsigned int major, const char *name)
{
	__unregister_chrdev(major, 0, 256, name);
}

/* fs/block_dev.c */
#define BDEVNAME_SIZE	32	/* Largest string for a blockdev identifier */
#define BDEVT_SIZE	10	/* Largest string for MAJ:MIN for blkdev */

#ifdef CONFIG_BLOCK
#define BLKDEV_MAJOR_MAX	512
extern const char *__bdevname(dev_t, char *buffer);
extern const char *bdevname(struct block_device *bdev, char *buffer);
extern struct block_device *lookup_bdev(const char *);
extern void blkdev_show(struct seq_file *,off_t);

#else
#define BLKDEV_MAJOR_MAX	0
#endif

extern void init_special_inode(struct inode *, umode_t, dev_t);

/* Invalid inode operations -- fs/bad_inode.c */
extern void make_bad_inode(struct inode *);
extern bool is_bad_inode(struct inode *);

#ifdef CONFIG_BLOCK
extern void check_disk_size_change(struct gendisk *disk,
		struct block_device *bdev, bool verbose);
extern int revalidate_disk(struct gendisk *);
extern int check_disk_change(struct block_device *);
extern int __invalidate_device(struct block_device *, bool);
extern int invalidate_partition(struct gendisk *, int);
#endif
unsigned long invalidate_mapping_pages(struct address_space *mapping,
					pgoff_t start, pgoff_t end);

static inline void invalidate_remote_inode(struct inode *inode)
{
	if (S_ISREG(inode->i_mode) || S_ISDIR(inode->i_mode) ||
	    S_ISLNK(inode->i_mode))
		invalidate_mapping_pages(inode->i_mapping, 0, -1);
}
extern int invalidate_inode_pages2(struct address_space *mapping);
extern int invalidate_inode_pages2_range(struct address_space *mapping,
					 pgoff_t start, pgoff_t end);
extern int write_inode_now(struct inode *, int);
extern int filemap_fdatawrite(struct address_space *);
extern int filemap_flush(struct address_space *);
extern int filemap_fdatawait_keep_errors(struct address_space *mapping);
extern int filemap_fdatawait_range(struct address_space *, loff_t lstart,
				   loff_t lend);

static inline int filemap_fdatawait(struct address_space *mapping)
{
	return filemap_fdatawait_range(mapping, 0, LLONG_MAX);
}

extern bool filemap_range_has_page(struct address_space *, loff_t lstart,
				  loff_t lend);
extern int filemap_write_and_wait(struct address_space *mapping);
extern int filemap_write_and_wait_range(struct address_space *mapping,
				        loff_t lstart, loff_t lend);
extern int __filemap_fdatawrite_range(struct address_space *mapping,
				loff_t start, loff_t end, int sync_mode);
extern int filemap_fdatawrite_range(struct address_space *mapping,
				loff_t start, loff_t end);
extern int filemap_check_errors(struct address_space *mapping);
extern void __filemap_set_wb_err(struct address_space *mapping, int err);

extern int __must_check file_fdatawait_range(struct file *file, loff_t lstart,
						loff_t lend);
extern int __must_check file_check_and_advance_wb_err(struct file *file);
extern int __must_check file_write_and_wait_range(struct file *file,
						loff_t start, loff_t end);

static inline int file_write_and_wait(struct file *file)
{
	return file_write_and_wait_range(file, 0, LLONG_MAX);
}

/**
 * filemap_set_wb_err - set a writeback error on an address_space
 * @mapping: mapping in which to set writeback error
 * @err: error to be set in mapping
 *
 * When writeback fails in some way, we must record that error so that
 * userspace can be informed when fsync and the like are called.  We endeavor
 * to report errors on any file that was open at the time of the error.  Some
 * internal callers also need to know when writeback errors have occurred.
 *
 * When a writeback error occurs, most filesystems will want to call
 * filemap_set_wb_err to record the error in the mapping so that it will be
 * automatically reported whenever fsync is called on the file.
 */
static inline void filemap_set_wb_err(struct address_space *mapping, int err)
{
	/* Fastpath for common case of no error */
	if (unlikely(err))
		__filemap_set_wb_err(mapping, err);
}

/**
 * filemap_check_wb_error - has an error occurred since the mark was sampled?
 * @mapping: mapping to check for writeback errors
 * @since: previously-sampled errseq_t
 *
 * Grab the errseq_t value from the mapping, and see if it has changed "since"
 * the given value was sampled.
 *
 * If it has then report the latest error set, otherwise return 0.
 */
static inline int filemap_check_wb_err(struct address_space *mapping,
					errseq_t since)
{
	return errseq_check(&mapping->wb_err, since);
}

/**
 * filemap_sample_wb_err - sample the current errseq_t to test for later errors
 * @mapping: mapping to be sampled
 *
 * Writeback errors are always reported relative to a particular sample point
 * in the past. This function provides those sample points.
 */
static inline errseq_t filemap_sample_wb_err(struct address_space *mapping)
{
	return errseq_sample(&mapping->wb_err);
}

extern int vfs_fsync_range(struct file *file, loff_t start, loff_t end,
			   int datasync);
extern int vfs_fsync(struct file *file, int datasync);

/*
 * Sync the bytes written if this was a synchronous write.  Expect ki_pos
 * to already be updated for the write, and will return either the amount
 * of bytes passed in, or an error if syncing the file failed.
 */
static inline ssize_t generic_write_sync(struct kiocb *iocb, ssize_t count)
{
	if (iocb->ki_flags & IOCB_DSYNC) {
		int ret = vfs_fsync_range(iocb->ki_filp,
				iocb->ki_pos - count, iocb->ki_pos - 1,
				(iocb->ki_flags & IOCB_SYNC) ? 0 : 1);
		if (ret)
			return ret;
	}

	return count;
}

extern void emergency_sync(void);
extern void emergency_remount(void);
#ifdef CONFIG_BLOCK
extern sector_t bmap(struct inode *, sector_t);
#endif
extern int notify_change(struct dentry *, struct iattr *, struct inode **);
extern int inode_permission(struct inode *, int);
extern int generic_permission(struct inode *, int);
extern int __check_sticky(struct inode *dir, struct inode *inode);

static inline bool execute_ok(struct inode *inode)
{
	return (inode->i_mode & S_IXUGO) || S_ISDIR(inode->i_mode);
}

static inline void file_start_write(struct file *file)
{
	if (!S_ISREG(file_inode(file)->i_mode))
		return;
	__sb_start_write(file_inode(file)->i_sb, SB_FREEZE_WRITE, true);
}

static inline bool file_start_write_trylock(struct file *file)
{
	if (!S_ISREG(file_inode(file)->i_mode))
		return true;
	return __sb_start_write(file_inode(file)->i_sb, SB_FREEZE_WRITE, false);
}

static inline void file_end_write(struct file *file)
{
	if (!S_ISREG(file_inode(file)->i_mode))
		return;
	__sb_end_write(file_inode(file)->i_sb, SB_FREEZE_WRITE);
}

/*
 * get_write_access() gets write permission for a file.
 * put_write_access() releases this write permission.
 * This is used for regular files.
 * We cannot support write (and maybe mmap read-write shared) accesses and
 * MAP_DENYWRITE mmappings simultaneously. The i_writecount field of an inode
 * can have the following values:
 * 0: no writers, no VM_DENYWRITE mappings
 * < 0: (-i_writecount) vm_area_structs with VM_DENYWRITE set exist
 * > 0: (i_writecount) users are writing to the file.
 *
 * Normally we operate on that counter with atomic_{inc,dec} and it's safe
 * except for the cases where we don't hold i_writecount yet. Then we need to
 * use {get,deny}_write_access() - these functions check the sign and refuse
 * to do the change if sign is wrong.
 */
static inline int get_write_access(struct inode *inode)
{
	return atomic_inc_unless_negative(&inode->i_writecount) ? 0 : -ETXTBSY;
}
static inline int deny_write_access(struct file *file)
{
	struct inode *inode = file_inode(file);
	return atomic_dec_unless_positive(&inode->i_writecount) ? 0 : -ETXTBSY;
}
static inline void put_write_access(struct inode * inode)
{
	atomic_dec(&inode->i_writecount);
}
static inline void allow_write_access(struct file *file)
{
	if (file)
		atomic_inc(&file_inode(file)->i_writecount);
}
static inline bool inode_is_open_for_write(const struct inode *inode)
{
	return atomic_read(&inode->i_writecount) > 0;
}

#ifdef CONFIG_IMA
static inline void i_readcount_dec(struct inode *inode)
{
	BUG_ON(!atomic_read(&inode->i_readcount));
	atomic_dec(&inode->i_readcount);
}
static inline void i_readcount_inc(struct inode *inode)
{
	atomic_inc(&inode->i_readcount);
}
#else
static inline void i_readcount_dec(struct inode *inode)
{
	return;
}
static inline void i_readcount_inc(struct inode *inode)
{
	return;
}
#endif
extern int do_pipe_flags(int *, int);

#define __kernel_read_file_id(id) \
	id(UNKNOWN, unknown)		\
	id(FIRMWARE, firmware)		\
	id(FIRMWARE_PREALLOC_BUFFER, firmware)	\
	id(MODULE, kernel-module)		\
	id(KEXEC_IMAGE, kexec-image)		\
	id(KEXEC_INITRAMFS, kexec-initramfs)	\
	id(POLICY, security-policy)		\
	id(X509_CERTIFICATE, x509-certificate)	\
	id(MAX_ID, )

#define __fid_enumify(ENUM, dummy) READING_ ## ENUM,
#define __fid_stringify(dummy, str) #str,

enum kernel_read_file_id {
	__kernel_read_file_id(__fid_enumify)
};

static const char * const kernel_read_file_str[] = {
	__kernel_read_file_id(__fid_stringify)
};

static inline const char *kernel_read_file_id_str(enum kernel_read_file_id id)
{
	if ((unsigned)id >= READING_MAX_ID)
		return kernel_read_file_str[READING_UNKNOWN];

	return kernel_read_file_str[id];
}

extern int kernel_read_file(struct file *, void **, loff_t *, loff_t,
			    enum kernel_read_file_id);
extern int kernel_read_file_from_path(const char *, void **, loff_t *, loff_t,
				      enum kernel_read_file_id);
extern int kernel_read_file_from_fd(int, void **, loff_t *, loff_t,
				    enum kernel_read_file_id);
extern ssize_t kernel_read(struct file *, void *, size_t, loff_t *);
extern ssize_t kernel_write(struct file *, const void *, size_t, loff_t *);
extern ssize_t __kernel_write(struct file *, const void *, size_t, loff_t *);
extern struct file * open_exec(const char *);
 
/* fs/dcache.c -- generic fs support functions */
extern bool is_subdir(struct dentry *, struct dentry *);
extern bool path_is_under(const struct path *, const struct path *);

extern char *file_path(struct file *, char *, int);

#include <linux/err.h>

/* needed for stackable file system support */
extern loff_t default_llseek(struct file *file, loff_t offset, int whence);

extern loff_t vfs_llseek(struct file *file, loff_t offset, int whence);

extern int inode_init_always(struct super_block *, struct inode *);
extern void inode_init_once(struct inode *);
extern void address_space_init_once(struct address_space *mapping);
extern struct inode * igrab(struct inode *);
extern ino_t iunique(struct super_block *, ino_t);
extern int inode_needs_sync(struct inode *inode);
extern int generic_delete_inode(struct inode *inode);
static inline int generic_drop_inode(struct inode *inode)
{
	return !inode->i_nlink || inode_unhashed(inode);
}

extern struct inode *ilookup5_nowait(struct super_block *sb,
		unsigned long hashval, int (*test)(struct inode *, void *),
		void *data);
extern struct inode *ilookup5(struct super_block *sb, unsigned long hashval,
		int (*test)(struct inode *, void *), void *data);
extern struct inode *ilookup(struct super_block *sb, unsigned long ino);

extern struct inode *inode_insert5(struct inode *inode, unsigned long hashval,
		int (*test)(struct inode *, void *),
		int (*set)(struct inode *, void *),
		void *data);
extern struct inode * iget5_locked(struct super_block *, unsigned long, int (*test)(struct inode *, void *), int (*set)(struct inode *, void *), void *);
extern struct inode * iget_locked(struct super_block *, unsigned long);
extern struct inode *find_inode_nowait(struct super_block *,
				       unsigned long,
				       int (*match)(struct inode *,
						    unsigned long, void *),
				       void *data);
extern int insert_inode_locked4(struct inode *, unsigned long, int (*test)(struct inode *, void *), void *);
extern int insert_inode_locked(struct inode *);
#ifdef CONFIG_DEBUG_LOCK_ALLOC
extern void lockdep_annotate_inode_mutex_key(struct inode *inode);
#else
static inline void lockdep_annotate_inode_mutex_key(struct inode *inode) { };
#endif
extern void unlock_new_inode(struct inode *);
extern void discard_new_inode(struct inode *);
extern unsigned int get_next_ino(void);
extern void evict_inodes(struct super_block *sb);

extern void __iget(struct inode * inode);
extern void iget_failed(struct inode *);
extern void clear_inode(struct inode *);
extern void __destroy_inode(struct inode *);
extern struct inode *new_inode_pseudo(struct super_block *sb);
extern struct inode *new_inode(struct super_block *sb);
extern void free_inode_nonrcu(struct inode *inode);
extern int should_remove_suid(struct dentry *);
extern int file_remove_privs(struct file *);

extern void __insert_inode_hash(struct inode *, unsigned long hashval);
static inline void insert_inode_hash(struct inode *inode)
{
	__insert_inode_hash(inode, inode->i_ino);
}

extern void __remove_inode_hash(struct inode *);
static inline void remove_inode_hash(struct inode *inode)
{
	if (!inode_unhashed(inode) && !hlist_fake(&inode->i_hash))
		__remove_inode_hash(inode);
}

extern void inode_sb_list_add(struct inode *inode);

#ifdef CONFIG_BLOCK
extern int bdev_read_only(struct block_device *);
#endif
extern int set_blocksize(struct block_device *, int);
extern int sb_set_blocksize(struct super_block *, int);
extern int sb_min_blocksize(struct super_block *, int);

extern int generic_file_mmap(struct file *, struct vm_area_struct *);
extern int generic_file_readonly_mmap(struct file *, struct vm_area_struct *);
extern ssize_t generic_write_checks(struct kiocb *, struct iov_iter *);
extern int generic_remap_checks(struct file *file_in, loff_t pos_in,
				struct file *file_out, loff_t pos_out,
				loff_t *count, unsigned int remap_flags);
extern ssize_t generic_file_read_iter(struct kiocb *, struct iov_iter *);
extern ssize_t __generic_file_write_iter(struct kiocb *, struct iov_iter *);
extern ssize_t generic_file_write_iter(struct kiocb *, struct iov_iter *);
extern ssize_t generic_file_direct_write(struct kiocb *, struct iov_iter *);
extern ssize_t generic_perform_write(struct file *, struct iov_iter *, loff_t);

ssize_t vfs_iter_read(struct file *file, struct iov_iter *iter, loff_t *ppos,
		rwf_t flags);
ssize_t vfs_iter_write(struct file *file, struct iov_iter *iter, loff_t *ppos,
		rwf_t flags);

/* fs/block_dev.c */
extern ssize_t blkdev_read_iter(struct kiocb *iocb, struct iov_iter *to);
extern ssize_t blkdev_write_iter(struct kiocb *iocb, struct iov_iter *from);
extern int blkdev_fsync(struct file *filp, loff_t start, loff_t end,
			int datasync);
extern void block_sync_page(struct page *page);

/* fs/splice.c */
extern ssize_t generic_file_splice_read(struct file *, loff_t *,
		struct pipe_inode_info *, size_t, unsigned int);
extern ssize_t iter_file_splice_write(struct pipe_inode_info *,
		struct file *, loff_t *, size_t, unsigned int);
extern ssize_t generic_splice_sendpage(struct pipe_inode_info *pipe,
		struct file *out, loff_t *, size_t len, unsigned int flags);
extern long do_splice_direct(struct file *in, loff_t *ppos, struct file *out,
		loff_t *opos, size_t len, unsigned int flags);


extern void
file_ra_state_init(struct file_ra_state *ra, struct address_space *mapping);
extern loff_t noop_llseek(struct file *file, loff_t offset, int whence);
extern loff_t no_llseek(struct file *file, loff_t offset, int whence);
extern loff_t vfs_setpos(struct file *file, loff_t offset, loff_t maxsize);
extern loff_t generic_file_llseek(struct file *file, loff_t offset, int whence);
extern loff_t generic_file_llseek_size(struct file *file, loff_t offset,
		int whence, loff_t maxsize, loff_t eof);
extern loff_t fixed_size_llseek(struct file *file, loff_t offset,
		int whence, loff_t size);
extern loff_t no_seek_end_llseek_size(struct file *, loff_t, int, loff_t);
extern loff_t no_seek_end_llseek(struct file *, loff_t, int);
extern int generic_file_open(struct inode * inode, struct file * filp);
extern int nonseekable_open(struct inode * inode, struct file * filp);

#ifdef CONFIG_BLOCK
typedef void (dio_submit_t)(struct bio *bio, struct inode *inode,
			    loff_t file_offset);

enum {
	/* need locking between buffered and direct access */
	DIO_LOCKING	= 0x01,

	/* filesystem does not support filling holes */
	DIO_SKIP_HOLES	= 0x02,
};

void dio_end_io(struct bio *bio);
void dio_warn_stale_pagecache(struct file *filp);

ssize_t __blockdev_direct_IO(struct kiocb *iocb, struct inode *inode,
			     struct block_device *bdev, struct iov_iter *iter,
			     get_block_t get_block,
			     dio_iodone_t end_io, dio_submit_t submit_io,
			     int flags);

static inline ssize_t blockdev_direct_IO(struct kiocb *iocb,
					 struct inode *inode,
					 struct iov_iter *iter,
					 get_block_t get_block)
{
	return __blockdev_direct_IO(iocb, inode, inode->i_sb->s_bdev, iter,
			get_block, NULL, NULL, DIO_LOCKING | DIO_SKIP_HOLES);
}
#endif

void inode_dio_wait(struct inode *inode);

/*
 * inode_dio_begin - signal start of a direct I/O requests
 * @inode: inode the direct I/O happens on
 *
 * This is called once we've finished processing a direct I/O request,
 * and is used to wake up callers waiting for direct I/O to be quiesced.
 */
static inline void inode_dio_begin(struct inode *inode)
{
	atomic_inc(&inode->i_dio_count);
}

/*
 * inode_dio_end - signal finish of a direct I/O requests
 * @inode: inode the direct I/O happens on
 *
 * This is called once we've finished processing a direct I/O request,
 * and is used to wake up callers waiting for direct I/O to be quiesced.
 */
static inline void inode_dio_end(struct inode *inode)
{
	if (atomic_dec_and_test(&inode->i_dio_count))
		wake_up_bit(&inode->i_state, __I_DIO_WAKEUP);
}

extern void inode_set_flags(struct inode *inode, unsigned int flags,
			    unsigned int mask);

extern const struct file_operations generic_ro_fops;

#define special_file(m) (S_ISCHR(m)||S_ISBLK(m)||S_ISFIFO(m)||S_ISSOCK(m))

extern int readlink_copy(char __user *, int, const char *);
extern int page_readlink(struct dentry *, char __user *, int);
extern const char *page_get_link(struct dentry *, struct inode *,
				 struct delayed_call *);
extern void page_put_link(void *);
extern int __page_symlink(struct inode *inode, const char *symname, int len,
		int nofs);
extern int page_symlink(struct inode *inode, const char *symname, int len);
extern const struct inode_operations page_symlink_inode_operations;
extern void kfree_link(void *);
extern void generic_fillattr(struct inode *, struct kstat *);
extern int vfs_getattr_nosec(const struct path *, struct kstat *, u32, unsigned int);
extern int vfs_getattr(const struct path *, struct kstat *, u32, unsigned int);
void __inode_add_bytes(struct inode *inode, loff_t bytes);
void inode_add_bytes(struct inode *inode, loff_t bytes);
void __inode_sub_bytes(struct inode *inode, loff_t bytes);
void inode_sub_bytes(struct inode *inode, loff_t bytes);
static inline loff_t __inode_get_bytes(struct inode *inode)
{
	return (((loff_t)inode->i_blocks) << 9) + inode->i_bytes;
}
loff_t inode_get_bytes(struct inode *inode);
void inode_set_bytes(struct inode *inode, loff_t bytes);
const char *simple_get_link(struct dentry *, struct inode *,
			    struct delayed_call *);
extern const struct inode_operations simple_symlink_inode_operations;

extern int iterate_dir(struct file *, struct dir_context *);

extern int vfs_statx(int, const char __user *, int, struct kstat *, u32);
extern int vfs_statx_fd(unsigned int, struct kstat *, u32, unsigned int);

static inline int vfs_stat(const char __user *filename, struct kstat *stat)
{
	return vfs_statx(AT_FDCWD, filename, AT_NO_AUTOMOUNT,
			 stat, STATX_BASIC_STATS);
}
static inline int vfs_lstat(const char __user *name, struct kstat *stat)
{
	return vfs_statx(AT_FDCWD, name, AT_SYMLINK_NOFOLLOW | AT_NO_AUTOMOUNT,
			 stat, STATX_BASIC_STATS);
}
static inline int vfs_fstatat(int dfd, const char __user *filename,
			      struct kstat *stat, int flags)
{
	return vfs_statx(dfd, filename, flags | AT_NO_AUTOMOUNT,
			 stat, STATX_BASIC_STATS);
}
static inline int vfs_fstat(int fd, struct kstat *stat)
{
	return vfs_statx_fd(fd, stat, STATX_BASIC_STATS, 0);
}


extern const char *vfs_get_link(struct dentry *, struct delayed_call *);
extern int vfs_readlink(struct dentry *, char __user *, int);

extern int __generic_block_fiemap(struct inode *inode,
				  struct fiemap_extent_info *fieinfo,
				  loff_t start, loff_t len,
				  get_block_t *get_block);
extern int generic_block_fiemap(struct inode *inode,
				struct fiemap_extent_info *fieinfo, u64 start,
				u64 len, get_block_t *get_block);

extern struct file_system_type *get_filesystem(struct file_system_type *fs);
extern void put_filesystem(struct file_system_type *fs);
extern struct file_system_type *get_fs_type(const char *name);
extern struct super_block *get_super(struct block_device *);
extern struct super_block *get_super_thawed(struct block_device *);
extern struct super_block *get_super_exclusive_thawed(struct block_device *bdev);
extern struct super_block *get_active_super(struct block_device *bdev);
extern void drop_super(struct super_block *sb);
extern void drop_super_exclusive(struct super_block *sb);
extern void iterate_supers(void (*)(struct super_block *, void *), void *);
extern void iterate_supers_type(struct file_system_type *,
			        void (*)(struct super_block *, void *), void *);

extern int dcache_dir_open(struct inode *, struct file *);
extern int dcache_dir_close(struct inode *, struct file *);
extern loff_t dcache_dir_lseek(struct file *, loff_t, int);
extern int dcache_readdir(struct file *, struct dir_context *);
extern int simple_setattr(struct dentry *, struct iattr *);
extern int simple_getattr(const struct path *, struct kstat *, u32, unsigned int);
extern int simple_statfs(struct dentry *, struct kstatfs *);
extern int simple_open(struct inode *inode, struct file *file);
extern int simple_link(struct dentry *, struct inode *, struct dentry *);
extern int simple_unlink(struct inode *, struct dentry *);
extern int simple_rmdir(struct inode *, struct dentry *);
extern int simple_rename(struct inode *, struct dentry *,
			 struct inode *, struct dentry *, unsigned int);
extern int noop_fsync(struct file *, loff_t, loff_t, int);
extern int noop_set_page_dirty(struct page *page);
extern void noop_invalidatepage(struct page *page, unsigned int offset,
		unsigned int length);
extern ssize_t noop_direct_IO(struct kiocb *iocb, struct iov_iter *iter);
extern int simple_empty(struct dentry *);
extern int simple_readpage(struct file *file, struct page *page);
extern int simple_write_begin(struct file *file, struct address_space *mapping,
			loff_t pos, unsigned len, unsigned flags,
			struct page **pagep, void **fsdata);
extern int simple_write_end(struct file *file, struct address_space *mapping,
			loff_t pos, unsigned len, unsigned copied,
			struct page *page, void *fsdata);
extern int always_delete_dentry(const struct dentry *);
extern struct inode *alloc_anon_inode(struct super_block *);
extern int simple_nosetlease(struct file *, long, struct file_lock **, void **);
extern const struct dentry_operations simple_dentry_operations;

extern struct dentry *simple_lookup(struct inode *, struct dentry *, unsigned int flags);
extern ssize_t generic_read_dir(struct file *, char __user *, size_t, loff_t *);
extern const struct file_operations simple_dir_operations;
extern const struct inode_operations simple_dir_inode_operations;
extern void make_empty_dir_inode(struct inode *inode);
extern bool is_empty_dir_inode(struct inode *inode);
struct tree_descr { const char *name; const struct file_operations *ops; int mode; };
struct dentry *d_alloc_name(struct dentry *, const char *);
extern int simple_fill_super(struct super_block *, unsigned long,
			     const struct tree_descr *);
extern int simple_pin_fs(struct file_system_type *, struct vfsmount **mount, int *count);
extern void simple_release_fs(struct vfsmount **mount, int *count);

extern ssize_t simple_read_from_buffer(void __user *to, size_t count,
			loff_t *ppos, const void *from, size_t available);
extern ssize_t simple_write_to_buffer(void *to, size_t available, loff_t *ppos,
		const void __user *from, size_t count);

extern int __generic_file_fsync(struct file *, loff_t, loff_t, int);
extern int generic_file_fsync(struct file *, loff_t, loff_t, int);

extern int generic_check_addressable(unsigned, u64);

#ifdef CONFIG_MIGRATION
extern int buffer_migrate_page(struct address_space *,
				struct page *, struct page *,
				enum migrate_mode);
#else
#define buffer_migrate_page NULL
#endif

extern int setattr_prepare(struct dentry *, struct iattr *);
extern int inode_newsize_ok(const struct inode *, loff_t offset);
extern void setattr_copy(struct inode *inode, const struct iattr *attr);

extern int file_update_time(struct file *file);

static inline bool io_is_direct(struct file *filp)
{
	return (filp->f_flags & O_DIRECT) || IS_DAX(filp->f_mapping->host);
}

static inline bool vma_is_dax(struct vm_area_struct *vma)
{
	return vma->vm_file && IS_DAX(vma->vm_file->f_mapping->host);
}

static inline bool vma_is_fsdax(struct vm_area_struct *vma)
{
	struct inode *inode;

	if (!vma->vm_file)
		return false;
	if (!vma_is_dax(vma))
		return false;
	inode = file_inode(vma->vm_file);
	if (S_ISCHR(inode->i_mode))
		return false; /* device-dax */
	return true;
}

static inline int iocb_flags(struct file *file)
{
	int res = 0;
	if (file->f_flags & O_APPEND)
		res |= IOCB_APPEND;
	if (io_is_direct(file))
		res |= IOCB_DIRECT;
	if ((file->f_flags & O_DSYNC) || IS_SYNC(file->f_mapping->host))
		res |= IOCB_DSYNC;
	if (file->f_flags & __O_SYNC)
		res |= IOCB_SYNC;
	return res;
}

static inline int kiocb_set_rw_flags(struct kiocb *ki, rwf_t flags)
{
	if (unlikely(flags & ~RWF_SUPPORTED))
		return -EOPNOTSUPP;

	if (flags & RWF_NOWAIT) {
		if (!(ki->ki_filp->f_mode & FMODE_NOWAIT))
			return -EOPNOTSUPP;
		ki->ki_flags |= IOCB_NOWAIT;
	}
	if (flags & RWF_HIPRI)
		ki->ki_flags |= IOCB_HIPRI;
	if (flags & RWF_DSYNC)
		ki->ki_flags |= IOCB_DSYNC;
	if (flags & RWF_SYNC)
		ki->ki_flags |= (IOCB_DSYNC | IOCB_SYNC);
	if (flags & RWF_APPEND)
		ki->ki_flags |= IOCB_APPEND;
	return 0;
}

static inline ino_t parent_ino(struct dentry *dentry)
{
	ino_t res;

	/*
	 * Don't strictly need d_lock here? If the parent ino could change
	 * then surely we'd have a deeper race in the caller?
	 */
	spin_lock(&dentry->d_lock);
	res = dentry->d_parent->d_inode->i_ino;
	spin_unlock(&dentry->d_lock);
	return res;
}

/* Transaction based IO helpers */

/*
 * An argresp is stored in an allocated page and holds the
 * size of the argument or response, along with its content
 */
struct simple_transaction_argresp {
	ssize_t size;
	char data[0];
};

#define SIMPLE_TRANSACTION_LIMIT (PAGE_SIZE - sizeof(struct simple_transaction_argresp))

char *simple_transaction_get(struct file *file, const char __user *buf,
				size_t size);
ssize_t simple_transaction_read(struct file *file, char __user *buf,
				size_t size, loff_t *pos);
int simple_transaction_release(struct inode *inode, struct file *file);

void simple_transaction_set(struct file *file, size_t n);

/*
 * simple attribute files
 *
 * These attributes behave similar to those in sysfs:
 *
 * Writing to an attribute immediately sets a value, an open file can be
 * written to multiple times.
 *
 * Reading from an attribute creates a buffer from the value that might get
 * read with multiple read calls. When the attribute has been read
 * completely, no further read calls are possible until the file is opened
 * again.
 *
 * All attributes contain a text representation of a numeric value
 * that are accessed with the get() and set() functions.
 */
#define DEFINE_SIMPLE_ATTRIBUTE(__fops, __get, __set, __fmt)		\
static int __fops ## _open(struct inode *inode, struct file *file)	\
{									\
	__simple_attr_check_format(__fmt, 0ull);			\
	return simple_attr_open(inode, file, __get, __set, __fmt);	\
}									\
static const struct file_operations __fops = {				\
	.owner	 = THIS_MODULE,						\
	.open	 = __fops ## _open,					\
	.release = simple_attr_release,					\
	.read	 = simple_attr_read,					\
	.write	 = simple_attr_write,					\
	.llseek	 = generic_file_llseek,					\
}

static inline __printf(1, 2)
void __simple_attr_check_format(const char *fmt, ...)
{
	/* don't do anything, just let the compiler check the arguments; */
}

int simple_attr_open(struct inode *inode, struct file *file,
		     int (*get)(void *, u64 *), int (*set)(void *, u64),
		     const char *fmt);
int simple_attr_release(struct inode *inode, struct file *file);
ssize_t simple_attr_read(struct file *file, char __user *buf,
			 size_t len, loff_t *ppos);
ssize_t simple_attr_write(struct file *file, const char __user *buf,
			  size_t len, loff_t *ppos);

struct ctl_table;
int proc_nr_files(struct ctl_table *table, int write,
		  void __user *buffer, size_t *lenp, loff_t *ppos);
int proc_nr_dentry(struct ctl_table *table, int write,
		  void __user *buffer, size_t *lenp, loff_t *ppos);
int proc_nr_inodes(struct ctl_table *table, int write,
		   void __user *buffer, size_t *lenp, loff_t *ppos);
int __init get_filesystem_list(char *buf);

#define __FMODE_EXEC		((__force int) FMODE_EXEC)
#define __FMODE_NONOTIFY	((__force int) FMODE_NONOTIFY)

#define ACC_MODE(x) ("\004\002\006\006"[(x)&O_ACCMODE])
#define OPEN_FMODE(flag) ((__force fmode_t)(((flag + 1) & O_ACCMODE) | \
					    (flag & __FMODE_NONOTIFY)))

static inline bool is_sxid(umode_t mode)
{
	return (mode & S_ISUID) || ((mode & S_ISGID) && (mode & S_IXGRP));
}

static inline int check_sticky(struct inode *dir, struct inode *inode)
{
	if (!(dir->i_mode & S_ISVTX))
		return 0;

	return __check_sticky(dir, inode);
}

static inline void inode_has_no_xattr(struct inode *inode)
{
	if (!is_sxid(inode->i_mode) && (inode->i_sb->s_flags & SB_NOSEC))
		inode->i_flags |= S_NOSEC;
}

static inline bool is_root_inode(struct inode *inode)
{
	return inode == inode->i_sb->s_root->d_inode;
}

static inline bool dir_emit(struct dir_context *ctx,
			    const char *name, int namelen,
			    u64 ino, unsigned type)
{
	return ctx->actor(ctx, name, namelen, ctx->pos, ino, type) == 0;
}
static inline bool dir_emit_dot(struct file *file, struct dir_context *ctx)
{
	return ctx->actor(ctx, ".", 1, ctx->pos,
			  file->f_path.dentry->d_inode->i_ino, DT_DIR) == 0;
}
static inline bool dir_emit_dotdot(struct file *file, struct dir_context *ctx)
{
	return ctx->actor(ctx, "..", 2, ctx->pos,
			  parent_ino(file->f_path.dentry), DT_DIR) == 0;
}
static inline bool dir_emit_dots(struct file *file, struct dir_context *ctx)
{
	if (ctx->pos == 0) {
		if (!dir_emit_dot(file, ctx))
			return false;
		ctx->pos = 1;
	}
	if (ctx->pos == 1) {
		if (!dir_emit_dotdot(file, ctx))
			return false;
		ctx->pos = 2;
	}
	return true;
}
static inline bool dir_relax(struct inode *inode)
{
	inode_unlock(inode);
	inode_lock(inode);
	return !IS_DEADDIR(inode);
}

static inline bool dir_relax_shared(struct inode *inode)
{
	inode_unlock_shared(inode);
	inode_lock_shared(inode);
	return !IS_DEADDIR(inode);
}

extern bool path_noexec(const struct path *path);
extern void inode_nohighmem(struct inode *inode);

/* mm/fadvise.c */
extern int vfs_fadvise(struct file *file, loff_t offset, loff_t len,
		       int advice);

#endif /* _LINUX_FS_H */<|MERGE_RESOLUTION|>--- conflicted
+++ resolved
@@ -1874,18 +1874,6 @@
 		unsigned long, loff_t *, rwf_t);
 extern ssize_t vfs_copy_file_range(struct file *, loff_t , struct file *,
 				   loff_t, size_t, unsigned int);
-<<<<<<< HEAD
-extern int vfs_clone_file_prep_inodes(struct inode *inode_in, loff_t pos_in,
-				      struct inode *inode_out, loff_t pos_out,
-				      u64 *len, bool is_dedupe);
-extern int do_clone_file_range(struct file *file_in, loff_t pos_in,
-			       struct file *file_out, loff_t pos_out, u64 len);
-extern int vfs_clone_file_range(struct file *file_in, loff_t pos_in,
-				struct file *file_out, loff_t pos_out, u64 len);
-extern int vfs_dedupe_file_range_compare(struct inode *src, loff_t srcoff,
-					 struct inode *dest, loff_t destoff,
-					 loff_t len, bool *is_same);
-=======
 extern int generic_remap_file_range_prep(struct file *file_in, loff_t pos_in,
 					 struct file *file_out, loff_t pos_out,
 					 loff_t *count,
@@ -1896,7 +1884,6 @@
 extern loff_t vfs_clone_file_range(struct file *file_in, loff_t pos_in,
 				   struct file *file_out, loff_t pos_out,
 				   loff_t len, unsigned int remap_flags);
->>>>>>> 65102238
 extern int vfs_dedupe_file_range(struct file *file,
 				 struct file_dedupe_range *same);
 extern loff_t vfs_dedupe_file_range_one(struct file *src_file, loff_t src_pos,
