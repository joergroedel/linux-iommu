--- conflicted
+++ resolved
@@ -2443,16 +2443,12 @@
 extern struct file *file_open_root(struct dentry *, struct vfsmount *,
 				   const char *, int, umode_t);
 extern struct file * dentry_open(const struct path *, int, const struct cred *);
-<<<<<<< HEAD
-extern struct file *filp_clone_open(struct file *);
-=======
 extern struct file * open_with_fake_path(const struct path *, int,
 					 struct inode*, const struct cred *);
 static inline struct file *file_clone_open(struct file *file)
 {
 	return dentry_open(&file->f_path, file->f_flags, file->f_cred);
 }
->>>>>>> 6bf4ca7f
 extern int filp_close(struct file *, fl_owner_t id);
 
 extern struct filename *getname_flags(const char __user *, int, int *);
