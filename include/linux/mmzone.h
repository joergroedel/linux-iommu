--- conflicted
+++ resolved
@@ -667,13 +667,6 @@
 	wait_queue_head_t kcompactd_wait;
 	struct task_struct *kcompactd;
 #endif
-<<<<<<< HEAD
-#ifdef CONFIG_NUMA_BALANCING
-	/* Lock serializing the migrate rate limiting window */
-	spinlock_t numabalancing_migrate_lock;
-#endif
-=======
->>>>>>> 65102238
 	/*
 	 * This is a per-node reserve of pages that are not available
 	 * to userspace allocations.
