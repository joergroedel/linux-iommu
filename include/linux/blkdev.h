--- conflicted
+++ resolved
@@ -615,12 +615,8 @@
 #define QUEUE_FLAG_FLUSH_NQ    25	/* flush not queueuable */
 #define QUEUE_FLAG_DAX         26	/* device supports DAX */
 #define QUEUE_FLAG_STATS       27	/* track rq completion times */
-<<<<<<< HEAD
-#define QUEUE_FLAG_RESTART     28	/* queue needs restart at completion */
-#define QUEUE_FLAG_POLL_STATS  29	/* collecting stats for hybrid polling */
-#define QUEUE_FLAG_REGISTERED  30	/* queue has been registered to a disk */
-=======
->>>>>>> 6d8c6c0f
+#define QUEUE_FLAG_POLL_STATS  28	/* collecting stats for hybrid polling */
+#define QUEUE_FLAG_REGISTERED  29	/* queue has been registered to a disk */
 
 #define QUEUE_FLAG_DEFAULT	((1 << QUEUE_FLAG_IO_STAT) |		\
 				 (1 << QUEUE_FLAG_STACKABLE)	|	\
