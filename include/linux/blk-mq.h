--- conflicted
+++ resolved
@@ -51,12 +51,6 @@
 
 	atomic_t		nr_active;
 
-<<<<<<< HEAD
-	struct delayed_work	delayed_run_work;
-	struct delayed_work	delay_work;
-
-=======
->>>>>>> 2ea659a9
 	struct hlist_node	cpuhp_dead;
 	struct kobject		kobj;
 
@@ -255,10 +249,7 @@
 void blk_mq_start_stopped_hw_queue(struct blk_mq_hw_ctx *hctx, bool async);
 void blk_mq_start_stopped_hw_queues(struct request_queue *q, bool async);
 void blk_mq_delay_run_hw_queue(struct blk_mq_hw_ctx *hctx, unsigned long msecs);
-<<<<<<< HEAD
-=======
 void blk_mq_run_hw_queue(struct blk_mq_hw_ctx *hctx, bool async);
->>>>>>> 2ea659a9
 void blk_mq_run_hw_queues(struct request_queue *q, bool async);
 void blk_mq_delay_queue(struct blk_mq_hw_ctx *hctx, unsigned long msecs);
 void blk_mq_tagset_busy_iter(struct blk_mq_tag_set *tagset,
