--- conflicted
+++ resolved
@@ -17,18 +17,9 @@
 	IO_URING_F_NONBLOCK		= INT_MIN,
 
 	/* ctx state flags, for URING_CMD */
-<<<<<<< HEAD
-	IO_URING_F_SQE128		= 4,
-	IO_URING_F_CQE32		= 8,
-	IO_URING_F_IOPOLL		= 16,
-
-	/* the request is executed from poll, it should not be freed */
-	IO_URING_F_MULTISHOT		= 32,
-=======
 	IO_URING_F_SQE128		= (1 << 8),
 	IO_URING_F_CQE32		= (1 << 9),
 	IO_URING_F_IOPOLL		= (1 << 10),
->>>>>>> b7bfaa76
 };
 
 struct io_uring_cmd {
