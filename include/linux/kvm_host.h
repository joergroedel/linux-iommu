/* SPDX-License-Identifier: GPL-2.0-only */
#ifndef __KVM_HOST_H
#define __KVM_HOST_H


#include <linux/types.h>
#include <linux/hardirq.h>
#include <linux/list.h>
#include <linux/mutex.h>
#include <linux/spinlock.h>
#include <linux/signal.h>
#include <linux/sched.h>
#include <linux/sched/stat.h>
#include <linux/bug.h>
#include <linux/minmax.h>
#include <linux/mm.h>
#include <linux/mmu_notifier.h>
#include <linux/preempt.h>
#include <linux/msi.h>
#include <linux/slab.h>
#include <linux/vmalloc.h>
#include <linux/rcupdate.h>
#include <linux/ratelimit.h>
#include <linux/err.h>
#include <linux/irqflags.h>
#include <linux/context_tracking.h>
#include <linux/irqbypass.h>
#include <linux/rcuwait.h>
#include <linux/refcount.h>
#include <linux/nospec.h>
#include <linux/notifier.h>
#include <linux/ftrace.h>
#include <linux/hashtable.h>
#include <linux/instrumentation.h>
#include <linux/interval_tree.h>
#include <linux/rbtree.h>
#include <linux/xarray.h>
#include <asm/signal.h>

#include <linux/kvm.h>
#include <linux/kvm_para.h>

#include <linux/kvm_types.h>

#include <asm/kvm_host.h>
#include <linux/kvm_dirty_ring.h>

#ifndef KVM_MAX_VCPU_IDS
#define KVM_MAX_VCPU_IDS KVM_MAX_VCPUS
#endif

/*
 * The bit 16 ~ bit 31 of kvm_userspace_memory_region::flags are internally
 * used in kvm, other bits are visible for userspace which are defined in
 * include/linux/kvm_h.
 */
#define KVM_MEMSLOT_INVALID	(1UL << 16)

/*
 * Bit 63 of the memslot generation number is an "update in-progress flag",
 * e.g. is temporarily set for the duration of install_new_memslots().
 * This flag effectively creates a unique generation number that is used to
 * mark cached memslot data, e.g. MMIO accesses, as potentially being stale,
 * i.e. may (or may not) have come from the previous memslots generation.
 *
 * This is necessary because the actual memslots update is not atomic with
 * respect to the generation number update.  Updating the generation number
 * first would allow a vCPU to cache a spte from the old memslots using the
 * new generation number, and updating the generation number after switching
 * to the new memslots would allow cache hits using the old generation number
 * to reference the defunct memslots.
 *
 * This mechanism is used to prevent getting hits in KVM's caches while a
 * memslot update is in-progress, and to prevent cache hits *after* updating
 * the actual generation number against accesses that were inserted into the
 * cache *before* the memslots were updated.
 */
#define KVM_MEMSLOT_GEN_UPDATE_IN_PROGRESS	BIT_ULL(63)

/* Two fragments for cross MMIO pages. */
#define KVM_MAX_MMIO_FRAGMENTS	2

#ifndef KVM_ADDRESS_SPACE_NUM
#define KVM_ADDRESS_SPACE_NUM	1
#endif

/*
 * For the normal pfn, the highest 12 bits should be zero,
 * so we can mask bit 62 ~ bit 52  to indicate the error pfn,
 * mask bit 63 to indicate the noslot pfn.
 */
#define KVM_PFN_ERR_MASK	(0x7ffULL << 52)
#define KVM_PFN_ERR_NOSLOT_MASK	(0xfffULL << 52)
#define KVM_PFN_NOSLOT		(0x1ULL << 63)

#define KVM_PFN_ERR_FAULT	(KVM_PFN_ERR_MASK)
#define KVM_PFN_ERR_HWPOISON	(KVM_PFN_ERR_MASK + 1)
#define KVM_PFN_ERR_RO_FAULT	(KVM_PFN_ERR_MASK + 2)
#define KVM_PFN_ERR_SIGPENDING	(KVM_PFN_ERR_MASK + 3)

/*
 * error pfns indicate that the gfn is in slot but faild to
 * translate it to pfn on host.
 */
static inline bool is_error_pfn(kvm_pfn_t pfn)
{
	return !!(pfn & KVM_PFN_ERR_MASK);
}

/*
 * KVM_PFN_ERR_SIGPENDING indicates that fetching the PFN was interrupted
 * by a pending signal.  Note, the signal may or may not be fatal.
 */
static inline bool is_sigpending_pfn(kvm_pfn_t pfn)
{
	return pfn == KVM_PFN_ERR_SIGPENDING;
}

/*
 * error_noslot pfns indicate that the gfn can not be
 * translated to pfn - it is not in slot or failed to
 * translate it to pfn.
 */
static inline bool is_error_noslot_pfn(kvm_pfn_t pfn)
{
	return !!(pfn & KVM_PFN_ERR_NOSLOT_MASK);
}

/* noslot pfn indicates that the gfn is not in slot. */
static inline bool is_noslot_pfn(kvm_pfn_t pfn)
{
	return pfn == KVM_PFN_NOSLOT;
}

/*
 * architectures with KVM_HVA_ERR_BAD other than PAGE_OFFSET (e.g. s390)
 * provide own defines and kvm_is_error_hva
 */
#ifndef KVM_HVA_ERR_BAD

#define KVM_HVA_ERR_BAD		(PAGE_OFFSET)
#define KVM_HVA_ERR_RO_BAD	(PAGE_OFFSET + PAGE_SIZE)

static inline bool kvm_is_error_hva(unsigned long addr)
{
	return addr >= PAGE_OFFSET;
}

#endif

#define KVM_ERR_PTR_BAD_PAGE	(ERR_PTR(-ENOENT))

static inline bool is_error_page(struct page *page)
{
	return IS_ERR(page);
}

#define KVM_REQUEST_MASK           GENMASK(7,0)
#define KVM_REQUEST_NO_WAKEUP      BIT(8)
#define KVM_REQUEST_WAIT           BIT(9)
#define KVM_REQUEST_NO_ACTION      BIT(10)
/*
 * Architecture-independent vcpu->requests bit members
 * Bits 3-7 are reserved for more arch-independent bits.
 */
#define KVM_REQ_TLB_FLUSH		(0 | KVM_REQUEST_WAIT | KVM_REQUEST_NO_WAKEUP)
#define KVM_REQ_VM_DEAD			(1 | KVM_REQUEST_WAIT | KVM_REQUEST_NO_WAKEUP)
#define KVM_REQ_UNBLOCK			2
#define KVM_REQ_DIRTY_RING_SOFT_FULL	3
#define KVM_REQUEST_ARCH_BASE		8

/*
 * KVM_REQ_OUTSIDE_GUEST_MODE exists is purely as way to force the vCPU to
 * OUTSIDE_GUEST_MODE.  KVM_REQ_OUTSIDE_GUEST_MODE differs from a vCPU "kick"
 * in that it ensures the vCPU has reached OUTSIDE_GUEST_MODE before continuing
 * on.  A kick only guarantees that the vCPU is on its way out, e.g. a previous
 * kick may have set vcpu->mode to EXITING_GUEST_MODE, and so there's no
 * guarantee the vCPU received an IPI and has actually exited guest mode.
 */
#define KVM_REQ_OUTSIDE_GUEST_MODE	(KVM_REQUEST_NO_ACTION | KVM_REQUEST_WAIT | KVM_REQUEST_NO_WAKEUP)

#define KVM_ARCH_REQ_FLAGS(nr, flags) ({ \
	BUILD_BUG_ON((unsigned)(nr) >= (sizeof_field(struct kvm_vcpu, requests) * 8) - KVM_REQUEST_ARCH_BASE); \
	(unsigned)(((nr) + KVM_REQUEST_ARCH_BASE) | (flags)); \
})
#define KVM_ARCH_REQ(nr)           KVM_ARCH_REQ_FLAGS(nr, 0)

bool kvm_make_vcpus_request_mask(struct kvm *kvm, unsigned int req,
				 unsigned long *vcpu_bitmap);
bool kvm_make_all_cpus_request(struct kvm *kvm, unsigned int req);
bool kvm_make_all_cpus_request_except(struct kvm *kvm, unsigned int req,
				      struct kvm_vcpu *except);
bool kvm_make_cpus_request_mask(struct kvm *kvm, unsigned int req,
				unsigned long *vcpu_bitmap);

#define KVM_USERSPACE_IRQ_SOURCE_ID		0
#define KVM_IRQFD_RESAMPLE_IRQ_SOURCE_ID	1

extern struct mutex kvm_lock;
extern struct list_head vm_list;

struct kvm_io_range {
	gpa_t addr;
	int len;
	struct kvm_io_device *dev;
};

#define NR_IOBUS_DEVS 1000

struct kvm_io_bus {
	int dev_count;
	int ioeventfd_count;
	struct kvm_io_range range[];
};

enum kvm_bus {
	KVM_MMIO_BUS,
	KVM_PIO_BUS,
	KVM_VIRTIO_CCW_NOTIFY_BUS,
	KVM_FAST_MMIO_BUS,
	KVM_NR_BUSES
};

int kvm_io_bus_write(struct kvm_vcpu *vcpu, enum kvm_bus bus_idx, gpa_t addr,
		     int len, const void *val);
int kvm_io_bus_write_cookie(struct kvm_vcpu *vcpu, enum kvm_bus bus_idx,
			    gpa_t addr, int len, const void *val, long cookie);
int kvm_io_bus_read(struct kvm_vcpu *vcpu, enum kvm_bus bus_idx, gpa_t addr,
		    int len, void *val);
int kvm_io_bus_register_dev(struct kvm *kvm, enum kvm_bus bus_idx, gpa_t addr,
			    int len, struct kvm_io_device *dev);
int kvm_io_bus_unregister_dev(struct kvm *kvm, enum kvm_bus bus_idx,
			      struct kvm_io_device *dev);
struct kvm_io_device *kvm_io_bus_get_dev(struct kvm *kvm, enum kvm_bus bus_idx,
					 gpa_t addr);

#ifdef CONFIG_KVM_ASYNC_PF
struct kvm_async_pf {
	struct work_struct work;
	struct list_head link;
	struct list_head queue;
	struct kvm_vcpu *vcpu;
	struct mm_struct *mm;
	gpa_t cr2_or_gpa;
	unsigned long addr;
	struct kvm_arch_async_pf arch;
	bool   wakeup_all;
	bool notpresent_injected;
};

void kvm_clear_async_pf_completion_queue(struct kvm_vcpu *vcpu);
void kvm_check_async_pf_completion(struct kvm_vcpu *vcpu);
bool kvm_setup_async_pf(struct kvm_vcpu *vcpu, gpa_t cr2_or_gpa,
			unsigned long hva, struct kvm_arch_async_pf *arch);
int kvm_async_pf_wakeup_all(struct kvm_vcpu *vcpu);
#endif

#ifdef KVM_ARCH_WANT_MMU_NOTIFIER
struct kvm_gfn_range {
	struct kvm_memory_slot *slot;
	gfn_t start;
	gfn_t end;
	pte_t pte;
	bool may_block;
};
bool kvm_unmap_gfn_range(struct kvm *kvm, struct kvm_gfn_range *range);
bool kvm_age_gfn(struct kvm *kvm, struct kvm_gfn_range *range);
bool kvm_test_age_gfn(struct kvm *kvm, struct kvm_gfn_range *range);
bool kvm_set_spte_gfn(struct kvm *kvm, struct kvm_gfn_range *range);
#endif

enum {
	OUTSIDE_GUEST_MODE,
	IN_GUEST_MODE,
	EXITING_GUEST_MODE,
	READING_SHADOW_PAGE_TABLES,
};

#define KVM_UNMAPPED_PAGE	((void *) 0x500 + POISON_POINTER_DELTA)

struct kvm_host_map {
	/*
	 * Only valid if the 'pfn' is managed by the host kernel (i.e. There is
	 * a 'struct page' for it. When using mem= kernel parameter some memory
	 * can be used as guest memory but they are not managed by host
	 * kernel).
	 * If 'pfn' is not managed by the host kernel, this field is
	 * initialized to KVM_UNMAPPED_PAGE.
	 */
	struct page *page;
	void *hva;
	kvm_pfn_t pfn;
	kvm_pfn_t gfn;
};

/*
 * Used to check if the mapping is valid or not. Never use 'kvm_host_map'
 * directly to check for that.
 */
static inline bool kvm_vcpu_mapped(struct kvm_host_map *map)
{
	return !!map->hva;
}

static inline bool kvm_vcpu_can_poll(ktime_t cur, ktime_t stop)
{
	return single_task_running() && !need_resched() && ktime_before(cur, stop);
}

/*
 * Sometimes a large or cross-page mmio needs to be broken up into separate
 * exits for userspace servicing.
 */
struct kvm_mmio_fragment {
	gpa_t gpa;
	void *data;
	unsigned len;
};

struct kvm_vcpu {
	struct kvm *kvm;
#ifdef CONFIG_PREEMPT_NOTIFIERS
	struct preempt_notifier preempt_notifier;
#endif
	int cpu;
	int vcpu_id; /* id given by userspace at creation */
	int vcpu_idx; /* index in kvm->vcpus array */
	int ____srcu_idx; /* Don't use this directly.  You've been warned. */
#ifdef CONFIG_PROVE_RCU
	int srcu_depth;
#endif
	int mode;
	u64 requests;
	unsigned long guest_debug;

	struct mutex mutex;
	struct kvm_run *run;

#ifndef __KVM_HAVE_ARCH_WQP
	struct rcuwait wait;
#endif
	struct pid __rcu *pid;
	int sigset_active;
	sigset_t sigset;
	unsigned int halt_poll_ns;
	bool valid_wakeup;

#ifdef CONFIG_HAS_IOMEM
	int mmio_needed;
	int mmio_read_completed;
	int mmio_is_write;
	int mmio_cur_fragment;
	int mmio_nr_fragments;
	struct kvm_mmio_fragment mmio_fragments[KVM_MAX_MMIO_FRAGMENTS];
#endif

#ifdef CONFIG_KVM_ASYNC_PF
	struct {
		u32 queued;
		struct list_head queue;
		struct list_head done;
		spinlock_t lock;
	} async_pf;
#endif

#ifdef CONFIG_HAVE_KVM_CPU_RELAX_INTERCEPT
	/*
	 * Cpu relax intercept or pause loop exit optimization
	 * in_spin_loop: set when a vcpu does a pause loop exit
	 *  or cpu relax intercepted.
	 * dy_eligible: indicates whether vcpu is eligible for directed yield.
	 */
	struct {
		bool in_spin_loop;
		bool dy_eligible;
	} spin_loop;
#endif
	bool preempted;
	bool ready;
	struct kvm_vcpu_arch arch;
	struct kvm_vcpu_stat stat;
	char stats_id[KVM_STATS_NAME_SIZE];
	struct kvm_dirty_ring dirty_ring;

	/*
	 * The most recently used memslot by this vCPU and the slots generation
	 * for which it is valid.
	 * No wraparound protection is needed since generations won't overflow in
	 * thousands of years, even assuming 1M memslot operations per second.
	 */
	struct kvm_memory_slot *last_used_slot;
	u64 last_used_slot_gen;
};

/*
 * Start accounting time towards a guest.
 * Must be called before entering guest context.
 */
static __always_inline void guest_timing_enter_irqoff(void)
{
	/*
	 * This is running in ioctl context so its safe to assume that it's the
	 * stime pending cputime to flush.
	 */
	instrumentation_begin();
	vtime_account_guest_enter();
	instrumentation_end();
}

/*
 * Enter guest context and enter an RCU extended quiescent state.
 *
 * Between guest_context_enter_irqoff() and guest_context_exit_irqoff() it is
 * unsafe to use any code which may directly or indirectly use RCU, tracing
 * (including IRQ flag tracing), or lockdep. All code in this period must be
 * non-instrumentable.
 */
static __always_inline void guest_context_enter_irqoff(void)
{
	/*
	 * KVM does not hold any references to rcu protected data when it
	 * switches CPU into a guest mode. In fact switching to a guest mode
	 * is very similar to exiting to userspace from rcu point of view. In
	 * addition CPU may stay in a guest mode for quite a long time (up to
	 * one time slice). Lets treat guest mode as quiescent state, just like
	 * we do with user-mode execution.
	 */
	if (!context_tracking_guest_enter()) {
		instrumentation_begin();
		rcu_virt_note_context_switch();
		instrumentation_end();
	}
}

/*
 * Deprecated. Architectures should move to guest_timing_enter_irqoff() and
 * guest_state_enter_irqoff().
 */
static __always_inline void guest_enter_irqoff(void)
{
	guest_timing_enter_irqoff();
	guest_context_enter_irqoff();
}

/**
 * guest_state_enter_irqoff - Fixup state when entering a guest
 *
 * Entry to a guest will enable interrupts, but the kernel state is interrupts
 * disabled when this is invoked. Also tell RCU about it.
 *
 * 1) Trace interrupts on state
 * 2) Invoke context tracking if enabled to adjust RCU state
 * 3) Tell lockdep that interrupts are enabled
 *
 * Invoked from architecture specific code before entering a guest.
 * Must be called with interrupts disabled and the caller must be
 * non-instrumentable.
 * The caller has to invoke guest_timing_enter_irqoff() before this.
 *
 * Note: this is analogous to exit_to_user_mode().
 */
static __always_inline void guest_state_enter_irqoff(void)
{
	instrumentation_begin();
	trace_hardirqs_on_prepare();
	lockdep_hardirqs_on_prepare();
	instrumentation_end();

	guest_context_enter_irqoff();
	lockdep_hardirqs_on(CALLER_ADDR0);
}

/*
 * Exit guest context and exit an RCU extended quiescent state.
 *
 * Between guest_context_enter_irqoff() and guest_context_exit_irqoff() it is
 * unsafe to use any code which may directly or indirectly use RCU, tracing
 * (including IRQ flag tracing), or lockdep. All code in this period must be
 * non-instrumentable.
 */
static __always_inline void guest_context_exit_irqoff(void)
{
	context_tracking_guest_exit();
}

/*
 * Stop accounting time towards a guest.
 * Must be called after exiting guest context.
 */
static __always_inline void guest_timing_exit_irqoff(void)
{
	instrumentation_begin();
	/* Flush the guest cputime we spent on the guest */
	vtime_account_guest_exit();
	instrumentation_end();
}

/*
 * Deprecated. Architectures should move to guest_state_exit_irqoff() and
 * guest_timing_exit_irqoff().
 */
static __always_inline void guest_exit_irqoff(void)
{
	guest_context_exit_irqoff();
	guest_timing_exit_irqoff();
}

static inline void guest_exit(void)
{
	unsigned long flags;

	local_irq_save(flags);
	guest_exit_irqoff();
	local_irq_restore(flags);
}

/**
 * guest_state_exit_irqoff - Establish state when returning from guest mode
 *
 * Entry from a guest disables interrupts, but guest mode is traced as
 * interrupts enabled. Also with NO_HZ_FULL RCU might be idle.
 *
 * 1) Tell lockdep that interrupts are disabled
 * 2) Invoke context tracking if enabled to reactivate RCU
 * 3) Trace interrupts off state
 *
 * Invoked from architecture specific code after exiting a guest.
 * Must be invoked with interrupts disabled and the caller must be
 * non-instrumentable.
 * The caller has to invoke guest_timing_exit_irqoff() after this.
 *
 * Note: this is analogous to enter_from_user_mode().
 */
static __always_inline void guest_state_exit_irqoff(void)
{
	lockdep_hardirqs_off(CALLER_ADDR0);
	guest_context_exit_irqoff();

	instrumentation_begin();
	trace_hardirqs_off_finish();
	instrumentation_end();
}

static inline int kvm_vcpu_exiting_guest_mode(struct kvm_vcpu *vcpu)
{
	/*
	 * The memory barrier ensures a previous write to vcpu->requests cannot
	 * be reordered with the read of vcpu->mode.  It pairs with the general
	 * memory barrier following the write of vcpu->mode in VCPU RUN.
	 */
	smp_mb__before_atomic();
	return cmpxchg(&vcpu->mode, IN_GUEST_MODE, EXITING_GUEST_MODE);
}

/*
 * Some of the bitops functions do not support too long bitmaps.
 * This number must be determined not to exceed such limits.
 */
#define KVM_MEM_MAX_NR_PAGES ((1UL << 31) - 1)

/*
 * Since at idle each memslot belongs to two memslot sets it has to contain
 * two embedded nodes for each data structure that it forms a part of.
 *
 * Two memslot sets (one active and one inactive) are necessary so the VM
 * continues to run on one memslot set while the other is being modified.
 *
 * These two memslot sets normally point to the same set of memslots.
 * They can, however, be desynchronized when performing a memslot management
 * operation by replacing the memslot to be modified by its copy.
 * After the operation is complete, both memslot sets once again point to
 * the same, common set of memslot data.
 *
 * The memslots themselves are independent of each other so they can be
 * individually added or deleted.
 */
struct kvm_memory_slot {
	struct hlist_node id_node[2];
	struct interval_tree_node hva_node[2];
	struct rb_node gfn_node[2];
	gfn_t base_gfn;
	unsigned long npages;
	unsigned long *dirty_bitmap;
	struct kvm_arch_memory_slot arch;
	unsigned long userspace_addr;
	u32 flags;
	short id;
	u16 as_id;
};

static inline bool kvm_slot_dirty_track_enabled(const struct kvm_memory_slot *slot)
{
	return slot->flags & KVM_MEM_LOG_DIRTY_PAGES;
}

static inline unsigned long kvm_dirty_bitmap_bytes(struct kvm_memory_slot *memslot)
{
	return ALIGN(memslot->npages, BITS_PER_LONG) / 8;
}

static inline unsigned long *kvm_second_dirty_bitmap(struct kvm_memory_slot *memslot)
{
	unsigned long len = kvm_dirty_bitmap_bytes(memslot);

	return memslot->dirty_bitmap + len / sizeof(*memslot->dirty_bitmap);
}

#ifndef KVM_DIRTY_LOG_MANUAL_CAPS
#define KVM_DIRTY_LOG_MANUAL_CAPS KVM_DIRTY_LOG_MANUAL_PROTECT_ENABLE
#endif

struct kvm_s390_adapter_int {
	u64 ind_addr;
	u64 summary_addr;
	u64 ind_offset;
	u32 summary_offset;
	u32 adapter_id;
};

struct kvm_hv_sint {
	u32 vcpu;
	u32 sint;
};

struct kvm_xen_evtchn {
	u32 port;
	u32 vcpu_id;
	int vcpu_idx;
	u32 priority;
};

struct kvm_kernel_irq_routing_entry {
	u32 gsi;
	u32 type;
	int (*set)(struct kvm_kernel_irq_routing_entry *e,
		   struct kvm *kvm, int irq_source_id, int level,
		   bool line_status);
	union {
		struct {
			unsigned irqchip;
			unsigned pin;
		} irqchip;
		struct {
			u32 address_lo;
			u32 address_hi;
			u32 data;
			u32 flags;
			u32 devid;
		} msi;
		struct kvm_s390_adapter_int adapter;
		struct kvm_hv_sint hv_sint;
		struct kvm_xen_evtchn xen_evtchn;
	};
	struct hlist_node link;
};

#ifdef CONFIG_HAVE_KVM_IRQ_ROUTING
struct kvm_irq_routing_table {
	int chip[KVM_NR_IRQCHIPS][KVM_IRQCHIP_NUM_PINS];
	u32 nr_rt_entries;
	/*
	 * Array indexed by gsi. Each entry contains list of irq chips
	 * the gsi is connected to.
	 */
	struct hlist_head map[];
};
#endif

bool kvm_arch_irqchip_in_kernel(struct kvm *kvm);

#ifndef KVM_INTERNAL_MEM_SLOTS
#define KVM_INTERNAL_MEM_SLOTS 0
#endif

#define KVM_MEM_SLOTS_NUM SHRT_MAX
#define KVM_USER_MEM_SLOTS (KVM_MEM_SLOTS_NUM - KVM_INTERNAL_MEM_SLOTS)

#ifndef __KVM_VCPU_MULTIPLE_ADDRESS_SPACE
static inline int kvm_arch_vcpu_memslots_id(struct kvm_vcpu *vcpu)
{
	return 0;
}
#endif

struct kvm_memslots {
	u64 generation;
	atomic_long_t last_used_slot;
	struct rb_root_cached hva_tree;
	struct rb_root gfn_tree;
	/*
	 * The mapping table from slot id to memslot.
	 *
	 * 7-bit bucket count matches the size of the old id to index array for
	 * 512 slots, while giving good performance with this slot count.
	 * Higher bucket counts bring only small performance improvements but
	 * always result in higher memory usage (even for lower memslot counts).
	 */
	DECLARE_HASHTABLE(id_hash, 7);
	int node_idx;
};

struct kvm {
#ifdef KVM_HAVE_MMU_RWLOCK
	rwlock_t mmu_lock;
#else
	spinlock_t mmu_lock;
#endif /* KVM_HAVE_MMU_RWLOCK */

	struct mutex slots_lock;

	/*
	 * Protects the arch-specific fields of struct kvm_memory_slots in
	 * use by the VM. To be used under the slots_lock (above) or in a
	 * kvm->srcu critical section where acquiring the slots_lock would
	 * lead to deadlock with the synchronize_srcu in
	 * install_new_memslots.
	 */
	struct mutex slots_arch_lock;
	struct mm_struct *mm; /* userspace tied to this vm */
	unsigned long nr_memslot_pages;
	/* The two memslot sets - active and inactive (per address space) */
	struct kvm_memslots __memslots[KVM_ADDRESS_SPACE_NUM][2];
	/* The current active memslot set for each address space */
	struct kvm_memslots __rcu *memslots[KVM_ADDRESS_SPACE_NUM];
	struct xarray vcpu_array;
	/*
	 * Protected by slots_lock, but can be read outside if an
	 * incorrect answer is acceptable.
	 */
	atomic_t nr_memslots_dirty_logging;

	/* Used to wait for completion of MMU notifiers.  */
	spinlock_t mn_invalidate_lock;
	unsigned long mn_active_invalidate_count;
	struct rcuwait mn_memslots_update_rcuwait;

	/* For management / invalidation of gfn_to_pfn_caches */
	spinlock_t gpc_lock;
	struct list_head gpc_list;

	/*
	 * created_vcpus is protected by kvm->lock, and is incremented
	 * at the beginning of KVM_CREATE_VCPU.  online_vcpus is only
	 * incremented after storing the kvm_vcpu pointer in vcpus,
	 * and is accessed atomically.
	 */
	atomic_t online_vcpus;
	int max_vcpus;
	int created_vcpus;
	int last_boosted_vcpu;
	struct list_head vm_list;
	struct mutex lock;
	struct kvm_io_bus __rcu *buses[KVM_NR_BUSES];
#ifdef CONFIG_HAVE_KVM_EVENTFD
	struct {
		spinlock_t        lock;
		struct list_head  items;
		struct list_head  resampler_list;
		struct mutex      resampler_lock;
	} irqfds;
	struct list_head ioeventfds;
#endif
	struct kvm_vm_stat stat;
	struct kvm_arch arch;
	refcount_t users_count;
#ifdef CONFIG_KVM_MMIO
	struct kvm_coalesced_mmio_ring *coalesced_mmio_ring;
	spinlock_t ring_lock;
	struct list_head coalesced_zones;
#endif

	struct mutex irq_lock;
#ifdef CONFIG_HAVE_KVM_IRQCHIP
	/*
	 * Update side is protected by irq_lock.
	 */
	struct kvm_irq_routing_table __rcu *irq_routing;
#endif
#ifdef CONFIG_HAVE_KVM_IRQFD
	struct hlist_head irq_ack_notifier_list;
#endif

#if defined(CONFIG_MMU_NOTIFIER) && defined(KVM_ARCH_WANT_MMU_NOTIFIER)
	struct mmu_notifier mmu_notifier;
	unsigned long mmu_invalidate_seq;
	long mmu_invalidate_in_progress;
	unsigned long mmu_invalidate_range_start;
	unsigned long mmu_invalidate_range_end;
#endif
	struct list_head devices;
	u64 manual_dirty_log_protect;
	struct dentry *debugfs_dentry;
	struct kvm_stat_data **debugfs_stat_data;
	struct srcu_struct srcu;
	struct srcu_struct irq_srcu;
	pid_t userspace_pid;
	bool override_halt_poll_ns;
	unsigned int max_halt_poll_ns;
	u32 dirty_ring_size;
	bool dirty_ring_with_bitmap;
	bool vm_bugged;
	bool vm_dead;

#ifdef CONFIG_HAVE_KVM_PM_NOTIFIER
	struct notifier_block pm_notifier;
#endif
	char stats_id[KVM_STATS_NAME_SIZE];
};

#define kvm_err(fmt, ...) \
	pr_err("kvm [%i]: " fmt, task_pid_nr(current), ## __VA_ARGS__)
#define kvm_info(fmt, ...) \
	pr_info("kvm [%i]: " fmt, task_pid_nr(current), ## __VA_ARGS__)
#define kvm_debug(fmt, ...) \
	pr_debug("kvm [%i]: " fmt, task_pid_nr(current), ## __VA_ARGS__)
#define kvm_debug_ratelimited(fmt, ...) \
	pr_debug_ratelimited("kvm [%i]: " fmt, task_pid_nr(current), \
			     ## __VA_ARGS__)
#define kvm_pr_unimpl(fmt, ...) \
	pr_err_ratelimited("kvm [%i]: " fmt, \
			   task_tgid_nr(current), ## __VA_ARGS__)

/* The guest did something we don't support. */
#define vcpu_unimpl(vcpu, fmt, ...)					\
	kvm_pr_unimpl("vcpu%i, guest rIP: 0x%lx " fmt,			\
			(vcpu)->vcpu_id, kvm_rip_read(vcpu), ## __VA_ARGS__)

#define vcpu_debug(vcpu, fmt, ...)					\
	kvm_debug("vcpu%i " fmt, (vcpu)->vcpu_id, ## __VA_ARGS__)
#define vcpu_debug_ratelimited(vcpu, fmt, ...)				\
	kvm_debug_ratelimited("vcpu%i " fmt, (vcpu)->vcpu_id,           \
			      ## __VA_ARGS__)
#define vcpu_err(vcpu, fmt, ...)					\
	kvm_err("vcpu%i " fmt, (vcpu)->vcpu_id, ## __VA_ARGS__)

static inline void kvm_vm_dead(struct kvm *kvm)
{
	kvm->vm_dead = true;
	kvm_make_all_cpus_request(kvm, KVM_REQ_VM_DEAD);
}

static inline void kvm_vm_bugged(struct kvm *kvm)
{
	kvm->vm_bugged = true;
	kvm_vm_dead(kvm);
}


#define KVM_BUG(cond, kvm, fmt...)				\
({								\
	int __ret = (cond);					\
								\
	if (WARN_ONCE(__ret && !(kvm)->vm_bugged, fmt))		\
		kvm_vm_bugged(kvm);				\
	unlikely(__ret);					\
})

#define KVM_BUG_ON(cond, kvm)					\
({								\
	int __ret = (cond);					\
								\
	if (WARN_ON_ONCE(__ret && !(kvm)->vm_bugged))		\
		kvm_vm_bugged(kvm);				\
	unlikely(__ret);					\
})

static inline void kvm_vcpu_srcu_read_lock(struct kvm_vcpu *vcpu)
{
#ifdef CONFIG_PROVE_RCU
	WARN_ONCE(vcpu->srcu_depth++,
		  "KVM: Illegal vCPU srcu_idx LOCK, depth=%d", vcpu->srcu_depth - 1);
#endif
	vcpu->____srcu_idx = srcu_read_lock(&vcpu->kvm->srcu);
}

static inline void kvm_vcpu_srcu_read_unlock(struct kvm_vcpu *vcpu)
{
	srcu_read_unlock(&vcpu->kvm->srcu, vcpu->____srcu_idx);

#ifdef CONFIG_PROVE_RCU
	WARN_ONCE(--vcpu->srcu_depth,
		  "KVM: Illegal vCPU srcu_idx UNLOCK, depth=%d", vcpu->srcu_depth);
#endif
}

static inline bool kvm_dirty_log_manual_protect_and_init_set(struct kvm *kvm)
{
	return !!(kvm->manual_dirty_log_protect & KVM_DIRTY_LOG_INITIALLY_SET);
}

static inline struct kvm_io_bus *kvm_get_bus(struct kvm *kvm, enum kvm_bus idx)
{
	return srcu_dereference_check(kvm->buses[idx], &kvm->srcu,
				      lockdep_is_held(&kvm->slots_lock) ||
				      !refcount_read(&kvm->users_count));
}

static inline struct kvm_vcpu *kvm_get_vcpu(struct kvm *kvm, int i)
{
	int num_vcpus = atomic_read(&kvm->online_vcpus);
	i = array_index_nospec(i, num_vcpus);

	/* Pairs with smp_wmb() in kvm_vm_ioctl_create_vcpu.  */
	smp_rmb();
	return xa_load(&kvm->vcpu_array, i);
}

#define kvm_for_each_vcpu(idx, vcpup, kvm)		   \
	xa_for_each_range(&kvm->vcpu_array, idx, vcpup, 0, \
			  (atomic_read(&kvm->online_vcpus) - 1))

static inline struct kvm_vcpu *kvm_get_vcpu_by_id(struct kvm *kvm, int id)
{
	struct kvm_vcpu *vcpu = NULL;
	unsigned long i;

	if (id < 0)
		return NULL;
	if (id < KVM_MAX_VCPUS)
		vcpu = kvm_get_vcpu(kvm, id);
	if (vcpu && vcpu->vcpu_id == id)
		return vcpu;
	kvm_for_each_vcpu(i, vcpu, kvm)
		if (vcpu->vcpu_id == id)
			return vcpu;
	return NULL;
}

void kvm_destroy_vcpus(struct kvm *kvm);

void vcpu_load(struct kvm_vcpu *vcpu);
void vcpu_put(struct kvm_vcpu *vcpu);

#ifdef __KVM_HAVE_IOAPIC
void kvm_arch_post_irq_ack_notifier_list_update(struct kvm *kvm);
void kvm_arch_post_irq_routing_update(struct kvm *kvm);
#else
static inline void kvm_arch_post_irq_ack_notifier_list_update(struct kvm *kvm)
{
}
static inline void kvm_arch_post_irq_routing_update(struct kvm *kvm)
{
}
#endif

#ifdef CONFIG_HAVE_KVM_IRQFD
int kvm_irqfd_init(void);
void kvm_irqfd_exit(void);
#else
static inline int kvm_irqfd_init(void)
{
	return 0;
}

static inline void kvm_irqfd_exit(void)
{
}
#endif
int kvm_init(void *opaque, unsigned vcpu_size, unsigned vcpu_align,
		  struct module *module);
void kvm_exit(void);

void kvm_get_kvm(struct kvm *kvm);
bool kvm_get_kvm_safe(struct kvm *kvm);
void kvm_put_kvm(struct kvm *kvm);
bool file_is_kvm(struct file *file);
void kvm_put_kvm_no_destroy(struct kvm *kvm);

static inline struct kvm_memslots *__kvm_memslots(struct kvm *kvm, int as_id)
{
	as_id = array_index_nospec(as_id, KVM_ADDRESS_SPACE_NUM);
	return srcu_dereference_check(kvm->memslots[as_id], &kvm->srcu,
			lockdep_is_held(&kvm->slots_lock) ||
			!refcount_read(&kvm->users_count));
}

static inline struct kvm_memslots *kvm_memslots(struct kvm *kvm)
{
	return __kvm_memslots(kvm, 0);
}

static inline struct kvm_memslots *kvm_vcpu_memslots(struct kvm_vcpu *vcpu)
{
	int as_id = kvm_arch_vcpu_memslots_id(vcpu);

	return __kvm_memslots(vcpu->kvm, as_id);
}

static inline bool kvm_memslots_empty(struct kvm_memslots *slots)
{
	return RB_EMPTY_ROOT(&slots->gfn_tree);
}

#define kvm_for_each_memslot(memslot, bkt, slots)			      \
	hash_for_each(slots->id_hash, bkt, memslot, id_node[slots->node_idx]) \
		if (WARN_ON_ONCE(!memslot->npages)) {			      \
		} else

static inline
struct kvm_memory_slot *id_to_memslot(struct kvm_memslots *slots, int id)
{
	struct kvm_memory_slot *slot;
	int idx = slots->node_idx;

	hash_for_each_possible(slots->id_hash, slot, id_node[idx], id) {
		if (slot->id == id)
			return slot;
	}

	return NULL;
}

/* Iterator used for walking memslots that overlap a gfn range. */
struct kvm_memslot_iter {
	struct kvm_memslots *slots;
	struct rb_node *node;
	struct kvm_memory_slot *slot;
};

static inline void kvm_memslot_iter_next(struct kvm_memslot_iter *iter)
{
	iter->node = rb_next(iter->node);
	if (!iter->node)
		return;

	iter->slot = container_of(iter->node, struct kvm_memory_slot, gfn_node[iter->slots->node_idx]);
}

static inline void kvm_memslot_iter_start(struct kvm_memslot_iter *iter,
					  struct kvm_memslots *slots,
					  gfn_t start)
{
	int idx = slots->node_idx;
	struct rb_node *tmp;
	struct kvm_memory_slot *slot;

	iter->slots = slots;

	/*
	 * Find the so called "upper bound" of a key - the first node that has
	 * its key strictly greater than the searched one (the start gfn in our case).
	 */
	iter->node = NULL;
	for (tmp = slots->gfn_tree.rb_node; tmp; ) {
		slot = container_of(tmp, struct kvm_memory_slot, gfn_node[idx]);
		if (start < slot->base_gfn) {
			iter->node = tmp;
			tmp = tmp->rb_left;
		} else {
			tmp = tmp->rb_right;
		}
	}

	/*
	 * Find the slot with the lowest gfn that can possibly intersect with
	 * the range, so we'll ideally have slot start <= range start
	 */
	if (iter->node) {
		/*
		 * A NULL previous node means that the very first slot
		 * already has a higher start gfn.
		 * In this case slot start > range start.
		 */
		tmp = rb_prev(iter->node);
		if (tmp)
			iter->node = tmp;
	} else {
		/* a NULL node below means no slots */
		iter->node = rb_last(&slots->gfn_tree);
	}

	if (iter->node) {
		iter->slot = container_of(iter->node, struct kvm_memory_slot, gfn_node[idx]);

		/*
		 * It is possible in the slot start < range start case that the
		 * found slot ends before or at range start (slot end <= range start)
		 * and so it does not overlap the requested range.
		 *
		 * In such non-overlapping case the next slot (if it exists) will
		 * already have slot start > range start, otherwise the logic above
		 * would have found it instead of the current slot.
		 */
		if (iter->slot->base_gfn + iter->slot->npages <= start)
			kvm_memslot_iter_next(iter);
	}
}

static inline bool kvm_memslot_iter_is_valid(struct kvm_memslot_iter *iter, gfn_t end)
{
	if (!iter->node)
		return false;

	/*
	 * If this slot starts beyond or at the end of the range so does
	 * every next one
	 */
	return iter->slot->base_gfn < end;
}

/* Iterate over each memslot at least partially intersecting [start, end) range */
#define kvm_for_each_memslot_in_gfn_range(iter, slots, start, end)	\
	for (kvm_memslot_iter_start(iter, slots, start);		\
	     kvm_memslot_iter_is_valid(iter, end);			\
	     kvm_memslot_iter_next(iter))

/*
 * KVM_SET_USER_MEMORY_REGION ioctl allows the following operations:
 * - create a new memory slot
 * - delete an existing memory slot
 * - modify an existing memory slot
 *   -- move it in the guest physical memory space
 *   -- just change its flags
 *
 * Since flags can be changed by some of these operations, the following
 * differentiation is the best we can do for __kvm_set_memory_region():
 */
enum kvm_mr_change {
	KVM_MR_CREATE,
	KVM_MR_DELETE,
	KVM_MR_MOVE,
	KVM_MR_FLAGS_ONLY,
};

int kvm_set_memory_region(struct kvm *kvm,
			  const struct kvm_userspace_memory_region *mem);
int __kvm_set_memory_region(struct kvm *kvm,
			    const struct kvm_userspace_memory_region *mem);
void kvm_arch_free_memslot(struct kvm *kvm, struct kvm_memory_slot *slot);
void kvm_arch_memslots_updated(struct kvm *kvm, u64 gen);
int kvm_arch_prepare_memory_region(struct kvm *kvm,
				const struct kvm_memory_slot *old,
				struct kvm_memory_slot *new,
				enum kvm_mr_change change);
void kvm_arch_commit_memory_region(struct kvm *kvm,
				struct kvm_memory_slot *old,
				const struct kvm_memory_slot *new,
				enum kvm_mr_change change);
/* flush all memory translations */
void kvm_arch_flush_shadow_all(struct kvm *kvm);
/* flush memory translations pointing to 'slot' */
void kvm_arch_flush_shadow_memslot(struct kvm *kvm,
				   struct kvm_memory_slot *slot);

int gfn_to_page_many_atomic(struct kvm_memory_slot *slot, gfn_t gfn,
			    struct page **pages, int nr_pages);

struct page *gfn_to_page(struct kvm *kvm, gfn_t gfn);
unsigned long gfn_to_hva(struct kvm *kvm, gfn_t gfn);
unsigned long gfn_to_hva_prot(struct kvm *kvm, gfn_t gfn, bool *writable);
unsigned long gfn_to_hva_memslot(struct kvm_memory_slot *slot, gfn_t gfn);
unsigned long gfn_to_hva_memslot_prot(struct kvm_memory_slot *slot, gfn_t gfn,
				      bool *writable);
void kvm_release_page_clean(struct page *page);
void kvm_release_page_dirty(struct page *page);

kvm_pfn_t gfn_to_pfn(struct kvm *kvm, gfn_t gfn);
kvm_pfn_t gfn_to_pfn_prot(struct kvm *kvm, gfn_t gfn, bool write_fault,
		      bool *writable);
kvm_pfn_t gfn_to_pfn_memslot(const struct kvm_memory_slot *slot, gfn_t gfn);
kvm_pfn_t gfn_to_pfn_memslot_atomic(const struct kvm_memory_slot *slot, gfn_t gfn);
kvm_pfn_t __gfn_to_pfn_memslot(const struct kvm_memory_slot *slot, gfn_t gfn,
			       bool atomic, bool interruptible, bool *async,
			       bool write_fault, bool *writable, hva_t *hva);

void kvm_release_pfn_clean(kvm_pfn_t pfn);
void kvm_release_pfn_dirty(kvm_pfn_t pfn);
void kvm_set_pfn_dirty(kvm_pfn_t pfn);
void kvm_set_pfn_accessed(kvm_pfn_t pfn);

void kvm_release_pfn(kvm_pfn_t pfn, bool dirty);
int kvm_read_guest_page(struct kvm *kvm, gfn_t gfn, void *data, int offset,
			int len);
int kvm_read_guest(struct kvm *kvm, gpa_t gpa, void *data, unsigned long len);
int kvm_read_guest_cached(struct kvm *kvm, struct gfn_to_hva_cache *ghc,
			   void *data, unsigned long len);
int kvm_read_guest_offset_cached(struct kvm *kvm, struct gfn_to_hva_cache *ghc,
				 void *data, unsigned int offset,
				 unsigned long len);
int kvm_write_guest_page(struct kvm *kvm, gfn_t gfn, const void *data,
			 int offset, int len);
int kvm_write_guest(struct kvm *kvm, gpa_t gpa, const void *data,
		    unsigned long len);
int kvm_write_guest_cached(struct kvm *kvm, struct gfn_to_hva_cache *ghc,
			   void *data, unsigned long len);
int kvm_write_guest_offset_cached(struct kvm *kvm, struct gfn_to_hva_cache *ghc,
				  void *data, unsigned int offset,
				  unsigned long len);
int kvm_gfn_to_hva_cache_init(struct kvm *kvm, struct gfn_to_hva_cache *ghc,
			      gpa_t gpa, unsigned long len);

#define __kvm_get_guest(kvm, gfn, offset, v)				\
({									\
	unsigned long __addr = gfn_to_hva(kvm, gfn);			\
	typeof(v) __user *__uaddr = (typeof(__uaddr))(__addr + offset);	\
	int __ret = -EFAULT;						\
									\
	if (!kvm_is_error_hva(__addr))					\
		__ret = get_user(v, __uaddr);				\
	__ret;								\
})

#define kvm_get_guest(kvm, gpa, v)					\
({									\
	gpa_t __gpa = gpa;						\
	struct kvm *__kvm = kvm;					\
									\
	__kvm_get_guest(__kvm, __gpa >> PAGE_SHIFT,			\
			offset_in_page(__gpa), v);			\
})

#define __kvm_put_guest(kvm, gfn, offset, v)				\
({									\
	unsigned long __addr = gfn_to_hva(kvm, gfn);			\
	typeof(v) __user *__uaddr = (typeof(__uaddr))(__addr + offset);	\
	int __ret = -EFAULT;						\
									\
	if (!kvm_is_error_hva(__addr))					\
		__ret = put_user(v, __uaddr);				\
	if (!__ret)							\
		mark_page_dirty(kvm, gfn);				\
	__ret;								\
})

#define kvm_put_guest(kvm, gpa, v)					\
({									\
	gpa_t __gpa = gpa;						\
	struct kvm *__kvm = kvm;					\
									\
	__kvm_put_guest(__kvm, __gpa >> PAGE_SHIFT,			\
			offset_in_page(__gpa), v);			\
})

int kvm_clear_guest(struct kvm *kvm, gpa_t gpa, unsigned long len);
struct kvm_memory_slot *gfn_to_memslot(struct kvm *kvm, gfn_t gfn);
bool kvm_is_visible_gfn(struct kvm *kvm, gfn_t gfn);
bool kvm_vcpu_is_visible_gfn(struct kvm_vcpu *vcpu, gfn_t gfn);
unsigned long kvm_host_page_size(struct kvm_vcpu *vcpu, gfn_t gfn);
void mark_page_dirty_in_slot(struct kvm *kvm, const struct kvm_memory_slot *memslot, gfn_t gfn);
void mark_page_dirty(struct kvm *kvm, gfn_t gfn);

struct kvm_memslots *kvm_vcpu_memslots(struct kvm_vcpu *vcpu);
struct kvm_memory_slot *kvm_vcpu_gfn_to_memslot(struct kvm_vcpu *vcpu, gfn_t gfn);
kvm_pfn_t kvm_vcpu_gfn_to_pfn_atomic(struct kvm_vcpu *vcpu, gfn_t gfn);
kvm_pfn_t kvm_vcpu_gfn_to_pfn(struct kvm_vcpu *vcpu, gfn_t gfn);
int kvm_vcpu_map(struct kvm_vcpu *vcpu, gpa_t gpa, struct kvm_host_map *map);
void kvm_vcpu_unmap(struct kvm_vcpu *vcpu, struct kvm_host_map *map, bool dirty);
unsigned long kvm_vcpu_gfn_to_hva(struct kvm_vcpu *vcpu, gfn_t gfn);
unsigned long kvm_vcpu_gfn_to_hva_prot(struct kvm_vcpu *vcpu, gfn_t gfn, bool *writable);
int kvm_vcpu_read_guest_page(struct kvm_vcpu *vcpu, gfn_t gfn, void *data, int offset,
			     int len);
int kvm_vcpu_read_guest_atomic(struct kvm_vcpu *vcpu, gpa_t gpa, void *data,
			       unsigned long len);
int kvm_vcpu_read_guest(struct kvm_vcpu *vcpu, gpa_t gpa, void *data,
			unsigned long len);
int kvm_vcpu_write_guest_page(struct kvm_vcpu *vcpu, gfn_t gfn, const void *data,
			      int offset, int len);
int kvm_vcpu_write_guest(struct kvm_vcpu *vcpu, gpa_t gpa, const void *data,
			 unsigned long len);
void kvm_vcpu_mark_page_dirty(struct kvm_vcpu *vcpu, gfn_t gfn);

/**
 * kvm_gpc_init - initialize gfn_to_pfn_cache.
<<<<<<< HEAD
 *
 * @gpc:	   struct gfn_to_pfn_cache object.
 *
 * This sets up a gfn_to_pfn_cache by initializing locks.  Note, the cache must
 * be zero-allocated (or zeroed by the caller before init).
 */
void kvm_gpc_init(struct gfn_to_pfn_cache *gpc);

/**
 * kvm_gpc_activate - prepare a cached kernel mapping and HPA for a given guest
 *                    physical address.
=======
>>>>>>> b7bfaa76
 *
 * @gpc:	   struct gfn_to_pfn_cache object.
 * @kvm:	   pointer to kvm instance.
 * @vcpu:	   vCPU to be used for marking pages dirty and to be woken on
 *		   invalidation.
 * @usage:	   indicates if the resulting host physical PFN is used while
 *		   the @vcpu is IN_GUEST_MODE (in which case invalidation of 
 *		   the cache from MMU notifiers---but not for KVM memslot
 *		   changes!---will also force @vcpu to exit the guest and
 *		   refresh the cache); and/or if the PFN used directly
 *		   by KVM (and thus needs a kernel virtual mapping).
 *
 * This sets up a gfn_to_pfn_cache by initializing locks and assigning the
 * immutable attributes.  Note, the cache must be zero-allocated (or zeroed by
 * the caller before init).
 */
void kvm_gpc_init(struct gfn_to_pfn_cache *gpc, struct kvm *kvm,
		  struct kvm_vcpu *vcpu, enum pfn_cache_usage usage);

/**
 * kvm_gpc_activate - prepare a cached kernel mapping and HPA for a given guest
 *                    physical address.
 *
 * @gpc:	   struct gfn_to_pfn_cache object.
 * @gpa:	   guest physical address to map.
 * @len:	   sanity check; the range being access must fit a single page.
 *
 * @return:	   0 for success.
 *		   -EINVAL for a mapping which would cross a page boundary.
 *		   -EFAULT for an untranslatable guest physical address.
 *
 * This primes a gfn_to_pfn_cache and links it into the @gpc->kvm's list for
 * invalidations to be processed.  Callers are required to use kvm_gpc_check()
 * to ensure that the cache is valid before accessing the target page.
 */
<<<<<<< HEAD
int kvm_gpc_activate(struct kvm *kvm, struct gfn_to_pfn_cache *gpc,
		     struct kvm_vcpu *vcpu, enum pfn_cache_usage usage,
		     gpa_t gpa, unsigned long len);
=======
int kvm_gpc_activate(struct gfn_to_pfn_cache *gpc, gpa_t gpa, unsigned long len);
>>>>>>> b7bfaa76

/**
 * kvm_gpc_check - check validity of a gfn_to_pfn_cache.
 *
 * @gpc:	   struct gfn_to_pfn_cache object.
 * @len:	   sanity check; the range being access must fit a single page.
 *
 * @return:	   %true if the cache is still valid and the address matches.
 *		   %false if the cache is not valid.
 *
 * Callers outside IN_GUEST_MODE context should hold a read lock on @gpc->lock
 * while calling this function, and then continue to hold the lock until the
 * access is complete.
 *
 * Callers in IN_GUEST_MODE may do so without locking, although they should
 * still hold a read lock on kvm->scru for the memslot checks.
 */
bool kvm_gpc_check(struct gfn_to_pfn_cache *gpc, unsigned long len);

/**
 * kvm_gpc_refresh - update a previously initialized cache.
 *
 * @gpc:	   struct gfn_to_pfn_cache object.
 * @len:	   sanity check; the range being access must fit a single page.
 *
 * @return:	   0 for success.
 *		   -EINVAL for a mapping which would cross a page boundary.
 *		   -EFAULT for an untranslatable guest physical address.
 *
 * This will attempt to refresh a gfn_to_pfn_cache. Note that a successful
 * return from this function does not mean the page can be immediately
 * accessed because it may have raced with an invalidation. Callers must
 * still lock and check the cache status, as this function does not return
 * with the lock still held to permit access.
 */
int kvm_gpc_refresh(struct gfn_to_pfn_cache *gpc, unsigned long len);

/**
 * kvm_gpc_deactivate - deactivate and unlink a gfn_to_pfn_cache.
 *
<<<<<<< HEAD
 * @kvm:	   pointer to kvm instance.
 * @gpc:	   struct gfn_to_pfn_cache object.
 *
 * This unmaps the referenced page. The cache is left in the invalid state
 * but at least the mapping from GPA to userspace HVA will remain cached
 * and can be reused on a subsequent refresh.
 */
void kvm_gfn_to_pfn_cache_unmap(struct kvm *kvm, struct gfn_to_pfn_cache *gpc);

/**
 * kvm_gpc_deactivate - deactivate and unlink a gfn_to_pfn_cache.
 *
 * @kvm:	   pointer to kvm instance.
=======
>>>>>>> b7bfaa76
 * @gpc:	   struct gfn_to_pfn_cache object.
 *
 * This removes a cache from the VM's list to be processed on MMU notifier
 * invocation.
 */
<<<<<<< HEAD
void kvm_gpc_deactivate(struct kvm *kvm, struct gfn_to_pfn_cache *gpc);
=======
void kvm_gpc_deactivate(struct gfn_to_pfn_cache *gpc);
>>>>>>> b7bfaa76

void kvm_sigset_activate(struct kvm_vcpu *vcpu);
void kvm_sigset_deactivate(struct kvm_vcpu *vcpu);

void kvm_vcpu_halt(struct kvm_vcpu *vcpu);
bool kvm_vcpu_block(struct kvm_vcpu *vcpu);
void kvm_arch_vcpu_blocking(struct kvm_vcpu *vcpu);
void kvm_arch_vcpu_unblocking(struct kvm_vcpu *vcpu);
bool kvm_vcpu_wake_up(struct kvm_vcpu *vcpu);
void kvm_vcpu_kick(struct kvm_vcpu *vcpu);
int kvm_vcpu_yield_to(struct kvm_vcpu *target);
void kvm_vcpu_on_spin(struct kvm_vcpu *vcpu, bool usermode_vcpu_not_eligible);

void kvm_flush_remote_tlbs(struct kvm *kvm);

#ifdef KVM_ARCH_NR_OBJS_PER_MEMORY_CACHE
int kvm_mmu_topup_memory_cache(struct kvm_mmu_memory_cache *mc, int min);
int __kvm_mmu_topup_memory_cache(struct kvm_mmu_memory_cache *mc, int capacity, int min);
int kvm_mmu_memory_cache_nr_free_objects(struct kvm_mmu_memory_cache *mc);
void kvm_mmu_free_memory_cache(struct kvm_mmu_memory_cache *mc);
void *kvm_mmu_memory_cache_alloc(struct kvm_mmu_memory_cache *mc);
#endif

void kvm_mmu_invalidate_begin(struct kvm *kvm, unsigned long start,
			      unsigned long end);
void kvm_mmu_invalidate_end(struct kvm *kvm, unsigned long start,
			    unsigned long end);

long kvm_arch_dev_ioctl(struct file *filp,
			unsigned int ioctl, unsigned long arg);
long kvm_arch_vcpu_ioctl(struct file *filp,
			 unsigned int ioctl, unsigned long arg);
vm_fault_t kvm_arch_vcpu_fault(struct kvm_vcpu *vcpu, struct vm_fault *vmf);

int kvm_vm_ioctl_check_extension(struct kvm *kvm, long ext);

void kvm_arch_mmu_enable_log_dirty_pt_masked(struct kvm *kvm,
					struct kvm_memory_slot *slot,
					gfn_t gfn_offset,
					unsigned long mask);
void kvm_arch_sync_dirty_log(struct kvm *kvm, struct kvm_memory_slot *memslot);

#ifdef CONFIG_KVM_GENERIC_DIRTYLOG_READ_PROTECT
void kvm_arch_flush_remote_tlbs_memslot(struct kvm *kvm,
					const struct kvm_memory_slot *memslot);
#else /* !CONFIG_KVM_GENERIC_DIRTYLOG_READ_PROTECT */
int kvm_vm_ioctl_get_dirty_log(struct kvm *kvm, struct kvm_dirty_log *log);
int kvm_get_dirty_log(struct kvm *kvm, struct kvm_dirty_log *log,
		      int *is_dirty, struct kvm_memory_slot **memslot);
#endif

int kvm_vm_ioctl_irq_line(struct kvm *kvm, struct kvm_irq_level *irq_level,
			bool line_status);
int kvm_vm_ioctl_enable_cap(struct kvm *kvm,
			    struct kvm_enable_cap *cap);
long kvm_arch_vm_ioctl(struct file *filp,
		       unsigned int ioctl, unsigned long arg);
long kvm_arch_vm_compat_ioctl(struct file *filp, unsigned int ioctl,
			      unsigned long arg);

int kvm_arch_vcpu_ioctl_get_fpu(struct kvm_vcpu *vcpu, struct kvm_fpu *fpu);
int kvm_arch_vcpu_ioctl_set_fpu(struct kvm_vcpu *vcpu, struct kvm_fpu *fpu);

int kvm_arch_vcpu_ioctl_translate(struct kvm_vcpu *vcpu,
				    struct kvm_translation *tr);

int kvm_arch_vcpu_ioctl_get_regs(struct kvm_vcpu *vcpu, struct kvm_regs *regs);
int kvm_arch_vcpu_ioctl_set_regs(struct kvm_vcpu *vcpu, struct kvm_regs *regs);
int kvm_arch_vcpu_ioctl_get_sregs(struct kvm_vcpu *vcpu,
				  struct kvm_sregs *sregs);
int kvm_arch_vcpu_ioctl_set_sregs(struct kvm_vcpu *vcpu,
				  struct kvm_sregs *sregs);
int kvm_arch_vcpu_ioctl_get_mpstate(struct kvm_vcpu *vcpu,
				    struct kvm_mp_state *mp_state);
int kvm_arch_vcpu_ioctl_set_mpstate(struct kvm_vcpu *vcpu,
				    struct kvm_mp_state *mp_state);
int kvm_arch_vcpu_ioctl_set_guest_debug(struct kvm_vcpu *vcpu,
					struct kvm_guest_debug *dbg);
int kvm_arch_vcpu_ioctl_run(struct kvm_vcpu *vcpu);

int kvm_arch_init(void *opaque);
void kvm_arch_exit(void);

void kvm_arch_sched_in(struct kvm_vcpu *vcpu, int cpu);

void kvm_arch_vcpu_load(struct kvm_vcpu *vcpu, int cpu);
void kvm_arch_vcpu_put(struct kvm_vcpu *vcpu);
int kvm_arch_vcpu_precreate(struct kvm *kvm, unsigned int id);
int kvm_arch_vcpu_create(struct kvm_vcpu *vcpu);
void kvm_arch_vcpu_postcreate(struct kvm_vcpu *vcpu);
void kvm_arch_vcpu_destroy(struct kvm_vcpu *vcpu);

#ifdef CONFIG_HAVE_KVM_PM_NOTIFIER
int kvm_arch_pm_notifier(struct kvm *kvm, unsigned long state);
#endif

#ifdef __KVM_HAVE_ARCH_VCPU_DEBUGFS
void kvm_arch_create_vcpu_debugfs(struct kvm_vcpu *vcpu, struct dentry *debugfs_dentry);
#else
static inline void kvm_create_vcpu_debugfs(struct kvm_vcpu *vcpu) {}
#endif

int kvm_arch_hardware_enable(void);
void kvm_arch_hardware_disable(void);
int kvm_arch_hardware_setup(void *opaque);
void kvm_arch_hardware_unsetup(void);
int kvm_arch_check_processor_compat(void *opaque);
int kvm_arch_vcpu_runnable(struct kvm_vcpu *vcpu);
bool kvm_arch_vcpu_in_kernel(struct kvm_vcpu *vcpu);
int kvm_arch_vcpu_should_kick(struct kvm_vcpu *vcpu);
bool kvm_arch_dy_runnable(struct kvm_vcpu *vcpu);
bool kvm_arch_dy_has_pending_interrupt(struct kvm_vcpu *vcpu);
int kvm_arch_post_init_vm(struct kvm *kvm);
void kvm_arch_pre_destroy_vm(struct kvm *kvm);
int kvm_arch_create_vm_debugfs(struct kvm *kvm);

#ifndef __KVM_HAVE_ARCH_VM_ALLOC
/*
 * All architectures that want to use vzalloc currently also
 * need their own kvm_arch_alloc_vm implementation.
 */
static inline struct kvm *kvm_arch_alloc_vm(void)
{
	return kzalloc(sizeof(struct kvm), GFP_KERNEL);
}
#endif

static inline void __kvm_arch_free_vm(struct kvm *kvm)
{
	kvfree(kvm);
}

#ifndef __KVM_HAVE_ARCH_VM_FREE
static inline void kvm_arch_free_vm(struct kvm *kvm)
{
	__kvm_arch_free_vm(kvm);
}
#endif

#ifndef __KVM_HAVE_ARCH_FLUSH_REMOTE_TLB
static inline int kvm_arch_flush_remote_tlb(struct kvm *kvm)
{
	return -ENOTSUPP;
}
#endif

#ifdef __KVM_HAVE_ARCH_NONCOHERENT_DMA
void kvm_arch_register_noncoherent_dma(struct kvm *kvm);
void kvm_arch_unregister_noncoherent_dma(struct kvm *kvm);
bool kvm_arch_has_noncoherent_dma(struct kvm *kvm);
#else
static inline void kvm_arch_register_noncoherent_dma(struct kvm *kvm)
{
}

static inline void kvm_arch_unregister_noncoherent_dma(struct kvm *kvm)
{
}

static inline bool kvm_arch_has_noncoherent_dma(struct kvm *kvm)
{
	return false;
}
#endif
#ifdef __KVM_HAVE_ARCH_ASSIGNED_DEVICE
void kvm_arch_start_assignment(struct kvm *kvm);
void kvm_arch_end_assignment(struct kvm *kvm);
bool kvm_arch_has_assigned_device(struct kvm *kvm);
#else
static inline void kvm_arch_start_assignment(struct kvm *kvm)
{
}

static inline void kvm_arch_end_assignment(struct kvm *kvm)
{
}

static __always_inline bool kvm_arch_has_assigned_device(struct kvm *kvm)
{
	return false;
}
#endif

static inline struct rcuwait *kvm_arch_vcpu_get_wait(struct kvm_vcpu *vcpu)
{
#ifdef __KVM_HAVE_ARCH_WQP
	return vcpu->arch.waitp;
#else
	return &vcpu->wait;
#endif
}

/*
 * Wake a vCPU if necessary, but don't do any stats/metadata updates.  Returns
 * true if the vCPU was blocking and was awakened, false otherwise.
 */
static inline bool __kvm_vcpu_wake_up(struct kvm_vcpu *vcpu)
{
	return !!rcuwait_wake_up(kvm_arch_vcpu_get_wait(vcpu));
}

static inline bool kvm_vcpu_is_blocking(struct kvm_vcpu *vcpu)
{
	return rcuwait_active(kvm_arch_vcpu_get_wait(vcpu));
}

#ifdef __KVM_HAVE_ARCH_INTC_INITIALIZED
/*
 * returns true if the virtual interrupt controller is initialized and
 * ready to accept virtual IRQ. On some architectures the virtual interrupt
 * controller is dynamically instantiated and this is not always true.
 */
bool kvm_arch_intc_initialized(struct kvm *kvm);
#else
static inline bool kvm_arch_intc_initialized(struct kvm *kvm)
{
	return true;
}
#endif

#ifdef CONFIG_GUEST_PERF_EVENTS
unsigned long kvm_arch_vcpu_get_ip(struct kvm_vcpu *vcpu);

void kvm_register_perf_callbacks(unsigned int (*pt_intr_handler)(void));
void kvm_unregister_perf_callbacks(void);
#else
static inline void kvm_register_perf_callbacks(void *ign) {}
static inline void kvm_unregister_perf_callbacks(void) {}
#endif /* CONFIG_GUEST_PERF_EVENTS */

int kvm_arch_init_vm(struct kvm *kvm, unsigned long type);
void kvm_arch_destroy_vm(struct kvm *kvm);
void kvm_arch_sync_events(struct kvm *kvm);

int kvm_cpu_has_pending_timer(struct kvm_vcpu *vcpu);

struct page *kvm_pfn_to_refcounted_page(kvm_pfn_t pfn);
bool kvm_is_zone_device_page(struct page *page);

struct kvm_irq_ack_notifier {
	struct hlist_node link;
	unsigned gsi;
	void (*irq_acked)(struct kvm_irq_ack_notifier *kian);
};

int kvm_irq_map_gsi(struct kvm *kvm,
		    struct kvm_kernel_irq_routing_entry *entries, int gsi);
int kvm_irq_map_chip_pin(struct kvm *kvm, unsigned irqchip, unsigned pin);

int kvm_set_irq(struct kvm *kvm, int irq_source_id, u32 irq, int level,
		bool line_status);
int kvm_set_msi(struct kvm_kernel_irq_routing_entry *irq_entry, struct kvm *kvm,
		int irq_source_id, int level, bool line_status);
int kvm_arch_set_irq_inatomic(struct kvm_kernel_irq_routing_entry *e,
			       struct kvm *kvm, int irq_source_id,
			       int level, bool line_status);
bool kvm_irq_has_notifier(struct kvm *kvm, unsigned irqchip, unsigned pin);
void kvm_notify_acked_gsi(struct kvm *kvm, int gsi);
void kvm_notify_acked_irq(struct kvm *kvm, unsigned irqchip, unsigned pin);
void kvm_register_irq_ack_notifier(struct kvm *kvm,
				   struct kvm_irq_ack_notifier *kian);
void kvm_unregister_irq_ack_notifier(struct kvm *kvm,
				   struct kvm_irq_ack_notifier *kian);
int kvm_request_irq_source_id(struct kvm *kvm);
void kvm_free_irq_source_id(struct kvm *kvm, int irq_source_id);
bool kvm_arch_irqfd_allowed(struct kvm *kvm, struct kvm_irqfd *args);

/*
 * Returns a pointer to the memslot if it contains gfn.
 * Otherwise returns NULL.
 */
static inline struct kvm_memory_slot *
try_get_memslot(struct kvm_memory_slot *slot, gfn_t gfn)
{
	if (!slot)
		return NULL;

	if (gfn >= slot->base_gfn && gfn < slot->base_gfn + slot->npages)
		return slot;
	else
		return NULL;
}

/*
 * Returns a pointer to the memslot that contains gfn. Otherwise returns NULL.
 *
 * With "approx" set returns the memslot also when the address falls
 * in a hole. In that case one of the memslots bordering the hole is
 * returned.
 */
static inline struct kvm_memory_slot *
search_memslots(struct kvm_memslots *slots, gfn_t gfn, bool approx)
{
	struct kvm_memory_slot *slot;
	struct rb_node *node;
	int idx = slots->node_idx;

	slot = NULL;
	for (node = slots->gfn_tree.rb_node; node; ) {
		slot = container_of(node, struct kvm_memory_slot, gfn_node[idx]);
		if (gfn >= slot->base_gfn) {
			if (gfn < slot->base_gfn + slot->npages)
				return slot;
			node = node->rb_right;
		} else
			node = node->rb_left;
	}

	return approx ? slot : NULL;
}

static inline struct kvm_memory_slot *
____gfn_to_memslot(struct kvm_memslots *slots, gfn_t gfn, bool approx)
{
	struct kvm_memory_slot *slot;

	slot = (struct kvm_memory_slot *)atomic_long_read(&slots->last_used_slot);
	slot = try_get_memslot(slot, gfn);
	if (slot)
		return slot;

	slot = search_memslots(slots, gfn, approx);
	if (slot) {
		atomic_long_set(&slots->last_used_slot, (unsigned long)slot);
		return slot;
	}

	return NULL;
}

/*
 * __gfn_to_memslot() and its descendants are here to allow arch code to inline
 * the lookups in hot paths.  gfn_to_memslot() itself isn't here as an inline
 * because that would bloat other code too much.
 */
static inline struct kvm_memory_slot *
__gfn_to_memslot(struct kvm_memslots *slots, gfn_t gfn)
{
	return ____gfn_to_memslot(slots, gfn, false);
}

static inline unsigned long
__gfn_to_hva_memslot(const struct kvm_memory_slot *slot, gfn_t gfn)
{
	/*
	 * The index was checked originally in search_memslots.  To avoid
	 * that a malicious guest builds a Spectre gadget out of e.g. page
	 * table walks, do not let the processor speculate loads outside
	 * the guest's registered memslots.
	 */
	unsigned long offset = gfn - slot->base_gfn;
	offset = array_index_nospec(offset, slot->npages);
	return slot->userspace_addr + offset * PAGE_SIZE;
}

static inline int memslot_id(struct kvm *kvm, gfn_t gfn)
{
	return gfn_to_memslot(kvm, gfn)->id;
}

static inline gfn_t
hva_to_gfn_memslot(unsigned long hva, struct kvm_memory_slot *slot)
{
	gfn_t gfn_offset = (hva - slot->userspace_addr) >> PAGE_SHIFT;

	return slot->base_gfn + gfn_offset;
}

static inline gpa_t gfn_to_gpa(gfn_t gfn)
{
	return (gpa_t)gfn << PAGE_SHIFT;
}

static inline gfn_t gpa_to_gfn(gpa_t gpa)
{
	return (gfn_t)(gpa >> PAGE_SHIFT);
}

static inline hpa_t pfn_to_hpa(kvm_pfn_t pfn)
{
	return (hpa_t)pfn << PAGE_SHIFT;
}

static inline bool kvm_is_error_gpa(struct kvm *kvm, gpa_t gpa)
{
	unsigned long hva = gfn_to_hva(kvm, gpa_to_gfn(gpa));

	return kvm_is_error_hva(hva);
}

enum kvm_stat_kind {
	KVM_STAT_VM,
	KVM_STAT_VCPU,
};

struct kvm_stat_data {
	struct kvm *kvm;
	const struct _kvm_stats_desc *desc;
	enum kvm_stat_kind kind;
};

struct _kvm_stats_desc {
	struct kvm_stats_desc desc;
	char name[KVM_STATS_NAME_SIZE];
};

#define STATS_DESC_COMMON(type, unit, base, exp, sz, bsz)		       \
	.flags = type | unit | base |					       \
		 BUILD_BUG_ON_ZERO(type & ~KVM_STATS_TYPE_MASK) |	       \
		 BUILD_BUG_ON_ZERO(unit & ~KVM_STATS_UNIT_MASK) |	       \
		 BUILD_BUG_ON_ZERO(base & ~KVM_STATS_BASE_MASK),	       \
	.exponent = exp,						       \
	.size = sz,							       \
	.bucket_size = bsz

#define VM_GENERIC_STATS_DESC(stat, type, unit, base, exp, sz, bsz)	       \
	{								       \
		{							       \
			STATS_DESC_COMMON(type, unit, base, exp, sz, bsz),     \
			.offset = offsetof(struct kvm_vm_stat, generic.stat)   \
		},							       \
		.name = #stat,						       \
	}
#define VCPU_GENERIC_STATS_DESC(stat, type, unit, base, exp, sz, bsz)	       \
	{								       \
		{							       \
			STATS_DESC_COMMON(type, unit, base, exp, sz, bsz),     \
			.offset = offsetof(struct kvm_vcpu_stat, generic.stat) \
		},							       \
		.name = #stat,						       \
	}
#define VM_STATS_DESC(stat, type, unit, base, exp, sz, bsz)		       \
	{								       \
		{							       \
			STATS_DESC_COMMON(type, unit, base, exp, sz, bsz),     \
			.offset = offsetof(struct kvm_vm_stat, stat)	       \
		},							       \
		.name = #stat,						       \
	}
#define VCPU_STATS_DESC(stat, type, unit, base, exp, sz, bsz)		       \
	{								       \
		{							       \
			STATS_DESC_COMMON(type, unit, base, exp, sz, bsz),     \
			.offset = offsetof(struct kvm_vcpu_stat, stat)	       \
		},							       \
		.name = #stat,						       \
	}
/* SCOPE: VM, VM_GENERIC, VCPU, VCPU_GENERIC */
#define STATS_DESC(SCOPE, stat, type, unit, base, exp, sz, bsz)		       \
	SCOPE##_STATS_DESC(stat, type, unit, base, exp, sz, bsz)

#define STATS_DESC_CUMULATIVE(SCOPE, name, unit, base, exponent)	       \
	STATS_DESC(SCOPE, name, KVM_STATS_TYPE_CUMULATIVE,		       \
		unit, base, exponent, 1, 0)
#define STATS_DESC_INSTANT(SCOPE, name, unit, base, exponent)		       \
	STATS_DESC(SCOPE, name, KVM_STATS_TYPE_INSTANT,			       \
		unit, base, exponent, 1, 0)
#define STATS_DESC_PEAK(SCOPE, name, unit, base, exponent)		       \
	STATS_DESC(SCOPE, name, KVM_STATS_TYPE_PEAK,			       \
		unit, base, exponent, 1, 0)
#define STATS_DESC_LINEAR_HIST(SCOPE, name, unit, base, exponent, sz, bsz)     \
	STATS_DESC(SCOPE, name, KVM_STATS_TYPE_LINEAR_HIST,		       \
		unit, base, exponent, sz, bsz)
#define STATS_DESC_LOG_HIST(SCOPE, name, unit, base, exponent, sz)	       \
	STATS_DESC(SCOPE, name, KVM_STATS_TYPE_LOG_HIST,		       \
		unit, base, exponent, sz, 0)

/* Cumulative counter, read/write */
#define STATS_DESC_COUNTER(SCOPE, name)					       \
	STATS_DESC_CUMULATIVE(SCOPE, name, KVM_STATS_UNIT_NONE,		       \
		KVM_STATS_BASE_POW10, 0)
/* Instantaneous counter, read only */
#define STATS_DESC_ICOUNTER(SCOPE, name)				       \
	STATS_DESC_INSTANT(SCOPE, name, KVM_STATS_UNIT_NONE,		       \
		KVM_STATS_BASE_POW10, 0)
/* Peak counter, read/write */
#define STATS_DESC_PCOUNTER(SCOPE, name)				       \
	STATS_DESC_PEAK(SCOPE, name, KVM_STATS_UNIT_NONE,		       \
		KVM_STATS_BASE_POW10, 0)

/* Instantaneous boolean value, read only */
#define STATS_DESC_IBOOLEAN(SCOPE, name)				       \
	STATS_DESC_INSTANT(SCOPE, name, KVM_STATS_UNIT_BOOLEAN,		       \
		KVM_STATS_BASE_POW10, 0)
/* Peak (sticky) boolean value, read/write */
#define STATS_DESC_PBOOLEAN(SCOPE, name)				       \
	STATS_DESC_PEAK(SCOPE, name, KVM_STATS_UNIT_BOOLEAN,		       \
		KVM_STATS_BASE_POW10, 0)

/* Cumulative time in nanosecond */
#define STATS_DESC_TIME_NSEC(SCOPE, name)				       \
	STATS_DESC_CUMULATIVE(SCOPE, name, KVM_STATS_UNIT_SECONDS,	       \
		KVM_STATS_BASE_POW10, -9)
/* Linear histogram for time in nanosecond */
#define STATS_DESC_LINHIST_TIME_NSEC(SCOPE, name, sz, bsz)		       \
	STATS_DESC_LINEAR_HIST(SCOPE, name, KVM_STATS_UNIT_SECONDS,	       \
		KVM_STATS_BASE_POW10, -9, sz, bsz)
/* Logarithmic histogram for time in nanosecond */
#define STATS_DESC_LOGHIST_TIME_NSEC(SCOPE, name, sz)			       \
	STATS_DESC_LOG_HIST(SCOPE, name, KVM_STATS_UNIT_SECONDS,	       \
		KVM_STATS_BASE_POW10, -9, sz)

#define KVM_GENERIC_VM_STATS()						       \
	STATS_DESC_COUNTER(VM_GENERIC, remote_tlb_flush),		       \
	STATS_DESC_COUNTER(VM_GENERIC, remote_tlb_flush_requests)

#define KVM_GENERIC_VCPU_STATS()					       \
	STATS_DESC_COUNTER(VCPU_GENERIC, halt_successful_poll),		       \
	STATS_DESC_COUNTER(VCPU_GENERIC, halt_attempted_poll),		       \
	STATS_DESC_COUNTER(VCPU_GENERIC, halt_poll_invalid),		       \
	STATS_DESC_COUNTER(VCPU_GENERIC, halt_wakeup),			       \
	STATS_DESC_TIME_NSEC(VCPU_GENERIC, halt_poll_success_ns),	       \
	STATS_DESC_TIME_NSEC(VCPU_GENERIC, halt_poll_fail_ns),		       \
	STATS_DESC_TIME_NSEC(VCPU_GENERIC, halt_wait_ns),		       \
	STATS_DESC_LOGHIST_TIME_NSEC(VCPU_GENERIC, halt_poll_success_hist,     \
			HALT_POLL_HIST_COUNT),				       \
	STATS_DESC_LOGHIST_TIME_NSEC(VCPU_GENERIC, halt_poll_fail_hist,	       \
			HALT_POLL_HIST_COUNT),				       \
	STATS_DESC_LOGHIST_TIME_NSEC(VCPU_GENERIC, halt_wait_hist,	       \
			HALT_POLL_HIST_COUNT),				       \
	STATS_DESC_IBOOLEAN(VCPU_GENERIC, blocking)

extern struct dentry *kvm_debugfs_dir;

ssize_t kvm_stats_read(char *id, const struct kvm_stats_header *header,
		       const struct _kvm_stats_desc *desc,
		       void *stats, size_t size_stats,
		       char __user *user_buffer, size_t size, loff_t *offset);

/**
 * kvm_stats_linear_hist_update() - Update bucket value for linear histogram
 * statistics data.
 *
 * @data: start address of the stats data
 * @size: the number of bucket of the stats data
 * @value: the new value used to update the linear histogram's bucket
 * @bucket_size: the size (width) of a bucket
 */
static inline void kvm_stats_linear_hist_update(u64 *data, size_t size,
						u64 value, size_t bucket_size)
{
	size_t index = div64_u64(value, bucket_size);

	index = min(index, size - 1);
	++data[index];
}

/**
 * kvm_stats_log_hist_update() - Update bucket value for logarithmic histogram
 * statistics data.
 *
 * @data: start address of the stats data
 * @size: the number of bucket of the stats data
 * @value: the new value used to update the logarithmic histogram's bucket
 */
static inline void kvm_stats_log_hist_update(u64 *data, size_t size, u64 value)
{
	size_t index = fls64(value);

	index = min(index, size - 1);
	++data[index];
}

#define KVM_STATS_LINEAR_HIST_UPDATE(array, value, bsize)		       \
	kvm_stats_linear_hist_update(array, ARRAY_SIZE(array), value, bsize)
#define KVM_STATS_LOG_HIST_UPDATE(array, value)				       \
	kvm_stats_log_hist_update(array, ARRAY_SIZE(array), value)


extern const struct kvm_stats_header kvm_vm_stats_header;
extern const struct _kvm_stats_desc kvm_vm_stats_desc[];
extern const struct kvm_stats_header kvm_vcpu_stats_header;
extern const struct _kvm_stats_desc kvm_vcpu_stats_desc[];

#if defined(CONFIG_MMU_NOTIFIER) && defined(KVM_ARCH_WANT_MMU_NOTIFIER)
static inline int mmu_invalidate_retry(struct kvm *kvm, unsigned long mmu_seq)
{
	if (unlikely(kvm->mmu_invalidate_in_progress))
		return 1;
	/*
	 * Ensure the read of mmu_invalidate_in_progress happens before
	 * the read of mmu_invalidate_seq.  This interacts with the
	 * smp_wmb() in mmu_notifier_invalidate_range_end to make sure
	 * that the caller either sees the old (non-zero) value of
	 * mmu_invalidate_in_progress or the new (incremented) value of
	 * mmu_invalidate_seq.
	 *
	 * PowerPC Book3s HV KVM calls this under a per-page lock rather
	 * than under kvm->mmu_lock, for scalability, so can't rely on
	 * kvm->mmu_lock to keep things ordered.
	 */
	smp_rmb();
	if (kvm->mmu_invalidate_seq != mmu_seq)
		return 1;
	return 0;
}

static inline int mmu_invalidate_retry_hva(struct kvm *kvm,
					   unsigned long mmu_seq,
					   unsigned long hva)
{
	lockdep_assert_held(&kvm->mmu_lock);
	/*
	 * If mmu_invalidate_in_progress is non-zero, then the range maintained
	 * by kvm_mmu_notifier_invalidate_range_start contains all addresses
	 * that might be being invalidated. Note that it may include some false
	 * positives, due to shortcuts when handing concurrent invalidations.
	 */
	if (unlikely(kvm->mmu_invalidate_in_progress) &&
	    hva >= kvm->mmu_invalidate_range_start &&
	    hva < kvm->mmu_invalidate_range_end)
		return 1;
	if (kvm->mmu_invalidate_seq != mmu_seq)
		return 1;
	return 0;
}
#endif

#ifdef CONFIG_HAVE_KVM_IRQ_ROUTING

#define KVM_MAX_IRQ_ROUTES 4096 /* might need extension/rework in the future */

bool kvm_arch_can_set_irq_routing(struct kvm *kvm);
int kvm_set_irq_routing(struct kvm *kvm,
			const struct kvm_irq_routing_entry *entries,
			unsigned nr,
			unsigned flags);
int kvm_set_routing_entry(struct kvm *kvm,
			  struct kvm_kernel_irq_routing_entry *e,
			  const struct kvm_irq_routing_entry *ue);
void kvm_free_irq_routing(struct kvm *kvm);

#else

static inline void kvm_free_irq_routing(struct kvm *kvm) {}

#endif

int kvm_send_userspace_msi(struct kvm *kvm, struct kvm_msi *msi);

#ifdef CONFIG_HAVE_KVM_EVENTFD

void kvm_eventfd_init(struct kvm *kvm);
int kvm_ioeventfd(struct kvm *kvm, struct kvm_ioeventfd *args);

#ifdef CONFIG_HAVE_KVM_IRQFD
int kvm_irqfd(struct kvm *kvm, struct kvm_irqfd *args);
void kvm_irqfd_release(struct kvm *kvm);
void kvm_irq_routing_update(struct kvm *);
#else
static inline int kvm_irqfd(struct kvm *kvm, struct kvm_irqfd *args)
{
	return -EINVAL;
}

static inline void kvm_irqfd_release(struct kvm *kvm) {}
#endif

#else

static inline void kvm_eventfd_init(struct kvm *kvm) {}

static inline int kvm_irqfd(struct kvm *kvm, struct kvm_irqfd *args)
{
	return -EINVAL;
}

static inline void kvm_irqfd_release(struct kvm *kvm) {}

#ifdef CONFIG_HAVE_KVM_IRQCHIP
static inline void kvm_irq_routing_update(struct kvm *kvm)
{
}
#endif

static inline int kvm_ioeventfd(struct kvm *kvm, struct kvm_ioeventfd *args)
{
	return -ENOSYS;
}

#endif /* CONFIG_HAVE_KVM_EVENTFD */

void kvm_arch_irq_routing_update(struct kvm *kvm);

static inline void __kvm_make_request(int req, struct kvm_vcpu *vcpu)
{
	/*
	 * Ensure the rest of the request is published to kvm_check_request's
	 * caller.  Paired with the smp_mb__after_atomic in kvm_check_request.
	 */
	smp_wmb();
	set_bit(req & KVM_REQUEST_MASK, (void *)&vcpu->requests);
}

static __always_inline void kvm_make_request(int req, struct kvm_vcpu *vcpu)
{
	/*
	 * Request that don't require vCPU action should never be logged in
	 * vcpu->requests.  The vCPU won't clear the request, so it will stay
	 * logged indefinitely and prevent the vCPU from entering the guest.
	 */
	BUILD_BUG_ON(!__builtin_constant_p(req) ||
		     (req & KVM_REQUEST_NO_ACTION));

	__kvm_make_request(req, vcpu);
}

static inline bool kvm_request_pending(struct kvm_vcpu *vcpu)
{
	return READ_ONCE(vcpu->requests);
}

static inline bool kvm_test_request(int req, struct kvm_vcpu *vcpu)
{
	return test_bit(req & KVM_REQUEST_MASK, (void *)&vcpu->requests);
}

static inline void kvm_clear_request(int req, struct kvm_vcpu *vcpu)
{
	clear_bit(req & KVM_REQUEST_MASK, (void *)&vcpu->requests);
}

static inline bool kvm_check_request(int req, struct kvm_vcpu *vcpu)
{
	if (kvm_test_request(req, vcpu)) {
		kvm_clear_request(req, vcpu);

		/*
		 * Ensure the rest of the request is visible to kvm_check_request's
		 * caller.  Paired with the smp_wmb in kvm_make_request.
		 */
		smp_mb__after_atomic();
		return true;
	} else {
		return false;
	}
}

extern bool kvm_rebooting;

extern unsigned int halt_poll_ns;
extern unsigned int halt_poll_ns_grow;
extern unsigned int halt_poll_ns_grow_start;
extern unsigned int halt_poll_ns_shrink;

struct kvm_device {
	const struct kvm_device_ops *ops;
	struct kvm *kvm;
	void *private;
	struct list_head vm_node;
};

/* create, destroy, and name are mandatory */
struct kvm_device_ops {
	const char *name;

	/*
	 * create is called holding kvm->lock and any operations not suitable
	 * to do while holding the lock should be deferred to init (see
	 * below).
	 */
	int (*create)(struct kvm_device *dev, u32 type);

	/*
	 * init is called after create if create is successful and is called
	 * outside of holding kvm->lock.
	 */
	void (*init)(struct kvm_device *dev);

	/*
	 * Destroy is responsible for freeing dev.
	 *
	 * Destroy may be called before or after destructors are called
	 * on emulated I/O regions, depending on whether a reference is
	 * held by a vcpu or other kvm component that gets destroyed
	 * after the emulated I/O.
	 */
	void (*destroy)(struct kvm_device *dev);

	/*
	 * Release is an alternative method to free the device. It is
	 * called when the device file descriptor is closed. Once
	 * release is called, the destroy method will not be called
	 * anymore as the device is removed from the device list of
	 * the VM. kvm->lock is held.
	 */
	void (*release)(struct kvm_device *dev);

	int (*set_attr)(struct kvm_device *dev, struct kvm_device_attr *attr);
	int (*get_attr)(struct kvm_device *dev, struct kvm_device_attr *attr);
	int (*has_attr)(struct kvm_device *dev, struct kvm_device_attr *attr);
	long (*ioctl)(struct kvm_device *dev, unsigned int ioctl,
		      unsigned long arg);
	int (*mmap)(struct kvm_device *dev, struct vm_area_struct *vma);
};

void kvm_device_get(struct kvm_device *dev);
void kvm_device_put(struct kvm_device *dev);
struct kvm_device *kvm_device_from_filp(struct file *filp);
int kvm_register_device_ops(const struct kvm_device_ops *ops, u32 type);
void kvm_unregister_device_ops(u32 type);

extern struct kvm_device_ops kvm_mpic_ops;
extern struct kvm_device_ops kvm_arm_vgic_v2_ops;
extern struct kvm_device_ops kvm_arm_vgic_v3_ops;

#ifdef CONFIG_HAVE_KVM_CPU_RELAX_INTERCEPT

static inline void kvm_vcpu_set_in_spin_loop(struct kvm_vcpu *vcpu, bool val)
{
	vcpu->spin_loop.in_spin_loop = val;
}
static inline void kvm_vcpu_set_dy_eligible(struct kvm_vcpu *vcpu, bool val)
{
	vcpu->spin_loop.dy_eligible = val;
}

#else /* !CONFIG_HAVE_KVM_CPU_RELAX_INTERCEPT */

static inline void kvm_vcpu_set_in_spin_loop(struct kvm_vcpu *vcpu, bool val)
{
}

static inline void kvm_vcpu_set_dy_eligible(struct kvm_vcpu *vcpu, bool val)
{
}
#endif /* CONFIG_HAVE_KVM_CPU_RELAX_INTERCEPT */

static inline bool kvm_is_visible_memslot(struct kvm_memory_slot *memslot)
{
	return (memslot && memslot->id < KVM_USER_MEM_SLOTS &&
		!(memslot->flags & KVM_MEMSLOT_INVALID));
}

struct kvm_vcpu *kvm_get_running_vcpu(void);
struct kvm_vcpu * __percpu *kvm_get_running_vcpus(void);

#ifdef CONFIG_HAVE_KVM_IRQ_BYPASS
bool kvm_arch_has_irq_bypass(void);
int kvm_arch_irq_bypass_add_producer(struct irq_bypass_consumer *,
			   struct irq_bypass_producer *);
void kvm_arch_irq_bypass_del_producer(struct irq_bypass_consumer *,
			   struct irq_bypass_producer *);
void kvm_arch_irq_bypass_stop(struct irq_bypass_consumer *);
void kvm_arch_irq_bypass_start(struct irq_bypass_consumer *);
int kvm_arch_update_irqfd_routing(struct kvm *kvm, unsigned int host_irq,
				  uint32_t guest_irq, bool set);
bool kvm_arch_irqfd_route_changed(struct kvm_kernel_irq_routing_entry *,
				  struct kvm_kernel_irq_routing_entry *);
#endif /* CONFIG_HAVE_KVM_IRQ_BYPASS */

#ifdef CONFIG_HAVE_KVM_INVALID_WAKEUPS
/* If we wakeup during the poll time, was it a sucessful poll? */
static inline bool vcpu_valid_wakeup(struct kvm_vcpu *vcpu)
{
	return vcpu->valid_wakeup;
}

#else
static inline bool vcpu_valid_wakeup(struct kvm_vcpu *vcpu)
{
	return true;
}
#endif /* CONFIG_HAVE_KVM_INVALID_WAKEUPS */

#ifdef CONFIG_HAVE_KVM_NO_POLL
/* Callback that tells if we must not poll */
bool kvm_arch_no_poll(struct kvm_vcpu *vcpu);
#else
static inline bool kvm_arch_no_poll(struct kvm_vcpu *vcpu)
{
	return false;
}
#endif /* CONFIG_HAVE_KVM_NO_POLL */

#ifdef CONFIG_HAVE_KVM_VCPU_ASYNC_IOCTL
long kvm_arch_vcpu_async_ioctl(struct file *filp,
			       unsigned int ioctl, unsigned long arg);
#else
static inline long kvm_arch_vcpu_async_ioctl(struct file *filp,
					     unsigned int ioctl,
					     unsigned long arg)
{
	return -ENOIOCTLCMD;
}
#endif /* CONFIG_HAVE_KVM_VCPU_ASYNC_IOCTL */

void kvm_arch_mmu_notifier_invalidate_range(struct kvm *kvm,
					    unsigned long start, unsigned long end);

void kvm_arch_guest_memory_reclaimed(struct kvm *kvm);

#ifdef CONFIG_HAVE_KVM_VCPU_RUN_PID_CHANGE
int kvm_arch_vcpu_run_pid_change(struct kvm_vcpu *vcpu);
#else
static inline int kvm_arch_vcpu_run_pid_change(struct kvm_vcpu *vcpu)
{
	return 0;
}
#endif /* CONFIG_HAVE_KVM_VCPU_RUN_PID_CHANGE */

typedef int (*kvm_vm_thread_fn_t)(struct kvm *kvm, uintptr_t data);

int kvm_vm_create_worker_thread(struct kvm *kvm, kvm_vm_thread_fn_t thread_fn,
				uintptr_t data, const char *name,
				struct task_struct **thread_ptr);

#ifdef CONFIG_KVM_XFER_TO_GUEST_WORK
static inline void kvm_handle_signal_exit(struct kvm_vcpu *vcpu)
{
	vcpu->run->exit_reason = KVM_EXIT_INTR;
	vcpu->stat.signal_exits++;
}
#endif /* CONFIG_KVM_XFER_TO_GUEST_WORK */

/*
 * If more than one page is being (un)accounted, @virt must be the address of
 * the first page of a block of pages what were allocated together (i.e
 * accounted together).
 *
 * kvm_account_pgtable_pages() is thread-safe because mod_lruvec_page_state()
 * is thread-safe.
 */
static inline void kvm_account_pgtable_pages(void *virt, int nr)
{
	mod_lruvec_page_state(virt_to_page(virt), NR_SECONDARY_PAGETABLE, nr);
}

/*
 * This defines how many reserved entries we want to keep before we
 * kick the vcpu to the userspace to avoid dirty ring full.  This
 * value can be tuned to higher if e.g. PML is enabled on the host.
 */
#define  KVM_DIRTY_RING_RSVD_ENTRIES  64

/* Max number of entries allowed for each kvm dirty ring */
#define  KVM_DIRTY_RING_MAX_ENTRIES  65536

#endif<|MERGE_RESOLUTION|>--- conflicted
+++ resolved
@@ -1261,20 +1261,6 @@
 
 /**
  * kvm_gpc_init - initialize gfn_to_pfn_cache.
-<<<<<<< HEAD
- *
- * @gpc:	   struct gfn_to_pfn_cache object.
- *
- * This sets up a gfn_to_pfn_cache by initializing locks.  Note, the cache must
- * be zero-allocated (or zeroed by the caller before init).
- */
-void kvm_gpc_init(struct gfn_to_pfn_cache *gpc);
-
-/**
- * kvm_gpc_activate - prepare a cached kernel mapping and HPA for a given guest
- *                    physical address.
-=======
->>>>>>> b7bfaa76
  *
  * @gpc:	   struct gfn_to_pfn_cache object.
  * @kvm:	   pointer to kvm instance.
@@ -1310,13 +1296,7 @@
  * invalidations to be processed.  Callers are required to use kvm_gpc_check()
  * to ensure that the cache is valid before accessing the target page.
  */
-<<<<<<< HEAD
-int kvm_gpc_activate(struct kvm *kvm, struct gfn_to_pfn_cache *gpc,
-		     struct kvm_vcpu *vcpu, enum pfn_cache_usage usage,
-		     gpa_t gpa, unsigned long len);
-=======
 int kvm_gpc_activate(struct gfn_to_pfn_cache *gpc, gpa_t gpa, unsigned long len);
->>>>>>> b7bfaa76
 
 /**
  * kvm_gpc_check - check validity of a gfn_to_pfn_cache.
@@ -1357,32 +1337,12 @@
 /**
  * kvm_gpc_deactivate - deactivate and unlink a gfn_to_pfn_cache.
  *
-<<<<<<< HEAD
- * @kvm:	   pointer to kvm instance.
- * @gpc:	   struct gfn_to_pfn_cache object.
- *
- * This unmaps the referenced page. The cache is left in the invalid state
- * but at least the mapping from GPA to userspace HVA will remain cached
- * and can be reused on a subsequent refresh.
- */
-void kvm_gfn_to_pfn_cache_unmap(struct kvm *kvm, struct gfn_to_pfn_cache *gpc);
-
-/**
- * kvm_gpc_deactivate - deactivate and unlink a gfn_to_pfn_cache.
- *
- * @kvm:	   pointer to kvm instance.
-=======
->>>>>>> b7bfaa76
  * @gpc:	   struct gfn_to_pfn_cache object.
  *
  * This removes a cache from the VM's list to be processed on MMU notifier
  * invocation.
  */
-<<<<<<< HEAD
-void kvm_gpc_deactivate(struct kvm *kvm, struct gfn_to_pfn_cache *gpc);
-=======
 void kvm_gpc_deactivate(struct gfn_to_pfn_cache *gpc);
->>>>>>> b7bfaa76
 
 void kvm_sigset_activate(struct kvm_vcpu *vcpu);
 void kvm_sigset_deactivate(struct kvm_vcpu *vcpu);
