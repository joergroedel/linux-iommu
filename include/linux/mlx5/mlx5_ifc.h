--- conflicted
+++ resolved
@@ -4245,13 +4245,9 @@
 
 	u8         reserved_at_20[0x1b];
 	u8         self_lb_en[0x1];
-<<<<<<< HEAD
-	u8         reserved_at_3c[0x3];
-=======
 	u8         reserved_at_3c[0x1];
 	u8         hash[0x1];
 	u8         reserved_at_3e[0x1];
->>>>>>> 70cf769c
 	u8         lro[0x1];
 };
 
