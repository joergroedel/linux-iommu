--- conflicted
+++ resolved
@@ -2,11 +2,7 @@
 VERSION = 4
 PATCHLEVEL = 19
 SUBLEVEL = 0
-<<<<<<< HEAD
-EXTRAVERSION = -rc6
-=======
 EXTRAVERSION = -rc5
->>>>>>> 6bf4ca7f
 NAME = Merciless Moray
 
 # *DOCUMENTATION*
