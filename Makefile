VERSION = 3
PATCHLEVEL = 8
SUBLEVEL = 0
<<<<<<< HEAD
EXTRAVERSION = -rc7
=======
EXTRAVERSION = -rc3
>>>>>>> 097e3635
NAME = Terrified Chipmunk

# *DOCUMENTATION*
# To see a list of typical targets execute "make help"
# More info can be located in ./README
# Comments in this file are targeted only to the developer, do not
# expect to learn how to build the kernel reading this file.

# Do not:
# o  use make's built-in rules and variables
#    (this increases performance and avoids hard-to-debug behaviour);
# o  print "Entering directory ...";
MAKEFLAGS += -rR --no-print-directory

# Avoid funny character set dependencies
unexport LC_ALL
LC_COLLATE=C
LC_NUMERIC=C
export LC_COLLATE LC_NUMERIC

# We are using a recursive build, so we need to do a little thinking
# to get the ordering right.
#
# Most importantly: sub-Makefiles should only ever modify files in
# their own directory. If in some directory we have a dependency on
# a file in another dir (which doesn't happen often, but it's often
# unavoidable when linking the built-in.o targets which finally
# turn into vmlinux), we will call a sub make in that other dir, and
# after that we are sure that everything which is in that other dir
# is now up to date.
#
# The only cases where we need to modify files which have global
# effects are thus separated out and done before the recursive
# descending is started. They are now explicitly listed as the
# prepare rule.

# To put more focus on warnings, be less verbose as default
# Use 'make V=1' to see the full commands

ifeq ("$(origin V)", "command line")
  KBUILD_VERBOSE = $(V)
endif
ifndef KBUILD_VERBOSE
  KBUILD_VERBOSE = 0
endif

# Call a source code checker (by default, "sparse") as part of the
# C compilation.
#
# Use 'make C=1' to enable checking of only re-compiled files.
# Use 'make C=2' to enable checking of *all* source files, regardless
# of whether they are re-compiled or not.
#
# See the file "Documentation/sparse.txt" for more details, including
# where to get the "sparse" utility.

ifeq ("$(origin C)", "command line")
  KBUILD_CHECKSRC = $(C)
endif
ifndef KBUILD_CHECKSRC
  KBUILD_CHECKSRC = 0
endif

# Use make M=dir to specify directory of external module to build
# Old syntax make ... SUBDIRS=$PWD is still supported
# Setting the environment variable KBUILD_EXTMOD take precedence
ifdef SUBDIRS
  KBUILD_EXTMOD ?= $(SUBDIRS)
endif

ifeq ("$(origin M)", "command line")
  KBUILD_EXTMOD := $(M)
endif

# kbuild supports saving output files in a separate directory.
# To locate output files in a separate directory two syntaxes are supported.
# In both cases the working directory must be the root of the kernel src.
# 1) O=
# Use "make O=dir/to/store/output/files/"
#
# 2) Set KBUILD_OUTPUT
# Set the environment variable KBUILD_OUTPUT to point to the directory
# where the output files shall be placed.
# export KBUILD_OUTPUT=dir/to/store/output/files/
# make
#
# The O= assignment takes precedence over the KBUILD_OUTPUT environment
# variable.


# KBUILD_SRC is set on invocation of make in OBJ directory
# KBUILD_SRC is not intended to be used by the regular user (for now)
ifeq ($(KBUILD_SRC),)

# OK, Make called in directory where kernel src resides
# Do we want to locate output files in a separate directory?
ifeq ("$(origin O)", "command line")
  KBUILD_OUTPUT := $(O)
endif

ifeq ("$(origin W)", "command line")
  export KBUILD_ENABLE_EXTRA_GCC_CHECKS := $(W)
endif

# That's our default target when none is given on the command line
PHONY := _all
_all:

# Cancel implicit rules on top Makefile
$(CURDIR)/Makefile Makefile: ;

ifneq ($(KBUILD_OUTPUT),)
# Invoke a second make in the output directory, passing relevant variables
# check that the output directory actually exists
saved-output := $(KBUILD_OUTPUT)
KBUILD_OUTPUT := $(shell cd $(KBUILD_OUTPUT) && /bin/pwd)
$(if $(KBUILD_OUTPUT),, \
     $(error output directory "$(saved-output)" does not exist))

PHONY += $(MAKECMDGOALS) sub-make

$(filter-out _all sub-make $(CURDIR)/Makefile, $(MAKECMDGOALS)) _all: sub-make
	@:

sub-make: FORCE
	$(if $(KBUILD_VERBOSE:1=),@)$(MAKE) -C $(KBUILD_OUTPUT) \
	KBUILD_SRC=$(CURDIR) \
	KBUILD_EXTMOD="$(KBUILD_EXTMOD)" -f $(CURDIR)/Makefile \
	$(filter-out _all sub-make,$(MAKECMDGOALS))

# Leave processing to above invocation of make
skip-makefile := 1
endif # ifneq ($(KBUILD_OUTPUT),)
endif # ifeq ($(KBUILD_SRC),)

# We process the rest of the Makefile if this is the final invocation of make
ifeq ($(skip-makefile),)

# If building an external module we do not care about the all: rule
# but instead _all depend on modules
PHONY += all
ifeq ($(KBUILD_EXTMOD),)
_all: all
else
_all: modules
endif

srctree		:= $(if $(KBUILD_SRC),$(KBUILD_SRC),$(CURDIR))
objtree		:= $(CURDIR)
src		:= $(srctree)
obj		:= $(objtree)

VPATH		:= $(srctree)$(if $(KBUILD_EXTMOD),:$(KBUILD_EXTMOD))

export srctree objtree VPATH


# SUBARCH tells the usermode build what the underlying arch is.  That is set
# first, and if a usermode build is happening, the "ARCH=um" on the command
# line overrides the setting of ARCH below.  If a native build is happening,
# then ARCH is assigned, getting whatever value it gets normally, and 
# SUBARCH is subsequently ignored.

SUBARCH := $(shell uname -m | sed -e s/i.86/i386/ -e s/sun4u/sparc64/ \
				  -e s/arm.*/arm/ -e s/sa110/arm/ \
				  -e s/s390x/s390/ -e s/parisc64/parisc/ \
				  -e s/ppc.*/powerpc/ -e s/mips.*/mips/ \
				  -e s/sh[234].*/sh/ )

# Cross compiling and selecting different set of gcc/bin-utils
# ---------------------------------------------------------------------------
#
# When performing cross compilation for other architectures ARCH shall be set
# to the target architecture. (See arch/* for the possibilities).
# ARCH can be set during invocation of make:
# make ARCH=ia64
# Another way is to have ARCH set in the environment.
# The default ARCH is the host where make is executed.

# CROSS_COMPILE specify the prefix used for all executables used
# during compilation. Only gcc and related bin-utils executables
# are prefixed with $(CROSS_COMPILE).
# CROSS_COMPILE can be set on the command line
# make CROSS_COMPILE=ia64-linux-
# Alternatively CROSS_COMPILE can be set in the environment.
# A third alternative is to store a setting in .config so that plain
# "make" in the configured kernel build directory always uses that.
# Default value for CROSS_COMPILE is not to prefix executables
# Note: Some architectures assign CROSS_COMPILE in their arch/*/Makefile
export KBUILD_BUILDHOST := $(SUBARCH)
ARCH		?= $(SUBARCH)
CROSS_COMPILE	?= $(CONFIG_CROSS_COMPILE:"%"=%)

# Architecture as present in compile.h
UTS_MACHINE 	:= $(ARCH)
SRCARCH 	:= $(ARCH)

# Additional ARCH settings for x86
ifeq ($(ARCH),i386)
        SRCARCH := x86
endif
ifeq ($(ARCH),x86_64)
        SRCARCH := x86
endif

# Additional ARCH settings for sparc
ifeq ($(ARCH),sparc32)
       SRCARCH := sparc
endif
ifeq ($(ARCH),sparc64)
       SRCARCH := sparc
endif

# Additional ARCH settings for sh
ifeq ($(ARCH),sh64)
       SRCARCH := sh
endif

# Additional ARCH settings for tile
ifeq ($(ARCH),tilepro)
       SRCARCH := tile
endif
ifeq ($(ARCH),tilegx)
       SRCARCH := tile
endif

# Where to locate arch specific headers
hdr-arch  := $(SRCARCH)

KCONFIG_CONFIG	?= .config
export KCONFIG_CONFIG

# SHELL used by kbuild
CONFIG_SHELL := $(shell if [ -x "$$BASH" ]; then echo $$BASH; \
	  else if [ -x /bin/bash ]; then echo /bin/bash; \
	  else echo sh; fi ; fi)

HOSTCC       = gcc
HOSTCXX      = g++
HOSTCFLAGS   = -Wall -Wmissing-prototypes -Wstrict-prototypes -O2 -fomit-frame-pointer
HOSTCXXFLAGS = -O2

# Decide whether to build built-in, modular, or both.
# Normally, just do built-in.

KBUILD_MODULES :=
KBUILD_BUILTIN := 1

#	If we have only "make modules", don't compile built-in objects.
#	When we're building modules with modversions, we need to consider
#	the built-in objects during the descend as well, in order to
#	make sure the checksums are up to date before we record them.

ifeq ($(MAKECMDGOALS),modules)
  KBUILD_BUILTIN := $(if $(CONFIG_MODVERSIONS),1)
endif

#	If we have "make <whatever> modules", compile modules
#	in addition to whatever we do anyway.
#	Just "make" or "make all" shall build modules as well

ifneq ($(filter all _all modules,$(MAKECMDGOALS)),)
  KBUILD_MODULES := 1
endif

ifeq ($(MAKECMDGOALS),)
  KBUILD_MODULES := 1
endif

export KBUILD_MODULES KBUILD_BUILTIN
export KBUILD_CHECKSRC KBUILD_SRC KBUILD_EXTMOD

# Beautify output
# ---------------------------------------------------------------------------
#
# Normally, we echo the whole command before executing it. By making
# that echo $($(quiet)$(cmd)), we now have the possibility to set
# $(quiet) to choose other forms of output instead, e.g.
#
#         quiet_cmd_cc_o_c = Compiling $(RELDIR)/$@
#         cmd_cc_o_c       = $(CC) $(c_flags) -c -o $@ $<
#
# If $(quiet) is empty, the whole command will be printed.
# If it is set to "quiet_", only the short version will be printed. 
# If it is set to "silent_", nothing will be printed at all, since
# the variable $(silent_cmd_cc_o_c) doesn't exist.
#
# A simple variant is to prefix commands with $(Q) - that's useful
# for commands that shall be hidden in non-verbose mode.
#
#	$(Q)ln $@ :<
#
# If KBUILD_VERBOSE equals 0 then the above command will be hidden.
# If KBUILD_VERBOSE equals 1 then the above command is displayed.

ifeq ($(KBUILD_VERBOSE),1)
  quiet =
  Q =
else
  quiet=quiet_
  Q = @
endif

# If the user is running make -s (silent mode), suppress echoing of
# commands

ifneq ($(filter s% -s%,$(MAKEFLAGS)),)
  quiet=silent_
endif

export quiet Q KBUILD_VERBOSE


# Look for make include files relative to root of kernel src
MAKEFLAGS += --include-dir=$(srctree)

# We need some generic definitions (do not try to remake the file).
$(srctree)/scripts/Kbuild.include: ;
include $(srctree)/scripts/Kbuild.include

# Make variables (CC, etc...)

AS		= $(CROSS_COMPILE)as
LD		= $(CROSS_COMPILE)ld
CC		= $(CROSS_COMPILE)gcc
CPP		= $(CC) -E
AR		= $(CROSS_COMPILE)ar
NM		= $(CROSS_COMPILE)nm
STRIP		= $(CROSS_COMPILE)strip
OBJCOPY		= $(CROSS_COMPILE)objcopy
OBJDUMP		= $(CROSS_COMPILE)objdump
AWK		= awk
GENKSYMS	= scripts/genksyms/genksyms
INSTALLKERNEL  := installkernel
DEPMOD		= /sbin/depmod
PERL		= perl
CHECK		= sparse

CHECKFLAGS     := -D__linux__ -Dlinux -D__STDC__ -Dunix -D__unix__ \
		  -Wbitwise -Wno-return-void $(CF)
CFLAGS_MODULE   =
AFLAGS_MODULE   =
LDFLAGS_MODULE  =
CFLAGS_KERNEL	=
AFLAGS_KERNEL	=
CFLAGS_GCOV	= -fprofile-arcs -ftest-coverage


# Use USERINCLUDE when you must reference the UAPI directories only.
USERINCLUDE    := \
		-I$(srctree)/arch/$(hdr-arch)/include/uapi \
		-Iarch/$(hdr-arch)/include/generated/uapi \
		-I$(srctree)/include/uapi \
		-Iinclude/generated/uapi \
                -include $(srctree)/include/linux/kconfig.h

# Use LINUXINCLUDE when you must reference the include/ directory.
# Needed to be compatible with the O= option
LINUXINCLUDE    := \
		-I$(srctree)/arch/$(hdr-arch)/include \
		-Iarch/$(hdr-arch)/include/generated \
		$(if $(KBUILD_SRC), -I$(srctree)/include) \
		-Iinclude \
		$(USERINCLUDE)

KBUILD_CPPFLAGS := -D__KERNEL__

KBUILD_CFLAGS   := -Wall -Wundef -Wstrict-prototypes -Wno-trigraphs \
		   -fno-strict-aliasing -fno-common \
		   -Werror-implicit-function-declaration \
		   -Wno-format-security \
		   -fno-delete-null-pointer-checks
KBUILD_AFLAGS_KERNEL :=
KBUILD_CFLAGS_KERNEL :=
KBUILD_AFLAGS   := -D__ASSEMBLY__
KBUILD_AFLAGS_MODULE  := -DMODULE
KBUILD_CFLAGS_MODULE  := -DMODULE
KBUILD_LDFLAGS_MODULE := -T $(srctree)/scripts/module-common.lds

# Read KERNELRELEASE from include/config/kernel.release (if it exists)
KERNELRELEASE = $(shell cat include/config/kernel.release 2> /dev/null)
KERNELVERSION = $(VERSION)$(if $(PATCHLEVEL),.$(PATCHLEVEL)$(if $(SUBLEVEL),.$(SUBLEVEL)))$(EXTRAVERSION)

export VERSION PATCHLEVEL SUBLEVEL KERNELRELEASE KERNELVERSION
export ARCH SRCARCH CONFIG_SHELL HOSTCC HOSTCFLAGS CROSS_COMPILE AS LD CC
export CPP AR NM STRIP OBJCOPY OBJDUMP
export MAKE AWK GENKSYMS INSTALLKERNEL PERL UTS_MACHINE
export HOSTCXX HOSTCXXFLAGS LDFLAGS_MODULE CHECK CHECKFLAGS

export KBUILD_CPPFLAGS NOSTDINC_FLAGS LINUXINCLUDE OBJCOPYFLAGS LDFLAGS
export KBUILD_CFLAGS CFLAGS_KERNEL CFLAGS_MODULE CFLAGS_GCOV
export KBUILD_AFLAGS AFLAGS_KERNEL AFLAGS_MODULE
export KBUILD_AFLAGS_MODULE KBUILD_CFLAGS_MODULE KBUILD_LDFLAGS_MODULE
export KBUILD_AFLAGS_KERNEL KBUILD_CFLAGS_KERNEL
export KBUILD_ARFLAGS

# When compiling out-of-tree modules, put MODVERDIR in the module
# tree rather than in the kernel tree. The kernel tree might
# even be read-only.
export MODVERDIR := $(if $(KBUILD_EXTMOD),$(firstword $(KBUILD_EXTMOD))/).tmp_versions

# Files to ignore in find ... statements

RCS_FIND_IGNORE := \( -name SCCS -o -name BitKeeper -o -name .svn -o -name CVS \
		   -o -name .pc -o -name .hg -o -name .git \) -prune -o
export RCS_TAR_IGNORE := --exclude SCCS --exclude BitKeeper --exclude .svn \
			 --exclude CVS --exclude .pc --exclude .hg --exclude .git

# ===========================================================================
# Rules shared between *config targets and build targets

# Basic helpers built in scripts/
PHONY += scripts_basic
scripts_basic:
	$(Q)$(MAKE) $(build)=scripts/basic
	$(Q)rm -f .tmp_quiet_recordmcount

# To avoid any implicit rule to kick in, define an empty command.
scripts/basic/%: scripts_basic ;

PHONY += outputmakefile
# outputmakefile generates a Makefile in the output directory, if using a
# separate output directory. This allows convenient use of make in the
# output directory.
outputmakefile:
ifneq ($(KBUILD_SRC),)
	$(Q)ln -fsn $(srctree) source
	$(Q)$(CONFIG_SHELL) $(srctree)/scripts/mkmakefile \
	    $(srctree) $(objtree) $(VERSION) $(PATCHLEVEL)
endif

# Support for using generic headers in asm-generic
PHONY += asm-generic
asm-generic:
	$(Q)$(MAKE) -f $(srctree)/scripts/Makefile.asm-generic \
	            src=asm obj=arch/$(SRCARCH)/include/generated/asm
	$(Q)$(MAKE) -f $(srctree)/scripts/Makefile.asm-generic \
	            src=uapi/asm obj=arch/$(SRCARCH)/include/generated/uapi/asm

# To make sure we do not include .config for any of the *config targets
# catch them early, and hand them over to scripts/kconfig/Makefile
# It is allowed to specify more targets when calling make, including
# mixing *config targets and build targets.
# For example 'make oldconfig all'.
# Detect when mixed targets is specified, and make a second invocation
# of make so .config is not included in this case either (for *config).

version_h := include/generated/uapi/linux/version.h

no-dot-config-targets := clean mrproper distclean \
			 cscope gtags TAGS tags help %docs check% coccicheck \
			 $(version_h) headers_% archheaders archscripts \
			 kernelversion %src-pkg

config-targets := 0
mixed-targets  := 0
dot-config     := 1

ifneq ($(filter $(no-dot-config-targets), $(MAKECMDGOALS)),)
	ifeq ($(filter-out $(no-dot-config-targets), $(MAKECMDGOALS)),)
		dot-config := 0
	endif
endif

ifeq ($(KBUILD_EXTMOD),)
        ifneq ($(filter config %config,$(MAKECMDGOALS)),)
                config-targets := 1
                ifneq ($(filter-out config %config,$(MAKECMDGOALS)),)
                        mixed-targets := 1
                endif
        endif
endif

ifeq ($(mixed-targets),1)
# ===========================================================================
# We're called with mixed targets (*config and build targets).
# Handle them one by one.

%:: FORCE
	$(Q)$(MAKE) -C $(srctree) KBUILD_SRC= $@

else
ifeq ($(config-targets),1)
# ===========================================================================
# *config targets only - make sure prerequisites are updated, and descend
# in scripts/kconfig to make the *config target

# Read arch specific Makefile to set KBUILD_DEFCONFIG as needed.
# KBUILD_DEFCONFIG may point out an alternative default configuration
# used for 'make defconfig'
include $(srctree)/arch/$(SRCARCH)/Makefile
export KBUILD_DEFCONFIG KBUILD_KCONFIG

config: scripts_basic outputmakefile FORCE
	$(Q)mkdir -p include/linux include/config
	$(Q)$(MAKE) $(build)=scripts/kconfig $@

%config: scripts_basic outputmakefile FORCE
	$(Q)mkdir -p include/linux include/config
	$(Q)$(MAKE) $(build)=scripts/kconfig $@

else
# ===========================================================================
# Build targets only - this includes vmlinux, arch specific targets, clean
# targets and others. In general all targets except *config targets.

ifeq ($(KBUILD_EXTMOD),)
# Additional helpers built in scripts/
# Carefully list dependencies so we do not try to build scripts twice
# in parallel
PHONY += scripts
scripts: scripts_basic include/config/auto.conf include/config/tristate.conf
	$(Q)$(MAKE) $(build)=$(@)

# Objects we will link into vmlinux / subdirs we need to visit
init-y		:= init/
drivers-y	:= drivers/ sound/ firmware/
net-y		:= net/
libs-y		:= lib/
core-y		:= usr/
endif # KBUILD_EXTMOD

ifeq ($(dot-config),1)
# Read in config
-include include/config/auto.conf

ifeq ($(KBUILD_EXTMOD),)
# Read in dependencies to all Kconfig* files, make sure to run
# oldconfig if changes are detected.
-include include/config/auto.conf.cmd

# To avoid any implicit rule to kick in, define an empty command
$(KCONFIG_CONFIG) include/config/auto.conf.cmd: ;

# If .config is newer than include/config/auto.conf, someone tinkered
# with it and forgot to run make oldconfig.
# if auto.conf.cmd is missing then we are probably in a cleaned tree so
# we execute the config step to be sure to catch updated Kconfig files
include/config/%.conf: $(KCONFIG_CONFIG) include/config/auto.conf.cmd
	$(Q)$(MAKE) -f $(srctree)/Makefile silentoldconfig
else
# external modules needs include/generated/autoconf.h and include/config/auto.conf
# but do not care if they are up-to-date. Use auto.conf to trigger the test
PHONY += include/config/auto.conf

include/config/auto.conf:
	$(Q)test -e include/generated/autoconf.h -a -e $@ || (		\
	echo >&2;							\
	echo >&2 "  ERROR: Kernel configuration is invalid.";		\
	echo >&2 "         include/generated/autoconf.h or $@ are missing.";\
	echo >&2 "         Run 'make oldconfig && make prepare' on kernel src to fix it.";	\
	echo >&2 ;							\
	/bin/false)

endif # KBUILD_EXTMOD

else
# Dummy target needed, because used as prerequisite
include/config/auto.conf: ;
endif # $(dot-config)

# The all: target is the default when no target is given on the
# command line.
# This allow a user to issue only 'make' to build a kernel including modules
# Defaults to vmlinux, but the arch makefile usually adds further targets
all: vmlinux

ifdef CONFIG_CC_OPTIMIZE_FOR_SIZE
KBUILD_CFLAGS	+= -Os
else
KBUILD_CFLAGS	+= -O2
endif

include $(srctree)/arch/$(SRCARCH)/Makefile

ifdef CONFIG_READABLE_ASM
# Disable optimizations that make assembler listings hard to read.
# reorder blocks reorders the control in the function
# ipa clone creates specialized cloned functions
# partial inlining inlines only parts of functions
KBUILD_CFLAGS += $(call cc-option,-fno-reorder-blocks,) \
                 $(call cc-option,-fno-ipa-cp-clone,) \
                 $(call cc-option,-fno-partial-inlining)
endif

ifneq ($(CONFIG_FRAME_WARN),0)
KBUILD_CFLAGS += $(call cc-option,-Wframe-larger-than=${CONFIG_FRAME_WARN})
endif

# Force gcc to behave correct even for buggy distributions
ifndef CONFIG_CC_STACKPROTECTOR
KBUILD_CFLAGS += $(call cc-option, -fno-stack-protector)
endif

# This warning generated too much noise in a regular build.
# Use make W=1 to enable this warning (see scripts/Makefile.build)
KBUILD_CFLAGS += $(call cc-disable-warning, unused-but-set-variable)

ifdef CONFIG_FRAME_POINTER
KBUILD_CFLAGS	+= -fno-omit-frame-pointer -fno-optimize-sibling-calls
else
# Some targets (ARM with Thumb2, for example), can't be built with frame
# pointers.  For those, we don't have FUNCTION_TRACER automatically
# select FRAME_POINTER.  However, FUNCTION_TRACER adds -pg, and this is
# incompatible with -fomit-frame-pointer with current GCC, so we don't use
# -fomit-frame-pointer with FUNCTION_TRACER.
ifndef CONFIG_FUNCTION_TRACER
KBUILD_CFLAGS	+= -fomit-frame-pointer
endif
endif

ifdef CONFIG_DEBUG_INFO
KBUILD_CFLAGS	+= -g
KBUILD_AFLAGS	+= -gdwarf-2
endif

ifdef CONFIG_DEBUG_INFO_REDUCED
KBUILD_CFLAGS 	+= $(call cc-option, -femit-struct-debug-baseonly)
endif

ifdef CONFIG_FUNCTION_TRACER
ifdef CONFIG_HAVE_FENTRY
CC_USING_FENTRY	:= $(call cc-option, -mfentry -DCC_USING_FENTRY)
endif
KBUILD_CFLAGS	+= -pg $(CC_USING_FENTRY)
KBUILD_AFLAGS	+= $(CC_USING_FENTRY)
ifdef CONFIG_DYNAMIC_FTRACE
	ifdef CONFIG_HAVE_C_RECORDMCOUNT
		BUILD_C_RECORDMCOUNT := y
		export BUILD_C_RECORDMCOUNT
	endif
endif
endif

# We trigger additional mismatches with less inlining
ifdef CONFIG_DEBUG_SECTION_MISMATCH
KBUILD_CFLAGS += $(call cc-option, -fno-inline-functions-called-once)
endif

# arch Makefile may override CC so keep this after arch Makefile is included
NOSTDINC_FLAGS += -nostdinc -isystem $(shell $(CC) -print-file-name=include)
CHECKFLAGS     += $(NOSTDINC_FLAGS)

# warn about C99 declaration after statement
KBUILD_CFLAGS += $(call cc-option,-Wdeclaration-after-statement,)

# disable pointer signed / unsigned warnings in gcc 4.0
KBUILD_CFLAGS += $(call cc-disable-warning, pointer-sign)

# disable invalid "can't wrap" optimizations for signed / pointers
KBUILD_CFLAGS	+= $(call cc-option,-fno-strict-overflow)

# conserve stack if available
KBUILD_CFLAGS   += $(call cc-option,-fconserve-stack)

# use the deterministic mode of AR if available
KBUILD_ARFLAGS := $(call ar-option,D)

# check for 'asm goto'
ifeq ($(shell $(CONFIG_SHELL) $(srctree)/scripts/gcc-goto.sh $(CC)), y)
	KBUILD_CFLAGS += -DCC_HAVE_ASM_GOTO
endif

# Add user supplied CPPFLAGS, AFLAGS and CFLAGS as the last assignments
KBUILD_CPPFLAGS += $(KCPPFLAGS)
KBUILD_AFLAGS += $(KAFLAGS)
KBUILD_CFLAGS += $(KCFLAGS)

# Use --build-id when available.
LDFLAGS_BUILD_ID = $(patsubst -Wl$(comma)%,%,\
			      $(call cc-ldoption, -Wl$(comma)--build-id,))
KBUILD_LDFLAGS_MODULE += $(LDFLAGS_BUILD_ID)
LDFLAGS_vmlinux += $(LDFLAGS_BUILD_ID)

ifeq ($(CONFIG_STRIP_ASM_SYMS),y)
LDFLAGS_vmlinux	+= $(call ld-option, -X,)
endif

# Default kernel image to build when no specific target is given.
# KBUILD_IMAGE may be overruled on the command line or
# set in the environment
# Also any assignments in arch/$(ARCH)/Makefile take precedence over
# this default value
export KBUILD_IMAGE ?= vmlinux

#
# INSTALL_PATH specifies where to place the updated kernel and system map
# images. Default is /boot, but you can set it to other values
export	INSTALL_PATH ?= /boot

#
# INSTALL_MOD_PATH specifies a prefix to MODLIB for module directory
# relocations required by build roots.  This is not defined in the
# makefile but the argument can be passed to make if needed.
#

MODLIB	= $(INSTALL_MOD_PATH)/lib/modules/$(KERNELRELEASE)
export MODLIB

#
#  INSTALL_MOD_STRIP, if defined, will cause modules to be
#  stripped after they are installed.  If INSTALL_MOD_STRIP is '1', then
#  the default option --strip-debug will be used.  Otherwise,
#  INSTALL_MOD_STRIP value will be used as the options to the strip command.

ifdef INSTALL_MOD_STRIP
ifeq ($(INSTALL_MOD_STRIP),1)
mod_strip_cmd = $(STRIP) --strip-debug
else
mod_strip_cmd = $(STRIP) $(INSTALL_MOD_STRIP)
endif # INSTALL_MOD_STRIP=1
else
mod_strip_cmd = true
endif # INSTALL_MOD_STRIP
export mod_strip_cmd


ifeq ($(CONFIG_MODULE_SIG),y)
MODSECKEY = ./signing_key.priv
MODPUBKEY = ./signing_key.x509
export MODPUBKEY
mod_sign_cmd = perl $(srctree)/scripts/sign-file $(MODSECKEY) $(MODPUBKEY)
else
mod_sign_cmd = true
endif
export mod_sign_cmd


ifeq ($(KBUILD_EXTMOD),)
core-y		+= kernel/ mm/ fs/ ipc/ security/ crypto/ block/

vmlinux-dirs	:= $(patsubst %/,%,$(filter %/, $(init-y) $(init-m) \
		     $(core-y) $(core-m) $(drivers-y) $(drivers-m) \
		     $(net-y) $(net-m) $(libs-y) $(libs-m)))

vmlinux-alldirs	:= $(sort $(vmlinux-dirs) $(patsubst %/,%,$(filter %/, \
		     $(init-n) $(init-) \
		     $(core-n) $(core-) $(drivers-n) $(drivers-) \
		     $(net-n)  $(net-)  $(libs-n)    $(libs-))))

init-y		:= $(patsubst %/, %/built-in.o, $(init-y))
core-y		:= $(patsubst %/, %/built-in.o, $(core-y))
drivers-y	:= $(patsubst %/, %/built-in.o, $(drivers-y))
net-y		:= $(patsubst %/, %/built-in.o, $(net-y))
libs-y1		:= $(patsubst %/, %/lib.a, $(libs-y))
libs-y2		:= $(patsubst %/, %/built-in.o, $(libs-y))
libs-y		:= $(libs-y1) $(libs-y2)

# Externally visible symbols (used by link-vmlinux.sh)
export KBUILD_VMLINUX_INIT := $(head-y) $(init-y)
export KBUILD_VMLINUX_MAIN := $(core-y) $(libs-y) $(drivers-y) $(net-y)
export KBUILD_LDS          := arch/$(SRCARCH)/kernel/vmlinux.lds
export LDFLAGS_vmlinux

vmlinux-deps := $(KBUILD_LDS) $(KBUILD_VMLINUX_INIT) $(KBUILD_VMLINUX_MAIN)

# Final link of vmlinux
      cmd_link-vmlinux = $(CONFIG_SHELL) $< $(LD) $(LDFLAGS) $(LDFLAGS_vmlinux)
quiet_cmd_link-vmlinux = LINK    $@

# Include targets which we want to
# execute if the rest of the kernel build went well.
vmlinux: scripts/link-vmlinux.sh $(vmlinux-deps) FORCE
ifdef CONFIG_HEADERS_CHECK
	$(Q)$(MAKE) -f $(srctree)/Makefile headers_check
endif
ifdef CONFIG_SAMPLES
	$(Q)$(MAKE) $(build)=samples
endif
ifdef CONFIG_BUILD_DOCSRC
	$(Q)$(MAKE) $(build)=Documentation
endif
	+$(call if_changed,link-vmlinux)

# The actual objects are generated when descending, 
# make sure no implicit rule kicks in
$(sort $(vmlinux-deps)): $(vmlinux-dirs) ;

# Handle descending into subdirectories listed in $(vmlinux-dirs)
# Preset locale variables to speed up the build process. Limit locale
# tweaks to this spot to avoid wrong language settings when running
# make menuconfig etc.
# Error messages still appears in the original language

PHONY += $(vmlinux-dirs)
$(vmlinux-dirs): prepare scripts
	$(Q)$(MAKE) $(build)=$@

# Store (new) KERNELRELASE string in include/config/kernel.release
include/config/kernel.release: include/config/auto.conf FORCE
	$(Q)rm -f $@
	$(Q)echo "$(KERNELVERSION)$$($(CONFIG_SHELL) $(srctree)/scripts/setlocalversion $(srctree))" > $@


# Things we need to do before we recursively start building the kernel
# or the modules are listed in "prepare".
# A multi level approach is used. prepareN is processed before prepareN-1.
# archprepare is used in arch Makefiles and when processed asm symlink,
# version.h and scripts_basic is processed / created.

# Listed in dependency order
PHONY += prepare archprepare prepare0 prepare1 prepare2 prepare3

# prepare3 is used to check if we are building in a separate output directory,
# and if so do:
# 1) Check that make has not been executed in the kernel src $(srctree)
prepare3: include/config/kernel.release
ifneq ($(KBUILD_SRC),)
	@$(kecho) '  Using $(srctree) as source for kernel'
	$(Q)if [ -f $(srctree)/.config -o -d $(srctree)/include/config ]; then \
		echo >&2 "  $(srctree) is not clean, please run 'make mrproper'"; \
		echo >&2 "  in the '$(srctree)' directory.";\
		/bin/false; \
	fi;
endif

# prepare2 creates a makefile if using a separate output directory
prepare2: prepare3 outputmakefile asm-generic

prepare1: prepare2 $(version_h) include/generated/utsrelease.h \
                   include/config/auto.conf
	$(cmd_crmodverdir)

archprepare: archheaders archscripts prepare1 scripts_basic

prepare0: archprepare FORCE
	$(Q)$(MAKE) $(build)=.

# All the preparing..
prepare: prepare0

# Generate some files
# ---------------------------------------------------------------------------

# KERNELRELEASE can change from a few different places, meaning version.h
# needs to be updated, so this check is forced on all builds

uts_len := 64
define filechk_utsrelease.h
	if [ `echo -n "$(KERNELRELEASE)" | wc -c ` -gt $(uts_len) ]; then \
	  echo '"$(KERNELRELEASE)" exceeds $(uts_len) characters' >&2;    \
	  exit 1;                                                         \
	fi;                                                               \
	(echo \#define UTS_RELEASE \"$(KERNELRELEASE)\";)
endef

define filechk_version.h
	(echo \#define LINUX_VERSION_CODE $(shell                         \
	expr $(VERSION) \* 65536 + 0$(PATCHLEVEL) \* 256 + 0$(SUBLEVEL)); \
	echo '#define KERNEL_VERSION(a,b,c) (((a) << 16) + ((b) << 8) + (c))';)
endef

$(version_h): $(srctree)/Makefile FORCE
	$(call filechk,version.h)

include/generated/utsrelease.h: include/config/kernel.release FORCE
	$(call filechk,utsrelease.h)

PHONY += headerdep
headerdep:
	$(Q)find $(srctree)/include/ -name '*.h' | xargs --max-args 1 \
	$(srctree)/scripts/headerdep.pl -I$(srctree)/include

# ---------------------------------------------------------------------------

PHONY += depend dep
depend dep:
	@echo '*** Warning: make $@ is unnecessary now.'

# ---------------------------------------------------------------------------
# Firmware install
INSTALL_FW_PATH=$(INSTALL_MOD_PATH)/lib/firmware
export INSTALL_FW_PATH

PHONY += firmware_install
firmware_install: FORCE
	@mkdir -p $(objtree)/firmware
	$(Q)$(MAKE) -f $(srctree)/scripts/Makefile.fwinst obj=firmware __fw_install

# ---------------------------------------------------------------------------
# Kernel headers

#Default location for installed headers
export INSTALL_HDR_PATH = $(objtree)/usr

hdr-inst := -rR -f $(srctree)/scripts/Makefile.headersinst obj

# If we do an all arch process set dst to asm-$(hdr-arch)
hdr-dst = $(if $(KBUILD_HEADERS), dst=include/asm-$(hdr-arch), dst=include/asm)

PHONY += archheaders
archheaders:

PHONY += archscripts
archscripts:

PHONY += __headers
__headers: $(version_h) scripts_basic asm-generic archheaders archscripts FORCE
	$(Q)$(MAKE) $(build)=scripts build_unifdef

PHONY += headers_install_all
headers_install_all:
	$(Q)$(CONFIG_SHELL) $(srctree)/scripts/headers.sh install

PHONY += headers_install
headers_install: __headers
	$(if $(wildcard $(srctree)/arch/$(hdr-arch)/include/uapi/asm/Kbuild),, \
	  $(error Headers not exportable for the $(SRCARCH) architecture))
	$(Q)$(MAKE) $(hdr-inst)=include/uapi
	$(Q)$(MAKE) $(hdr-inst)=arch/$(hdr-arch)/include/uapi/asm $(hdr-dst)

PHONY += headers_check_all
headers_check_all: headers_install_all
	$(Q)$(CONFIG_SHELL) $(srctree)/scripts/headers.sh check

PHONY += headers_check
headers_check: headers_install
	$(Q)$(MAKE) $(hdr-inst)=include/uapi HDRCHECK=1
	$(Q)$(MAKE) $(hdr-inst)=arch/$(hdr-arch)/include/uapi/asm $(hdr-dst) HDRCHECK=1

# ---------------------------------------------------------------------------
# Modules

ifdef CONFIG_MODULES

# By default, build modules as well

all: modules

#	Build modules
#
#	A module can be listed more than once in obj-m resulting in
#	duplicate lines in modules.order files.  Those are removed
#	using awk while concatenating to the final file.

PHONY += modules
modules: $(vmlinux-dirs) $(if $(KBUILD_BUILTIN),vmlinux) modules.builtin
	$(Q)$(AWK) '!x[$$0]++' $(vmlinux-dirs:%=$(objtree)/%/modules.order) > $(objtree)/modules.order
	@$(kecho) '  Building modules, stage 2.';
	$(Q)$(MAKE) -f $(srctree)/scripts/Makefile.modpost
	$(Q)$(MAKE) -f $(srctree)/scripts/Makefile.fwinst obj=firmware __fw_modbuild

modules.builtin: $(vmlinux-dirs:%=%/modules.builtin)
	$(Q)$(AWK) '!x[$$0]++' $^ > $(objtree)/modules.builtin

%/modules.builtin: include/config/auto.conf
	$(Q)$(MAKE) $(modbuiltin)=$*


# Target to prepare building external modules
PHONY += modules_prepare
modules_prepare: prepare scripts

# Target to install modules
PHONY += modules_install
modules_install: _modinst_ _modinst_post

PHONY += _modinst_
_modinst_:
	@rm -rf $(MODLIB)/kernel
	@rm -f $(MODLIB)/source
	@mkdir -p $(MODLIB)/kernel
	@ln -s $(srctree) $(MODLIB)/source
	@if [ ! $(objtree) -ef  $(MODLIB)/build ]; then \
		rm -f $(MODLIB)/build ; \
		ln -s $(objtree) $(MODLIB)/build ; \
	fi
	@cp -f $(objtree)/modules.order $(MODLIB)/
	@cp -f $(objtree)/modules.builtin $(MODLIB)/
	$(Q)$(MAKE) -f $(srctree)/scripts/Makefile.modinst

# This depmod is only for convenience to give the initial
# boot a modules.dep even before / is mounted read-write.  However the
# boot script depmod is the master version.
PHONY += _modinst_post
_modinst_post: _modinst_
	$(Q)$(MAKE) -f $(srctree)/scripts/Makefile.fwinst obj=firmware __fw_modinst
	$(call cmd,depmod)

ifeq ($(CONFIG_MODULE_SIG), y)
PHONY += modules_sign
modules_sign:
	$(Q)$(MAKE) -f $(srctree)/scripts/Makefile.modsign
endif

else # CONFIG_MODULES

# Modules not configured
# ---------------------------------------------------------------------------

modules modules_install: FORCE
	@echo >&2
	@echo >&2 "The present kernel configuration has modules disabled."
	@echo >&2 "Type 'make config' and enable loadable module support."
	@echo >&2 "Then build a kernel with module support enabled."
	@echo >&2
	@exit 1

endif # CONFIG_MODULES

###
# Cleaning is done on three levels.
# make clean     Delete most generated files
#                Leave enough to build external modules
# make mrproper  Delete the current configuration, and all generated files
# make distclean Remove editor backup files, patch leftover files and the like

# Directories & files removed with 'make clean'
CLEAN_DIRS  += $(MODVERDIR)

# Directories & files removed with 'make mrproper'
MRPROPER_DIRS  += include/config usr/include include/generated          \
                  arch/*/include/generated
MRPROPER_FILES += .config .config.old .version .old_version $(version_h) \
		  Module.symvers tags TAGS cscope* GPATH GTAGS GRTAGS GSYMS \
		  signing_key.priv signing_key.x509 x509.genkey		\
		  extra_certificates signing_key.x509.keyid		\
		  signing_key.x509.signer

# clean - Delete most, but leave enough to build external modules
#
clean: rm-dirs  := $(CLEAN_DIRS)
clean: rm-files := $(CLEAN_FILES)
clean-dirs      := $(addprefix _clean_, . $(vmlinux-alldirs) Documentation samples)

PHONY += $(clean-dirs) clean archclean vmlinuxclean
$(clean-dirs):
	$(Q)$(MAKE) $(clean)=$(patsubst _clean_%,%,$@)

vmlinuxclean:
	$(Q)$(CONFIG_SHELL) $(srctree)/scripts/link-vmlinux.sh clean

clean: archclean vmlinuxclean

# mrproper - Delete all generated files, including .config
#
mrproper: rm-dirs  := $(wildcard $(MRPROPER_DIRS))
mrproper: rm-files := $(wildcard $(MRPROPER_FILES))
mrproper-dirs      := $(addprefix _mrproper_,Documentation/DocBook scripts)

PHONY += $(mrproper-dirs) mrproper archmrproper
$(mrproper-dirs):
	$(Q)$(MAKE) $(clean)=$(patsubst _mrproper_%,%,$@)

mrproper: clean archmrproper $(mrproper-dirs)
	$(call cmd,rmdirs)
	$(call cmd,rmfiles)

# distclean
#
PHONY += distclean

distclean: mrproper
	@find $(srctree) $(RCS_FIND_IGNORE) \
		\( -name '*.orig' -o -name '*.rej' -o -name '*~' \
		-o -name '*.bak' -o -name '#*#' -o -name '.*.orig' \
		-o -name '.*.rej' \
		-o -name '*%' -o -name '.*.cmd' -o -name 'core' \) \
		-type f -print | xargs rm -f


# Packaging of the kernel to various formats
# ---------------------------------------------------------------------------
# rpm target kept for backward compatibility
package-dir	:= $(srctree)/scripts/package

%src-pkg: FORCE
	$(Q)$(MAKE) $(build)=$(package-dir) $@
%pkg: include/config/kernel.release FORCE
	$(Q)$(MAKE) $(build)=$(package-dir) $@
rpm: include/config/kernel.release FORCE
	$(Q)$(MAKE) $(build)=$(package-dir) $@


# Brief documentation of the typical targets used
# ---------------------------------------------------------------------------

boards := $(wildcard $(srctree)/arch/$(SRCARCH)/configs/*_defconfig)
boards := $(notdir $(boards))
board-dirs := $(dir $(wildcard $(srctree)/arch/$(SRCARCH)/configs/*/*_defconfig))
board-dirs := $(sort $(notdir $(board-dirs:/=)))

help:
	@echo  'Cleaning targets:'
	@echo  '  clean		  - Remove most generated files but keep the config and'
	@echo  '                    enough build support to build external modules'
	@echo  '  mrproper	  - Remove all generated files + config + various backup files'
	@echo  '  distclean	  - mrproper + remove editor backup and patch files'
	@echo  ''
	@echo  'Configuration targets:'
	@$(MAKE) -f $(srctree)/scripts/kconfig/Makefile help
	@echo  ''
	@echo  'Other generic targets:'
	@echo  '  all		  - Build all targets marked with [*]'
	@echo  '* vmlinux	  - Build the bare kernel'
	@echo  '* modules	  - Build all modules'
	@echo  '  modules_install - Install all modules to INSTALL_MOD_PATH (default: /)'
	@echo  '  firmware_install- Install all firmware to INSTALL_FW_PATH'
	@echo  '                    (default: $$(INSTALL_MOD_PATH)/lib/firmware)'
	@echo  '  dir/            - Build all files in dir and below'
	@echo  '  dir/file.[oisS] - Build specified target only'
	@echo  '  dir/file.lst    - Build specified mixed source/assembly target only'
	@echo  '                    (requires a recent binutils and recent build (System.map))'
	@echo  '  dir/file.ko     - Build module including final link'
	@echo  '  modules_prepare - Set up for building external modules'
	@echo  '  tags/TAGS	  - Generate tags file for editors'
	@echo  '  cscope	  - Generate cscope index'
	@echo  '  gtags           - Generate GNU GLOBAL index'
	@echo  '  kernelrelease	  - Output the release version string'
	@echo  '  kernelversion	  - Output the version stored in Makefile'
	@echo  '  headers_install - Install sanitised kernel headers to INSTALL_HDR_PATH'; \
	 echo  '                    (default: $(INSTALL_HDR_PATH))'; \
	 echo  ''
	@echo  'Static analysers'
	@echo  '  checkstack      - Generate a list of stack hogs'
	@echo  '  namespacecheck  - Name space analysis on compiled kernel'
	@echo  '  versioncheck    - Sanity check on version.h usage'
	@echo  '  includecheck    - Check for duplicate included header files'
	@echo  '  export_report   - List the usages of all exported symbols'
	@echo  '  headers_check   - Sanity check on exported headers'
	@echo  '  headerdep       - Detect inclusion cycles in headers'
	@$(MAKE) -f $(srctree)/scripts/Makefile.help checker-help
	@echo  ''
	@echo  'Kernel packaging:'
	@$(MAKE) $(build)=$(package-dir) help
	@echo  ''
	@echo  'Documentation targets:'
	@$(MAKE) -f $(srctree)/Documentation/DocBook/Makefile dochelp
	@echo  ''
	@echo  'Architecture specific targets ($(SRCARCH)):'
	@$(if $(archhelp),$(archhelp),\
		echo '  No architecture specific help defined for $(SRCARCH)')
	@echo  ''
	@$(if $(boards), \
		$(foreach b, $(boards), \
		printf "  %-24s - Build for %s\\n" $(b) $(subst _defconfig,,$(b));) \
		echo '')
	@$(if $(board-dirs), \
		$(foreach b, $(board-dirs), \
		printf "  %-16s - Show %s-specific targets\\n" help-$(b) $(b);) \
		printf "  %-16s - Show all of the above\\n" help-boards; \
		echo '')

	@echo  '  make V=0|1 [targets] 0 => quiet build (default), 1 => verbose build'
	@echo  '  make V=2   [targets] 2 => give reason for rebuild of target'
	@echo  '  make O=dir [targets] Locate all output files in "dir", including .config'
	@echo  '  make C=1   [targets] Check all c source with $$CHECK (sparse by default)'
	@echo  '  make C=2   [targets] Force check of all c source with $$CHECK'
	@echo  '  make RECORDMCOUNT_WARN=1 [targets] Warn about ignored mcount sections'
	@echo  '  make W=n   [targets] Enable extra gcc checks, n=1,2,3 where'
	@echo  '		1: warnings which may be relevant and do not occur too often'
	@echo  '		2: warnings which occur quite often but may still be relevant'
	@echo  '		3: more obscure warnings, can most likely be ignored'
	@echo  '		Multiple levels can be combined with W=12 or W=123'
	@echo  ''
	@echo  'Execute "make" or "make all" to build all targets marked with [*] '
	@echo  'For further info see the ./README file'


help-board-dirs := $(addprefix help-,$(board-dirs))

help-boards: $(help-board-dirs)

boards-per-dir = $(notdir $(wildcard $(srctree)/arch/$(SRCARCH)/configs/$*/*_defconfig))

$(help-board-dirs): help-%:
	@echo  'Architecture specific targets ($(SRCARCH) $*):'
	@$(if $(boards-per-dir), \
		$(foreach b, $(boards-per-dir), \
		printf "  %-24s - Build for %s\\n" $*/$(b) $(subst _defconfig,,$(b));) \
		echo '')


# Documentation targets
# ---------------------------------------------------------------------------
%docs: scripts_basic FORCE
	$(Q)$(MAKE) $(build)=scripts build_docproc
	$(Q)$(MAKE) $(build)=Documentation/DocBook $@

else # KBUILD_EXTMOD

###
# External module support.
# When building external modules the kernel used as basis is considered
# read-only, and no consistency checks are made and the make
# system is not used on the basis kernel. If updates are required
# in the basis kernel ordinary make commands (without M=...) must
# be used.
#
# The following are the only valid targets when building external
# modules.
# make M=dir clean     Delete all automatically generated files
# make M=dir modules   Make all modules in specified dir
# make M=dir	       Same as 'make M=dir modules'
# make M=dir modules_install
#                      Install the modules built in the module directory
#                      Assumes install directory is already created

# We are always building modules
KBUILD_MODULES := 1
PHONY += crmodverdir
crmodverdir:
	$(cmd_crmodverdir)

PHONY += $(objtree)/Module.symvers
$(objtree)/Module.symvers:
	@test -e $(objtree)/Module.symvers || ( \
	echo; \
	echo "  WARNING: Symbol version dump $(objtree)/Module.symvers"; \
	echo "           is missing; modules will have no dependencies and modversions."; \
	echo )

module-dirs := $(addprefix _module_,$(KBUILD_EXTMOD))
PHONY += $(module-dirs) modules
$(module-dirs): crmodverdir $(objtree)/Module.symvers
	$(Q)$(MAKE) $(build)=$(patsubst _module_%,%,$@)

modules: $(module-dirs)
	@$(kecho) '  Building modules, stage 2.';
	$(Q)$(MAKE) -f $(srctree)/scripts/Makefile.modpost

PHONY += modules_install
modules_install: _emodinst_ _emodinst_post

install-dir := $(if $(INSTALL_MOD_DIR),$(INSTALL_MOD_DIR),extra)
PHONY += _emodinst_
_emodinst_:
	$(Q)mkdir -p $(MODLIB)/$(install-dir)
	$(Q)$(MAKE) -f $(srctree)/scripts/Makefile.modinst

PHONY += _emodinst_post
_emodinst_post: _emodinst_
	$(call cmd,depmod)

clean-dirs := $(addprefix _clean_,$(KBUILD_EXTMOD))

PHONY += $(clean-dirs) clean
$(clean-dirs):
	$(Q)$(MAKE) $(clean)=$(patsubst _clean_%,%,$@)

clean:	rm-dirs := $(MODVERDIR)
clean: rm-files := $(KBUILD_EXTMOD)/Module.symvers

help:
	@echo  '  Building external modules.'
	@echo  '  Syntax: make -C path/to/kernel/src M=$$PWD target'
	@echo  ''
	@echo  '  modules         - default target, build the module(s)'
	@echo  '  modules_install - install the module'
	@echo  '  clean           - remove generated files in module directory only'
	@echo  ''

# Dummies...
PHONY += prepare scripts
prepare: ;
scripts: ;
endif # KBUILD_EXTMOD

clean: $(clean-dirs)
	$(call cmd,rmdirs)
	$(call cmd,rmfiles)
	@find $(if $(KBUILD_EXTMOD), $(KBUILD_EXTMOD), .) $(RCS_FIND_IGNORE) \
		\( -name '*.[oas]' -o -name '*.ko' -o -name '.*.cmd' \
		-o -name '*.ko.*' \
		-o -name '.*.d' -o -name '.*.tmp' -o -name '*.mod.c' \
		-o -name '*.symtypes' -o -name 'modules.order' \
		-o -name modules.builtin -o -name '.tmp_*.o.*' \
		-o -name '*.gcno' \) -type f -print | xargs rm -f

# Generate tags for editors
# ---------------------------------------------------------------------------
quiet_cmd_tags = GEN     $@
      cmd_tags = $(CONFIG_SHELL) $(srctree)/scripts/tags.sh $@

tags TAGS cscope gtags: FORCE
	$(call cmd,tags)

# Scripts to check various things for consistency
# ---------------------------------------------------------------------------

PHONY += includecheck versioncheck coccicheck namespacecheck export_report

includecheck:
	find $(srctree)/* $(RCS_FIND_IGNORE) \
		-name '*.[hcS]' -type f -print | sort \
		| xargs $(PERL) -w $(srctree)/scripts/checkincludes.pl

versioncheck:
	find $(srctree)/* $(RCS_FIND_IGNORE) \
		-name '*.[hcS]' -type f -print | sort \
		| xargs $(PERL) -w $(srctree)/scripts/checkversion.pl

coccicheck:
	$(Q)$(CONFIG_SHELL) $(srctree)/scripts/$@

namespacecheck:
	$(PERL) $(srctree)/scripts/namespace.pl

export_report:
	$(PERL) $(srctree)/scripts/export_report.pl

endif #ifeq ($(config-targets),1)
endif #ifeq ($(mixed-targets),1)

PHONY += checkstack kernelrelease kernelversion

# UML needs a little special treatment here.  It wants to use the host
# toolchain, so needs $(SUBARCH) passed to checkstack.pl.  Everyone
# else wants $(ARCH), including people doing cross-builds, which means
# that $(SUBARCH) doesn't work here.
ifeq ($(ARCH), um)
CHECKSTACK_ARCH := $(SUBARCH)
else
CHECKSTACK_ARCH := $(ARCH)
endif
checkstack:
	$(OBJDUMP) -d vmlinux $$(find . -name '*.ko') | \
	$(PERL) $(src)/scripts/checkstack.pl $(CHECKSTACK_ARCH)

kernelrelease:
	@echo "$(KERNELVERSION)$$($(CONFIG_SHELL) $(srctree)/scripts/setlocalversion $(srctree))"

kernelversion:
	@echo $(KERNELVERSION)

# Clear a bunch of variables before executing the submake
tools/: FORCE
	$(Q)mkdir -p $(objtree)/tools
	$(Q)$(MAKE) LDFLAGS= MAKEFLAGS= O=$(objtree) subdir=tools -C $(src)/tools/

tools/%: FORCE
	$(Q)mkdir -p $(objtree)/tools
	$(Q)$(MAKE) LDFLAGS= MAKEFLAGS= O=$(objtree) subdir=tools -C $(src)/tools/ $*

# Single targets
# ---------------------------------------------------------------------------
# Single targets are compatible with:
# - build with mixed source and output
# - build with separate output dir 'make O=...'
# - external modules
#
#  target-dir => where to store outputfile
#  build-dir  => directory in kernel source tree to use

ifeq ($(KBUILD_EXTMOD),)
        build-dir  = $(patsubst %/,%,$(dir $@))
        target-dir = $(dir $@)
else
        zap-slash=$(filter-out .,$(patsubst %/,%,$(dir $@)))
        build-dir  = $(KBUILD_EXTMOD)$(if $(zap-slash),/$(zap-slash))
        target-dir = $(if $(KBUILD_EXTMOD),$(dir $<),$(dir $@))
endif

%.s: %.c prepare scripts FORCE
	$(Q)$(MAKE) $(build)=$(build-dir) $(target-dir)$(notdir $@)
%.i: %.c prepare scripts FORCE
	$(Q)$(MAKE) $(build)=$(build-dir) $(target-dir)$(notdir $@)
%.o: %.c prepare scripts FORCE
	$(Q)$(MAKE) $(build)=$(build-dir) $(target-dir)$(notdir $@)
%.lst: %.c prepare scripts FORCE
	$(Q)$(MAKE) $(build)=$(build-dir) $(target-dir)$(notdir $@)
%.s: %.S prepare scripts FORCE
	$(Q)$(MAKE) $(build)=$(build-dir) $(target-dir)$(notdir $@)
%.o: %.S prepare scripts FORCE
	$(Q)$(MAKE) $(build)=$(build-dir) $(target-dir)$(notdir $@)
%.symtypes: %.c prepare scripts FORCE
	$(Q)$(MAKE) $(build)=$(build-dir) $(target-dir)$(notdir $@)

# Modules
/: prepare scripts FORCE
	$(cmd_crmodverdir)
	$(Q)$(MAKE) KBUILD_MODULES=$(if $(CONFIG_MODULES),1) \
	$(build)=$(build-dir)
%/: prepare scripts FORCE
	$(cmd_crmodverdir)
	$(Q)$(MAKE) KBUILD_MODULES=$(if $(CONFIG_MODULES),1) \
	$(build)=$(build-dir)
%.ko: prepare scripts FORCE
	$(cmd_crmodverdir)
	$(Q)$(MAKE) KBUILD_MODULES=$(if $(CONFIG_MODULES),1)   \
	$(build)=$(build-dir) $(@:.ko=.o)
	$(Q)$(MAKE) -f $(srctree)/scripts/Makefile.modpost

# FIXME Should go into a make.lib or something 
# ===========================================================================

quiet_cmd_rmdirs = $(if $(wildcard $(rm-dirs)),CLEAN   $(wildcard $(rm-dirs)))
      cmd_rmdirs = rm -rf $(rm-dirs)

quiet_cmd_rmfiles = $(if $(wildcard $(rm-files)),CLEAN   $(wildcard $(rm-files)))
      cmd_rmfiles = rm -f $(rm-files)

# Run depmod only if we have System.map and depmod is executable
quiet_cmd_depmod = DEPMOD  $(KERNELRELEASE)
      cmd_depmod = $(CONFIG_SHELL) $(srctree)/scripts/depmod.sh $(DEPMOD) \
                   $(KERNELRELEASE)

# Create temporary dir for module support files
# clean it up only when building all modules
cmd_crmodverdir = $(Q)mkdir -p $(MODVERDIR) \
                  $(if $(KBUILD_MODULES),; rm -f $(MODVERDIR)/*)

# read all saved command lines

targets := $(wildcard $(sort $(targets)))
cmd_files := $(wildcard .*.cmd $(foreach f,$(targets),$(dir $(f)).$(notdir $(f)).cmd))

ifneq ($(cmd_files),)
  $(cmd_files): ;	# Do not try to update included dependency files
  include $(cmd_files)
endif

# Shorthand for $(Q)$(MAKE) -f scripts/Makefile.clean obj=dir
# Usage:
# $(Q)$(MAKE) $(clean)=dir
clean := -f $(if $(KBUILD_SRC),$(srctree)/)scripts/Makefile.clean obj

endif	# skip-makefile

PHONY += FORCE
FORCE:

# Declare the contents of the .PHONY variable as phony.  We keep that
# information in a variable so we can use it in if_changed and friends.
.PHONY: $(PHONY)<|MERGE_RESOLUTION|>--- conflicted
+++ resolved
@@ -1,11 +1,7 @@
 VERSION = 3
 PATCHLEVEL = 8
 SUBLEVEL = 0
-<<<<<<< HEAD
-EXTRAVERSION = -rc7
-=======
 EXTRAVERSION = -rc3
->>>>>>> 097e3635
 NAME = Terrified Chipmunk
 
 # *DOCUMENTATION*
