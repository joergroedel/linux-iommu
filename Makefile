--- conflicted
+++ resolved
@@ -2,13 +2,8 @@
 VERSION = 4
 PATCHLEVEL = 20
 SUBLEVEL = 0
-<<<<<<< HEAD
-EXTRAVERSION = -rc7
-NAME = Merciless Moray
-=======
 EXTRAVERSION = -rc1
 NAME = "People's Front"
->>>>>>> 65102238
 
 # *DOCUMENTATION*
 # To see a list of typical targets execute "make help"
