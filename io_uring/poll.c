--- conflicted
+++ resolved
@@ -246,29 +246,6 @@
 	do {
 		v = atomic_read(&req->poll_refs);
 
-<<<<<<< HEAD
-		/* tw handler should be the owner, and so have some references */
-		if (WARN_ON_ONCE(!(v & IO_POLL_REF_MASK)))
-			return IOU_POLL_DONE;
-		if (v & IO_POLL_CANCEL_FLAG)
-			return -ECANCELED;
-		/*
-		 * cqe.res contains only events of the first wake up
-		 * and all others are be lost. Redo vfs_poll() to get
-		 * up to date state.
-		 */
-		if ((v & IO_POLL_REF_MASK) != 1)
-			req->cqe.res = 0;
-		if (v & IO_POLL_RETRY_FLAG) {
-			req->cqe.res = 0;
-			/*
-			 * We won't find new events that came in between
-			 * vfs_poll and the ref put unless we clear the flag
-			 * in advance.
-			 */
-			atomic_andnot(IO_POLL_RETRY_FLAG, &req->poll_refs);
-			v &= ~IO_POLL_RETRY_FLAG;
-=======
 		if (unlikely(v != 1)) {
 			/* tw should be the owner and so have some refs */
 			if (WARN_ON_ONCE(!(v & IO_POLL_REF_MASK)))
@@ -293,7 +270,6 @@
 				atomic_andnot(IO_POLL_RETRY_FLAG, &req->poll_refs);
 				v &= ~IO_POLL_RETRY_FLAG;
 			}
->>>>>>> b7bfaa76
 		}
 
 		/* the mask was stashed in __io_poll_execute */
@@ -305,8 +281,6 @@
 		if ((unlikely(!req->cqe.res)))
 			continue;
 		if (req->apoll_events & EPOLLONESHOT)
-			return IOU_POLL_DONE;
-		if (io_is_uring_fops(req->file))
 			return IOU_POLL_DONE;
 
 		/* multishot, just fill a CQE and proceed */
