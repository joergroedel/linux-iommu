--- conflicted
+++ resolved
@@ -574,8 +574,6 @@
 		return error;
 
 	return cp_statx(&stat, buffer);
-<<<<<<< HEAD
-=======
 }
 
 #ifdef CONFIG_COMPAT
@@ -610,7 +608,6 @@
 	tmp.st_blocks = stat->blocks;
 	tmp.st_blksize = stat->blksize;
 	return copy_to_user(ubuf, &tmp, sizeof(tmp)) ? -EFAULT : 0;
->>>>>>> 2ea659a9
 }
 
 COMPAT_SYSCALL_DEFINE2(newstat, const char __user *, filename,
