/**
 * eCryptfs: Linux filesystem encryption layer
 * Kernel declarations.
 *
 * Copyright (C) 1997-2003 Erez Zadok
 * Copyright (C) 2001-2003 Stony Brook University
 * Copyright (C) 2004-2008 International Business Machines Corp.
 *   Author(s): Michael A. Halcrow <mahalcro@us.ibm.com>
 *              Trevor S. Highland <trevor.highland@gmail.com>
 *              Tyler Hicks <tyhicks@ou.edu>
 *
 * This program is free software; you can redistribute it and/or
 * modify it under the terms of the GNU General Public License as
 * published by the Free Software Foundation; either version 2 of the
 * License, or (at your option) any later version.
 *
 * This program is distributed in the hope that it will be useful, but
 * WITHOUT ANY WARRANTY; without even the implied warranty of
 * MERCHANTABILITY or FITNESS FOR A PARTICULAR PURPOSE.  See the GNU
 * General Public License for more details.
 *
 * You should have received a copy of the GNU General Public License
 * along with this program; if not, write to the Free Software
 * Foundation, Inc., 59 Temple Place - Suite 330, Boston, MA
 * 02111-1307, USA.
 */

#ifndef ECRYPTFS_KERNEL_H
#define ECRYPTFS_KERNEL_H

#include <keys/user-type.h>
#include <linux/fs.h>
#include <linux/fs_stack.h>
#include <linux/namei.h>
#include <linux/scatterlist.h>
#include <linux/hash.h>
#include <linux/nsproxy.h>
#include <linux/backing-dev.h>

/* Version verification for shared data structures w/ userspace */
#define ECRYPTFS_VERSION_MAJOR 0x00
#define ECRYPTFS_VERSION_MINOR 0x04
#define ECRYPTFS_SUPPORTED_FILE_VERSION 0x03
/* These flags indicate which features are supported by the kernel
 * module; userspace tools such as the mount helper read
 * ECRYPTFS_VERSIONING_MASK from a sysfs handle in order to determine
 * how to behave. */
#define ECRYPTFS_VERSIONING_PASSPHRASE            0x00000001
#define ECRYPTFS_VERSIONING_PUBKEY                0x00000002
#define ECRYPTFS_VERSIONING_PLAINTEXT_PASSTHROUGH 0x00000004
#define ECRYPTFS_VERSIONING_POLICY                0x00000008
#define ECRYPTFS_VERSIONING_XATTR                 0x00000010
#define ECRYPTFS_VERSIONING_MULTKEY               0x00000020
#define ECRYPTFS_VERSIONING_DEVMISC               0x00000040
#define ECRYPTFS_VERSIONING_HMAC                  0x00000080
#define ECRYPTFS_VERSIONING_FILENAME_ENCRYPTION   0x00000100
#define ECRYPTFS_VERSIONING_GCM                   0x00000200
#define ECRYPTFS_VERSIONING_MASK (ECRYPTFS_VERSIONING_PASSPHRASE \
				  | ECRYPTFS_VERSIONING_PLAINTEXT_PASSTHROUGH \
				  | ECRYPTFS_VERSIONING_PUBKEY \
				  | ECRYPTFS_VERSIONING_XATTR \
				  | ECRYPTFS_VERSIONING_MULTKEY \
				  | ECRYPTFS_VERSIONING_DEVMISC \
				  | ECRYPTFS_VERSIONING_FILENAME_ENCRYPTION)
#define ECRYPTFS_MAX_PASSWORD_LENGTH 64
#define ECRYPTFS_MAX_PASSPHRASE_BYTES ECRYPTFS_MAX_PASSWORD_LENGTH
#define ECRYPTFS_SALT_SIZE 8
#define ECRYPTFS_SALT_SIZE_HEX (ECRYPTFS_SALT_SIZE*2)
/* The original signature size is only for what is stored on disk; all
 * in-memory representations are expanded hex, so it better adapted to
 * be passed around or referenced on the command line */
#define ECRYPTFS_SIG_SIZE 8
#define ECRYPTFS_SIG_SIZE_HEX (ECRYPTFS_SIG_SIZE*2)
#define ECRYPTFS_PASSWORD_SIG_SIZE ECRYPTFS_SIG_SIZE_HEX
#define ECRYPTFS_MAX_KEY_BYTES 64
#define ECRYPTFS_MAX_ENCRYPTED_KEY_BYTES 512
#define ECRYPTFS_DEFAULT_IV_BYTES 16
#define ECRYPTFS_FILE_VERSION 0x03
#define ECRYPTFS_DEFAULT_EXTENT_SIZE 4096
#define ECRYPTFS_MINIMUM_HEADER_EXTENT_SIZE 8192
#define ECRYPTFS_DEFAULT_MSG_CTX_ELEMS 32
#define ECRYPTFS_DEFAULT_SEND_TIMEOUT HZ
#define ECRYPTFS_MAX_MSG_CTX_TTL (HZ*3)
#define ECRYPTFS_MAX_PKI_NAME_BYTES 16
#define ECRYPTFS_DEFAULT_NUM_USERS 4
#define ECRYPTFS_MAX_NUM_USERS 32768
#define ECRYPTFS_XATTR_NAME "user.ecryptfs"

#define RFC2440_CIPHER_DES3_EDE 0x02
#define RFC2440_CIPHER_CAST_5 0x03
#define RFC2440_CIPHER_BLOWFISH 0x04
#define RFC2440_CIPHER_AES_128 0x07
#define RFC2440_CIPHER_AES_192 0x08
#define RFC2440_CIPHER_AES_256 0x09
#define RFC2440_CIPHER_TWOFISH 0x0a
#define RFC2440_CIPHER_CAST_6 0x0b

#define RFC2440_CIPHER_RSA 0x01

/**
 * For convenience, we may need to pass around the encrypted session
 * key between kernel and userspace because the authentication token
 * may not be extractable.  For example, the TPM may not release the
 * private key, instead requiring the encrypted data and returning the
 * decrypted data.
 */
struct ecryptfs_session_key {
#define ECRYPTFS_USERSPACE_SHOULD_TRY_TO_DECRYPT 0x00000001
#define ECRYPTFS_USERSPACE_SHOULD_TRY_TO_ENCRYPT 0x00000002
#define ECRYPTFS_CONTAINS_DECRYPTED_KEY 0x00000004
#define ECRYPTFS_CONTAINS_ENCRYPTED_KEY 0x00000008
	u32 flags;
	u32 encrypted_key_size;
	u32 decrypted_key_size;
	u8 encrypted_key[ECRYPTFS_MAX_ENCRYPTED_KEY_BYTES];
	u8 decrypted_key[ECRYPTFS_MAX_KEY_BYTES];
};

struct ecryptfs_password {
	u32 password_bytes;
	s32 hash_algo;
	u32 hash_iterations;
	u32 session_key_encryption_key_bytes;
#define ECRYPTFS_PERSISTENT_PASSWORD 0x01
#define ECRYPTFS_SESSION_KEY_ENCRYPTION_KEY_SET 0x02
	u32 flags;
	/* Iterated-hash concatenation of salt and passphrase */
	u8 session_key_encryption_key[ECRYPTFS_MAX_KEY_BYTES];
	u8 signature[ECRYPTFS_PASSWORD_SIG_SIZE + 1];
	/* Always in expanded hex */
	u8 salt[ECRYPTFS_SALT_SIZE];
};

enum ecryptfs_token_types {ECRYPTFS_PASSWORD, ECRYPTFS_PRIVATE_KEY};

struct ecryptfs_private_key {
	u32 key_size;
	u32 data_len;
	u8 signature[ECRYPTFS_PASSWORD_SIG_SIZE + 1];
	char pki_type[ECRYPTFS_MAX_PKI_NAME_BYTES + 1];
	u8 data[];
};

/* May be a password or a private key */
struct ecryptfs_auth_tok {
	u16 version; /* 8-bit major and 8-bit minor */
	u16 token_type;
#define ECRYPTFS_ENCRYPT_ONLY 0x00000001
	u32 flags;
	struct ecryptfs_session_key session_key;
	u8 reserved[32];
	union {
		struct ecryptfs_password password;
		struct ecryptfs_private_key private_key;
	} token;
} __attribute__ ((packed));

void ecryptfs_dump_auth_tok(struct ecryptfs_auth_tok *auth_tok);
extern void ecryptfs_to_hex(char *dst, char *src, size_t src_size);
extern void ecryptfs_from_hex(char *dst, char *src, int dst_size);

struct ecryptfs_key_record {
	unsigned char type;
	size_t enc_key_size;
	unsigned char sig[ECRYPTFS_SIG_SIZE];
	unsigned char enc_key[ECRYPTFS_MAX_ENCRYPTED_KEY_BYTES];
};

struct ecryptfs_auth_tok_list {
	struct ecryptfs_auth_tok *auth_tok;
	struct list_head list;
};

struct ecryptfs_crypt_stat;
struct ecryptfs_mount_crypt_stat;

struct ecryptfs_page_crypt_context {
	struct page *page;
#define ECRYPTFS_PREPARE_COMMIT_MODE 0
#define ECRYPTFS_WRITEPAGE_MODE      1
	unsigned int mode;
	union {
		struct file *lower_file;
		struct writeback_control *wbc;
	} param;
};

static inline struct ecryptfs_auth_tok *
ecryptfs_get_key_payload_data(struct key *key)
{
	return (struct ecryptfs_auth_tok *)
		(((struct user_key_payload*)key->payload.data)->data);
}

#define ECRYPTFS_MAX_KEYSET_SIZE 1024
#define ECRYPTFS_MAX_CIPHER_NAME_SIZE 32
#define ECRYPTFS_MAX_NUM_ENC_KEYS 64
#define ECRYPTFS_MAX_IV_BYTES 16	/* 128 bits */
#define ECRYPTFS_SALT_BYTES 2
#define MAGIC_ECRYPTFS_MARKER 0x3c81b7f5
#define MAGIC_ECRYPTFS_MARKER_SIZE_BYTES 8	/* 4*2 */
#define ECRYPTFS_FILE_SIZE_BYTES (sizeof(u64))
#define ECRYPTFS_SIZE_AND_MARKER_BYTES (ECRYPTFS_FILE_SIZE_BYTES \
					+ MAGIC_ECRYPTFS_MARKER_SIZE_BYTES)
#define ECRYPTFS_DEFAULT_CIPHER "aes"
#define ECRYPTFS_DEFAULT_KEY_BYTES 16
#define ECRYPTFS_DEFAULT_HASH "md5"
#define ECRYPTFS_TAG_70_DIGEST ECRYPTFS_DEFAULT_HASH
#define ECRYPTFS_TAG_1_PACKET_TYPE 0x01
#define ECRYPTFS_TAG_3_PACKET_TYPE 0x8C
#define ECRYPTFS_TAG_11_PACKET_TYPE 0xED
#define ECRYPTFS_TAG_64_PACKET_TYPE 0x40
#define ECRYPTFS_TAG_65_PACKET_TYPE 0x41
#define ECRYPTFS_TAG_66_PACKET_TYPE 0x42
#define ECRYPTFS_TAG_67_PACKET_TYPE 0x43
#define ECRYPTFS_TAG_70_PACKET_TYPE 0x46 /* FNEK-encrypted filename
					  * as dentry name */
#define ECRYPTFS_TAG_71_PACKET_TYPE 0x47 /* FNEK-encrypted filename in
					  * metadata */
#define ECRYPTFS_TAG_72_PACKET_TYPE 0x48 /* FEK-encrypted filename as
					  * dentry name */
#define ECRYPTFS_TAG_73_PACKET_TYPE 0x49 /* FEK-encrypted filename as
					  * metadata */
/* Constraint: ECRYPTFS_FILENAME_MIN_RANDOM_PREPEND_BYTES >=
 * ECRYPTFS_MAX_IV_BYTES */
#define ECRYPTFS_FILENAME_MIN_RANDOM_PREPEND_BYTES 16
#define ECRYPTFS_NON_NULL 0x42 /* A reasonable substitute for NULL */
#define MD5_DIGEST_SIZE 16
#define ECRYPTFS_TAG_70_DIGEST_SIZE MD5_DIGEST_SIZE
#define ECRYPTFS_FEK_ENCRYPTED_FILENAME_PREFIX "ECRYPTFS_FEK_ENCRYPTED."
#define ECRYPTFS_FEK_ENCRYPTED_FILENAME_PREFIX_SIZE 23
#define ECRYPTFS_FNEK_ENCRYPTED_FILENAME_PREFIX "ECRYPTFS_FNEK_ENCRYPTED."
#define ECRYPTFS_FNEK_ENCRYPTED_FILENAME_PREFIX_SIZE 24
#define ECRYPTFS_ENCRYPTED_DENTRY_NAME_LEN (18 + 1 + 4 + 1 + 32)

struct ecryptfs_key_sig {
	struct list_head crypt_stat_list;
	char keysig[ECRYPTFS_SIG_SIZE_HEX + 1];
};

struct ecryptfs_filename {
	struct list_head crypt_stat_list;
#define ECRYPTFS_FILENAME_CONTAINS_DECRYPTED 0x00000001
	u32 flags;
	u32 seq_no;
	char *filename;
	char *encrypted_filename;
	size_t filename_size;
	size_t encrypted_filename_size;
	char fnek_sig[ECRYPTFS_SIG_SIZE_HEX];
	char dentry_name[ECRYPTFS_ENCRYPTED_DENTRY_NAME_LEN + 1];
};

/**
 * This is the primary struct associated with each encrypted file.
 *
 * TODO: cache align/pack?
 */
struct ecryptfs_crypt_stat {
#define ECRYPTFS_STRUCT_INITIALIZED   0x00000001
#define ECRYPTFS_POLICY_APPLIED       0x00000002
#define ECRYPTFS_ENCRYPTED            0x00000004
#define ECRYPTFS_SECURITY_WARNING     0x00000008
#define ECRYPTFS_ENABLE_HMAC          0x00000010
#define ECRYPTFS_ENCRYPT_IV_PAGES     0x00000020
#define ECRYPTFS_KEY_VALID            0x00000040
#define ECRYPTFS_METADATA_IN_XATTR    0x00000080
#define ECRYPTFS_VIEW_AS_ENCRYPTED    0x00000100
#define ECRYPTFS_KEY_SET              0x00000200
#define ECRYPTFS_ENCRYPT_FILENAMES    0x00000400
#define ECRYPTFS_ENCFN_USE_MOUNT_FNEK 0x00000800
#define ECRYPTFS_ENCFN_USE_FEK        0x00001000
#define ECRYPTFS_UNLINK_SIGS          0x00002000
#define ECRYPTFS_I_SIZE_INITIALIZED   0x00004000
	u32 flags;
	unsigned int file_version;
	size_t iv_bytes;
	size_t metadata_size;
	size_t extent_size; /* Data extent size; default is 4096 */
	size_t key_size;
	size_t extent_shift;
	unsigned int extent_mask;
	struct ecryptfs_mount_crypt_stat *mount_crypt_stat;
	struct crypto_blkcipher *tfm;
	struct crypto_hash *hash_tfm; /* Crypto context for generating
				       * the initialization vectors */
	unsigned char cipher[ECRYPTFS_MAX_CIPHER_NAME_SIZE];
	unsigned char key[ECRYPTFS_MAX_KEY_BYTES];
	unsigned char root_iv[ECRYPTFS_MAX_IV_BYTES];
	struct list_head keysig_list;
	struct mutex keysig_list_mutex;
	struct mutex cs_tfm_mutex;
	struct mutex cs_hash_tfm_mutex;
	struct mutex cs_mutex;
};

/* inode private data. */
struct ecryptfs_inode_info {
	struct inode vfs_inode;
	struct inode *wii_inode;
	struct mutex lower_file_mutex;
	atomic_t lower_file_count;
	struct file *lower_file;
	struct ecryptfs_crypt_stat crypt_stat;
};

/* dentry private data. Each dentry must keep track of a lower
 * vfsmount too. */
struct ecryptfs_dentry_info {
	struct path lower_path;
	struct ecryptfs_crypt_stat *crypt_stat;
};

/**
 * ecryptfs_global_auth_tok - A key used to encrypt all new files under the mountpoint
 * @flags: Status flags
 * @mount_crypt_stat_list: These auth_toks hang off the mount-wide
 *                         cryptographic context. Every time a new
 *                         inode comes into existence, eCryptfs copies
 *                         the auth_toks on that list to the set of
 *                         auth_toks on the inode's crypt_stat
 * @global_auth_tok_key: The key from the user's keyring for the sig
 * @global_auth_tok: The key contents
 * @sig: The key identifier
 *
 * ecryptfs_global_auth_tok structs refer to authentication token keys
 * in the user keyring that apply to newly created files. A list of
 * these objects hangs off of the mount_crypt_stat struct for any
 * given eCryptfs mount. This struct maintains a reference to both the
 * key contents and the key itself so that the key can be put on
 * unmount.
 */
struct ecryptfs_global_auth_tok {
#define ECRYPTFS_AUTH_TOK_INVALID 0x00000001
#define ECRYPTFS_AUTH_TOK_FNEK    0x00000002
	u32 flags;
	struct list_head mount_crypt_stat_list;
	struct key *global_auth_tok_key;
	unsigned char sig[ECRYPTFS_SIG_SIZE_HEX + 1];
};

/**
 * ecryptfs_key_tfm - Persistent key tfm
 * @key_tfm: crypto API handle to the key
 * @key_size: Key size in bytes
 * @key_tfm_mutex: Mutex to ensure only one operation in eCryptfs is
 *                 using the persistent TFM at any point in time
 * @key_tfm_list: Handle to hang this off the module-wide TFM list
 * @cipher_name: String name for the cipher for this TFM
 *
 * Typically, eCryptfs will use the same ciphers repeatedly throughout
 * the course of its operations. In order to avoid unnecessarily
 * destroying and initializing the same cipher repeatedly, eCryptfs
 * keeps a list of crypto API contexts around to use when needed.
 */
struct ecryptfs_key_tfm {
	struct crypto_blkcipher *key_tfm;
	size_t key_size;
	struct mutex key_tfm_mutex;
	struct list_head key_tfm_list;
	unsigned char cipher_name[ECRYPTFS_MAX_CIPHER_NAME_SIZE + 1];
};

extern struct mutex key_tfm_list_mutex;

/**
 * This struct is to enable a mount-wide passphrase/salt combo. This
 * is more or less a stopgap to provide similar functionality to other
 * crypto filesystems like EncFS or CFS until full policy support is
 * implemented in eCryptfs.
 */
struct ecryptfs_mount_crypt_stat {
	/* Pointers to memory we do not own, do not free these */
#define ECRYPTFS_PLAINTEXT_PASSTHROUGH_ENABLED 0x00000001
#define ECRYPTFS_XATTR_METADATA_ENABLED        0x00000002
#define ECRYPTFS_ENCRYPTED_VIEW_ENABLED        0x00000004
#define ECRYPTFS_MOUNT_CRYPT_STAT_INITIALIZED  0x00000008
#define ECRYPTFS_GLOBAL_ENCRYPT_FILENAMES      0x00000010
#define ECRYPTFS_GLOBAL_ENCFN_USE_MOUNT_FNEK   0x00000020
#define ECRYPTFS_GLOBAL_ENCFN_USE_FEK          0x00000040
#define ECRYPTFS_GLOBAL_MOUNT_AUTH_TOK_ONLY    0x00000080
	u32 flags;
	struct list_head global_auth_tok_list;
	struct mutex global_auth_tok_list_mutex;
	size_t global_default_cipher_key_size;
	size_t global_default_fn_cipher_key_bytes;
	unsigned char global_default_cipher_name[ECRYPTFS_MAX_CIPHER_NAME_SIZE
						 + 1];
	unsigned char global_default_fn_cipher_name[
		ECRYPTFS_MAX_CIPHER_NAME_SIZE + 1];
	char global_default_fnek_sig[ECRYPTFS_SIG_SIZE_HEX + 1];
};

/* superblock private data. */
struct ecryptfs_sb_info {
	struct super_block *wsi_sb;
	struct ecryptfs_mount_crypt_stat mount_crypt_stat;
	struct backing_dev_info bdi;
};

/* file private data. */
struct ecryptfs_file_info {
	struct file *wfi_file;
	struct ecryptfs_crypt_stat *crypt_stat;
};

/* auth_tok <=> encrypted_session_key mappings */
struct ecryptfs_auth_tok_list_item {
	unsigned char encrypted_session_key[ECRYPTFS_MAX_KEY_BYTES];
	struct list_head list;
	struct ecryptfs_auth_tok auth_tok;
};

struct ecryptfs_message {
	/* Can never be greater than ecryptfs_message_buf_len */
	/* Used to find the parent msg_ctx */
	/* Inherits from msg_ctx->index */
	u32 index;
	u32 data_len;
	u8 data[];
};

struct ecryptfs_msg_ctx {
#define ECRYPTFS_MSG_CTX_STATE_FREE     0x01
#define ECRYPTFS_MSG_CTX_STATE_PENDING  0x02
#define ECRYPTFS_MSG_CTX_STATE_DONE     0x03
#define ECRYPTFS_MSG_CTX_STATE_NO_REPLY 0x04
	u8 state;
#define ECRYPTFS_MSG_HELO 100
#define ECRYPTFS_MSG_QUIT 101
#define ECRYPTFS_MSG_REQUEST 102
#define ECRYPTFS_MSG_RESPONSE 103
	u8 type;
	u32 index;
	/* Counter converts to a sequence number. Each message sent
	 * out for which we expect a response has an associated
	 * sequence number. The response must have the same sequence
	 * number as the counter for the msg_stc for the message to be
	 * valid. */
	u32 counter;
	size_t msg_size;
	struct ecryptfs_message *msg;
	struct task_struct *task;
	struct list_head node;
	struct list_head daemon_out_list;
	struct mutex mux;
};

struct ecryptfs_daemon;

struct ecryptfs_daemon {
#define ECRYPTFS_DAEMON_IN_READ      0x00000001
#define ECRYPTFS_DAEMON_IN_POLL      0x00000002
#define ECRYPTFS_DAEMON_ZOMBIE       0x00000004
#define ECRYPTFS_DAEMON_MISCDEV_OPEN 0x00000008
	u32 flags;
	u32 num_queued_msg_ctx;
	struct pid *pid;
	uid_t euid;
	struct user_namespace *user_ns;
	struct task_struct *task;
	struct mutex mux;
	struct list_head msg_ctx_out_queue;
	wait_queue_head_t wait;
	struct hlist_node euid_chain;
};

extern struct mutex ecryptfs_daemon_hash_mux;

static inline size_t
ecryptfs_lower_header_size(struct ecryptfs_crypt_stat *crypt_stat)
{
	if (crypt_stat->flags & ECRYPTFS_METADATA_IN_XATTR)
		return 0;
	return crypt_stat->metadata_size;
}

static inline struct ecryptfs_file_info *
ecryptfs_file_to_private(struct file *file)
{
	return file->private_data;
}

static inline void
ecryptfs_set_file_private(struct file *file,
			  struct ecryptfs_file_info *file_info)
{
	file->private_data = file_info;
}

static inline struct file *ecryptfs_file_to_lower(struct file *file)
{
	return ((struct ecryptfs_file_info *)file->private_data)->wfi_file;
}

static inline void
ecryptfs_set_file_lower(struct file *file, struct file *lower_file)
{
	((struct ecryptfs_file_info *)file->private_data)->wfi_file =
		lower_file;
}

static inline struct ecryptfs_inode_info *
ecryptfs_inode_to_private(struct inode *inode)
{
	return container_of(inode, struct ecryptfs_inode_info, vfs_inode);
}

static inline struct inode *ecryptfs_inode_to_lower(struct inode *inode)
{
	return ecryptfs_inode_to_private(inode)->wii_inode;
}

static inline void
ecryptfs_set_inode_lower(struct inode *inode, struct inode *lower_inode)
{
	ecryptfs_inode_to_private(inode)->wii_inode = lower_inode;
}

static inline struct ecryptfs_sb_info *
ecryptfs_superblock_to_private(struct super_block *sb)
{
	return (struct ecryptfs_sb_info *)sb->s_fs_info;
}

static inline void
ecryptfs_set_superblock_private(struct super_block *sb,
				struct ecryptfs_sb_info *sb_info)
{
	sb->s_fs_info = sb_info;
}

static inline struct super_block *
ecryptfs_superblock_to_lower(struct super_block *sb)
{
	return ((struct ecryptfs_sb_info *)sb->s_fs_info)->wsi_sb;
}

static inline void
ecryptfs_set_superblock_lower(struct super_block *sb,
			      struct super_block *lower_sb)
{
	((struct ecryptfs_sb_info *)sb->s_fs_info)->wsi_sb = lower_sb;
}

static inline struct ecryptfs_dentry_info *
ecryptfs_dentry_to_private(struct dentry *dentry)
{
	return (struct ecryptfs_dentry_info *)dentry->d_fsdata;
}

static inline void
ecryptfs_set_dentry_private(struct dentry *dentry,
			    struct ecryptfs_dentry_info *dentry_info)
{
	dentry->d_fsdata = dentry_info;
}

static inline struct dentry *
ecryptfs_dentry_to_lower(struct dentry *dentry)
{
	return ((struct ecryptfs_dentry_info *)dentry->d_fsdata)->lower_path.dentry;
}

static inline void
ecryptfs_set_dentry_lower(struct dentry *dentry, struct dentry *lower_dentry)
{
	((struct ecryptfs_dentry_info *)dentry->d_fsdata)->lower_path.dentry =
		lower_dentry;
}

static inline struct vfsmount *
ecryptfs_dentry_to_lower_mnt(struct dentry *dentry)
{
	return ((struct ecryptfs_dentry_info *)dentry->d_fsdata)->lower_path.mnt;
}

static inline void
ecryptfs_set_dentry_lower_mnt(struct dentry *dentry, struct vfsmount *lower_mnt)
{
	((struct ecryptfs_dentry_info *)dentry->d_fsdata)->lower_path.mnt =
		lower_mnt;
}

#define ecryptfs_printk(type, fmt, arg...) \
        __ecryptfs_printk(type "%s: " fmt, __func__, ## arg);
__attribute__ ((format(printf, 1, 2)))
void __ecryptfs_printk(const char *fmt, ...);

extern const struct file_operations ecryptfs_main_fops;
extern const struct file_operations ecryptfs_dir_fops;
extern const struct inode_operations ecryptfs_main_iops;
extern const struct inode_operations ecryptfs_dir_iops;
extern const struct inode_operations ecryptfs_symlink_iops;
extern const struct super_operations ecryptfs_sops;
extern const struct dentry_operations ecryptfs_dops;
extern const struct address_space_operations ecryptfs_aops;
extern int ecryptfs_verbosity;
extern unsigned int ecryptfs_message_buf_len;
extern signed long ecryptfs_message_wait_timeout;
extern unsigned int ecryptfs_number_of_users;

extern struct kmem_cache *ecryptfs_auth_tok_list_item_cache;
extern struct kmem_cache *ecryptfs_file_info_cache;
extern struct kmem_cache *ecryptfs_dentry_info_cache;
extern struct kmem_cache *ecryptfs_inode_info_cache;
extern struct kmem_cache *ecryptfs_sb_info_cache;
extern struct kmem_cache *ecryptfs_header_cache;
extern struct kmem_cache *ecryptfs_xattr_cache;
extern struct kmem_cache *ecryptfs_key_record_cache;
extern struct kmem_cache *ecryptfs_key_sig_cache;
extern struct kmem_cache *ecryptfs_global_auth_tok_cache;
extern struct kmem_cache *ecryptfs_key_tfm_cache;
extern struct kmem_cache *ecryptfs_open_req_cache;

struct ecryptfs_open_req {
#define ECRYPTFS_REQ_PROCESSED 0x00000001
#define ECRYPTFS_REQ_DROPPED   0x00000002
#define ECRYPTFS_REQ_ZOMBIE    0x00000004
	u32 flags;
	struct file **lower_file;
	struct dentry *lower_dentry;
	struct vfsmount *lower_mnt;
	wait_queue_head_t wait;
	struct mutex mux;
	struct list_head kthread_ctl_list;
};

<<<<<<< HEAD
#define ECRYPTFS_INTERPOSE_FLAG_D_ADD                 0x00000001
int ecryptfs_interpose(struct dentry *hidden_dentry,
		       struct dentry *this_dentry, struct super_block *sb,
		       u32 flags);
void ecryptfs_i_size_init(const char *page_virt, struct inode *inode);
int ecryptfs_lookup_and_interpose_lower(struct dentry *ecryptfs_dentry,
					struct dentry *lower_dentry,
					struct inode *ecryptfs_dir_inode);
=======
struct inode *ecryptfs_get_inode(struct inode *lower_inode,
				 struct super_block *sb);
void ecryptfs_i_size_init(const char *page_virt, struct inode *inode);
>>>>>>> 56299378
int ecryptfs_decode_and_decrypt_filename(char **decrypted_name,
					 size_t *decrypted_name_size,
					 struct dentry *ecryptfs_dentry,
					 const char *name, size_t name_size);
int ecryptfs_fill_zeros(struct file *file, loff_t new_length);
int ecryptfs_encrypt_and_encode_filename(
	char **encoded_name,
	size_t *encoded_name_size,
	struct ecryptfs_crypt_stat *crypt_stat,
	struct ecryptfs_mount_crypt_stat *mount_crypt_stat,
	const char *name, size_t name_size);
struct dentry *ecryptfs_lower_dentry(struct dentry *this_dentry);
void ecryptfs_dump_hex(char *data, int bytes);
int virt_to_scatterlist(const void *addr, int size, struct scatterlist *sg,
			int sg_size);
int ecryptfs_compute_root_iv(struct ecryptfs_crypt_stat *crypt_stat);
void ecryptfs_rotate_iv(unsigned char *iv);
void ecryptfs_init_crypt_stat(struct ecryptfs_crypt_stat *crypt_stat);
void ecryptfs_destroy_crypt_stat(struct ecryptfs_crypt_stat *crypt_stat);
void ecryptfs_destroy_mount_crypt_stat(
	struct ecryptfs_mount_crypt_stat *mount_crypt_stat);
int ecryptfs_init_crypt_ctx(struct ecryptfs_crypt_stat *crypt_stat);
int ecryptfs_write_inode_size_to_metadata(struct inode *ecryptfs_inode);
int ecryptfs_encrypt_page(struct page *page);
int ecryptfs_decrypt_page(struct page *page);
int ecryptfs_write_metadata(struct dentry *ecryptfs_dentry);
int ecryptfs_read_metadata(struct dentry *ecryptfs_dentry);
int ecryptfs_new_file_context(struct dentry *ecryptfs_dentry);
void ecryptfs_write_crypt_stat_flags(char *page_virt,
				     struct ecryptfs_crypt_stat *crypt_stat,
				     size_t *written);
int ecryptfs_read_and_validate_header_region(struct inode *inode);
int ecryptfs_read_and_validate_xattr_region(struct dentry *dentry,
					    struct inode *inode);
u8 ecryptfs_code_for_cipher_string(char *cipher_name, size_t key_bytes);
int ecryptfs_cipher_code_to_string(char *str, u8 cipher_code);
void ecryptfs_set_default_sizes(struct ecryptfs_crypt_stat *crypt_stat);
int ecryptfs_generate_key_packet_set(char *dest_base,
				     struct ecryptfs_crypt_stat *crypt_stat,
				     struct dentry *ecryptfs_dentry,
				     size_t *len, size_t max);
int
ecryptfs_parse_packet_set(struct ecryptfs_crypt_stat *crypt_stat,
			  unsigned char *src, struct dentry *ecryptfs_dentry);
int ecryptfs_truncate(struct dentry *dentry, loff_t new_length);
ssize_t
ecryptfs_getxattr_lower(struct dentry *lower_dentry, const char *name,
			void *value, size_t size);
int
ecryptfs_setxattr(struct dentry *dentry, const char *name, const void *value,
		  size_t size, int flags);
int ecryptfs_read_xattr_region(char *page_virt, struct inode *ecryptfs_inode);
int ecryptfs_process_helo(uid_t euid, struct user_namespace *user_ns,
			  struct pid *pid);
int ecryptfs_process_quit(uid_t euid, struct user_namespace *user_ns,
			  struct pid *pid);
int ecryptfs_process_response(struct ecryptfs_message *msg, uid_t euid,
			      struct user_namespace *user_ns, struct pid *pid,
			      u32 seq);
int ecryptfs_send_message(char *data, int data_len,
			  struct ecryptfs_msg_ctx **msg_ctx);
int ecryptfs_wait_for_response(struct ecryptfs_msg_ctx *msg_ctx,
			       struct ecryptfs_message **emsg);
int ecryptfs_init_messaging(void);
void ecryptfs_release_messaging(void);

void
ecryptfs_write_header_metadata(char *virt,
			       struct ecryptfs_crypt_stat *crypt_stat,
			       size_t *written);
int ecryptfs_add_keysig(struct ecryptfs_crypt_stat *crypt_stat, char *sig);
int
ecryptfs_add_global_auth_tok(struct ecryptfs_mount_crypt_stat *mount_crypt_stat,
			   char *sig, u32 global_auth_tok_flags);
int ecryptfs_get_global_auth_tok_for_sig(
	struct ecryptfs_global_auth_tok **global_auth_tok,
	struct ecryptfs_mount_crypt_stat *mount_crypt_stat, char *sig);
int
ecryptfs_add_new_key_tfm(struct ecryptfs_key_tfm **key_tfm, char *cipher_name,
			 size_t key_size);
int ecryptfs_init_crypto(void);
int ecryptfs_destroy_crypto(void);
int ecryptfs_tfm_exists(char *cipher_name, struct ecryptfs_key_tfm **key_tfm);
int ecryptfs_get_tfm_and_mutex_for_cipher_name(struct crypto_blkcipher **tfm,
					       struct mutex **tfm_mutex,
					       char *cipher_name);
int ecryptfs_keyring_auth_tok_for_sig(struct key **auth_tok_key,
				      struct ecryptfs_auth_tok **auth_tok,
				      char *sig);
int ecryptfs_write_lower(struct inode *ecryptfs_inode, char *data,
			 loff_t offset, size_t size);
int ecryptfs_write_lower_page_segment(struct inode *ecryptfs_inode,
				      struct page *page_for_lower,
				      size_t offset_in_page, size_t size);
int ecryptfs_write(struct inode *inode, char *data, loff_t offset, size_t size);
int ecryptfs_read_lower(char *data, loff_t offset, size_t size,
			struct inode *ecryptfs_inode);
int ecryptfs_read_lower_page_segment(struct page *page_for_ecryptfs,
				     pgoff_t page_index,
				     size_t offset_in_page, size_t size,
				     struct inode *ecryptfs_inode);
struct page *ecryptfs_get_locked_page(struct inode *inode, loff_t index);
int ecryptfs_exorcise_daemon(struct ecryptfs_daemon *daemon);
int ecryptfs_find_daemon_by_euid(struct ecryptfs_daemon **daemon, uid_t euid,
				 struct user_namespace *user_ns);
int ecryptfs_parse_packet_length(unsigned char *data, size_t *size,
				 size_t *length_size);
int ecryptfs_write_packet_length(char *dest, size_t size,
				 size_t *packet_size_length);
int ecryptfs_init_ecryptfs_miscdev(void);
void ecryptfs_destroy_ecryptfs_miscdev(void);
int ecryptfs_send_miscdev(char *data, size_t data_size,
			  struct ecryptfs_msg_ctx *msg_ctx, u8 msg_type,
			  u16 msg_flags, struct ecryptfs_daemon *daemon);
void ecryptfs_msg_ctx_alloc_to_free(struct ecryptfs_msg_ctx *msg_ctx);
int
ecryptfs_spawn_daemon(struct ecryptfs_daemon **daemon, uid_t euid,
		      struct user_namespace *user_ns, struct pid *pid);
int ecryptfs_init_kthread(void);
void ecryptfs_destroy_kthread(void);
int ecryptfs_privileged_open(struct file **lower_file,
			     struct dentry *lower_dentry,
			     struct vfsmount *lower_mnt,
			     const struct cred *cred);
<<<<<<< HEAD
int ecryptfs_get_lower_file(struct dentry *ecryptfs_dentry);
=======
int ecryptfs_get_lower_file(struct dentry *dentry, struct inode *inode);
>>>>>>> 56299378
void ecryptfs_put_lower_file(struct inode *inode);
int
ecryptfs_write_tag_70_packet(char *dest, size_t *remaining_bytes,
			     size_t *packet_size,
			     struct ecryptfs_mount_crypt_stat *mount_crypt_stat,
			     char *filename, size_t filename_size);
int
ecryptfs_parse_tag_70_packet(char **filename, size_t *filename_size,
			     size_t *packet_size,
			     struct ecryptfs_mount_crypt_stat *mount_crypt_stat,
			     char *data, size_t max_packet_size);
int ecryptfs_derive_iv(char *iv, struct ecryptfs_crypt_stat *crypt_stat,
		       loff_t offset);

#endif /* #ifndef ECRYPTFS_KERNEL_H */<|MERGE_RESOLUTION|>--- conflicted
+++ resolved
@@ -626,20 +626,9 @@
 	struct list_head kthread_ctl_list;
 };
 
-<<<<<<< HEAD
-#define ECRYPTFS_INTERPOSE_FLAG_D_ADD                 0x00000001
-int ecryptfs_interpose(struct dentry *hidden_dentry,
-		       struct dentry *this_dentry, struct super_block *sb,
-		       u32 flags);
-void ecryptfs_i_size_init(const char *page_virt, struct inode *inode);
-int ecryptfs_lookup_and_interpose_lower(struct dentry *ecryptfs_dentry,
-					struct dentry *lower_dentry,
-					struct inode *ecryptfs_dir_inode);
-=======
 struct inode *ecryptfs_get_inode(struct inode *lower_inode,
 				 struct super_block *sb);
 void ecryptfs_i_size_init(const char *page_virt, struct inode *inode);
->>>>>>> 56299378
 int ecryptfs_decode_and_decrypt_filename(char **decrypted_name,
 					 size_t *decrypted_name_size,
 					 struct dentry *ecryptfs_dentry,
@@ -764,11 +753,7 @@
 			     struct dentry *lower_dentry,
 			     struct vfsmount *lower_mnt,
 			     const struct cred *cred);
-<<<<<<< HEAD
-int ecryptfs_get_lower_file(struct dentry *ecryptfs_dentry);
-=======
 int ecryptfs_get_lower_file(struct dentry *dentry, struct inode *inode);
->>>>>>> 56299378
 void ecryptfs_put_lower_file(struct inode *inode);
 int
 ecryptfs_write_tag_70_packet(char *dest, size_t *remaining_bytes,
