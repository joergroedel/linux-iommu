// SPDX-License-Identifier: GPL-2.0-or-later
/*
 * Copyright (C) 2022, Alibaba Cloud
 * Copyright (C) 2022, Bytedance Inc. All rights reserved.
 */
#include <linux/fscache.h>
#include "internal.h"

static DEFINE_MUTEX(erofs_domain_list_lock);
static DEFINE_MUTEX(erofs_domain_cookies_lock);
static LIST_HEAD(erofs_domain_list);
static struct vfsmount *erofs_pseudo_mnt;

struct erofs_fscache_request {
	struct erofs_fscache_request *primary;
	struct netfs_cache_resources cache_resources;
	struct address_space	*mapping;	/* The mapping being accessed */
	loff_t			start;		/* Start position */
	size_t			len;		/* Length of the request */
	size_t			submitted;	/* Length of submitted */
	short			error;		/* 0 or error that occurred */
	refcount_t		ref;
};

static struct erofs_fscache_request *erofs_fscache_req_alloc(struct address_space *mapping,
					     loff_t start, size_t len)
{
	struct erofs_fscache_request *req;

	req = kzalloc(sizeof(struct erofs_fscache_request), GFP_KERNEL);
	if (!req)
		return ERR_PTR(-ENOMEM);

	req->mapping = mapping;
	req->start   = start;
	req->len     = len;
	refcount_set(&req->ref, 1);

	return req;
}

static struct erofs_fscache_request *erofs_fscache_req_chain(struct erofs_fscache_request *primary,
					     size_t len)
{
	struct erofs_fscache_request *req;

	/* use primary request for the first submission */
	if (!primary->submitted) {
		refcount_inc(&primary->ref);
		return primary;
	}

	req = erofs_fscache_req_alloc(primary->mapping,
			primary->start + primary->submitted, len);
	if (!IS_ERR(req)) {
		req->primary = primary;
		refcount_inc(&primary->ref);
	}
	return req;
}

static void erofs_fscache_req_complete(struct erofs_fscache_request *req)
{
	struct folio *folio;
	bool failed = req->error;
	pgoff_t start_page = req->start / PAGE_SIZE;
	pgoff_t last_page = ((req->start + req->len) / PAGE_SIZE) - 1;

	XA_STATE(xas, &req->mapping->i_pages, start_page);

	rcu_read_lock();
	xas_for_each(&xas, folio, last_page) {
<<<<<<< HEAD
		unsigned int pgpos, pgend;
		bool pg_failed = false;

		if (xas_retry(&xas, folio))
			continue;

		pgpos = (folio_index(folio) - start_page) * PAGE_SIZE;
		pgend = pgpos + folio_size(folio);

		for (;;) {
			if (!subreq) {
				pg_failed = true;
				break;
			}

			pg_failed |= subreq_failed;
			if (pgend < iopos + subreq->len)
				break;

			iopos += subreq->len;
			if (!list_is_last(&subreq->rreq_link,
					  &rreq->subrequests)) {
				subreq = list_next_entry(subreq, rreq_link);
				subreq_failed = (subreq->error < 0);
			} else {
				subreq = NULL;
				subreq_failed = false;
			}
			if (pgend == iopos)
				break;
		}

		if (!pg_failed)
=======
		if (xas_retry(&xas, folio))
			continue;
		if (!failed)
>>>>>>> b7bfaa76
			folio_mark_uptodate(folio);
		folio_unlock(folio);
	}
	rcu_read_unlock();
}

static void erofs_fscache_req_put(struct erofs_fscache_request *req)
{
	if (refcount_dec_and_test(&req->ref)) {
		if (req->cache_resources.ops)
			req->cache_resources.ops->end_operation(&req->cache_resources);
		if (!req->primary)
			erofs_fscache_req_complete(req);
		else
			erofs_fscache_req_put(req->primary);
		kfree(req);
	}
}

static void erofs_fscache_subreq_complete(void *priv,
		ssize_t transferred_or_error, bool was_async)
{
	struct erofs_fscache_request *req = priv;

	if (IS_ERR_VALUE(transferred_or_error)) {
		if (req->primary)
			req->primary->error = transferred_or_error;
		else
			req->error = transferred_or_error;
	}
	erofs_fscache_req_put(req);
}

/*
 * Read data from fscache (cookie, pstart, len), and fill the read data into
 * page cache described by (req->mapping, lstart, len). @pstart describeis the
 * start physical address in the cache file.
 */
static int erofs_fscache_read_folios_async(struct fscache_cookie *cookie,
		struct erofs_fscache_request *req, loff_t pstart, size_t len)
{
	enum netfs_io_source source;
	struct super_block *sb = req->mapping->host->i_sb;
	struct netfs_cache_resources *cres = &req->cache_resources;
	struct iov_iter iter;
	loff_t lstart = req->start + req->submitted;
	size_t done = 0;
	int ret;

	DBG_BUGON(len > req->len - req->submitted);

	ret = fscache_begin_read_operation(cres, cookie);
	if (ret)
		return ret;

	while (done < len) {
		loff_t sstart = pstart + done;
		size_t slen = len - done;
		unsigned long flags = 1 << NETFS_SREQ_ONDEMAND;

		source = cres->ops->prepare_ondemand_read(cres,
				sstart, &slen, LLONG_MAX, &flags, 0);
		if (WARN_ON(slen == 0))
			source = NETFS_INVALID_READ;
		if (source != NETFS_READ_FROM_CACHE) {
			erofs_err(sb, "failed to fscache prepare_read (source %d)", source);
			return -EIO;
		}

		refcount_inc(&req->ref);
		iov_iter_xarray(&iter, ITER_DEST, &req->mapping->i_pages,
				lstart + done, slen);

		ret = fscache_read(cres, sstart, &iter, NETFS_READ_HOLE_FAIL,
				   erofs_fscache_subreq_complete, req);
		if (ret == -EIOCBQUEUED)
			ret = 0;
		if (ret) {
			erofs_err(sb, "failed to fscache_read (ret %d)", ret);
			return ret;
		}

		done += slen;
	}
	DBG_BUGON(done != len);
	return 0;
}

static int erofs_fscache_meta_read_folio(struct file *data, struct folio *folio)
{
	int ret;
	struct super_block *sb = folio_mapping(folio)->host->i_sb;
	struct erofs_fscache_request *req;
	struct erofs_map_dev mdev = {
		.m_deviceid = 0,
		.m_pa = folio_pos(folio),
	};

	ret = erofs_map_dev(sb, &mdev);
	if (ret) {
		folio_unlock(folio);
		return ret;
	}

	req = erofs_fscache_req_alloc(folio_mapping(folio),
				folio_pos(folio), folio_size(folio));
	if (IS_ERR(req)) {
		folio_unlock(folio);
		return PTR_ERR(req);
	}

	ret = erofs_fscache_read_folios_async(mdev.m_fscache->cookie,
				req, mdev.m_pa, folio_size(folio));
	if (ret)
		req->error = ret;

	erofs_fscache_req_put(req);
	return ret;
}

static int erofs_fscache_data_read_slice(struct erofs_fscache_request *primary)
{
	struct address_space *mapping = primary->mapping;
	struct inode *inode = mapping->host;
	struct super_block *sb = inode->i_sb;
	struct erofs_fscache_request *req;
	struct erofs_map_blocks map;
	struct erofs_map_dev mdev;
	struct iov_iter iter;
	loff_t pos = primary->start + primary->submitted;
	size_t count;
	int ret;

	map.m_la = pos;
	ret = erofs_map_blocks(inode, &map, EROFS_GET_BLOCKS_RAW);
	if (ret)
		return ret;

	if (map.m_flags & EROFS_MAP_META) {
		struct erofs_buf buf = __EROFS_BUF_INITIALIZER;
		erofs_blk_t blknr;
		size_t offset, size;
		void *src;

		/* For tail packing layout, the offset may be non-zero. */
		offset = erofs_blkoff(map.m_pa);
		blknr = erofs_blknr(map.m_pa);
		size = map.m_llen;

		src = erofs_read_metabuf(&buf, sb, blknr, EROFS_KMAP);
		if (IS_ERR(src))
			return PTR_ERR(src);

<<<<<<< HEAD
		iov_iter_xarray(&iter, READ, &mapping->i_pages, pos, PAGE_SIZE);
=======
		iov_iter_xarray(&iter, ITER_DEST, &mapping->i_pages, pos, PAGE_SIZE);
>>>>>>> b7bfaa76
		if (copy_to_iter(src + offset, size, &iter) != size) {
			erofs_put_metabuf(&buf);
			return -EFAULT;
		}
		iov_iter_zero(PAGE_SIZE - size, &iter);
		erofs_put_metabuf(&buf);
		primary->submitted += PAGE_SIZE;
		return 0;
	}

<<<<<<< HEAD
	if (!(map.m_flags & EROFS_MAP_MAPPED)) {
		count = len;
		iov_iter_xarray(&iter, READ, &mapping->i_pages, pos, count);
=======
	count = primary->len - primary->submitted;
	if (!(map.m_flags & EROFS_MAP_MAPPED)) {
		iov_iter_xarray(&iter, ITER_DEST, &mapping->i_pages, pos, count);
>>>>>>> b7bfaa76
		iov_iter_zero(count, &iter);
		primary->submitted += count;
		return 0;
	}

<<<<<<< HEAD
	count = min_t(size_t, map.m_llen - (pos - map.m_la), len);
=======
	count = min_t(size_t, map.m_llen - (pos - map.m_la), count);
>>>>>>> b7bfaa76
	DBG_BUGON(!count || count % PAGE_SIZE);

	mdev = (struct erofs_map_dev) {
		.m_deviceid = map.m_deviceid,
		.m_pa = map.m_pa,
	};
	ret = erofs_map_dev(sb, &mdev);
	if (ret)
		return ret;

	req = erofs_fscache_req_chain(primary, count);
	if (IS_ERR(req))
		return PTR_ERR(req);

	ret = erofs_fscache_read_folios_async(mdev.m_fscache->cookie,
			req, mdev.m_pa + (pos - map.m_la), count);
	erofs_fscache_req_put(req);
	primary->submitted += count;
	return ret;
}

static int erofs_fscache_data_read(struct erofs_fscache_request *req)
{
	int ret;

	do {
		ret = erofs_fscache_data_read_slice(req);
		if (ret)
			req->error = ret;
	} while (!ret && req->submitted < req->len);

	return ret;
}

static int erofs_fscache_read_folio(struct file *file, struct folio *folio)
{
	struct erofs_fscache_request *req;
	int ret;

	req = erofs_fscache_req_alloc(folio_mapping(folio),
			folio_pos(folio), folio_size(folio));
	if (IS_ERR(req)) {
		folio_unlock(folio);
		return PTR_ERR(req);
	}

	ret = erofs_fscache_data_read(req);
	erofs_fscache_req_put(req);
	return ret;
}

static void erofs_fscache_readahead(struct readahead_control *rac)
{
	struct erofs_fscache_request *req;

	if (!readahead_count(rac))
		return;

	req = erofs_fscache_req_alloc(rac->mapping,
			readahead_pos(rac), readahead_length(rac));
	if (IS_ERR(req))
		return;

	/* The request completion will drop refs on the folios. */
	while (readahead_folio(rac))
		;

	erofs_fscache_data_read(req);
	erofs_fscache_req_put(req);
}

static const struct address_space_operations erofs_fscache_meta_aops = {
	.read_folio = erofs_fscache_meta_read_folio,
};

const struct address_space_operations erofs_fscache_access_aops = {
	.read_folio = erofs_fscache_read_folio,
	.readahead = erofs_fscache_readahead,
};

static void erofs_fscache_domain_put(struct erofs_domain *domain)
{
	if (!domain)
		return;
	mutex_lock(&erofs_domain_list_lock);
	if (refcount_dec_and_test(&domain->ref)) {
		list_del(&domain->list);
		if (list_empty(&erofs_domain_list)) {
			kern_unmount(erofs_pseudo_mnt);
			erofs_pseudo_mnt = NULL;
		}
		mutex_unlock(&erofs_domain_list_lock);
		fscache_relinquish_volume(domain->volume, NULL, false);
		kfree(domain->domain_id);
		kfree(domain);
		return;
	}
	mutex_unlock(&erofs_domain_list_lock);
}

static int erofs_fscache_register_volume(struct super_block *sb)
{
	struct erofs_sb_info *sbi = EROFS_SB(sb);
	char *domain_id = sbi->domain_id;
	struct fscache_volume *volume;
	char *name;
	int ret = 0;

	name = kasprintf(GFP_KERNEL, "erofs,%s",
			 domain_id ? domain_id : sbi->fsid);
	if (!name)
		return -ENOMEM;

	volume = fscache_acquire_volume(name, NULL, NULL, 0);
	if (IS_ERR_OR_NULL(volume)) {
		erofs_err(sb, "failed to register volume for %s", name);
		ret = volume ? PTR_ERR(volume) : -EOPNOTSUPP;
		volume = NULL;
	}

	sbi->volume = volume;
	kfree(name);
	return ret;
}

static int erofs_fscache_init_domain(struct super_block *sb)
{
	int err;
	struct erofs_domain *domain;
	struct erofs_sb_info *sbi = EROFS_SB(sb);

	domain = kzalloc(sizeof(struct erofs_domain), GFP_KERNEL);
	if (!domain)
		return -ENOMEM;

	domain->domain_id = kstrdup(sbi->domain_id, GFP_KERNEL);
	if (!domain->domain_id) {
		kfree(domain);
		return -ENOMEM;
	}

	err = erofs_fscache_register_volume(sb);
	if (err)
		goto out;

	if (!erofs_pseudo_mnt) {
		erofs_pseudo_mnt = kern_mount(&erofs_fs_type);
		if (IS_ERR(erofs_pseudo_mnt)) {
			err = PTR_ERR(erofs_pseudo_mnt);
			goto out;
		}
	}

	domain->volume = sbi->volume;
	refcount_set(&domain->ref, 1);
	list_add(&domain->list, &erofs_domain_list);
	sbi->domain = domain;
	return 0;
out:
	kfree(domain->domain_id);
	kfree(domain);
	return err;
}

static int erofs_fscache_register_domain(struct super_block *sb)
{
	int err;
	struct erofs_domain *domain;
	struct erofs_sb_info *sbi = EROFS_SB(sb);

	mutex_lock(&erofs_domain_list_lock);
	list_for_each_entry(domain, &erofs_domain_list, list) {
		if (!strcmp(domain->domain_id, sbi->domain_id)) {
			sbi->domain = domain;
			sbi->volume = domain->volume;
			refcount_inc(&domain->ref);
			mutex_unlock(&erofs_domain_list_lock);
			return 0;
		}
	}
	err = erofs_fscache_init_domain(sb);
	mutex_unlock(&erofs_domain_list_lock);
	return err;
}

static
struct erofs_fscache *erofs_fscache_acquire_cookie(struct super_block *sb,
						   char *name,
						   unsigned int flags)
{
	struct fscache_volume *volume = EROFS_SB(sb)->volume;
	struct erofs_fscache *ctx;
	struct fscache_cookie *cookie;
	int ret;

	ctx = kzalloc(sizeof(*ctx), GFP_KERNEL);
	if (!ctx)
		return ERR_PTR(-ENOMEM);

	cookie = fscache_acquire_cookie(volume, FSCACHE_ADV_WANT_CACHE_SIZE,
					name, strlen(name), NULL, 0, 0);
	if (!cookie) {
		erofs_err(sb, "failed to get cookie for %s", name);
		ret = -EINVAL;
		goto err;
	}

	fscache_use_cookie(cookie, false);
	ctx->cookie = cookie;

	if (flags & EROFS_REG_COOKIE_NEED_INODE) {
		struct inode *const inode = new_inode(sb);

		if (!inode) {
			erofs_err(sb, "failed to get anon inode for %s", name);
			ret = -ENOMEM;
			goto err_cookie;
		}

		set_nlink(inode, 1);
		inode->i_size = OFFSET_MAX;
		inode->i_mapping->a_ops = &erofs_fscache_meta_aops;
		mapping_set_gfp_mask(inode->i_mapping, GFP_NOFS);

		ctx->inode = inode;
	}

	return ctx;

err_cookie:
	fscache_unuse_cookie(ctx->cookie, NULL, NULL);
	fscache_relinquish_cookie(ctx->cookie, false);
err:
	kfree(ctx);
	return ERR_PTR(ret);
}

static void erofs_fscache_relinquish_cookie(struct erofs_fscache *ctx)
{
	fscache_unuse_cookie(ctx->cookie, NULL, NULL);
	fscache_relinquish_cookie(ctx->cookie, false);
	iput(ctx->inode);
	kfree(ctx->name);
	kfree(ctx);
}

static
struct erofs_fscache *erofs_fscache_domain_init_cookie(struct super_block *sb,
						       char *name,
						       unsigned int flags)
{
	int err;
	struct inode *inode;
	struct erofs_fscache *ctx;
	struct erofs_domain *domain = EROFS_SB(sb)->domain;

	ctx = erofs_fscache_acquire_cookie(sb, name, flags);
	if (IS_ERR(ctx))
		return ctx;

	ctx->name = kstrdup(name, GFP_KERNEL);
	if (!ctx->name) {
		err = -ENOMEM;
		goto out;
	}

	inode = new_inode(erofs_pseudo_mnt->mnt_sb);
	if (!inode) {
		err = -ENOMEM;
		goto out;
	}

	ctx->domain = domain;
	ctx->anon_inode = inode;
	inode->i_private = ctx;
	refcount_inc(&domain->ref);
	return ctx;
out:
	erofs_fscache_relinquish_cookie(ctx);
	return ERR_PTR(err);
}

static
struct erofs_fscache *erofs_domain_register_cookie(struct super_block *sb,
						   char *name,
						   unsigned int flags)
{
	struct inode *inode;
	struct erofs_fscache *ctx;
	struct erofs_domain *domain = EROFS_SB(sb)->domain;
	struct super_block *psb = erofs_pseudo_mnt->mnt_sb;

	mutex_lock(&erofs_domain_cookies_lock);
	spin_lock(&psb->s_inode_list_lock);
	list_for_each_entry(inode, &psb->s_inodes, i_sb_list) {
		ctx = inode->i_private;
		if (!ctx || ctx->domain != domain || strcmp(ctx->name, name))
			continue;
		if (!(flags & EROFS_REG_COOKIE_NEED_NOEXIST)) {
			igrab(inode);
		} else {
			erofs_err(sb, "%s already exists in domain %s", name,
				  domain->domain_id);
			ctx = ERR_PTR(-EEXIST);
		}
		spin_unlock(&psb->s_inode_list_lock);
		mutex_unlock(&erofs_domain_cookies_lock);
		return ctx;
	}
	spin_unlock(&psb->s_inode_list_lock);
	ctx = erofs_fscache_domain_init_cookie(sb, name, flags);
	mutex_unlock(&erofs_domain_cookies_lock);
	return ctx;
}

struct erofs_fscache *erofs_fscache_register_cookie(struct super_block *sb,
						    char *name,
						    unsigned int flags)
{
	if (EROFS_SB(sb)->domain_id)
<<<<<<< HEAD
		return erofs_domain_register_cookie(sb, name, need_inode);
	return erofs_fscache_acquire_cookie(sb, name, need_inode);
=======
		return erofs_domain_register_cookie(sb, name, flags);
	return erofs_fscache_acquire_cookie(sb, name, flags);
>>>>>>> b7bfaa76
}

void erofs_fscache_unregister_cookie(struct erofs_fscache *ctx)
{
	bool drop;
	struct erofs_domain *domain;

	if (!ctx)
		return;
	domain = ctx->domain;
	if (domain) {
		mutex_lock(&erofs_domain_cookies_lock);
		drop = atomic_read(&ctx->anon_inode->i_count) == 1;
		iput(ctx->anon_inode);
		mutex_unlock(&erofs_domain_cookies_lock);
		if (!drop)
			return;
	}

	erofs_fscache_relinquish_cookie(ctx);
	erofs_fscache_domain_put(domain);
}

int erofs_fscache_register_fs(struct super_block *sb)
{
	int ret;
	struct erofs_sb_info *sbi = EROFS_SB(sb);
	struct erofs_fscache *fscache;
	unsigned int flags;

	if (sbi->domain_id)
		ret = erofs_fscache_register_domain(sb);
	else
		ret = erofs_fscache_register_volume(sb);
	if (ret)
		return ret;

<<<<<<< HEAD
	/* acquired domain/volume will be relinquished in kill_sb() on error */
	fscache = erofs_fscache_register_cookie(sb, sbi->fsid, true);
=======
	/*
	 * When shared domain is enabled, using NEED_NOEXIST to guarantee
	 * the primary data blob (aka fsid) is unique in the shared domain.
	 *
	 * For non-shared-domain case, fscache_acquire_volume() invoked by
	 * erofs_fscache_register_volume() has already guaranteed
	 * the uniqueness of primary data blob.
	 *
	 * Acquired domain/volume will be relinquished in kill_sb() on error.
	 */
	flags = EROFS_REG_COOKIE_NEED_INODE;
	if (sbi->domain_id)
		flags |= EROFS_REG_COOKIE_NEED_NOEXIST;
	fscache = erofs_fscache_register_cookie(sb, sbi->fsid, flags);
>>>>>>> b7bfaa76
	if (IS_ERR(fscache))
		return PTR_ERR(fscache);

	sbi->s_fscache = fscache;
	return 0;
}

void erofs_fscache_unregister_fs(struct super_block *sb)
{
	struct erofs_sb_info *sbi = EROFS_SB(sb);

	erofs_fscache_unregister_cookie(sbi->s_fscache);

	if (sbi->domain)
		erofs_fscache_domain_put(sbi->domain);
	else
		fscache_relinquish_volume(sbi->volume, NULL, false);

	sbi->s_fscache = NULL;
	sbi->volume = NULL;
	sbi->domain = NULL;
}<|MERGE_RESOLUTION|>--- conflicted
+++ resolved
@@ -70,45 +70,9 @@
 
 	rcu_read_lock();
 	xas_for_each(&xas, folio, last_page) {
-<<<<<<< HEAD
-		unsigned int pgpos, pgend;
-		bool pg_failed = false;
-
-		if (xas_retry(&xas, folio))
-			continue;
-
-		pgpos = (folio_index(folio) - start_page) * PAGE_SIZE;
-		pgend = pgpos + folio_size(folio);
-
-		for (;;) {
-			if (!subreq) {
-				pg_failed = true;
-				break;
-			}
-
-			pg_failed |= subreq_failed;
-			if (pgend < iopos + subreq->len)
-				break;
-
-			iopos += subreq->len;
-			if (!list_is_last(&subreq->rreq_link,
-					  &rreq->subrequests)) {
-				subreq = list_next_entry(subreq, rreq_link);
-				subreq_failed = (subreq->error < 0);
-			} else {
-				subreq = NULL;
-				subreq_failed = false;
-			}
-			if (pgend == iopos)
-				break;
-		}
-
-		if (!pg_failed)
-=======
 		if (xas_retry(&xas, folio))
 			continue;
 		if (!failed)
->>>>>>> b7bfaa76
 			folio_mark_uptodate(folio);
 		folio_unlock(folio);
 	}
@@ -262,11 +226,7 @@
 		if (IS_ERR(src))
 			return PTR_ERR(src);
 
-<<<<<<< HEAD
-		iov_iter_xarray(&iter, READ, &mapping->i_pages, pos, PAGE_SIZE);
-=======
 		iov_iter_xarray(&iter, ITER_DEST, &mapping->i_pages, pos, PAGE_SIZE);
->>>>>>> b7bfaa76
 		if (copy_to_iter(src + offset, size, &iter) != size) {
 			erofs_put_metabuf(&buf);
 			return -EFAULT;
@@ -277,25 +237,15 @@
 		return 0;
 	}
 
-<<<<<<< HEAD
-	if (!(map.m_flags & EROFS_MAP_MAPPED)) {
-		count = len;
-		iov_iter_xarray(&iter, READ, &mapping->i_pages, pos, count);
-=======
 	count = primary->len - primary->submitted;
 	if (!(map.m_flags & EROFS_MAP_MAPPED)) {
 		iov_iter_xarray(&iter, ITER_DEST, &mapping->i_pages, pos, count);
->>>>>>> b7bfaa76
 		iov_iter_zero(count, &iter);
 		primary->submitted += count;
 		return 0;
 	}
 
-<<<<<<< HEAD
-	count = min_t(size_t, map.m_llen - (pos - map.m_la), len);
-=======
 	count = min_t(size_t, map.m_llen - (pos - map.m_la), count);
->>>>>>> b7bfaa76
 	DBG_BUGON(!count || count % PAGE_SIZE);
 
 	mdev = (struct erofs_map_dev) {
@@ -616,13 +566,8 @@
 						    unsigned int flags)
 {
 	if (EROFS_SB(sb)->domain_id)
-<<<<<<< HEAD
-		return erofs_domain_register_cookie(sb, name, need_inode);
-	return erofs_fscache_acquire_cookie(sb, name, need_inode);
-=======
 		return erofs_domain_register_cookie(sb, name, flags);
 	return erofs_fscache_acquire_cookie(sb, name, flags);
->>>>>>> b7bfaa76
 }
 
 void erofs_fscache_unregister_cookie(struct erofs_fscache *ctx)
@@ -660,10 +605,6 @@
 	if (ret)
 		return ret;
 
-<<<<<<< HEAD
-	/* acquired domain/volume will be relinquished in kill_sb() on error */
-	fscache = erofs_fscache_register_cookie(sb, sbi->fsid, true);
-=======
 	/*
 	 * When shared domain is enabled, using NEED_NOEXIST to guarantee
 	 * the primary data blob (aka fsid) is unique in the shared domain.
@@ -678,7 +619,6 @@
 	if (sbi->domain_id)
 		flags |= EROFS_REG_COOKIE_NEED_NOEXIST;
 	fscache = erofs_fscache_register_cookie(sb, sbi->fsid, flags);
->>>>>>> b7bfaa76
 	if (IS_ERR(fscache))
 		return PTR_ERR(fscache);
 
