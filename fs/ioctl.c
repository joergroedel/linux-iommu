--- conflicted
+++ resolved
@@ -231,9 +231,6 @@
 	ret = -EXDEV;
 	if (src_file.file->f_path.mnt != dst_file->f_path.mnt)
 		goto fdput;
-<<<<<<< HEAD
-	ret = vfs_clone_file_range(src_file.file, off, dst_file, destoff, olen);
-=======
 	cloned = vfs_clone_file_range(src_file.file, off, dst_file, destoff,
 				      olen, 0);
 	if (cloned < 0)
@@ -242,7 +239,6 @@
 		ret = -EINVAL;
 	else
 		ret = 0;
->>>>>>> 65102238
 fdput:
 	fdput(src_file);
 	return ret;
