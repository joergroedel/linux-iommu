--- conflicted
+++ resolved
@@ -541,17 +541,12 @@
 __be32 nfsd4_clone_file_range(struct file *src, u64 src_pos, struct file *dst,
 		u64 dst_pos, u64 count)
 {
-<<<<<<< HEAD
-	return nfserrno(vfs_clone_file_range(src, src_pos, dst, dst_pos,
-					     count));
-=======
 	loff_t cloned;
 
 	cloned = vfs_clone_file_range(src, src_pos, dst, dst_pos, count, 0);
 	if (count && cloned != count)
 		cloned = -EINVAL;
 	return nfserrno(cloned < 0 ? cloned : 0);
->>>>>>> 65102238
 }
 
 ssize_t nfsd_copy_file_range(struct file *src, u64 src_pos, struct file *dst,
