// SPDX-License-Identifier: GPL-2.0+
/*
 * Copyright (C) 2016 Oracle.  All Rights Reserved.
 * Author: Darrick J. Wong <darrick.wong@oracle.com>
 */
#include "xfs.h"
#include "xfs_fs.h"
#include "xfs_shared.h"
#include "xfs_format.h"
#include "xfs_log_format.h"
#include "xfs_trans_resv.h"
#include "xfs_mount.h"
#include "xfs_defer.h"
#include "xfs_da_format.h"
#include "xfs_da_btree.h"
#include "xfs_inode.h"
#include "xfs_trans.h"
#include "xfs_inode_item.h"
#include "xfs_bmap.h"
#include "xfs_bmap_util.h"
#include "xfs_error.h"
#include "xfs_dir2.h"
#include "xfs_dir2_priv.h"
#include "xfs_ioctl.h"
#include "xfs_trace.h"
#include "xfs_log.h"
#include "xfs_icache.h"
#include "xfs_pnfs.h"
#include "xfs_btree.h"
#include "xfs_refcount_btree.h"
#include "xfs_refcount.h"
#include "xfs_bmap_btree.h"
#include "xfs_trans_space.h"
#include "xfs_bit.h"
#include "xfs_alloc.h"
#include "xfs_quota_defs.h"
#include "xfs_quota.h"
#include "xfs_reflink.h"
#include "xfs_iomap.h"
#include "xfs_rmap_btree.h"
#include "xfs_sb.h"
#include "xfs_ag_resv.h"

/*
 * Copy on Write of Shared Blocks
 *
 * XFS must preserve "the usual" file semantics even when two files share
 * the same physical blocks.  This means that a write to one file must not
 * alter the blocks in a different file; the way that we'll do that is
 * through the use of a copy-on-write mechanism.  At a high level, that
 * means that when we want to write to a shared block, we allocate a new
 * block, write the data to the new block, and if that succeeds we map the
 * new block into the file.
 *
 * XFS provides a "delayed allocation" mechanism that defers the allocation
 * of disk blocks to dirty-but-not-yet-mapped file blocks as long as
 * possible.  This reduces fragmentation by enabling the filesystem to ask
 * for bigger chunks less often, which is exactly what we want for CoW.
 *
 * The delalloc mechanism begins when the kernel wants to make a block
 * writable (write_begin or page_mkwrite).  If the offset is not mapped, we
 * create a delalloc mapping, which is a regular in-core extent, but without
 * a real startblock.  (For delalloc mappings, the startblock encodes both
 * a flag that this is a delalloc mapping, and a worst-case estimate of how
 * many blocks might be required to put the mapping into the BMBT.)  delalloc
 * mappings are a reservation against the free space in the filesystem;
 * adjacent mappings can also be combined into fewer larger mappings.
 *
 * As an optimization, the CoW extent size hint (cowextsz) creates
 * outsized aligned delalloc reservations in the hope of landing out of
 * order nearby CoW writes in a single extent on disk, thereby reducing
 * fragmentation and improving future performance.
 *
 * D: --RRRRRRSSSRRRRRRRR--- (data fork)
 * C: ------DDDDDDD--------- (CoW fork)
 *
 * When dirty pages are being written out (typically in writepage), the
 * delalloc reservations are converted into unwritten mappings by
 * allocating blocks and replacing the delalloc mapping with real ones.
 * A delalloc mapping can be replaced by several unwritten ones if the
 * free space is fragmented.
 *
 * D: --RRRRRRSSSRRRRRRRR---
 * C: ------UUUUUUU---------
 *
 * We want to adapt the delalloc mechanism for copy-on-write, since the
 * write paths are similar.  The first two steps (creating the reservation
 * and allocating the blocks) are exactly the same as delalloc except that
 * the mappings must be stored in a separate CoW fork because we do not want
 * to disturb the mapping in the data fork until we're sure that the write
 * succeeded.  IO completion in this case is the process of removing the old
 * mapping from the data fork and moving the new mapping from the CoW fork to
 * the data fork.  This will be discussed shortly.
 *
 * For now, unaligned directio writes will be bounced back to the page cache.
 * Block-aligned directio writes will use the same mechanism as buffered
 * writes.
 *
 * Just prior to submitting the actual disk write requests, we convert
 * the extents representing the range of the file actually being written
 * (as opposed to extra pieces created for the cowextsize hint) to real
 * extents.  This will become important in the next step:
 *
 * D: --RRRRRRSSSRRRRRRRR---
 * C: ------UUrrUUU---------
 *
 * CoW remapping must be done after the data block write completes,
 * because we don't want to destroy the old data fork map until we're sure
 * the new block has been written.  Since the new mappings are kept in a
 * separate fork, we can simply iterate these mappings to find the ones
 * that cover the file blocks that we just CoW'd.  For each extent, simply
 * unmap the corresponding range in the data fork, map the new range into
 * the data fork, and remove the extent from the CoW fork.  Because of
 * the presence of the cowextsize hint, however, we must be careful
 * only to remap the blocks that we've actually written out --  we must
 * never remap delalloc reservations nor CoW staging blocks that have
 * yet to be written.  This corresponds exactly to the real extents in
 * the CoW fork:
 *
 * D: --RRRRRRrrSRRRRRRRR---
 * C: ------UU--UUU---------
 *
 * Since the remapping operation can be applied to an arbitrary file
 * range, we record the need for the remap step as a flag in the ioend
 * instead of declaring a new IO type.  This is required for direct io
 * because we only have ioend for the whole dio, and we have to be able to
 * remember the presence of unwritten blocks and CoW blocks with a single
 * ioend structure.  Better yet, the more ground we can cover with one
 * ioend, the better.
 */

/*
 * Given an AG extent, find the lowest-numbered run of shared blocks
 * within that range and return the range in fbno/flen.  If
 * find_end_of_shared is true, return the longest contiguous extent of
 * shared blocks.  If there are no shared extents, fbno and flen will
 * be set to NULLAGBLOCK and 0, respectively.
 */
int
xfs_reflink_find_shared(
	struct xfs_mount	*mp,
	struct xfs_trans	*tp,
	xfs_agnumber_t		agno,
	xfs_agblock_t		agbno,
	xfs_extlen_t		aglen,
	xfs_agblock_t		*fbno,
	xfs_extlen_t		*flen,
	bool			find_end_of_shared)
{
	struct xfs_buf		*agbp;
	struct xfs_btree_cur	*cur;
	int			error;

	error = xfs_alloc_read_agf(mp, tp, agno, 0, &agbp);
	if (error)
		return error;
	if (!agbp)
		return -ENOMEM;

	cur = xfs_refcountbt_init_cursor(mp, tp, agbp, agno);

	error = xfs_refcount_find_shared(cur, agbno, aglen, fbno, flen,
			find_end_of_shared);

	xfs_btree_del_cursor(cur, error);

	xfs_trans_brelse(tp, agbp);
	return error;
}

/*
 * Trim the mapping to the next block where there's a change in the
 * shared/unshared status.  More specifically, this means that we
 * find the lowest-numbered extent of shared blocks that coincides with
 * the given block mapping.  If the shared extent overlaps the start of
 * the mapping, trim the mapping to the end of the shared extent.  If
 * the shared region intersects the mapping, trim the mapping to the
 * start of the shared extent.  If there are no shared regions that
 * overlap, just return the original extent.
 */
int
xfs_reflink_trim_around_shared(
	struct xfs_inode	*ip,
	struct xfs_bmbt_irec	*irec,
	bool			*shared)
{
	xfs_agnumber_t		agno;
	xfs_agblock_t		agbno;
	xfs_extlen_t		aglen;
	xfs_agblock_t		fbno;
	xfs_extlen_t		flen;
	int			error = 0;

	/* Holes, unwritten, and delalloc extents cannot be shared */
	if (!xfs_is_reflink_inode(ip) || !xfs_bmap_is_real_extent(irec)) {
		*shared = false;
		return 0;
	}

	trace_xfs_reflink_trim_around_shared(ip, irec);

	agno = XFS_FSB_TO_AGNO(ip->i_mount, irec->br_startblock);
	agbno = XFS_FSB_TO_AGBNO(ip->i_mount, irec->br_startblock);
	aglen = irec->br_blockcount;

	error = xfs_reflink_find_shared(ip->i_mount, NULL, agno, agbno,
			aglen, &fbno, &flen, true);
	if (error)
		return error;

	*shared = false;
	if (fbno == NULLAGBLOCK) {
		/* No shared blocks at all. */
		return 0;
	} else if (fbno == agbno) {
		/*
		 * The start of this extent is shared.  Truncate the
		 * mapping at the end of the shared region so that a
		 * subsequent iteration starts at the start of the
		 * unshared region.
		 */
		irec->br_blockcount = flen;
		*shared = true;
		return 0;
	} else {
		/*
		 * There's a shared extent midway through this extent.
		 * Truncate the mapping at the start of the shared
		 * extent so that a subsequent iteration starts at the
		 * start of the shared region.
		 */
		irec->br_blockcount = fbno - agbno;
		return 0;
	}
}

/*
 * Trim the passed in imap to the next shared/unshared extent boundary, and
 * if imap->br_startoff points to a shared extent reserve space for it in the
 * COW fork.
 *
 * Note that imap will always contain the block numbers for the existing blocks
 * in the data fork, as the upper layers need them for read-modify-write
 * operations.
 */
int
xfs_reflink_reserve_cow(
	struct xfs_inode	*ip,
	struct xfs_bmbt_irec	*imap)
{
	struct xfs_ifork	*ifp = XFS_IFORK_PTR(ip, XFS_COW_FORK);
	struct xfs_bmbt_irec	got;
	int			error = 0;
	bool			eof = false;
	struct xfs_iext_cursor	icur;
	bool			shared;

	/*
	 * Search the COW fork extent list first.  This serves two purposes:
	 * first this implement the speculative preallocation using cowextisze,
	 * so that we also unshared block adjacent to shared blocks instead
	 * of just the shared blocks themselves.  Second the lookup in the
	 * extent list is generally faster than going out to the shared extent
	 * tree.
	 */

	if (!xfs_iext_lookup_extent(ip, ifp, imap->br_startoff, &icur, &got))
		eof = true;
	if (!eof && got.br_startoff <= imap->br_startoff) {
		trace_xfs_reflink_cow_found(ip, imap);
		xfs_trim_extent(imap, got.br_startoff, got.br_blockcount);
		return 0;
	}

	/* Trim the mapping to the nearest shared extent boundary. */
	error = xfs_reflink_trim_around_shared(ip, imap, &shared);
	if (error)
		return error;

	/* Not shared?  Just report the (potentially capped) extent. */
	if (!shared)
		return 0;

	/*
	 * Fork all the shared blocks from our write offset until the end of
	 * the extent.
	 */
	error = xfs_qm_dqattach_locked(ip, false);
	if (error)
		return error;

	error = xfs_bmapi_reserve_delalloc(ip, XFS_COW_FORK, imap->br_startoff,
			imap->br_blockcount, 0, &got, &icur, eof);
	if (error == -ENOSPC || error == -EDQUOT)
		trace_xfs_reflink_cow_enospc(ip, imap);
	if (error)
		return error;

	trace_xfs_reflink_cow_alloc(ip, &got);
	return 0;
}

/* Convert part of an unwritten CoW extent to a real one. */
STATIC int
xfs_reflink_convert_cow_extent(
	struct xfs_inode		*ip,
	struct xfs_bmbt_irec		*imap,
	xfs_fileoff_t			offset_fsb,
	xfs_filblks_t			count_fsb)
{
	int				nimaps = 1;

	if (imap->br_state == XFS_EXT_NORM)
		return 0;

	xfs_trim_extent(imap, offset_fsb, count_fsb);
	trace_xfs_reflink_convert_cow(ip, imap);
	if (imap->br_blockcount == 0)
		return 0;
	return xfs_bmapi_write(NULL, ip, imap->br_startoff, imap->br_blockcount,
			XFS_BMAPI_COWFORK | XFS_BMAPI_CONVERT, 0, imap,
			&nimaps);
}

/* Convert all of the unwritten CoW extents in a file's range to real ones. */
int
xfs_reflink_convert_cow(
	struct xfs_inode	*ip,
	xfs_off_t		offset,
	xfs_off_t		count)
{
	struct xfs_mount	*mp = ip->i_mount;
	xfs_fileoff_t		offset_fsb = XFS_B_TO_FSBT(mp, offset);
	xfs_fileoff_t		end_fsb = XFS_B_TO_FSB(mp, offset + count);
	xfs_filblks_t		count_fsb = end_fsb - offset_fsb;
	struct xfs_bmbt_irec	imap;
	int			nimaps = 1, error = 0;

	ASSERT(count != 0);

	xfs_ilock(ip, XFS_ILOCK_EXCL);
	error = xfs_bmapi_write(NULL, ip, offset_fsb, count_fsb,
			XFS_BMAPI_COWFORK | XFS_BMAPI_CONVERT |
			XFS_BMAPI_CONVERT_ONLY, 0, &imap, &nimaps);
	xfs_iunlock(ip, XFS_ILOCK_EXCL);
	return error;
}

/*
 * Find the extent that maps the given range in the COW fork. Even if the extent
 * is not shared we might have a preallocation for it in the COW fork. If so we
 * use it that rather than trigger a new allocation.
 */
static int
xfs_find_trim_cow_extent(
	struct xfs_inode	*ip,
	struct xfs_bmbt_irec	*imap,
	bool			*shared,
	bool			*found)
{
	xfs_fileoff_t		offset_fsb = imap->br_startoff;
	xfs_filblks_t		count_fsb = imap->br_blockcount;
	struct xfs_iext_cursor	icur;
	struct xfs_bmbt_irec	got;
<<<<<<< HEAD
	bool			trimmed;
=======
>>>>>>> 65102238

	*found = false;

	/*
	 * If we don't find an overlapping extent, trim the range we need to
	 * allocate to fit the hole we found.
	 */
<<<<<<< HEAD
	if (!xfs_iext_lookup_extent(ip, ip->i_cowfp, offset_fsb, &icur, &got) ||
	    got.br_startoff > offset_fsb)
		return xfs_reflink_trim_around_shared(ip, imap, shared, &trimmed);
=======
	if (!xfs_iext_lookup_extent(ip, ip->i_cowfp, offset_fsb, &icur, &got))
		got.br_startoff = offset_fsb + count_fsb;
	if (got.br_startoff > offset_fsb) {
		xfs_trim_extent(imap, imap->br_startoff,
				got.br_startoff - imap->br_startoff);
		return xfs_reflink_trim_around_shared(ip, imap, shared);
	}
>>>>>>> 65102238

	*shared = true;
	if (isnullstartblock(got.br_startblock)) {
		xfs_trim_extent(imap, got.br_startoff, got.br_blockcount);
		return 0;
	}

	/* real extent found - no need to allocate */
	xfs_trim_extent(&got, offset_fsb, count_fsb);
	*imap = got;
	*found = true;
	return 0;
}

/* Allocate all CoW reservations covering a range of blocks in a file. */
int
xfs_reflink_allocate_cow(
	struct xfs_inode	*ip,
	struct xfs_bmbt_irec	*imap,
	bool			*shared,
	uint			*lockmode)
{
	struct xfs_mount	*mp = ip->i_mount;
	xfs_fileoff_t		offset_fsb = imap->br_startoff;
	xfs_filblks_t		count_fsb = imap->br_blockcount;
	struct xfs_trans	*tp;
	int			nimaps, error = 0;
	bool			found;
	xfs_filblks_t		resaligned;
	xfs_extlen_t		resblks = 0;

	ASSERT(xfs_isilocked(ip, XFS_ILOCK_EXCL));
	ASSERT(xfs_is_reflink_inode(ip));

	error = xfs_find_trim_cow_extent(ip, imap, shared, &found);
	if (error || !*shared)
		return error;
	if (found)
		goto convert;

	resaligned = xfs_aligned_fsb_count(imap->br_startoff,
		imap->br_blockcount, xfs_get_cowextsz_hint(ip));
	resblks = XFS_DIOSTRAT_SPACE_RES(mp, resaligned);

	xfs_iunlock(ip, *lockmode);
	error = xfs_trans_alloc(mp, &M_RES(mp)->tr_write, resblks, 0, 0, &tp);
	*lockmode = XFS_ILOCK_EXCL;
	xfs_ilock(ip, *lockmode);

	if (error)
		return error;

	error = xfs_qm_dqattach_locked(ip, false);
	if (error)
		goto out_trans_cancel;

	/*
	 * Check for an overlapping extent again now that we dropped the ilock.
	 */
	error = xfs_find_trim_cow_extent(ip, imap, shared, &found);
	if (error || !*shared)
		goto out_trans_cancel;
	if (found) {
		xfs_trans_cancel(tp);
		goto convert;
	}

	error = xfs_trans_reserve_quota_nblks(tp, ip, resblks, 0,
			XFS_QMOPT_RES_REGBLKS);
	if (error)
		goto out_trans_cancel;

	xfs_trans_ijoin(tp, ip, 0);

	/* Allocate the entire reservation as unwritten blocks. */
	nimaps = 1;
	error = xfs_bmapi_write(tp, ip, imap->br_startoff, imap->br_blockcount,
			XFS_BMAPI_COWFORK | XFS_BMAPI_PREALLOC,
			resblks, imap, &nimaps);
	if (error)
		goto out_unreserve;

	xfs_inode_set_cowblocks_tag(ip);
	error = xfs_trans_commit(tp);
	if (error)
		return error;

	/*
	 * Allocation succeeded but the requested range was not even partially
	 * satisfied?  Bail out!
	 */
	if (nimaps == 0)
		return -ENOSPC;
convert:
	return xfs_reflink_convert_cow_extent(ip, imap, offset_fsb, count_fsb);

out_unreserve:
	xfs_trans_unreserve_quota_nblks(tp, ip, (long)resblks, 0,
			XFS_QMOPT_RES_REGBLKS);
out_trans_cancel:
	xfs_trans_cancel(tp);
	return error;
}

/*
 * Cancel CoW reservations for some block range of an inode.
 *
 * If cancel_real is true this function cancels all COW fork extents for the
 * inode; if cancel_real is false, real extents are not cleared.
 *
 * Caller must have already joined the inode to the current transaction. The
 * inode will be joined to the transaction returned to the caller.
 */
int
xfs_reflink_cancel_cow_blocks(
	struct xfs_inode		*ip,
	struct xfs_trans		**tpp,
	xfs_fileoff_t			offset_fsb,
	xfs_fileoff_t			end_fsb,
	bool				cancel_real)
{
	struct xfs_ifork		*ifp = XFS_IFORK_PTR(ip, XFS_COW_FORK);
	struct xfs_bmbt_irec		got, del;
	struct xfs_iext_cursor		icur;
	int				error = 0;

	if (!xfs_inode_has_cow_data(ip))
		return 0;
	if (!xfs_iext_lookup_extent_before(ip, ifp, &end_fsb, &icur, &got))
		return 0;

	/* Walk backwards until we're out of the I/O range... */
	while (got.br_startoff + got.br_blockcount > offset_fsb) {
		del = got;
		xfs_trim_extent(&del, offset_fsb, end_fsb - offset_fsb);

		/* Extent delete may have bumped ext forward */
		if (!del.br_blockcount) {
			xfs_iext_prev(ifp, &icur);
			goto next_extent;
		}

		trace_xfs_reflink_cancel_cow(ip, &del);

		if (isnullstartblock(del.br_startblock)) {
			error = xfs_bmap_del_extent_delay(ip, XFS_COW_FORK,
					&icur, &got, &del);
			if (error)
				break;
		} else if (del.br_state == XFS_EXT_UNWRITTEN || cancel_real) {
			ASSERT((*tpp)->t_firstblock == NULLFSBLOCK);

			/* Free the CoW orphan record. */
			error = xfs_refcount_free_cow_extent(*tpp,
					del.br_startblock, del.br_blockcount);
			if (error)
				break;

			xfs_bmap_add_free(*tpp, del.br_startblock,
					  del.br_blockcount, NULL);

			/* Roll the transaction */
			error = xfs_defer_finish(tpp);
			if (error)
				break;

			/* Remove the mapping from the CoW fork. */
			xfs_bmap_del_extent_cow(ip, &icur, &got, &del);

			/* Remove the quota reservation */
			error = xfs_trans_reserve_quota_nblks(NULL, ip,
					-(long)del.br_blockcount, 0,
					XFS_QMOPT_RES_REGBLKS);
			if (error)
				break;
		} else {
			/* Didn't do anything, push cursor back. */
			xfs_iext_prev(ifp, &icur);
		}
next_extent:
		if (!xfs_iext_get_extent(ifp, &icur, &got))
			break;
	}

	/* clear tag if cow fork is emptied */
	if (!ifp->if_bytes)
		xfs_inode_clear_cowblocks_tag(ip);
	return error;
}

/*
 * Cancel CoW reservations for some byte range of an inode.
 *
 * If cancel_real is true this function cancels all COW fork extents for the
 * inode; if cancel_real is false, real extents are not cleared.
 */
int
xfs_reflink_cancel_cow_range(
	struct xfs_inode	*ip,
	xfs_off_t		offset,
	xfs_off_t		count,
	bool			cancel_real)
{
	struct xfs_trans	*tp;
	xfs_fileoff_t		offset_fsb;
	xfs_fileoff_t		end_fsb;
	int			error;

	trace_xfs_reflink_cancel_cow_range(ip, offset, count);
	ASSERT(xfs_is_reflink_inode(ip));

	offset_fsb = XFS_B_TO_FSBT(ip->i_mount, offset);
	if (count == NULLFILEOFF)
		end_fsb = NULLFILEOFF;
	else
		end_fsb = XFS_B_TO_FSB(ip->i_mount, offset + count);

	/* Start a rolling transaction to remove the mappings */
	error = xfs_trans_alloc(ip->i_mount, &M_RES(ip->i_mount)->tr_write,
			0, 0, XFS_TRANS_NOFS, &tp);
	if (error)
		goto out;

	xfs_ilock(ip, XFS_ILOCK_EXCL);
	xfs_trans_ijoin(tp, ip, 0);

	/* Scrape out the old CoW reservations */
	error = xfs_reflink_cancel_cow_blocks(ip, &tp, offset_fsb, end_fsb,
			cancel_real);
	if (error)
		goto out_cancel;

	error = xfs_trans_commit(tp);

	xfs_iunlock(ip, XFS_ILOCK_EXCL);
	return error;

out_cancel:
	xfs_trans_cancel(tp);
	xfs_iunlock(ip, XFS_ILOCK_EXCL);
out:
	trace_xfs_reflink_cancel_cow_range_error(ip, error, _RET_IP_);
	return error;
}

/*
 * Remap parts of a file's data fork after a successful CoW.
 */
int
xfs_reflink_end_cow(
	struct xfs_inode		*ip,
	xfs_off_t			offset,
	xfs_off_t			count)
{
	struct xfs_ifork		*ifp = XFS_IFORK_PTR(ip, XFS_COW_FORK);
	struct xfs_bmbt_irec		got, del;
	struct xfs_trans		*tp;
	xfs_fileoff_t			offset_fsb;
	xfs_fileoff_t			end_fsb;
	int				error;
	unsigned int			resblks;
	xfs_filblks_t			rlen;
	struct xfs_iext_cursor		icur;

	trace_xfs_reflink_end_cow(ip, offset, count);

	/* No COW extents?  That's easy! */
	if (ifp->if_bytes == 0)
		return 0;

	offset_fsb = XFS_B_TO_FSBT(ip->i_mount, offset);
	end_fsb = XFS_B_TO_FSB(ip->i_mount, offset + count);

	/*
	 * Start a rolling transaction to switch the mappings.  We're
	 * unlikely ever to have to remap 16T worth of single-block
	 * extents, so just cap the worst case extent count to 2^32-1.
	 * Stick a warning in just in case, and avoid 64-bit division.
	 */
	BUILD_BUG_ON(MAX_RW_COUNT > UINT_MAX);
	if (end_fsb - offset_fsb > UINT_MAX) {
		error = -EFSCORRUPTED;
		xfs_force_shutdown(ip->i_mount, SHUTDOWN_CORRUPT_INCORE);
		ASSERT(0);
		goto out;
	}
	resblks = XFS_NEXTENTADD_SPACE_RES(ip->i_mount,
			(unsigned int)(end_fsb - offset_fsb),
			XFS_DATA_FORK);
	error = xfs_trans_alloc(ip->i_mount, &M_RES(ip->i_mount)->tr_write,
			resblks, 0, XFS_TRANS_RESERVE | XFS_TRANS_NOFS, &tp);
	if (error)
		goto out;

	xfs_ilock(ip, XFS_ILOCK_EXCL);
	xfs_trans_ijoin(tp, ip, 0);

	/*
	 * In case of racing, overlapping AIO writes no COW extents might be
	 * left by the time I/O completes for the loser of the race.  In that
	 * case we are done.
	 */
	if (!xfs_iext_lookup_extent_before(ip, ifp, &end_fsb, &icur, &got))
		goto out_cancel;

	/* Walk backwards until we're out of the I/O range... */
	while (got.br_startoff + got.br_blockcount > offset_fsb) {
		del = got;
		xfs_trim_extent(&del, offset_fsb, end_fsb - offset_fsb);

		/* Extent delete may have bumped ext forward */
		if (!del.br_blockcount)
			goto prev_extent;

		/*
		 * Only remap real extent that contain data.  With AIO
		 * speculatively preallocations can leak into the range we
		 * are called upon, and we need to skip them.
		 */
		if (!xfs_bmap_is_real_extent(&got))
			goto prev_extent;

		/* Unmap the old blocks in the data fork. */
		ASSERT(tp->t_firstblock == NULLFSBLOCK);
		rlen = del.br_blockcount;
		error = __xfs_bunmapi(tp, ip, del.br_startoff, &rlen, 0, 1);
		if (error)
			goto out_cancel;

		/* Trim the extent to whatever got unmapped. */
		if (rlen) {
			xfs_trim_extent(&del, del.br_startoff + rlen,
				del.br_blockcount - rlen);
		}
		trace_xfs_reflink_cow_remap(ip, &del);

		/* Free the CoW orphan record. */
		error = xfs_refcount_free_cow_extent(tp, del.br_startblock,
				del.br_blockcount);
		if (error)
			goto out_cancel;

		/* Map the new blocks into the data fork. */
		error = xfs_bmap_map_extent(tp, ip, &del);
		if (error)
			goto out_cancel;

		/* Charge this new data fork mapping to the on-disk quota. */
		xfs_trans_mod_dquot_byino(tp, ip, XFS_TRANS_DQ_DELBCOUNT,
				(long)del.br_blockcount);

		/* Remove the mapping from the CoW fork. */
		xfs_bmap_del_extent_cow(ip, &icur, &got, &del);

		error = xfs_defer_finish(&tp);
		if (error)
			goto out_cancel;
		if (!xfs_iext_get_extent(ifp, &icur, &got))
			break;
		continue;
prev_extent:
		if (!xfs_iext_prev_extent(ifp, &icur, &got))
			break;
	}

	error = xfs_trans_commit(tp);
	xfs_iunlock(ip, XFS_ILOCK_EXCL);
	if (error)
		goto out;
	return 0;

out_cancel:
	xfs_trans_cancel(tp);
	xfs_iunlock(ip, XFS_ILOCK_EXCL);
out:
	trace_xfs_reflink_end_cow_error(ip, error, _RET_IP_);
	return error;
}

/*
 * Free leftover CoW reservations that didn't get cleaned out.
 */
int
xfs_reflink_recover_cow(
	struct xfs_mount	*mp)
{
	xfs_agnumber_t		agno;
	int			error = 0;

	if (!xfs_sb_version_hasreflink(&mp->m_sb))
		return 0;

	for (agno = 0; agno < mp->m_sb.sb_agcount; agno++) {
		error = xfs_refcount_recover_cow_leftovers(mp, agno);
		if (error)
			break;
	}

	return error;
}

/*
 * Reflinking (Block) Ranges of Two Files Together
 *
 * First, ensure that the reflink flag is set on both inodes.  The flag is an
 * optimization to avoid unnecessary refcount btree lookups in the write path.
 *
 * Now we can iteratively remap the range of extents (and holes) in src to the
 * corresponding ranges in dest.  Let drange and srange denote the ranges of
 * logical blocks in dest and src touched by the reflink operation.
 *
 * While the length of drange is greater than zero,
 *    - Read src's bmbt at the start of srange ("imap")
 *    - If imap doesn't exist, make imap appear to start at the end of srange
 *      with zero length.
 *    - If imap starts before srange, advance imap to start at srange.
 *    - If imap goes beyond srange, truncate imap to end at the end of srange.
 *    - Punch (imap start - srange start + imap len) blocks from dest at
 *      offset (drange start).
 *    - If imap points to a real range of pblks,
 *         > Increase the refcount of the imap's pblks
 *         > Map imap's pblks into dest at the offset
 *           (drange start + imap start - srange start)
 *    - Advance drange and srange by (imap start - srange start + imap len)
 *
 * Finally, if the reflink made dest longer, update both the in-core and
 * on-disk file sizes.
 *
 * ASCII Art Demonstration:
 *
 * Let's say we want to reflink this source file:
 *
 * ----SSSSSSS-SSSSS----SSSSSS (src file)
 *   <-------------------->
 *
 * into this destination file:
 *
 * --DDDDDDDDDDDDDDDDDDD--DDD (dest file)
 *        <-------------------->
 * '-' means a hole, and 'S' and 'D' are written blocks in the src and dest.
 * Observe that the range has different logical offsets in either file.
 *
 * Consider that the first extent in the source file doesn't line up with our
 * reflink range.  Unmapping  and remapping are separate operations, so we can
 * unmap more blocks from the destination file than we remap.
 *
 * ----SSSSSSS-SSSSS----SSSSSS
 *   <------->
 * --DDDDD---------DDDDD--DDD
 *        <------->
 *
 * Now remap the source extent into the destination file:
 *
 * ----SSSSSSS-SSSSS----SSSSSS
 *   <------->
 * --DDDDD--SSSSSSSDDDDD--DDD
 *        <------->
 *
 * Do likewise with the second hole and extent in our range.  Holes in the
 * unmap range don't affect our operation.
 *
 * ----SSSSSSS-SSSSS----SSSSSS
 *            <---->
 * --DDDDD--SSSSSSS-SSSSS-DDD
 *                 <---->
 *
 * Finally, unmap and remap part of the third extent.  This will increase the
 * size of the destination file.
 *
 * ----SSSSSSS-SSSSS----SSSSSS
 *                  <----->
 * --DDDDD--SSSSSSS-SSSSS----SSS
 *                       <----->
 *
 * Once we update the destination file's i_size, we're done.
 */

/*
 * Ensure the reflink bit is set in both inodes.
 */
STATIC int
xfs_reflink_set_inode_flag(
	struct xfs_inode	*src,
	struct xfs_inode	*dest)
{
	struct xfs_mount	*mp = src->i_mount;
	int			error;
	struct xfs_trans	*tp;

	if (xfs_is_reflink_inode(src) && xfs_is_reflink_inode(dest))
		return 0;

	error = xfs_trans_alloc(mp, &M_RES(mp)->tr_ichange, 0, 0, 0, &tp);
	if (error)
		goto out_error;

	/* Lock both files against IO */
	if (src->i_ino == dest->i_ino)
		xfs_ilock(src, XFS_ILOCK_EXCL);
	else
		xfs_lock_two_inodes(src, XFS_ILOCK_EXCL, dest, XFS_ILOCK_EXCL);

	if (!xfs_is_reflink_inode(src)) {
		trace_xfs_reflink_set_inode_flag(src);
		xfs_trans_ijoin(tp, src, XFS_ILOCK_EXCL);
		src->i_d.di_flags2 |= XFS_DIFLAG2_REFLINK;
		xfs_trans_log_inode(tp, src, XFS_ILOG_CORE);
		xfs_ifork_init_cow(src);
	} else
		xfs_iunlock(src, XFS_ILOCK_EXCL);

	if (src->i_ino == dest->i_ino)
		goto commit_flags;

	if (!xfs_is_reflink_inode(dest)) {
		trace_xfs_reflink_set_inode_flag(dest);
		xfs_trans_ijoin(tp, dest, XFS_ILOCK_EXCL);
		dest->i_d.di_flags2 |= XFS_DIFLAG2_REFLINK;
		xfs_trans_log_inode(tp, dest, XFS_ILOG_CORE);
		xfs_ifork_init_cow(dest);
	} else
		xfs_iunlock(dest, XFS_ILOCK_EXCL);

commit_flags:
	error = xfs_trans_commit(tp);
	if (error)
		goto out_error;
	return error;

out_error:
	trace_xfs_reflink_set_inode_flag_error(dest, error, _RET_IP_);
	return error;
}

/*
 * Update destination inode size & cowextsize hint, if necessary.
 */
int
xfs_reflink_update_dest(
	struct xfs_inode	*dest,
	xfs_off_t		newlen,
	xfs_extlen_t		cowextsize,
	unsigned int		remap_flags)
{
	struct xfs_mount	*mp = dest->i_mount;
	struct xfs_trans	*tp;
	int			error;

	if (newlen <= i_size_read(VFS_I(dest)) && cowextsize == 0)
		return 0;

	error = xfs_trans_alloc(mp, &M_RES(mp)->tr_ichange, 0, 0, 0, &tp);
	if (error)
		goto out_error;

	xfs_ilock(dest, XFS_ILOCK_EXCL);
	xfs_trans_ijoin(tp, dest, XFS_ILOCK_EXCL);

	if (newlen > i_size_read(VFS_I(dest))) {
		trace_xfs_reflink_update_inode_size(dest, newlen);
		i_size_write(VFS_I(dest), newlen);
		dest->i_d.di_size = newlen;
	}

	if (cowextsize) {
		dest->i_d.di_cowextsize = cowextsize;
		dest->i_d.di_flags2 |= XFS_DIFLAG2_COWEXTSIZE;
	}

	xfs_trans_log_inode(tp, dest, XFS_ILOG_CORE);

	error = xfs_trans_commit(tp);
	if (error)
		goto out_error;
	return error;

out_error:
	trace_xfs_reflink_update_inode_size_error(dest, error, _RET_IP_);
	return error;
}

/*
 * Do we have enough reserve in this AG to handle a reflink?  The refcount
 * btree already reserved all the space it needs, but the rmap btree can grow
 * infinitely, so we won't allow more reflinks when the AG is down to the
 * btree reserves.
 */
static int
xfs_reflink_ag_has_free_space(
	struct xfs_mount	*mp,
	xfs_agnumber_t		agno)
{
	struct xfs_perag	*pag;
	int			error = 0;

	if (!xfs_sb_version_hasrmapbt(&mp->m_sb))
		return 0;

	pag = xfs_perag_get(mp, agno);
	if (xfs_ag_resv_critical(pag, XFS_AG_RESV_RMAPBT) ||
	    xfs_ag_resv_critical(pag, XFS_AG_RESV_METADATA))
		error = -ENOSPC;
	xfs_perag_put(pag);
	return error;
}

/*
 * Unmap a range of blocks from a file, then map other blocks into the hole.
 * The range to unmap is (destoff : destoff + srcioff + irec->br_blockcount).
 * The extent irec is mapped into dest at irec->br_startoff.
 */
STATIC int
xfs_reflink_remap_extent(
	struct xfs_inode	*ip,
	struct xfs_bmbt_irec	*irec,
	xfs_fileoff_t		destoff,
	xfs_off_t		new_isize)
{
	struct xfs_mount	*mp = ip->i_mount;
	bool			real_extent = xfs_bmap_is_real_extent(irec);
	struct xfs_trans	*tp;
	unsigned int		resblks;
	struct xfs_bmbt_irec	uirec;
	xfs_filblks_t		rlen;
	xfs_filblks_t		unmap_len;
	xfs_off_t		newlen;
	int			error;

	unmap_len = irec->br_startoff + irec->br_blockcount - destoff;
	trace_xfs_reflink_punch_range(ip, destoff, unmap_len);

	/* No reflinking if we're low on space */
	if (real_extent) {
		error = xfs_reflink_ag_has_free_space(mp,
				XFS_FSB_TO_AGNO(mp, irec->br_startblock));
		if (error)
			goto out;
	}

	/* Start a rolling transaction to switch the mappings */
	resblks = XFS_EXTENTADD_SPACE_RES(ip->i_mount, XFS_DATA_FORK);
	error = xfs_trans_alloc(mp, &M_RES(mp)->tr_write, resblks, 0, 0, &tp);
	if (error)
		goto out;

	xfs_ilock(ip, XFS_ILOCK_EXCL);
	xfs_trans_ijoin(tp, ip, 0);

	/* If we're not just clearing space, then do we have enough quota? */
	if (real_extent) {
		error = xfs_trans_reserve_quota_nblks(tp, ip,
				irec->br_blockcount, 0, XFS_QMOPT_RES_REGBLKS);
		if (error)
			goto out_cancel;
	}

	trace_xfs_reflink_remap(ip, irec->br_startoff,
				irec->br_blockcount, irec->br_startblock);

	/* Unmap the old blocks in the data fork. */
	rlen = unmap_len;
	while (rlen) {
		ASSERT(tp->t_firstblock == NULLFSBLOCK);
		error = __xfs_bunmapi(tp, ip, destoff, &rlen, 0, 1);
		if (error)
			goto out_cancel;

		/*
		 * Trim the extent to whatever got unmapped.
		 * Remember, bunmapi works backwards.
		 */
		uirec.br_startblock = irec->br_startblock + rlen;
		uirec.br_startoff = irec->br_startoff + rlen;
		uirec.br_blockcount = unmap_len - rlen;
		unmap_len = rlen;

		/* If this isn't a real mapping, we're done. */
		if (!real_extent || uirec.br_blockcount == 0)
			goto next_extent;

		trace_xfs_reflink_remap(ip, uirec.br_startoff,
				uirec.br_blockcount, uirec.br_startblock);

		/* Update the refcount tree */
		error = xfs_refcount_increase_extent(tp, &uirec);
		if (error)
			goto out_cancel;

		/* Map the new blocks into the data fork. */
		error = xfs_bmap_map_extent(tp, ip, &uirec);
		if (error)
			goto out_cancel;

		/* Update quota accounting. */
		xfs_trans_mod_dquot_byino(tp, ip, XFS_TRANS_DQ_BCOUNT,
				uirec.br_blockcount);

		/* Update dest isize if needed. */
		newlen = XFS_FSB_TO_B(mp,
				uirec.br_startoff + uirec.br_blockcount);
		newlen = min_t(xfs_off_t, newlen, new_isize);
		if (newlen > i_size_read(VFS_I(ip))) {
			trace_xfs_reflink_update_inode_size(ip, newlen);
			i_size_write(VFS_I(ip), newlen);
			ip->i_d.di_size = newlen;
			xfs_trans_log_inode(tp, ip, XFS_ILOG_CORE);
		}

next_extent:
		/* Process all the deferred stuff. */
		error = xfs_defer_finish(&tp);
		if (error)
			goto out_cancel;
	}

	error = xfs_trans_commit(tp);
	xfs_iunlock(ip, XFS_ILOCK_EXCL);
	if (error)
		goto out;
	return 0;

out_cancel:
	xfs_trans_cancel(tp);
	xfs_iunlock(ip, XFS_ILOCK_EXCL);
out:
	trace_xfs_reflink_remap_extent_error(ip, error, _RET_IP_);
	return error;
}

/*
 * Iteratively remap one file's extents (and holes) to another's.
 */
int
xfs_reflink_remap_blocks(
	struct xfs_inode	*src,
	loff_t			pos_in,
	struct xfs_inode	*dest,
	loff_t			pos_out,
	loff_t			remap_len,
	loff_t			*remapped)
{
	struct xfs_bmbt_irec	imap;
	xfs_fileoff_t		srcoff;
	xfs_fileoff_t		destoff;
	xfs_filblks_t		len;
	xfs_filblks_t		range_len;
	xfs_filblks_t		remapped_len = 0;
	xfs_off_t		new_isize = pos_out + remap_len;
	int			nimaps;
	int			error = 0;

	destoff = XFS_B_TO_FSBT(src->i_mount, pos_out);
	srcoff = XFS_B_TO_FSBT(src->i_mount, pos_in);
	len = XFS_B_TO_FSB(src->i_mount, remap_len);

	/* drange = (destoff, destoff + len); srange = (srcoff, srcoff + len) */
	while (len) {
		uint		lock_mode;

		trace_xfs_reflink_remap_blocks_loop(src, srcoff, len,
				dest, destoff);

		/* Read extent from the source file */
		nimaps = 1;
		lock_mode = xfs_ilock_data_map_shared(src);
		error = xfs_bmapi_read(src, srcoff, len, &imap, &nimaps, 0);
		xfs_iunlock(src, lock_mode);
		if (error)
			break;
		ASSERT(nimaps == 1);

		trace_xfs_reflink_remap_imap(src, srcoff, len, XFS_IO_OVERWRITE,
				&imap);

		/* Translate imap into the destination file. */
		range_len = imap.br_startoff + imap.br_blockcount - srcoff;
		imap.br_startoff += destoff - srcoff;

		/* Clear dest from destoff to the end of imap and map it in. */
		error = xfs_reflink_remap_extent(dest, &imap, destoff,
				new_isize);
		if (error)
			break;

		if (fatal_signal_pending(current)) {
			error = -EINTR;
			break;
		}

		/* Advance drange/srange */
		srcoff += range_len;
		destoff += range_len;
		len -= range_len;
		remapped_len += range_len;
	}

	if (error)
		trace_xfs_reflink_remap_blocks_error(dest, error, _RET_IP_);
	*remapped = min_t(loff_t, remap_len,
			  XFS_FSB_TO_B(src->i_mount, remapped_len));
	return error;
}

/*
 * Grab the exclusive iolock for a data copy from src to dest, making
 * sure to abide vfs locking order (lowest pointer value goes first) and
 * breaking the pnfs layout leases on dest before proceeding.  The loop
 * is needed because we cannot call the blocking break_layout() with the
 * src iolock held, and therefore have to back out both locks.
 */
static int
xfs_iolock_two_inodes_and_break_layout(
	struct inode		*src,
	struct inode		*dest)
{
	int			error;

retry:
	if (src < dest) {
		inode_lock_shared(src);
		inode_lock_nested(dest, I_MUTEX_NONDIR2);
	} else {
		/* src >= dest */
		inode_lock(dest);
	}

	error = break_layout(dest, false);
	if (error == -EWOULDBLOCK) {
		inode_unlock(dest);
		if (src < dest)
			inode_unlock_shared(src);
		error = break_layout(dest, true);
		if (error)
			return error;
		goto retry;
	}
	if (error) {
		inode_unlock(dest);
		if (src < dest)
			inode_unlock_shared(src);
		return error;
	}
	if (src > dest)
		inode_lock_shared_nested(src, I_MUTEX_NONDIR2);
	return 0;
}

/* Unlock both inodes after they've been prepped for a range clone. */
void
xfs_reflink_remap_unlock(
	struct file		*file_in,
	struct file		*file_out)
{
	struct inode		*inode_in = file_inode(file_in);
	struct xfs_inode	*src = XFS_I(inode_in);
	struct inode		*inode_out = file_inode(file_out);
	struct xfs_inode	*dest = XFS_I(inode_out);
	bool			same_inode = (inode_in == inode_out);

	xfs_iunlock(dest, XFS_MMAPLOCK_EXCL);
	if (!same_inode)
		xfs_iunlock(src, XFS_MMAPLOCK_SHARED);
	inode_unlock(inode_out);
	if (!same_inode)
		inode_unlock_shared(inode_in);
}

/*
 * If we're reflinking to a point past the destination file's EOF, we must
 * zero any speculative post-EOF preallocations that sit between the old EOF
 * and the destination file offset.
 */
static int
xfs_reflink_zero_posteof(
	struct xfs_inode	*ip,
	loff_t			pos)
{
	loff_t			isize = i_size_read(VFS_I(ip));

	if (pos <= isize)
		return 0;

	trace_xfs_zero_eof(ip, isize, pos - isize);
	return iomap_zero_range(VFS_I(ip), isize, pos - isize, NULL,
			&xfs_iomap_ops);
}

/*
 * Prepare two files for range cloning.  Upon a successful return both inodes
 * will have the iolock and mmaplock held, the page cache of the out file will
 * be truncated, and any leases on the out file will have been broken.  This
 * function borrows heavily from xfs_file_aio_write_checks.
 *
 * The VFS allows partial EOF blocks to "match" for dedupe even though it hasn't
 * checked that the bytes beyond EOF physically match. Hence we cannot use the
 * EOF block in the source dedupe range because it's not a complete block match,
 * hence can introduce a corruption into the file that has it's block replaced.
 *
 * In similar fashion, the VFS file cloning also allows partial EOF blocks to be
 * "block aligned" for the purposes of cloning entire files.  However, if the
 * source file range includes the EOF block and it lands within the existing EOF
 * of the destination file, then we can expose stale data from beyond the source
 * file EOF in the destination file.
 *
 * XFS doesn't support partial block sharing, so in both cases we have check
 * these cases ourselves. For dedupe, we can simply round the length to dedupe
 * down to the previous whole block and ignore the partial EOF block. While this
 * means we can't dedupe the last block of a file, this is an acceptible
 * tradeoff for simplicity on implementation.
 *
 * For cloning, we want to share the partial EOF block if it is also the new EOF
 * block of the destination file. If the partial EOF block lies inside the
 * existing destination EOF, then we have to abort the clone to avoid exposing
 * stale data in the destination file. Hence we reject these clone attempts with
 * -EINVAL in this case.
 */
int
xfs_reflink_remap_prep(
	struct file		*file_in,
	loff_t			pos_in,
	struct file		*file_out,
	loff_t			pos_out,
	loff_t			*len,
	unsigned int		remap_flags)
{
	struct inode		*inode_in = file_inode(file_in);
	struct xfs_inode	*src = XFS_I(inode_in);
	struct inode		*inode_out = file_inode(file_out);
	struct xfs_inode	*dest = XFS_I(inode_out);
	bool			same_inode = (inode_in == inode_out);
	ssize_t			ret;

	/* Lock both files against IO */
	ret = xfs_iolock_two_inodes_and_break_layout(inode_in, inode_out);
	if (ret)
		return ret;
	if (same_inode)
		xfs_ilock(src, XFS_MMAPLOCK_EXCL);
	else
		xfs_lock_two_inodes(src, XFS_MMAPLOCK_SHARED, dest,
				XFS_MMAPLOCK_EXCL);

	/* Check file eligibility and prepare for block sharing. */
	ret = -EINVAL;
	/* Don't reflink realtime inodes */
	if (XFS_IS_REALTIME_INODE(src) || XFS_IS_REALTIME_INODE(dest))
		goto out_unlock;

	/* Don't share DAX file data for now. */
	if (IS_DAX(inode_in) || IS_DAX(inode_out))
		goto out_unlock;

	ret = generic_remap_file_range_prep(file_in, pos_in, file_out, pos_out,
			len, remap_flags);
	if (ret < 0 || *len == 0)
		goto out_unlock;

	/* Attach dquots to dest inode before changing block map */
	ret = xfs_qm_dqattach(dest);
	if (ret)
		goto out_unlock;

	/*
	 * Zero existing post-eof speculative preallocations in the destination
	 * file.
	 */
	ret = xfs_reflink_zero_posteof(dest, pos_out);
	if (ret)
		goto out_unlock;

	/* Set flags and remap blocks. */
	ret = xfs_reflink_set_inode_flag(src, dest);
	if (ret)
		goto out_unlock;

	/* Zap any page cache for the destination file's range. */
	truncate_inode_pages_range(&inode_out->i_data,
			round_down(pos_out, PAGE_SIZE),
			round_up(pos_out + *len, PAGE_SIZE) - 1);

	return 1;
out_unlock:
	xfs_reflink_remap_unlock(file_in, file_out);
	return ret;
}

/*
 * The user wants to preemptively CoW all shared blocks in this file,
 * which enables us to turn off the reflink flag.  Iterate all
 * extents which are not prealloc/delalloc to see which ranges are
 * mentioned in the refcount tree, then read those blocks into the
 * pagecache, dirty them, fsync them back out, and then we can update
 * the inode flag.  What happens if we run out of memory? :)
 */
STATIC int
xfs_reflink_dirty_extents(
	struct xfs_inode	*ip,
	xfs_fileoff_t		fbno,
	xfs_filblks_t		end,
	xfs_off_t		isize)
{
	struct xfs_mount	*mp = ip->i_mount;
	xfs_agnumber_t		agno;
	xfs_agblock_t		agbno;
	xfs_extlen_t		aglen;
	xfs_agblock_t		rbno;
	xfs_extlen_t		rlen;
	xfs_off_t		fpos;
	xfs_off_t		flen;
	struct xfs_bmbt_irec	map[2];
	int			nmaps;
	int			error = 0;

	while (end - fbno > 0) {
		nmaps = 1;
		/*
		 * Look for extents in the file.  Skip holes, delalloc, or
		 * unwritten extents; they can't be reflinked.
		 */
		error = xfs_bmapi_read(ip, fbno, end - fbno, map, &nmaps, 0);
		if (error)
			goto out;
		if (nmaps == 0)
			break;
		if (!xfs_bmap_is_real_extent(&map[0]))
			goto next;

		map[1] = map[0];
		while (map[1].br_blockcount) {
			agno = XFS_FSB_TO_AGNO(mp, map[1].br_startblock);
			agbno = XFS_FSB_TO_AGBNO(mp, map[1].br_startblock);
			aglen = map[1].br_blockcount;

			error = xfs_reflink_find_shared(mp, NULL, agno, agbno,
					aglen, &rbno, &rlen, true);
			if (error)
				goto out;
			if (rbno == NULLAGBLOCK)
				break;

			/* Dirty the pages */
			xfs_iunlock(ip, XFS_ILOCK_EXCL);
			fpos = XFS_FSB_TO_B(mp, map[1].br_startoff +
					(rbno - agbno));
			flen = XFS_FSB_TO_B(mp, rlen);
			if (fpos + flen > isize)
				flen = isize - fpos;
			error = iomap_file_dirty(VFS_I(ip), fpos, flen,
					&xfs_iomap_ops);
			xfs_ilock(ip, XFS_ILOCK_EXCL);
			if (error)
				goto out;

			map[1].br_blockcount -= (rbno - agbno + rlen);
			map[1].br_startoff += (rbno - agbno + rlen);
			map[1].br_startblock += (rbno - agbno + rlen);
		}

next:
		fbno = map[0].br_startoff + map[0].br_blockcount;
	}
out:
	return error;
}

/* Does this inode need the reflink flag? */
int
xfs_reflink_inode_has_shared_extents(
	struct xfs_trans		*tp,
	struct xfs_inode		*ip,
	bool				*has_shared)
{
	struct xfs_bmbt_irec		got;
	struct xfs_mount		*mp = ip->i_mount;
	struct xfs_ifork		*ifp;
	xfs_agnumber_t			agno;
	xfs_agblock_t			agbno;
	xfs_extlen_t			aglen;
	xfs_agblock_t			rbno;
	xfs_extlen_t			rlen;
	struct xfs_iext_cursor		icur;
	bool				found;
	int				error;

	ifp = XFS_IFORK_PTR(ip, XFS_DATA_FORK);
	if (!(ifp->if_flags & XFS_IFEXTENTS)) {
		error = xfs_iread_extents(tp, ip, XFS_DATA_FORK);
		if (error)
			return error;
	}

	*has_shared = false;
	found = xfs_iext_lookup_extent(ip, ifp, 0, &icur, &got);
	while (found) {
		if (isnullstartblock(got.br_startblock) ||
		    got.br_state != XFS_EXT_NORM)
			goto next;
		agno = XFS_FSB_TO_AGNO(mp, got.br_startblock);
		agbno = XFS_FSB_TO_AGBNO(mp, got.br_startblock);
		aglen = got.br_blockcount;

		error = xfs_reflink_find_shared(mp, tp, agno, agbno, aglen,
				&rbno, &rlen, false);
		if (error)
			return error;
		/* Is there still a shared block here? */
		if (rbno != NULLAGBLOCK) {
			*has_shared = true;
			return 0;
		}
next:
		found = xfs_iext_next_extent(ifp, &icur, &got);
	}

	return 0;
}

/*
 * Clear the inode reflink flag if there are no shared extents.
 *
 * The caller is responsible for joining the inode to the transaction passed in.
 * The inode will be joined to the transaction that is returned to the caller.
 */
int
xfs_reflink_clear_inode_flag(
	struct xfs_inode	*ip,
	struct xfs_trans	**tpp)
{
	bool			needs_flag;
	int			error = 0;

	ASSERT(xfs_is_reflink_inode(ip));

	error = xfs_reflink_inode_has_shared_extents(*tpp, ip, &needs_flag);
	if (error || needs_flag)
		return error;

	/*
	 * We didn't find any shared blocks so turn off the reflink flag.
	 * First, get rid of any leftover CoW mappings.
	 */
	error = xfs_reflink_cancel_cow_blocks(ip, tpp, 0, NULLFILEOFF, true);
	if (error)
		return error;

	/* Clear the inode flag. */
	trace_xfs_reflink_unset_inode_flag(ip);
	ip->i_d.di_flags2 &= ~XFS_DIFLAG2_REFLINK;
	xfs_inode_clear_cowblocks_tag(ip);
	xfs_trans_log_inode(*tpp, ip, XFS_ILOG_CORE);

	return error;
}

/*
 * Clear the inode reflink flag if there are no shared extents and the size
 * hasn't changed.
 */
STATIC int
xfs_reflink_try_clear_inode_flag(
	struct xfs_inode	*ip)
{
	struct xfs_mount	*mp = ip->i_mount;
	struct xfs_trans	*tp;
	int			error = 0;

	/* Start a rolling transaction to remove the mappings */
	error = xfs_trans_alloc(mp, &M_RES(mp)->tr_write, 0, 0, 0, &tp);
	if (error)
		return error;

	xfs_ilock(ip, XFS_ILOCK_EXCL);
	xfs_trans_ijoin(tp, ip, 0);

	error = xfs_reflink_clear_inode_flag(ip, &tp);
	if (error)
		goto cancel;

	error = xfs_trans_commit(tp);
	if (error)
		goto out;

	xfs_iunlock(ip, XFS_ILOCK_EXCL);
	return 0;
cancel:
	xfs_trans_cancel(tp);
out:
	xfs_iunlock(ip, XFS_ILOCK_EXCL);
	return error;
}

/*
 * Pre-COW all shared blocks within a given byte range of a file and turn off
 * the reflink flag if we unshare all of the file's blocks.
 */
int
xfs_reflink_unshare(
	struct xfs_inode	*ip,
	xfs_off_t		offset,
	xfs_off_t		len)
{
	struct xfs_mount	*mp = ip->i_mount;
	xfs_fileoff_t		fbno;
	xfs_filblks_t		end;
	xfs_off_t		isize;
	int			error;

	if (!xfs_is_reflink_inode(ip))
		return 0;

	trace_xfs_reflink_unshare(ip, offset, len);

	inode_dio_wait(VFS_I(ip));

	/* Try to CoW the selected ranges */
	xfs_ilock(ip, XFS_ILOCK_EXCL);
	fbno = XFS_B_TO_FSBT(mp, offset);
	isize = i_size_read(VFS_I(ip));
	end = XFS_B_TO_FSB(mp, offset + len);
	error = xfs_reflink_dirty_extents(ip, fbno, end, isize);
	if (error)
		goto out_unlock;
	xfs_iunlock(ip, XFS_ILOCK_EXCL);

	/* Wait for the IO to finish */
	error = filemap_write_and_wait(VFS_I(ip)->i_mapping);
	if (error)
		goto out;

	/* Turn off the reflink flag if possible. */
	error = xfs_reflink_try_clear_inode_flag(ip);
	if (error)
		goto out;

	return 0;

out_unlock:
	xfs_iunlock(ip, XFS_ILOCK_EXCL);
out:
	trace_xfs_reflink_unshare_error(ip, error, _RET_IP_);
	return error;
}<|MERGE_RESOLUTION|>--- conflicted
+++ resolved
@@ -362,10 +362,6 @@
 	xfs_filblks_t		count_fsb = imap->br_blockcount;
 	struct xfs_iext_cursor	icur;
 	struct xfs_bmbt_irec	got;
-<<<<<<< HEAD
-	bool			trimmed;
-=======
->>>>>>> 65102238
 
 	*found = false;
 
@@ -373,11 +369,6 @@
 	 * If we don't find an overlapping extent, trim the range we need to
 	 * allocate to fit the hole we found.
 	 */
-<<<<<<< HEAD
-	if (!xfs_iext_lookup_extent(ip, ip->i_cowfp, offset_fsb, &icur, &got) ||
-	    got.br_startoff > offset_fsb)
-		return xfs_reflink_trim_around_shared(ip, imap, shared, &trimmed);
-=======
 	if (!xfs_iext_lookup_extent(ip, ip->i_cowfp, offset_fsb, &icur, &got))
 		got.br_startoff = offset_fsb + count_fsb;
 	if (got.br_startoff > offset_fsb) {
@@ -385,7 +376,6 @@
 				got.br_startoff - imap->br_startoff);
 		return xfs_reflink_trim_around_shared(ip, imap, shared);
 	}
->>>>>>> 65102238
 
 	*shared = true;
 	if (isnullstartblock(got.br_startblock)) {
