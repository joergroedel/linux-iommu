--- conflicted
+++ resolved
@@ -206,10 +206,7 @@
 		unsigned		sq_mask;
 		unsigned		sq_thread_idle;
 		unsigned		cached_sq_dropped;
-<<<<<<< HEAD
-=======
 		atomic_t		cached_cq_overflow;
->>>>>>> d1eef1c6
 		struct io_uring_sqe	*sq_sqes;
 
 		struct list_head	defer_list;
@@ -226,23 +223,6 @@
 	struct task_struct	*sqo_thread;	/* if using sq thread polling */
 	struct mm_struct	*sqo_mm;
 	wait_queue_head_t	sqo_wait;
-<<<<<<< HEAD
-	struct completion	sqo_thread_started;
-
-	struct {
-		unsigned		cached_cq_tail;
-		atomic_t		cached_cq_overflow;
-		unsigned		cq_entries;
-		unsigned		cq_mask;
-		struct wait_queue_head	cq_wait;
-		struct fasync_struct	*cq_fasync;
-		struct eventfd_ctx	*cq_ev_fd;
-		atomic_t		cq_timeouts;
-	} ____cacheline_aligned_in_smp;
-
-	struct io_rings	*rings;
-=======
->>>>>>> d1eef1c6
 
 	/*
 	 * If used, fixed file set. Writers must ensure that ->refs is dead,
@@ -394,13 +374,10 @@
 #define REQ_F_TIMEOUT		1024	/* timeout request */
 #define REQ_F_ISREG		2048	/* regular file */
 #define REQ_F_MUST_PUNT		4096	/* must be punted even for NONBLOCK */
-<<<<<<< HEAD
-=======
 #define REQ_F_TIMEOUT_NOSEQ	8192	/* no timeout sequence */
 #define REQ_F_INFLIGHT		16384	/* on inflight list */
 #define REQ_F_COMP_LOCKED	32768	/* completion under lock */
 #define REQ_F_HARDLINK		65536	/* doesn't sever on completion < 0 */
->>>>>>> d1eef1c6
 	u64			user_data;
 	u32			result;
 	u32			sequence;
@@ -528,11 +505,8 @@
 
 static inline bool __req_need_defer(struct io_kiocb *req)
 {
-<<<<<<< HEAD
-=======
 	struct io_ring_ctx *ctx = req->ctx;
 
->>>>>>> d1eef1c6
 	return req->sequence != ctx->cached_cq_tail + ctx->cached_sq_dropped
 					+ atomic_read(&ctx->cached_cq_overflow);
 }
@@ -798,14 +772,9 @@
 		WRITE_ONCE(ctx->rings->cq_overflow,
 				atomic_inc_return(&ctx->cached_cq_overflow));
 	} else {
-<<<<<<< HEAD
-		WRITE_ONCE(ctx->rings->cq_overflow,
-				atomic_inc_return(&ctx->cached_cq_overflow));
-=======
 		refcount_inc(&req->refs);
 		req->result = res;
 		list_add_tail(&req->list, &ctx->cq_overflow_list);
->>>>>>> d1eef1c6
 	}
 }
 
@@ -1078,14 +1047,6 @@
 		io_free_req(req);
 }
 
-static inline unsigned int io_sqring_entries(struct io_ring_ctx *ctx)
-{
-	struct io_rings *rings = ctx->rings;
-
-	/* make sure SQ entry isn't read before tail */
-	return smp_load_acquire(&rings->sq.tail) - ctx->cached_sq_head;
-}
-
 /*
  * Must only be used if we don't need to care about links, usually from
  * within the completion handling itself.
@@ -1491,18 +1452,6 @@
 
 	if (S_ISREG(file_inode(req->file)->i_mode))
 		req->flags |= REQ_F_ISREG;
-<<<<<<< HEAD
-
-	/*
-	 * If the file doesn't support async, mark it as REQ_F_MUST_PUNT so
-	 * we know to async punt it even if it was opened O_NONBLOCK
-	 */
-	if (force_nonblock && !io_file_supports_async(req->file)) {
-		req->flags |= REQ_F_MUST_PUNT;
-		return -EAGAIN;
-	}
-=======
->>>>>>> d1eef1c6
 
 	kiocb->ki_pos = READ_ONCE(sqe->off);
 	kiocb->ki_flags = iocb_flags(kiocb->ki_filp);
@@ -1850,11 +1799,7 @@
 		 */
 		if (force_nonblock && !(req->flags & REQ_F_NOWAIT) &&
 		    (req->flags & REQ_F_ISREG) &&
-<<<<<<< HEAD
-		    ret2 > 0 && ret2 < read_size)
-=======
 		    ret2 > 0 && ret2 < io_size)
->>>>>>> d1eef1c6
 			ret2 = -EAGAIN;
 		/* Catch -EAGAIN return for forced non-blocking submission */
 		if (!force_nonblock || ret2 != -EAGAIN) {
@@ -2610,38 +2555,21 @@
 
 static enum hrtimer_restart io_timeout_fn(struct hrtimer *timer)
 {
-<<<<<<< HEAD
-	struct io_ring_ctx *ctx;
-	struct io_kiocb *req, *prev;
-=======
 	struct io_timeout_data *data = container_of(timer,
 						struct io_timeout_data, timer);
 	struct io_kiocb *req = data->req;
 	struct io_ring_ctx *ctx = req->ctx;
->>>>>>> d1eef1c6
 	unsigned long flags;
 
 	atomic_inc(&ctx->cq_timeouts);
 
 	spin_lock_irqsave(&ctx->completion_lock, flags);
 	/*
-<<<<<<< HEAD
-	 * Adjust the reqs sequence before the current one because it
-	 * will consume a slot in the cq_ring and the the cq_tail pointer
-	 * will be increased, otherwise other timeout reqs may return in
-	 * advance without waiting for enough wait_nr.
-	 */
-	prev = req;
-	list_for_each_entry_continue_reverse(prev, &ctx->timeout_list, list)
-		prev->sequence++;
-	list_del(&req->list);
-=======
 	 * We could be racing with timeout deletion. If the list is empty,
 	 * then timeout lookup already found it and will be handling it.
 	 */
 	if (!list_empty(&req->list)) {
 		struct io_kiocb *prev;
->>>>>>> d1eef1c6
 
 		/*
 		 * Adjust the reqs sequence before the current one because it
@@ -2697,17 +2625,9 @@
 static int io_timeout_remove(struct io_kiocb *req,
 			     const struct io_uring_sqe *sqe)
 {
-<<<<<<< HEAD
-	unsigned count;
-	struct io_ring_ctx *ctx = req->ctx;
-	struct list_head *entry;
-	struct timespec64 ts;
-	unsigned span = 0;
-=======
 	struct io_ring_ctx *ctx = req->ctx;
 	unsigned flags;
 	int ret;
->>>>>>> d1eef1c6
 
 	if (unlikely(ctx->flags & IORING_SETUP_IOPOLL))
 		return -EINVAL;
@@ -2802,13 +2722,7 @@
 	}
 
 	req->sequence = ctx->cached_sq_head + count - 1;
-<<<<<<< HEAD
-	/* reuse it to store the count */
-	req->submit.sequence = count;
-	req->flags |= REQ_F_TIMEOUT;
-=======
 	data->seq_offset = count;
->>>>>>> d1eef1c6
 
 	/*
 	 * Insertion sort, ensuring the first entry in the list is always
@@ -2819,26 +2733,18 @@
 		struct io_kiocb *nxt = list_entry(entry, struct io_kiocb, list);
 		unsigned nxt_sq_head;
 		long long tmp, tmp_nxt;
-<<<<<<< HEAD
-=======
 		u32 nxt_offset = nxt->io->timeout.seq_offset;
 
 		if (nxt->flags & REQ_F_TIMEOUT_NOSEQ)
 			continue;
->>>>>>> d1eef1c6
 
 		/*
 		 * Since cached_sq_head + count - 1 can overflow, use type long
 		 * long to store it.
 		 */
 		tmp = (long long)ctx->cached_sq_head + count - 1;
-<<<<<<< HEAD
-		nxt_sq_head = nxt->sequence - nxt->submit.sequence + 1;
-		tmp_nxt = (long long)nxt_sq_head + nxt->submit.sequence - 1;
-=======
 		nxt_sq_head = nxt->sequence - nxt_offset + 1;
 		tmp_nxt = (long long)nxt_sq_head + nxt_offset - 1;
->>>>>>> d1eef1c6
 
 		/*
 		 * cached_sq_head may overflow, and it will never overflow twice
@@ -2856,12 +2762,6 @@
 		 */
 		span++;
 		nxt->sequence++;
-<<<<<<< HEAD
-	}
-	req->sequence -= span;
-	list_add(&req->list, entry);
-	spin_unlock_irq(&ctx->completion_lock);
-=======
 	}
 	req->sequence -= span;
 add:
@@ -2981,7 +2881,6 @@
 		req->io = io;
 		return 0;
 	}
->>>>>>> d1eef1c6
 
 	if (ret < 0)
 		return ret;
@@ -3233,41 +3132,11 @@
 	return 0;
 }
 
-<<<<<<< HEAD
-static int __io_queue_sqe(struct io_ring_ctx *ctx, struct io_kiocb *req,
-			struct sqe_submit *s)
-=======
 static int io_grab_files(struct io_kiocb *req)
->>>>>>> d1eef1c6
 {
 	int ret = -EBADF;
 	struct io_ring_ctx *ctx = req->ctx;
 
-<<<<<<< HEAD
-	ret = __io_submit_sqe(ctx, req, s, true);
-
-	/*
-	 * We async punt it if the file wasn't marked NOWAIT, or if the file
-	 * doesn't support non-blocking read/write attempts
-	 */
-	if (ret == -EAGAIN && (!(req->flags & REQ_F_NOWAIT) ||
-	    (req->flags & REQ_F_MUST_PUNT))) {
-		struct io_uring_sqe *sqe_copy;
-
-		sqe_copy = kmemdup(s->sqe, sizeof(*sqe_copy), GFP_KERNEL);
-		if (sqe_copy) {
-			struct async_list *list;
-
-			s->sqe = sqe_copy;
-			memcpy(&req->submit, s, sizeof(*s));
-			list = io_async_list_from_sqe(ctx, s->sqe);
-			if (!io_add_to_prev_work(list, req)) {
-				if (list)
-					atomic_inc(&list->cnt);
-				INIT_WORK(&req->work, io_sq_wq_submit_work);
-				io_queue_async_work(ctx, req);
-			}
-=======
 	rcu_read_lock();
 	spin_lock_irq(&ctx->inflight_lock);
 	/*
@@ -3284,7 +3153,6 @@
 	}
 	spin_unlock_irq(&ctx->inflight_lock);
 	rcu_read_unlock();
->>>>>>> d1eef1c6
 
 	return ret;
 }
@@ -3328,12 +3196,7 @@
 	return HRTIMER_NORESTART;
 }
 
-<<<<<<< HEAD
-static int io_queue_sqe(struct io_ring_ctx *ctx, struct io_kiocb *req,
-			struct sqe_submit *s)
-=======
 static void io_queue_linked_timeout(struct io_kiocb *req)
->>>>>>> d1eef1c6
 {
 	struct io_ring_ctx *ctx = req->ctx;
 
@@ -3367,33 +3230,20 @@
 	if (!nxt || nxt->sqe->opcode != IORING_OP_LINK_TIMEOUT)
 		return NULL;
 
-<<<<<<< HEAD
-	return __io_queue_sqe(ctx, req, s);
-}
-
-static int io_queue_link_head(struct io_ring_ctx *ctx, struct io_kiocb *req,
-			      struct sqe_submit *s, struct io_kiocb *shadow)
-=======
 	req->flags |= REQ_F_LINK_TIMEOUT;
 	return nxt;
 }
 
 static void __io_queue_sqe(struct io_kiocb *req)
->>>>>>> d1eef1c6
 {
 	struct io_kiocb *linked_timeout;
 	struct io_kiocb *nxt = NULL;
 	int ret;
 
-<<<<<<< HEAD
-	if (!shadow)
-		return io_queue_sqe(ctx, req, s);
-=======
 again:
 	linked_timeout = io_prep_linked_timeout(req);
 
 	ret = io_issue_sqe(req, &nxt, true);
->>>>>>> d1eef1c6
 
 	/*
 	 * We async punt it if the file wasn't marked NOWAIT, or if the file
@@ -3419,17 +3269,12 @@
 	/* drop submission reference */
 	io_put_req(req);
 
-<<<<<<< HEAD
-	if (need_submit)
-		return __io_queue_sqe(ctx, req, s);
-=======
 	if (linked_timeout) {
 		if (!ret)
 			io_queue_linked_timeout(linked_timeout);
 		else
 			io_put_req(linked_timeout);
 	}
->>>>>>> d1eef1c6
 
 	/* and drop final reference, if we failed */
 	if (ret) {
@@ -3466,12 +3311,7 @@
 		__io_queue_sqe(req);
 }
 
-<<<<<<< HEAD
-static void io_submit_sqe(struct io_ring_ctx *ctx, struct sqe_submit *s,
-			  struct io_submit_state *state, struct io_kiocb **link)
-=======
 static inline void io_queue_link_head(struct io_kiocb *req)
->>>>>>> d1eef1c6
 {
 	if (unlikely(req->flags & REQ_F_FAIL_LINK)) {
 		io_cqring_add_event(req, -ECANCELED);
@@ -3504,8 +3344,6 @@
 		io_double_put_req(req);
 		return false;
 	}
-
-	req->user_data = s->sqe->user_data;
 
 	/*
 	 * If we already have a head request, queue this one for async
@@ -3547,11 +3385,7 @@
 		INIT_LIST_HEAD(&req->link_list);
 		*link = req;
 	} else {
-<<<<<<< HEAD
-		io_queue_sqe(ctx, req, s);
-=======
 		io_queue_sqe(req);
->>>>>>> d1eef1c6
 	}
 
 	return true;
@@ -3643,12 +3477,8 @@
 }
 
 static int io_submit_sqes(struct io_ring_ctx *ctx, unsigned int nr,
-<<<<<<< HEAD
-			  bool has_user, bool mm_fault)
-=======
 			  struct file *ring_file, int ring_fd,
 			  struct mm_struct **mm, bool async)
->>>>>>> d1eef1c6
 {
 	struct io_submit_state state, *statep = NULL;
 	struct io_kiocb *link = NULL;
@@ -3666,13 +3496,6 @@
 	}
 
 	for (i = 0; i < nr; i++) {
-<<<<<<< HEAD
-		struct sqe_submit s;
-
-		if (!io_get_sqring(ctx, &s))
-			break;
-
-=======
 		struct io_kiocb *req;
 		unsigned int sqe_flags;
 
@@ -3707,54 +3530,18 @@
 					  true, async);
 		if (!io_submit_sqe(req, statep, &link))
 			break;
->>>>>>> d1eef1c6
 		/*
 		 * If previous wasn't linked and we have a linked command,
 		 * that's the end of the chain. Submit the previous link.
 		 */
-<<<<<<< HEAD
-		if (!prev_was_link && link) {
-			io_queue_link_head(ctx, link, &link->submit, shadow_req);
-			link = NULL;
-			shadow_req = NULL;
-		}
-		prev_was_link = (s.sqe->flags & IOSQE_IO_LINK) != 0;
-
-		if (link && (s.sqe->flags & IOSQE_IO_DRAIN)) {
-			if (!shadow_req) {
-				shadow_req = io_get_req(ctx, NULL);
-				if (unlikely(!shadow_req))
-					goto out;
-				shadow_req->flags |= (REQ_F_IO_DRAIN | REQ_F_SHADOW_DRAIN);
-				refcount_dec(&shadow_req->refs);
-			}
-			shadow_req->sequence = s.sequence;
-		}
-
-out:
-		if (unlikely(mm_fault)) {
-			io_cqring_add_event(ctx, s.sqe->user_data,
-						-EFAULT);
-		} else {
-			s.has_user = has_user;
-			s.needs_lock = true;
-			s.needs_fixed_file = true;
-			io_submit_sqe(ctx, &s, statep, &link);
-			submitted++;
-=======
 		if (!(sqe_flags & IOSQE_IO_LINK) && link) {
 			io_queue_link_head(link);
 			link = NULL;
->>>>>>> d1eef1c6
 		}
 	}
 
 	if (link)
-<<<<<<< HEAD
-		io_queue_link_head(ctx, link, &link->submit, shadow_req);
-=======
 		io_queue_link_head(link);
->>>>>>> d1eef1c6
 	if (statep)
 		io_submit_state_end(&state);
 
@@ -3783,10 +3570,6 @@
 
 	ret = timeout = inflight = 0;
 	while (!kthread_should_park()) {
-<<<<<<< HEAD
-		bool mm_fault = false;
-=======
->>>>>>> d1eef1c6
 		unsigned int to_submit;
 
 		if (inflight) {
@@ -3821,16 +3604,12 @@
 		}
 
 		to_submit = io_sqring_entries(ctx);
-<<<<<<< HEAD
-		if (!to_submit) {
-=======
 
 		/*
 		 * If submit got -EBUSY, flag us as needing the application
 		 * to enter the kernel to reap and flush events.
 		 */
 		if (!to_submit || ret == -EBUSY) {
->>>>>>> d1eef1c6
 			/*
 			 * We're polling. If we're within the defined idle
 			 * period, then let us spin without work before going
@@ -3865,11 +3644,7 @@
 			smp_mb();
 
 			to_submit = io_sqring_entries(ctx);
-<<<<<<< HEAD
-			if (!to_submit) {
-=======
 			if (!to_submit || ret == -EBUSY) {
->>>>>>> d1eef1c6
 				if (kthread_should_park()) {
 					finish_wait(&ctx->sqo_wait, &wait);
 					break;
@@ -3887,30 +3662,12 @@
 			ctx->rings->sq_flags &= ~IORING_SQ_NEED_WAKEUP;
 		}
 
-<<<<<<< HEAD
-		/* Unless all new commands are FIXED regions, grab mm */
-		if (!cur_mm) {
-			mm_fault = !mmget_not_zero(ctx->sqo_mm);
-			if (!mm_fault) {
-				use_mm(ctx->sqo_mm);
-				cur_mm = ctx->sqo_mm;
-			}
-		}
-
-		to_submit = min(to_submit, ctx->sq_entries);
-		inflight += io_submit_sqes(ctx, to_submit, cur_mm != NULL,
-					   mm_fault);
-
-		/* Commit SQ ring head once we've consumed all SQEs */
-		io_commit_sqring(ctx);
-=======
 		to_submit = min(to_submit, ctx->sq_entries);
 		mutex_lock(&ctx->uring_lock);
 		ret = io_submit_sqes(ctx, to_submit, NULL, -1, &cur_mm, true);
 		mutex_unlock(&ctx->uring_lock);
 		if (ret > 0)
 			inflight += ret;
->>>>>>> d1eef1c6
 	}
 
 	set_fs(old_fs);
@@ -3925,68 +3682,6 @@
 	return 0;
 }
 
-<<<<<<< HEAD
-static int io_ring_submit(struct io_ring_ctx *ctx, unsigned int to_submit)
-{
-	struct io_submit_state state, *statep = NULL;
-	struct io_kiocb *link = NULL;
-	struct io_kiocb *shadow_req = NULL;
-	bool prev_was_link = false;
-	int i, submit = 0;
-
-	if (to_submit > IO_PLUG_THRESHOLD) {
-		io_submit_state_start(&state, ctx, to_submit);
-		statep = &state;
-	}
-
-	for (i = 0; i < to_submit; i++) {
-		struct sqe_submit s;
-
-		if (!io_get_sqring(ctx, &s))
-			break;
-
-		/*
-		 * If previous wasn't linked and we have a linked command,
-		 * that's the end of the chain. Submit the previous link.
-		 */
-		if (!prev_was_link && link) {
-			io_queue_link_head(ctx, link, &link->submit, shadow_req);
-			link = NULL;
-			shadow_req = NULL;
-		}
-		prev_was_link = (s.sqe->flags & IOSQE_IO_LINK) != 0;
-
-		if (link && (s.sqe->flags & IOSQE_IO_DRAIN)) {
-			if (!shadow_req) {
-				shadow_req = io_get_req(ctx, NULL);
-				if (unlikely(!shadow_req))
-					goto out;
-				shadow_req->flags |= (REQ_F_IO_DRAIN | REQ_F_SHADOW_DRAIN);
-				refcount_dec(&shadow_req->refs);
-			}
-			shadow_req->sequence = s.sequence;
-		}
-
-out:
-		s.has_user = true;
-		s.needs_lock = false;
-		s.needs_fixed_file = false;
-		submit++;
-		io_submit_sqe(ctx, &s, statep, &link);
-	}
-
-	if (link)
-		io_queue_link_head(ctx, link, &link->submit, shadow_req);
-	if (statep)
-		io_submit_state_end(statep);
-
-	io_commit_sqring(ctx);
-
-	return submit;
-}
-
-=======
->>>>>>> d1eef1c6
 struct io_wait_queue {
 	struct wait_queue_entry wq;
 	struct io_ring_ctx *ctx;
@@ -5180,12 +4875,6 @@
 			wake_up(&ctx->sqo_wait);
 		submitted = to_submit;
 	} else if (to_submit) {
-<<<<<<< HEAD
-		to_submit = min(to_submit, ctx->sq_entries);
-
-		mutex_lock(&ctx->uring_lock);
-		submitted = io_ring_submit(ctx, to_submit);
-=======
 		struct mm_struct *cur_mm;
 
 		to_submit = min(to_submit, ctx->sq_entries);
@@ -5194,7 +4883,6 @@
 		cur_mm = ctx->sqo_mm;
 		submitted = io_submit_sqes(ctx, to_submit, f.file, fd,
 					   &cur_mm, false);
->>>>>>> d1eef1c6
 		mutex_unlock(&ctx->uring_lock);
 	}
 	if (flags & IORING_ENTER_GETEVENTS) {
