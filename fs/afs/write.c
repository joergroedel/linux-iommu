// SPDX-License-Identifier: GPL-2.0-or-later
/* handling of writes to regular files and writing back to the server
 *
 * Copyright (C) 2007 Red Hat, Inc. All Rights Reserved.
 * Written by David Howells (dhowells@redhat.com)
 */

#include <linux/backing-dev.h>
#include <linux/slab.h>
#include <linux/fs.h>
#include <linux/pagemap.h>
#include <linux/writeback.h>
#include <linux/pagevec.h>
#include <linux/netfs.h>
#include "internal.h"

static void afs_write_to_cache(struct afs_vnode *vnode, loff_t start, size_t len,
			       loff_t i_size, bool caching);

#ifdef CONFIG_AFS_FSCACHE
/*
 * Mark a page as having been made dirty and thus needing writeback.  We also
 * need to pin the cache object to write back to.
 */
int afs_set_page_dirty(struct page *page)
{
	return fscache_set_page_dirty(page, afs_vnode_cache(AFS_FS_I(page->mapping->host)));
}
static void afs_folio_start_fscache(bool caching, struct folio *folio)
{
	if (caching)
		folio_start_fscache(folio);
}
#else
static void afs_folio_start_fscache(bool caching, struct folio *folio)
{
}
#endif

/*
 * prepare to perform part of a write to a page
 */
int afs_write_begin(struct file *file, struct address_space *mapping,
		    loff_t pos, unsigned len, unsigned flags,
		    struct page **_page, void **fsdata)
{
	struct afs_vnode *vnode = AFS_FS_I(file_inode(file));
	struct folio *folio;
	unsigned long priv;
	unsigned f, from;
	unsigned t, to;
	pgoff_t index;
	int ret;

	_enter("{%llx:%llu},%llx,%x",
	       vnode->fid.vid, vnode->fid.vnode, pos, len);

	/* Prefetch area to be written into the cache if we're caching this
	 * file.  We need to do this before we get a lock on the page in case
	 * there's more than one writer competing for the same cache block.
	 */
	ret = netfs_write_begin(file, mapping, pos, len, flags, &folio, fsdata,
				&afs_req_ops, NULL);
	if (ret < 0)
		return ret;

	index = folio_index(folio);
	from = pos - index * PAGE_SIZE;
	to = from + len;

try_again:
	/* See if this page is already partially written in a way that we can
	 * merge the new write with.
	 */
	if (folio_test_private(folio)) {
		priv = (unsigned long)folio_get_private(folio);
		f = afs_folio_dirty_from(folio, priv);
		t = afs_folio_dirty_to(folio, priv);
		ASSERTCMP(f, <=, t);

		if (folio_test_writeback(folio)) {
			trace_afs_folio_dirty(vnode, tracepoint_string("alrdy"), folio);
			goto flush_conflicting_write;
		}
		/* If the file is being filled locally, allow inter-write
		 * spaces to be merged into writes.  If it's not, only write
		 * back what the user gives us.
		 */
		if (!test_bit(AFS_VNODE_NEW_CONTENT, &vnode->flags) &&
		    (to < f || from > t))
			goto flush_conflicting_write;
	}

	*_page = &folio->page;
	_leave(" = 0");
	return 0;

	/* The previous write and this write aren't adjacent or overlapping, so
	 * flush the page out.
	 */
flush_conflicting_write:
	_debug("flush conflict");
	ret = folio_write_one(folio);
	if (ret < 0)
		goto error;

	ret = folio_lock_killable(folio);
	if (ret < 0)
		goto error;
	goto try_again;

error:
	folio_put(folio);
	_leave(" = %d", ret);
	return ret;
}

/*
 * finalise part of a write to a page
 */
int afs_write_end(struct file *file, struct address_space *mapping,
		  loff_t pos, unsigned len, unsigned copied,
		  struct page *subpage, void *fsdata)
{
	struct folio *folio = page_folio(subpage);
	struct afs_vnode *vnode = AFS_FS_I(file_inode(file));
	unsigned long priv;
	unsigned int f, from = offset_in_folio(folio, pos);
	unsigned int t, to = from + copied;
	loff_t i_size, write_end_pos;

	_enter("{%llx:%llu},{%lx}",
	       vnode->fid.vid, vnode->fid.vnode, folio_index(folio));

	if (!folio_test_uptodate(folio)) {
		if (copied < len) {
			copied = 0;
			goto out;
		}

		folio_mark_uptodate(folio);
	}

	if (copied == 0)
		goto out;

	write_end_pos = pos + copied;

	i_size = i_size_read(&vnode->vfs_inode);
	if (write_end_pos > i_size) {
		write_seqlock(&vnode->cb_lock);
		i_size = i_size_read(&vnode->vfs_inode);
		if (write_end_pos > i_size)
			afs_set_i_size(vnode, write_end_pos);
		write_sequnlock(&vnode->cb_lock);
		fscache_update_cookie(afs_vnode_cache(vnode), NULL, &write_end_pos);
	}

	if (folio_test_private(folio)) {
		priv = (unsigned long)folio_get_private(folio);
		f = afs_folio_dirty_from(folio, priv);
		t = afs_folio_dirty_to(folio, priv);
		if (from < f)
			f = from;
		if (to > t)
			t = to;
		priv = afs_folio_dirty(folio, f, t);
		folio_change_private(folio, (void *)priv);
		trace_afs_folio_dirty(vnode, tracepoint_string("dirty+"), folio);
	} else {
		priv = afs_folio_dirty(folio, from, to);
		folio_attach_private(folio, (void *)priv);
		trace_afs_folio_dirty(vnode, tracepoint_string("dirty"), folio);
	}

	if (folio_mark_dirty(folio))
		_debug("dirtied %lx", folio_index(folio));

out:
	folio_unlock(folio);
	folio_put(folio);
	return copied;
}

/*
 * kill all the pages in the given range
 */
static void afs_kill_pages(struct address_space *mapping,
			   loff_t start, loff_t len)
{
	struct afs_vnode *vnode = AFS_FS_I(mapping->host);
	struct folio *folio;
	pgoff_t index = start / PAGE_SIZE;
	pgoff_t last = (start + len - 1) / PAGE_SIZE, next;

	_enter("{%llx:%llu},%llx @%llx",
	       vnode->fid.vid, vnode->fid.vnode, len, start);

	do {
		_debug("kill %lx (to %lx)", index, last);

		folio = filemap_get_folio(mapping, index);
		if (!folio) {
			next = index + 1;
			continue;
		}

		next = folio_next_index(folio);

		folio_clear_uptodate(folio);
		folio_end_writeback(folio);
		folio_lock(folio);
		generic_error_remove_page(mapping, &folio->page);
		folio_unlock(folio);
		folio_put(folio);

	} while (index = next, index <= last);

	_leave("");
}

/*
 * Redirty all the pages in a given range.
 */
static void afs_redirty_pages(struct writeback_control *wbc,
			      struct address_space *mapping,
			      loff_t start, loff_t len)
{
	struct afs_vnode *vnode = AFS_FS_I(mapping->host);
	struct folio *folio;
	pgoff_t index = start / PAGE_SIZE;
	pgoff_t last = (start + len - 1) / PAGE_SIZE, next;

	_enter("{%llx:%llu},%llx @%llx",
	       vnode->fid.vid, vnode->fid.vnode, len, start);

	do {
		_debug("redirty %llx @%llx", len, start);

		folio = filemap_get_folio(mapping, index);
		if (!folio) {
			next = index + 1;
			continue;
		}

		next = index + folio_nr_pages(folio);
		folio_redirty_for_writepage(wbc, folio);
		folio_end_writeback(folio);
		folio_put(folio);
	} while (index = next, index <= last);

	_leave("");
}

/*
 * completion of write to server
 */
static void afs_pages_written_back(struct afs_vnode *vnode, loff_t start, unsigned int len)
{
	struct address_space *mapping = vnode->vfs_inode.i_mapping;
	struct folio *folio;
	pgoff_t end;

	XA_STATE(xas, &mapping->i_pages, start / PAGE_SIZE);

	_enter("{%llx:%llu},{%x @%llx}",
	       vnode->fid.vid, vnode->fid.vnode, len, start);

	rcu_read_lock();

	end = (start + len - 1) / PAGE_SIZE;
	xas_for_each(&xas, folio, end) {
		if (!folio_test_writeback(folio)) {
			kdebug("bad %x @%llx page %lx %lx",
			       len, start, folio_index(folio), end);
			ASSERT(folio_test_writeback(folio));
		}

		trace_afs_folio_dirty(vnode, tracepoint_string("clear"), folio);
		folio_detach_private(folio);
		folio_end_writeback(folio);
	}

	rcu_read_unlock();

	afs_prune_wb_keys(vnode);
	_leave("");
}

/*
 * Find a key to use for the writeback.  We cached the keys used to author the
 * writes on the vnode.  *_wbk will contain the last writeback key used or NULL
 * and we need to start from there if it's set.
 */
static int afs_get_writeback_key(struct afs_vnode *vnode,
				 struct afs_wb_key **_wbk)
{
	struct afs_wb_key *wbk = NULL;
	struct list_head *p;
	int ret = -ENOKEY, ret2;

	spin_lock(&vnode->wb_lock);
	if (*_wbk)
		p = (*_wbk)->vnode_link.next;
	else
		p = vnode->wb_keys.next;

	while (p != &vnode->wb_keys) {
		wbk = list_entry(p, struct afs_wb_key, vnode_link);
		_debug("wbk %u", key_serial(wbk->key));
		ret2 = key_validate(wbk->key);
		if (ret2 == 0) {
			refcount_inc(&wbk->usage);
			_debug("USE WB KEY %u", key_serial(wbk->key));
			break;
		}

		wbk = NULL;
		if (ret == -ENOKEY)
			ret = ret2;
		p = p->next;
	}

	spin_unlock(&vnode->wb_lock);
	if (*_wbk)
		afs_put_wb_key(*_wbk);
	*_wbk = wbk;
	return 0;
}

static void afs_store_data_success(struct afs_operation *op)
{
	struct afs_vnode *vnode = op->file[0].vnode;

	op->ctime = op->file[0].scb.status.mtime_client;
	afs_vnode_commit_status(op, &op->file[0]);
	if (op->error == 0) {
		if (!op->store.laundering)
			afs_pages_written_back(vnode, op->store.pos, op->store.size);
		afs_stat_v(vnode, n_stores);
		atomic_long_add(op->store.size, &afs_v2net(vnode)->n_store_bytes);
	}
}

static const struct afs_operation_ops afs_store_data_operation = {
	.issue_afs_rpc	= afs_fs_store_data,
	.issue_yfs_rpc	= yfs_fs_store_data,
	.success	= afs_store_data_success,
};

/*
 * write to a file
 */
static int afs_store_data(struct afs_vnode *vnode, struct iov_iter *iter, loff_t pos,
			  bool laundering)
{
	struct afs_operation *op;
	struct afs_wb_key *wbk = NULL;
	loff_t size = iov_iter_count(iter), i_size;
	int ret = -ENOKEY;

	_enter("%s{%llx:%llu.%u},%llx,%llx",
	       vnode->volume->name,
	       vnode->fid.vid,
	       vnode->fid.vnode,
	       vnode->fid.unique,
	       size, pos);

	ret = afs_get_writeback_key(vnode, &wbk);
	if (ret) {
		_leave(" = %d [no keys]", ret);
		return ret;
	}

	op = afs_alloc_operation(wbk->key, vnode->volume);
	if (IS_ERR(op)) {
		afs_put_wb_key(wbk);
		return -ENOMEM;
	}

	i_size = i_size_read(&vnode->vfs_inode);

	afs_op_set_vnode(op, 0, vnode);
	op->file[0].dv_delta = 1;
	op->file[0].modification = true;
	op->store.write_iter = iter;
	op->store.pos = pos;
	op->store.size = size;
	op->store.i_size = max(pos + size, i_size);
	op->store.laundering = laundering;
	op->mtime = vnode->vfs_inode.i_mtime;
	op->flags |= AFS_OPERATION_UNINTR;
	op->ops = &afs_store_data_operation;

try_next_key:
	afs_begin_vnode_operation(op);
	afs_wait_for_operation(op);

	switch (op->error) {
	case -EACCES:
	case -EPERM:
	case -ENOKEY:
	case -EKEYEXPIRED:
	case -EKEYREJECTED:
	case -EKEYREVOKED:
		_debug("next");

		ret = afs_get_writeback_key(vnode, &wbk);
		if (ret == 0) {
			key_put(op->key);
			op->key = key_get(wbk->key);
			goto try_next_key;
		}
		break;
	}

	afs_put_wb_key(wbk);
	_leave(" = %d", op->error);
	return afs_put_operation(op);
}

/*
 * Extend the region to be written back to include subsequent contiguously
 * dirty pages if possible, but don't sleep while doing so.
 *
 * If this page holds new content, then we can include filler zeros in the
 * writeback.
 */
static void afs_extend_writeback(struct address_space *mapping,
				 struct afs_vnode *vnode,
				 long *_count,
				 loff_t start,
				 loff_t max_len,
				 bool new_content,
				 bool caching,
				 unsigned int *_len)
{
	struct pagevec pvec;
	struct folio *folio;
	unsigned long priv;
	unsigned int psize, filler = 0;
	unsigned int f, t;
	loff_t len = *_len;
	pgoff_t index = (start + len) / PAGE_SIZE;
	bool stop = true;
	unsigned int i;

	XA_STATE(xas, &mapping->i_pages, index);
	pagevec_init(&pvec);

	do {
		/* Firstly, we gather up a batch of contiguous dirty pages
		 * under the RCU read lock - but we can't clear the dirty flags
		 * there if any of those pages are mapped.
		 */
		rcu_read_lock();

		xas_for_each(&xas, folio, ULONG_MAX) {
			stop = true;
			if (xas_retry(&xas, folio))
				continue;
			if (xa_is_value(folio))
				break;
			if (folio_index(folio) != index)
				break;

			if (!folio_try_get_rcu(folio)) {
				xas_reset(&xas);
				continue;
			}

			/* Has the page moved or been split? */
			if (unlikely(folio != xas_reload(&xas))) {
				folio_put(folio);
				break;
			}

			if (!folio_trylock(folio)) {
				folio_put(folio);
				break;
			}
<<<<<<< HEAD
			if (!folio_test_dirty(folio) || folio_test_writeback(folio)) {
=======
			if (!folio_test_dirty(folio) ||
			    folio_test_writeback(folio) ||
			    folio_test_fscache(folio)) {
>>>>>>> 754e0b0e
				folio_unlock(folio);
				folio_put(folio);
				break;
			}

			psize = folio_size(folio);
			priv = (unsigned long)folio_get_private(folio);
			f = afs_folio_dirty_from(folio, priv);
			t = afs_folio_dirty_to(folio, priv);
			if (f != 0 && !new_content) {
				folio_unlock(folio);
				folio_put(folio);
				break;
			}

			len += filler + t;
			filler = psize - t;
			if (len >= max_len || *_count <= 0)
				stop = true;
			else if (t == psize || new_content)
				stop = false;

			index += folio_nr_pages(folio);
			if (!pagevec_add(&pvec, &folio->page))
				break;
			if (stop)
				break;
		}

		if (!stop)
			xas_pause(&xas);
		rcu_read_unlock();

		/* Now, if we obtained any pages, we can shift them to being
		 * writable and mark them for caching.
		 */
		if (!pagevec_count(&pvec))
			break;

		for (i = 0; i < pagevec_count(&pvec); i++) {
			folio = page_folio(pvec.pages[i]);
			trace_afs_folio_dirty(vnode, tracepoint_string("store+"), folio);

			if (!folio_clear_dirty_for_io(folio))
				BUG();
			if (folio_start_writeback(folio))
				BUG();
			afs_folio_start_fscache(caching, folio);

			*_count -= folio_nr_pages(folio);
			folio_unlock(folio);
		}

		pagevec_release(&pvec);
		cond_resched();
	} while (!stop);

	*_len = len;
}

/*
 * Synchronously write back the locked page and any subsequent non-locked dirty
 * pages.
 */
static ssize_t afs_write_back_from_locked_folio(struct address_space *mapping,
						struct writeback_control *wbc,
						struct folio *folio,
						loff_t start, loff_t end)
{
	struct afs_vnode *vnode = AFS_FS_I(mapping->host);
	struct iov_iter iter;
	unsigned long priv;
	unsigned int offset, to, len, max_len;
	loff_t i_size = i_size_read(&vnode->vfs_inode);
	bool new_content = test_bit(AFS_VNODE_NEW_CONTENT, &vnode->flags);
	bool caching = fscache_cookie_enabled(afs_vnode_cache(vnode));
	long count = wbc->nr_to_write;
	int ret;

	_enter(",%lx,%llx-%llx", folio_index(folio), start, end);

	if (folio_start_writeback(folio))
		BUG();
	afs_folio_start_fscache(caching, folio);

	count -= folio_nr_pages(folio);

	/* Find all consecutive lockable dirty pages that have contiguous
	 * written regions, stopping when we find a page that is not
	 * immediately lockable, is not dirty or is missing, or we reach the
	 * end of the range.
	 */
	priv = (unsigned long)folio_get_private(folio);
	offset = afs_folio_dirty_from(folio, priv);
	to = afs_folio_dirty_to(folio, priv);
	trace_afs_folio_dirty(vnode, tracepoint_string("store"), folio);

	len = to - offset;
	start += offset;
	if (start < i_size) {
		/* Trim the write to the EOF; the extra data is ignored.  Also
		 * put an upper limit on the size of a single storedata op.
		 */
		max_len = 65536 * 4096;
		max_len = min_t(unsigned long long, max_len, end - start + 1);
		max_len = min_t(unsigned long long, max_len, i_size - start);

		if (len < max_len &&
		    (to == folio_size(folio) || new_content))
			afs_extend_writeback(mapping, vnode, &count,
					     start, max_len, new_content,
					     caching, &len);
		len = min_t(loff_t, len, max_len);
	}

	/* We now have a contiguous set of dirty pages, each with writeback
	 * set; the first page is still locked at this point, but all the rest
	 * have been unlocked.
	 */
	folio_unlock(folio);

	if (start < i_size) {
		_debug("write back %x @%llx [%llx]", len, start, i_size);

		/* Speculatively write to the cache.  We have to fix this up
		 * later if the store fails.
		 */
		afs_write_to_cache(vnode, start, len, i_size, caching);

		iov_iter_xarray(&iter, WRITE, &mapping->i_pages, start, len);
		ret = afs_store_data(vnode, &iter, start, false);
	} else {
		_debug("write discard %x @%llx [%llx]", len, start, i_size);

		/* The dirty region was entirely beyond the EOF. */
		fscache_clear_page_bits(afs_vnode_cache(vnode),
					mapping, start, len, caching);
		afs_pages_written_back(vnode, start, len);
		ret = 0;
	}

	switch (ret) {
	case 0:
		wbc->nr_to_write = count;
		ret = len;
		break;

	default:
		pr_notice("kAFS: Unexpected error from FS.StoreData %d\n", ret);
		fallthrough;
	case -EACCES:
	case -EPERM:
	case -ENOKEY:
	case -EKEYEXPIRED:
	case -EKEYREJECTED:
	case -EKEYREVOKED:
		afs_redirty_pages(wbc, mapping, start, len);
		mapping_set_error(mapping, ret);
		break;

	case -EDQUOT:
	case -ENOSPC:
		afs_redirty_pages(wbc, mapping, start, len);
		mapping_set_error(mapping, -ENOSPC);
		break;

	case -EROFS:
	case -EIO:
	case -EREMOTEIO:
	case -EFBIG:
	case -ENOENT:
	case -ENOMEDIUM:
	case -ENXIO:
		trace_afs_file_error(vnode, ret, afs_file_error_writeback_fail);
		afs_kill_pages(mapping, start, len);
		mapping_set_error(mapping, ret);
		break;
	}

	_leave(" = %d", ret);
	return ret;
}

/*
 * write a page back to the server
 * - the caller locked the page for us
 */
int afs_writepage(struct page *subpage, struct writeback_control *wbc)
{
	struct folio *folio = page_folio(subpage);
	ssize_t ret;
	loff_t start;

	_enter("{%lx},", folio_index(folio));
<<<<<<< HEAD
=======

#ifdef CONFIG_AFS_FSCACHE
	folio_wait_fscache(folio);
#endif
>>>>>>> 754e0b0e

	start = folio_index(folio) * PAGE_SIZE;
	ret = afs_write_back_from_locked_folio(folio_mapping(folio), wbc,
					       folio, start, LLONG_MAX - start);
	if (ret < 0) {
		_leave(" = %zd", ret);
		return ret;
	}

	_leave(" = 0");
	return 0;
}

/*
 * write a region of pages back to the server
 */
static int afs_writepages_region(struct address_space *mapping,
				 struct writeback_control *wbc,
				 loff_t start, loff_t end, loff_t *_next)
{
	struct folio *folio;
	struct page *head_page;
	ssize_t ret;
	int n;

	_enter("%llx,%llx,", start, end);

	do {
		pgoff_t index = start / PAGE_SIZE;

		n = find_get_pages_range_tag(mapping, &index, end / PAGE_SIZE,
					     PAGECACHE_TAG_DIRTY, 1, &head_page);
		if (!n)
			break;

		folio = page_folio(head_page);
		start = folio_pos(folio); /* May regress with THPs */

		_debug("wback %lx", folio_index(folio));

		/* At this point we hold neither the i_pages lock nor the
		 * page lock: the page may be truncated or invalidated
		 * (changing page->mapping to NULL), or even swizzled
		 * back from swapper_space to tmpfs file mapping
		 */
		if (wbc->sync_mode != WB_SYNC_NONE) {
			ret = folio_lock_killable(folio);
			if (ret < 0) {
				folio_put(folio);
				return ret;
			}
		} else {
			if (!folio_trylock(folio)) {
				folio_put(folio);
				return 0;
			}
		}

		if (folio_mapping(folio) != mapping ||
		    !folio_test_dirty(folio)) {
			start += folio_size(folio);
			folio_unlock(folio);
			folio_put(folio);
			continue;
		}

<<<<<<< HEAD
		if (folio_test_writeback(folio)) {
			folio_unlock(folio);
			if (wbc->sync_mode != WB_SYNC_NONE)
				folio_wait_writeback(folio);
=======
		if (folio_test_writeback(folio) ||
		    folio_test_fscache(folio)) {
			folio_unlock(folio);
			if (wbc->sync_mode != WB_SYNC_NONE) {
				folio_wait_writeback(folio);
#ifdef CONFIG_AFS_FSCACHE
				folio_wait_fscache(folio);
#endif
			}
>>>>>>> 754e0b0e
			folio_put(folio);
			continue;
		}

		if (!folio_clear_dirty_for_io(folio))
			BUG();
		ret = afs_write_back_from_locked_folio(mapping, wbc, folio, start, end);
		folio_put(folio);
		if (ret < 0) {
			_leave(" = %zd", ret);
			return ret;
		}

		start += ret;

		cond_resched();
	} while (wbc->nr_to_write > 0);

	*_next = start;
	_leave(" = 0 [%llx]", *_next);
	return 0;
}

/*
 * write some of the pending data back to the server
 */
int afs_writepages(struct address_space *mapping,
		   struct writeback_control *wbc)
{
	struct afs_vnode *vnode = AFS_FS_I(mapping->host);
	loff_t start, next;
	int ret;

	_enter("");

	/* We have to be careful as we can end up racing with setattr()
	 * truncating the pagecache since the caller doesn't take a lock here
	 * to prevent it.
	 */
	if (wbc->sync_mode == WB_SYNC_ALL)
		down_read(&vnode->validate_lock);
	else if (!down_read_trylock(&vnode->validate_lock))
		return 0;

	if (wbc->range_cyclic) {
		start = mapping->writeback_index * PAGE_SIZE;
		ret = afs_writepages_region(mapping, wbc, start, LLONG_MAX, &next);
		if (ret == 0) {
			mapping->writeback_index = next / PAGE_SIZE;
			if (start > 0 && wbc->nr_to_write > 0) {
				ret = afs_writepages_region(mapping, wbc, 0,
							    start, &next);
				if (ret == 0)
					mapping->writeback_index =
						next / PAGE_SIZE;
			}
		}
	} else if (wbc->range_start == 0 && wbc->range_end == LLONG_MAX) {
		ret = afs_writepages_region(mapping, wbc, 0, LLONG_MAX, &next);
		if (wbc->nr_to_write > 0 && ret == 0)
			mapping->writeback_index = next / PAGE_SIZE;
	} else {
		ret = afs_writepages_region(mapping, wbc,
					    wbc->range_start, wbc->range_end, &next);
	}

	up_read(&vnode->validate_lock);
	_leave(" = %d", ret);
	return ret;
}

/*
 * write to an AFS file
 */
ssize_t afs_file_write(struct kiocb *iocb, struct iov_iter *from)
{
	struct afs_vnode *vnode = AFS_FS_I(file_inode(iocb->ki_filp));
	struct afs_file *af = iocb->ki_filp->private_data;
	ssize_t result;
	size_t count = iov_iter_count(from);

	_enter("{%llx:%llu},{%zu},",
	       vnode->fid.vid, vnode->fid.vnode, count);

	if (IS_SWAPFILE(&vnode->vfs_inode)) {
		printk(KERN_INFO
		       "AFS: Attempt to write to active swap file!\n");
		return -EBUSY;
	}

	if (!count)
		return 0;

	result = afs_validate(vnode, af->key);
	if (result < 0)
		return result;

	result = generic_file_write_iter(iocb, from);

	_leave(" = %zd", result);
	return result;
}

/*
 * flush any dirty pages for this process, and check for write errors.
 * - the return status from this call provides a reliable indication of
 *   whether any write errors occurred for this process.
 */
int afs_fsync(struct file *file, loff_t start, loff_t end, int datasync)
{
	struct afs_vnode *vnode = AFS_FS_I(file_inode(file));
	struct afs_file *af = file->private_data;
	int ret;

	_enter("{%llx:%llu},{n=%pD},%d",
	       vnode->fid.vid, vnode->fid.vnode, file,
	       datasync);

	ret = afs_validate(vnode, af->key);
	if (ret < 0)
		return ret;

	return file_write_and_wait_range(file, start, end);
}

/*
 * notification that a previously read-only page is about to become writable
 * - if it returns an error, the caller will deliver a bus error signal
 */
vm_fault_t afs_page_mkwrite(struct vm_fault *vmf)
{
	struct folio *folio = page_folio(vmf->page);
	struct file *file = vmf->vma->vm_file;
	struct inode *inode = file_inode(file);
	struct afs_vnode *vnode = AFS_FS_I(inode);
	struct afs_file *af = file->private_data;
	unsigned long priv;
	vm_fault_t ret = VM_FAULT_RETRY;

	_enter("{{%llx:%llu}},{%lx}", vnode->fid.vid, vnode->fid.vnode, folio_index(folio));

	afs_validate(vnode, af->key);

	sb_start_pagefault(inode->i_sb);

	/* Wait for the page to be written to the cache before we allow it to
	 * be modified.  We then assume the entire page will need writing back.
	 */
#ifdef CONFIG_AFS_FSCACHE
	if (folio_test_fscache(folio) &&
	    folio_wait_fscache_killable(folio) < 0)
		goto out;
#endif

	if (folio_wait_writeback_killable(folio))
		goto out;

	if (folio_lock_killable(folio) < 0)
		goto out;

	/* We mustn't change folio->private until writeback is complete as that
	 * details the portion of the page we need to write back and we might
	 * need to redirty the page if there's a problem.
	 */
	if (folio_wait_writeback_killable(folio) < 0) {
		folio_unlock(folio);
		goto out;
	}

	priv = afs_folio_dirty(folio, 0, folio_size(folio));
	priv = afs_folio_dirty_mmapped(priv);
	if (folio_test_private(folio)) {
		folio_change_private(folio, (void *)priv);
		trace_afs_folio_dirty(vnode, tracepoint_string("mkwrite+"), folio);
	} else {
		folio_attach_private(folio, (void *)priv);
		trace_afs_folio_dirty(vnode, tracepoint_string("mkwrite"), folio);
	}
	file_update_time(file);

	ret = VM_FAULT_LOCKED;
out:
	sb_end_pagefault(inode->i_sb);
	return ret;
}

/*
 * Prune the keys cached for writeback.  The caller must hold vnode->wb_lock.
 */
void afs_prune_wb_keys(struct afs_vnode *vnode)
{
	LIST_HEAD(graveyard);
	struct afs_wb_key *wbk, *tmp;

	/* Discard unused keys */
	spin_lock(&vnode->wb_lock);

	if (!mapping_tagged(&vnode->vfs_inode.i_data, PAGECACHE_TAG_WRITEBACK) &&
	    !mapping_tagged(&vnode->vfs_inode.i_data, PAGECACHE_TAG_DIRTY)) {
		list_for_each_entry_safe(wbk, tmp, &vnode->wb_keys, vnode_link) {
			if (refcount_read(&wbk->usage) == 1)
				list_move(&wbk->vnode_link, &graveyard);
		}
	}

	spin_unlock(&vnode->wb_lock);

	while (!list_empty(&graveyard)) {
		wbk = list_entry(graveyard.next, struct afs_wb_key, vnode_link);
		list_del(&wbk->vnode_link);
		afs_put_wb_key(wbk);
	}
}

/*
 * Clean up a page during invalidation.
 */
int afs_launder_page(struct page *subpage)
{
	struct folio *folio = page_folio(subpage);
	struct afs_vnode *vnode = AFS_FS_I(folio_inode(folio));
	struct iov_iter iter;
	struct bio_vec bv[1];
	unsigned long priv;
	unsigned int f, t;
	int ret = 0;

	_enter("{%lx}", folio_index(folio));

	priv = (unsigned long)folio_get_private(folio);
	if (folio_clear_dirty_for_io(folio)) {
		f = 0;
		t = folio_size(folio);
		if (folio_test_private(folio)) {
			f = afs_folio_dirty_from(folio, priv);
			t = afs_folio_dirty_to(folio, priv);
		}

		bv[0].bv_page = &folio->page;
		bv[0].bv_offset = f;
		bv[0].bv_len = t - f;
		iov_iter_bvec(&iter, WRITE, bv, 1, bv[0].bv_len);

		trace_afs_folio_dirty(vnode, tracepoint_string("launder"), folio);
		ret = afs_store_data(vnode, &iter, folio_pos(folio) + f, true);
	}

	trace_afs_folio_dirty(vnode, tracepoint_string("laundered"), folio);
	folio_detach_private(folio);
	folio_wait_fscache(folio);
	return ret;
}

/*
 * Deal with the completion of writing the data to the cache.
 */
static void afs_write_to_cache_done(void *priv, ssize_t transferred_or_error,
				    bool was_async)
{
	struct afs_vnode *vnode = priv;

	if (IS_ERR_VALUE(transferred_or_error) &&
	    transferred_or_error != -ENOBUFS)
		afs_invalidate_cache(vnode, 0);
}

/*
 * Save the write to the cache also.
 */
static void afs_write_to_cache(struct afs_vnode *vnode,
			       loff_t start, size_t len, loff_t i_size,
			       bool caching)
{
	fscache_write_to_cache(afs_vnode_cache(vnode),
			       vnode->vfs_inode.i_mapping, start, len, i_size,
			       afs_write_to_cache_done, vnode, caching);
}<|MERGE_RESOLUTION|>--- conflicted
+++ resolved
@@ -479,13 +479,9 @@
 				folio_put(folio);
 				break;
 			}
-<<<<<<< HEAD
-			if (!folio_test_dirty(folio) || folio_test_writeback(folio)) {
-=======
 			if (!folio_test_dirty(folio) ||
 			    folio_test_writeback(folio) ||
 			    folio_test_fscache(folio)) {
->>>>>>> 754e0b0e
 				folio_unlock(folio);
 				folio_put(folio);
 				break;
@@ -680,13 +676,10 @@
 	loff_t start;
 
 	_enter("{%lx},", folio_index(folio));
-<<<<<<< HEAD
-=======
 
 #ifdef CONFIG_AFS_FSCACHE
 	folio_wait_fscache(folio);
 #endif
->>>>>>> 754e0b0e
 
 	start = folio_index(folio) * PAGE_SIZE;
 	ret = afs_write_back_from_locked_folio(folio_mapping(folio), wbc,
@@ -753,12 +746,6 @@
 			continue;
 		}
 
-<<<<<<< HEAD
-		if (folio_test_writeback(folio)) {
-			folio_unlock(folio);
-			if (wbc->sync_mode != WB_SYNC_NONE)
-				folio_wait_writeback(folio);
-=======
 		if (folio_test_writeback(folio) ||
 		    folio_test_fscache(folio)) {
 			folio_unlock(folio);
@@ -768,7 +755,6 @@
 				folio_wait_fscache(folio);
 #endif
 			}
->>>>>>> 754e0b0e
 			folio_put(folio);
 			continue;
 		}
