--- conflicted
+++ resolved
@@ -95,13 +95,10 @@
 				   struct page *locked_page,
 				   u64 start, u64 end, int *page_started,
 				   unsigned long *nr_written, int unlock);
-<<<<<<< HEAD
-=======
 static struct extent_map *create_pinned_em(struct inode *inode, u64 start,
 					   u64 len, u64 orig_start,
 					   u64 block_start, u64 block_len,
 					   u64 orig_block_len, int type);
->>>>>>> 097e3635
 
 static int btrfs_init_inode_security(struct btrfs_trans_handle *trans,
 				     struct inode *inode,  struct inode *dir,
