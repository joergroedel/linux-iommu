// SPDX-License-Identifier: GPL-2.0
/*
 * Copyright (C) 2011, 2012 STRATO.  All rights reserved.
 */

#include <linux/blkdev.h>
#include <linux/ratelimit.h>
#include <linux/sched/mm.h>
#include "ctree.h"
#include "volumes.h"
#include "disk-io.h"
#include "ordered-data.h"
#include "transaction.h"
#include "backref.h"
#include "extent_io.h"
#include "dev-replace.h"
#include "check-integrity.h"
#include "rcu-string.h"
#include "raid56.h"

/*
 * This is only the first step towards a full-features scrub. It reads all
 * extent and super block and verifies the checksums. In case a bad checksum
 * is found or the extent cannot be read, good data will be written back if
 * any can be found.
 *
 * Future enhancements:
 *  - In case an unrepairable extent is encountered, track which files are
 *    affected and report them
 *  - track and record media errors, throw out bad devices
 *  - add a mode to also read unallocated space
 */

struct scrub_block;
struct scrub_ctx;

/*
 * the following three values only influence the performance.
 * The last one configures the number of parallel and outstanding I/O
 * operations. The first two values configure an upper limit for the number
 * of (dynamically allocated) pages that are added to a bio.
 */
#define SCRUB_PAGES_PER_RD_BIO	32	/* 128k per bio */
#define SCRUB_PAGES_PER_WR_BIO	32	/* 128k per bio */
#define SCRUB_BIOS_PER_SCTX	64	/* 8MB per device in flight */

/*
 * the following value times PAGE_SIZE needs to be large enough to match the
 * largest node/leaf/sector size that shall be supported.
 * Values larger than BTRFS_STRIPE_LEN are not supported.
 */
#define SCRUB_MAX_PAGES_PER_BLOCK	16	/* 64k per node/leaf/sector */

struct scrub_recover {
	refcount_t		refs;
	struct btrfs_bio	*bbio;
	u64			map_length;
};

struct scrub_page {
	struct scrub_block	*sblock;
	struct page		*page;
	struct btrfs_device	*dev;
	struct list_head	list;
	u64			flags;  /* extent flags */
	u64			generation;
	u64			logical;
	u64			physical;
	u64			physical_for_dev_replace;
	atomic_t		refs;
	struct {
		unsigned int	mirror_num:8;
		unsigned int	have_csum:1;
		unsigned int	io_error:1;
	};
	u8			csum[BTRFS_CSUM_SIZE];

	struct scrub_recover	*recover;
};

struct scrub_bio {
	int			index;
	struct scrub_ctx	*sctx;
	struct btrfs_device	*dev;
	struct bio		*bio;
	blk_status_t		status;
	u64			logical;
	u64			physical;
#if SCRUB_PAGES_PER_WR_BIO >= SCRUB_PAGES_PER_RD_BIO
	struct scrub_page	*pagev[SCRUB_PAGES_PER_WR_BIO];
#else
	struct scrub_page	*pagev[SCRUB_PAGES_PER_RD_BIO];
#endif
	int			page_count;
	int			next_free;
	struct btrfs_work	work;
};

struct scrub_block {
	struct scrub_page	*pagev[SCRUB_MAX_PAGES_PER_BLOCK];
	int			page_count;
	atomic_t		outstanding_pages;
	refcount_t		refs; /* free mem on transition to zero */
	struct scrub_ctx	*sctx;
	struct scrub_parity	*sparity;
	struct {
		unsigned int	header_error:1;
		unsigned int	checksum_error:1;
		unsigned int	no_io_error_seen:1;
		unsigned int	generation_error:1; /* also sets header_error */

		/* The following is for the data used to check parity */
		/* It is for the data with checksum */
		unsigned int	data_corrected:1;
	};
	struct btrfs_work	work;
};

/* Used for the chunks with parity stripe such RAID5/6 */
struct scrub_parity {
	struct scrub_ctx	*sctx;

	struct btrfs_device	*scrub_dev;

	u64			logic_start;

	u64			logic_end;

	int			nsectors;

	u64			stripe_len;

	refcount_t		refs;

	struct list_head	spages;

	/* Work of parity check and repair */
	struct btrfs_work	work;

	/* Mark the parity blocks which have data */
	unsigned long		*dbitmap;

	/*
	 * Mark the parity blocks which have data, but errors happen when
	 * read data or check data
	 */
	unsigned long		*ebitmap;

	unsigned long		bitmap[0];
};

struct scrub_ctx {
	struct scrub_bio	*bios[SCRUB_BIOS_PER_SCTX];
	struct btrfs_fs_info	*fs_info;
	int			first_free;
	int			curr;
	atomic_t		bios_in_flight;
	atomic_t		workers_pending;
	spinlock_t		list_lock;
	wait_queue_head_t	list_wait;
	u16			csum_size;
	struct list_head	csum_list;
	atomic_t		cancel_req;
	int			readonly;
	int			pages_per_rd_bio;

	int			is_dev_replace;

	struct scrub_bio        *wr_curr_bio;
	struct mutex            wr_lock;
	int                     pages_per_wr_bio; /* <= SCRUB_PAGES_PER_WR_BIO */
	struct btrfs_device     *wr_tgtdev;
	bool                    flush_all_writes;

	/*
	 * statistics
	 */
	struct btrfs_scrub_progress stat;
	spinlock_t		stat_lock;

	/*
	 * Use a ref counter to avoid use-after-free issues. Scrub workers
	 * decrement bios_in_flight and workers_pending and then do a wakeup
	 * on the list_wait wait queue. We must ensure the main scrub task
	 * doesn't free the scrub context before or while the workers are
	 * doing the wakeup() call.
	 */
	refcount_t              refs;
};

struct scrub_warning {
	struct btrfs_path	*path;
	u64			extent_item_size;
	const char		*errstr;
	u64			physical;
	u64			logical;
	struct btrfs_device	*dev;
};

struct full_stripe_lock {
	struct rb_node node;
	u64 logical;
	u64 refs;
	struct mutex mutex;
};

static void scrub_pending_bio_inc(struct scrub_ctx *sctx);
static void scrub_pending_bio_dec(struct scrub_ctx *sctx);
static int scrub_handle_errored_block(struct scrub_block *sblock_to_check);
static int scrub_setup_recheck_block(struct scrub_block *original_sblock,
				     struct scrub_block *sblocks_for_recheck);
static void scrub_recheck_block(struct btrfs_fs_info *fs_info,
				struct scrub_block *sblock,
				int retry_failed_mirror);
static void scrub_recheck_block_checksum(struct scrub_block *sblock);
static int scrub_repair_block_from_good_copy(struct scrub_block *sblock_bad,
					     struct scrub_block *sblock_good);
static int scrub_repair_page_from_good_copy(struct scrub_block *sblock_bad,
					    struct scrub_block *sblock_good,
					    int page_num, int force_write);
static void scrub_write_block_to_dev_replace(struct scrub_block *sblock);
static int scrub_write_page_to_dev_replace(struct scrub_block *sblock,
					   int page_num);
static int scrub_checksum_data(struct scrub_block *sblock);
static int scrub_checksum_tree_block(struct scrub_block *sblock);
static int scrub_checksum_super(struct scrub_block *sblock);
static void scrub_block_get(struct scrub_block *sblock);
static void scrub_block_put(struct scrub_block *sblock);
static void scrub_page_get(struct scrub_page *spage);
static void scrub_page_put(struct scrub_page *spage);
static void scrub_parity_get(struct scrub_parity *sparity);
static void scrub_parity_put(struct scrub_parity *sparity);
static int scrub_add_page_to_rd_bio(struct scrub_ctx *sctx,
				    struct scrub_page *spage);
static int scrub_pages(struct scrub_ctx *sctx, u64 logical, u64 len,
		       u64 physical, struct btrfs_device *dev, u64 flags,
		       u64 gen, int mirror_num, u8 *csum, int force,
		       u64 physical_for_dev_replace);
static void scrub_bio_end_io(struct bio *bio);
static void scrub_bio_end_io_worker(struct btrfs_work *work);
static void scrub_block_complete(struct scrub_block *sblock);
static void scrub_remap_extent(struct btrfs_fs_info *fs_info,
			       u64 extent_logical, u64 extent_len,
			       u64 *extent_physical,
			       struct btrfs_device **extent_dev,
			       int *extent_mirror_num);
static int scrub_add_page_to_wr_bio(struct scrub_ctx *sctx,
				    struct scrub_page *spage);
static void scrub_wr_submit(struct scrub_ctx *sctx);
static void scrub_wr_bio_end_io(struct bio *bio);
static void scrub_wr_bio_end_io_worker(struct btrfs_work *work);
static void __scrub_blocked_if_needed(struct btrfs_fs_info *fs_info);
static void scrub_blocked_if_needed(struct btrfs_fs_info *fs_info);
static void scrub_put_ctx(struct scrub_ctx *sctx);

static inline int scrub_is_page_on_raid56(struct scrub_page *page)
{
	return page->recover &&
	       (page->recover->bbio->map_type & BTRFS_BLOCK_GROUP_RAID56_MASK);
}

static void scrub_pending_bio_inc(struct scrub_ctx *sctx)
{
	refcount_inc(&sctx->refs);
	atomic_inc(&sctx->bios_in_flight);
}

static void scrub_pending_bio_dec(struct scrub_ctx *sctx)
{
	atomic_dec(&sctx->bios_in_flight);
	wake_up(&sctx->list_wait);
	scrub_put_ctx(sctx);
}

static void __scrub_blocked_if_needed(struct btrfs_fs_info *fs_info)
{
	while (atomic_read(&fs_info->scrub_pause_req)) {
		mutex_unlock(&fs_info->scrub_lock);
		wait_event(fs_info->scrub_pause_wait,
		   atomic_read(&fs_info->scrub_pause_req) == 0);
		mutex_lock(&fs_info->scrub_lock);
	}
}

static void scrub_pause_on(struct btrfs_fs_info *fs_info)
{
	atomic_inc(&fs_info->scrubs_paused);
	wake_up(&fs_info->scrub_pause_wait);
}

static void scrub_pause_off(struct btrfs_fs_info *fs_info)
{
	mutex_lock(&fs_info->scrub_lock);
	__scrub_blocked_if_needed(fs_info);
	atomic_dec(&fs_info->scrubs_paused);
	mutex_unlock(&fs_info->scrub_lock);

	wake_up(&fs_info->scrub_pause_wait);
}

static void scrub_blocked_if_needed(struct btrfs_fs_info *fs_info)
{
	scrub_pause_on(fs_info);
	scrub_pause_off(fs_info);
}

/*
 * Insert new full stripe lock into full stripe locks tree
 *
 * Return pointer to existing or newly inserted full_stripe_lock structure if
 * everything works well.
 * Return ERR_PTR(-ENOMEM) if we failed to allocate memory
 *
 * NOTE: caller must hold full_stripe_locks_root->lock before calling this
 * function
 */
static struct full_stripe_lock *insert_full_stripe_lock(
		struct btrfs_full_stripe_locks_tree *locks_root,
		u64 fstripe_logical)
{
	struct rb_node **p;
	struct rb_node *parent = NULL;
	struct full_stripe_lock *entry;
	struct full_stripe_lock *ret;

	lockdep_assert_held(&locks_root->lock);

	p = &locks_root->root.rb_node;
	while (*p) {
		parent = *p;
		entry = rb_entry(parent, struct full_stripe_lock, node);
		if (fstripe_logical < entry->logical) {
			p = &(*p)->rb_left;
		} else if (fstripe_logical > entry->logical) {
			p = &(*p)->rb_right;
		} else {
			entry->refs++;
			return entry;
		}
	}

	/* Insert new lock */
	ret = kmalloc(sizeof(*ret), GFP_KERNEL);
	if (!ret)
		return ERR_PTR(-ENOMEM);
	ret->logical = fstripe_logical;
	ret->refs = 1;
	mutex_init(&ret->mutex);

	rb_link_node(&ret->node, parent, p);
	rb_insert_color(&ret->node, &locks_root->root);
	return ret;
}

/*
 * Search for a full stripe lock of a block group
 *
 * Return pointer to existing full stripe lock if found
 * Return NULL if not found
 */
static struct full_stripe_lock *search_full_stripe_lock(
		struct btrfs_full_stripe_locks_tree *locks_root,
		u64 fstripe_logical)
{
	struct rb_node *node;
	struct full_stripe_lock *entry;

	lockdep_assert_held(&locks_root->lock);

	node = locks_root->root.rb_node;
	while (node) {
		entry = rb_entry(node, struct full_stripe_lock, node);
		if (fstripe_logical < entry->logical)
			node = node->rb_left;
		else if (fstripe_logical > entry->logical)
			node = node->rb_right;
		else
			return entry;
	}
	return NULL;
}

/*
 * Helper to get full stripe logical from a normal bytenr.
 *
 * Caller must ensure @cache is a RAID56 block group.
 */
static u64 get_full_stripe_logical(struct btrfs_block_group_cache *cache,
				   u64 bytenr)
{
	u64 ret;

	/*
	 * Due to chunk item size limit, full stripe length should not be
	 * larger than U32_MAX. Just a sanity check here.
	 */
	WARN_ON_ONCE(cache->full_stripe_len >= U32_MAX);

	/*
	 * round_down() can only handle power of 2, while RAID56 full
	 * stripe length can be 64KiB * n, so we need to manually round down.
	 */
	ret = div64_u64(bytenr - cache->key.objectid, cache->full_stripe_len) *
		cache->full_stripe_len + cache->key.objectid;
	return ret;
}

/*
 * Lock a full stripe to avoid concurrency of recovery and read
 *
 * It's only used for profiles with parities (RAID5/6), for other profiles it
 * does nothing.
 *
 * Return 0 if we locked full stripe covering @bytenr, with a mutex held.
 * So caller must call unlock_full_stripe() at the same context.
 *
 * Return <0 if encounters error.
 */
static int lock_full_stripe(struct btrfs_fs_info *fs_info, u64 bytenr,
			    bool *locked_ret)
{
	struct btrfs_block_group_cache *bg_cache;
	struct btrfs_full_stripe_locks_tree *locks_root;
	struct full_stripe_lock *existing;
	u64 fstripe_start;
	int ret = 0;

	*locked_ret = false;
	bg_cache = btrfs_lookup_block_group(fs_info, bytenr);
	if (!bg_cache) {
		ASSERT(0);
		return -ENOENT;
	}

	/* Profiles not based on parity don't need full stripe lock */
	if (!(bg_cache->flags & BTRFS_BLOCK_GROUP_RAID56_MASK))
		goto out;
	locks_root = &bg_cache->full_stripe_locks_root;

	fstripe_start = get_full_stripe_logical(bg_cache, bytenr);

	/* Now insert the full stripe lock */
	mutex_lock(&locks_root->lock);
	existing = insert_full_stripe_lock(locks_root, fstripe_start);
	mutex_unlock(&locks_root->lock);
	if (IS_ERR(existing)) {
		ret = PTR_ERR(existing);
		goto out;
	}
	mutex_lock(&existing->mutex);
	*locked_ret = true;
out:
	btrfs_put_block_group(bg_cache);
	return ret;
}

/*
 * Unlock a full stripe.
 *
 * NOTE: Caller must ensure it's the same context calling corresponding
 * lock_full_stripe().
 *
 * Return 0 if we unlock full stripe without problem.
 * Return <0 for error
 */
static int unlock_full_stripe(struct btrfs_fs_info *fs_info, u64 bytenr,
			      bool locked)
{
	struct btrfs_block_group_cache *bg_cache;
	struct btrfs_full_stripe_locks_tree *locks_root;
	struct full_stripe_lock *fstripe_lock;
	u64 fstripe_start;
	bool freeit = false;
	int ret = 0;

	/* If we didn't acquire full stripe lock, no need to continue */
	if (!locked)
		return 0;

	bg_cache = btrfs_lookup_block_group(fs_info, bytenr);
	if (!bg_cache) {
		ASSERT(0);
		return -ENOENT;
	}
	if (!(bg_cache->flags & BTRFS_BLOCK_GROUP_RAID56_MASK))
		goto out;

	locks_root = &bg_cache->full_stripe_locks_root;
	fstripe_start = get_full_stripe_logical(bg_cache, bytenr);

	mutex_lock(&locks_root->lock);
	fstripe_lock = search_full_stripe_lock(locks_root, fstripe_start);
	/* Unpaired unlock_full_stripe() detected */
	if (!fstripe_lock) {
		WARN_ON(1);
		ret = -ENOENT;
		mutex_unlock(&locks_root->lock);
		goto out;
	}

	if (fstripe_lock->refs == 0) {
		WARN_ON(1);
		btrfs_warn(fs_info, "full stripe lock at %llu refcount underflow",
			fstripe_lock->logical);
	} else {
		fstripe_lock->refs--;
	}

	if (fstripe_lock->refs == 0) {
		rb_erase(&fstripe_lock->node, &locks_root->root);
		freeit = true;
	}
	mutex_unlock(&locks_root->lock);

	mutex_unlock(&fstripe_lock->mutex);
	if (freeit)
		kfree(fstripe_lock);
out:
	btrfs_put_block_group(bg_cache);
	return ret;
}

static void scrub_free_csums(struct scrub_ctx *sctx)
{
	while (!list_empty(&sctx->csum_list)) {
		struct btrfs_ordered_sum *sum;
		sum = list_first_entry(&sctx->csum_list,
				       struct btrfs_ordered_sum, list);
		list_del(&sum->list);
		kfree(sum);
	}
}

static noinline_for_stack void scrub_free_ctx(struct scrub_ctx *sctx)
{
	int i;

	if (!sctx)
		return;

	/* this can happen when scrub is cancelled */
	if (sctx->curr != -1) {
		struct scrub_bio *sbio = sctx->bios[sctx->curr];

		for (i = 0; i < sbio->page_count; i++) {
			WARN_ON(!sbio->pagev[i]->page);
			scrub_block_put(sbio->pagev[i]->sblock);
		}
		bio_put(sbio->bio);
	}

	for (i = 0; i < SCRUB_BIOS_PER_SCTX; ++i) {
		struct scrub_bio *sbio = sctx->bios[i];

		if (!sbio)
			break;
		kfree(sbio);
	}

	kfree(sctx->wr_curr_bio);
	scrub_free_csums(sctx);
	kfree(sctx);
}

static void scrub_put_ctx(struct scrub_ctx *sctx)
{
	if (refcount_dec_and_test(&sctx->refs))
		scrub_free_ctx(sctx);
}

static noinline_for_stack
struct scrub_ctx *scrub_setup_ctx(struct btrfs_device *dev, int is_dev_replace)
{
	struct scrub_ctx *sctx;
	int		i;
	struct btrfs_fs_info *fs_info = dev->fs_info;

	sctx = kzalloc(sizeof(*sctx), GFP_KERNEL);
	if (!sctx)
		goto nomem;
	refcount_set(&sctx->refs, 1);
	sctx->is_dev_replace = is_dev_replace;
	sctx->pages_per_rd_bio = SCRUB_PAGES_PER_RD_BIO;
	sctx->curr = -1;
	sctx->fs_info = dev->fs_info;
	for (i = 0; i < SCRUB_BIOS_PER_SCTX; ++i) {
		struct scrub_bio *sbio;

		sbio = kzalloc(sizeof(*sbio), GFP_KERNEL);
		if (!sbio)
			goto nomem;
		sctx->bios[i] = sbio;

		sbio->index = i;
		sbio->sctx = sctx;
		sbio->page_count = 0;
		btrfs_init_work(&sbio->work, btrfs_scrub_helper,
				scrub_bio_end_io_worker, NULL, NULL);

		if (i != SCRUB_BIOS_PER_SCTX - 1)
			sctx->bios[i]->next_free = i + 1;
		else
			sctx->bios[i]->next_free = -1;
	}
	sctx->first_free = 0;
	atomic_set(&sctx->bios_in_flight, 0);
	atomic_set(&sctx->workers_pending, 0);
	atomic_set(&sctx->cancel_req, 0);
	sctx->csum_size = btrfs_super_csum_size(fs_info->super_copy);
	INIT_LIST_HEAD(&sctx->csum_list);

	spin_lock_init(&sctx->list_lock);
	spin_lock_init(&sctx->stat_lock);
	init_waitqueue_head(&sctx->list_wait);

	WARN_ON(sctx->wr_curr_bio != NULL);
	mutex_init(&sctx->wr_lock);
	sctx->wr_curr_bio = NULL;
	if (is_dev_replace) {
		WARN_ON(!fs_info->dev_replace.tgtdev);
		sctx->pages_per_wr_bio = SCRUB_PAGES_PER_WR_BIO;
		sctx->wr_tgtdev = fs_info->dev_replace.tgtdev;
		sctx->flush_all_writes = false;
	}

	return sctx;

nomem:
	scrub_free_ctx(sctx);
	return ERR_PTR(-ENOMEM);
}

static int scrub_print_warning_inode(u64 inum, u64 offset, u64 root,
				     void *warn_ctx)
{
	u64 isize;
	u32 nlink;
	int ret;
	int i;
	unsigned nofs_flag;
	struct extent_buffer *eb;
	struct btrfs_inode_item *inode_item;
	struct scrub_warning *swarn = warn_ctx;
	struct btrfs_fs_info *fs_info = swarn->dev->fs_info;
	struct inode_fs_paths *ipath = NULL;
	struct btrfs_root *local_root;
	struct btrfs_key root_key;
	struct btrfs_key key;

	root_key.objectid = root;
	root_key.type = BTRFS_ROOT_ITEM_KEY;
	root_key.offset = (u64)-1;
	local_root = btrfs_read_fs_root_no_name(fs_info, &root_key);
	if (IS_ERR(local_root)) {
		ret = PTR_ERR(local_root);
		goto err;
	}

	/*
	 * this makes the path point to (inum INODE_ITEM ioff)
	 */
	key.objectid = inum;
	key.type = BTRFS_INODE_ITEM_KEY;
	key.offset = 0;

	ret = btrfs_search_slot(NULL, local_root, &key, swarn->path, 0, 0);
	if (ret) {
		btrfs_release_path(swarn->path);
		goto err;
	}

	eb = swarn->path->nodes[0];
	inode_item = btrfs_item_ptr(eb, swarn->path->slots[0],
					struct btrfs_inode_item);
	isize = btrfs_inode_size(eb, inode_item);
	nlink = btrfs_inode_nlink(eb, inode_item);
	btrfs_release_path(swarn->path);

	/*
	 * init_path might indirectly call vmalloc, or use GFP_KERNEL. Scrub
	 * uses GFP_NOFS in this context, so we keep it consistent but it does
	 * not seem to be strictly necessary.
	 */
	nofs_flag = memalloc_nofs_save();
	ipath = init_ipath(4096, local_root, swarn->path);
	memalloc_nofs_restore(nofs_flag);
	if (IS_ERR(ipath)) {
		ret = PTR_ERR(ipath);
		ipath = NULL;
		goto err;
	}
	ret = paths_from_inode(inum, ipath);

	if (ret < 0)
		goto err;

	/*
	 * we deliberately ignore the bit ipath might have been too small to
	 * hold all of the paths here
	 */
	for (i = 0; i < ipath->fspath->elem_cnt; ++i)
		btrfs_warn_in_rcu(fs_info,
"%s at logical %llu on dev %s, physical %llu, root %llu, inode %llu, offset %llu, length %llu, links %u (path: %s)",
				  swarn->errstr, swarn->logical,
				  rcu_str_deref(swarn->dev->name),
				  swarn->physical,
				  root, inum, offset,
				  min(isize - offset, (u64)PAGE_SIZE), nlink,
				  (char *)(unsigned long)ipath->fspath->val[i]);

	free_ipath(ipath);
	return 0;

err:
	btrfs_warn_in_rcu(fs_info,
			  "%s at logical %llu on dev %s, physical %llu, root %llu, inode %llu, offset %llu: path resolving failed with ret=%d",
			  swarn->errstr, swarn->logical,
			  rcu_str_deref(swarn->dev->name),
			  swarn->physical,
			  root, inum, offset, ret);

	free_ipath(ipath);
	return 0;
}

static void scrub_print_warning(const char *errstr, struct scrub_block *sblock)
{
	struct btrfs_device *dev;
	struct btrfs_fs_info *fs_info;
	struct btrfs_path *path;
	struct btrfs_key found_key;
	struct extent_buffer *eb;
	struct btrfs_extent_item *ei;
	struct scrub_warning swarn;
	unsigned long ptr = 0;
	u64 extent_item_pos;
	u64 flags = 0;
	u64 ref_root;
	u32 item_size;
	u8 ref_level = 0;
	int ret;

	WARN_ON(sblock->page_count < 1);
	dev = sblock->pagev[0]->dev;
	fs_info = sblock->sctx->fs_info;

	path = btrfs_alloc_path();
	if (!path)
		return;

	swarn.physical = sblock->pagev[0]->physical;
	swarn.logical = sblock->pagev[0]->logical;
	swarn.errstr = errstr;
	swarn.dev = NULL;

	ret = extent_from_logical(fs_info, swarn.logical, path, &found_key,
				  &flags);
	if (ret < 0)
		goto out;

	extent_item_pos = swarn.logical - found_key.objectid;
	swarn.extent_item_size = found_key.offset;

	eb = path->nodes[0];
	ei = btrfs_item_ptr(eb, path->slots[0], struct btrfs_extent_item);
	item_size = btrfs_item_size_nr(eb, path->slots[0]);

	if (flags & BTRFS_EXTENT_FLAG_TREE_BLOCK) {
		do {
			ret = tree_backref_for_extent(&ptr, eb, &found_key, ei,
						      item_size, &ref_root,
						      &ref_level);
			btrfs_warn_in_rcu(fs_info,
"%s at logical %llu on dev %s, physical %llu: metadata %s (level %d) in tree %llu",
				errstr, swarn.logical,
				rcu_str_deref(dev->name),
				swarn.physical,
				ref_level ? "node" : "leaf",
				ret < 0 ? -1 : ref_level,
				ret < 0 ? -1 : ref_root);
		} while (ret != 1);
		btrfs_release_path(path);
	} else {
		btrfs_release_path(path);
		swarn.path = path;
		swarn.dev = dev;
		iterate_extent_inodes(fs_info, found_key.objectid,
					extent_item_pos, 1,
					scrub_print_warning_inode, &swarn, false);
	}

out:
	btrfs_free_path(path);
}

static inline void scrub_get_recover(struct scrub_recover *recover)
{
	refcount_inc(&recover->refs);
}

static inline void scrub_put_recover(struct btrfs_fs_info *fs_info,
				     struct scrub_recover *recover)
{
	if (refcount_dec_and_test(&recover->refs)) {
		btrfs_bio_counter_dec(fs_info);
		btrfs_put_bbio(recover->bbio);
		kfree(recover);
	}
}

/*
 * scrub_handle_errored_block gets called when either verification of the
 * pages failed or the bio failed to read, e.g. with EIO. In the latter
 * case, this function handles all pages in the bio, even though only one
 * may be bad.
 * The goal of this function is to repair the errored block by using the
 * contents of one of the mirrors.
 */
static int scrub_handle_errored_block(struct scrub_block *sblock_to_check)
{
	struct scrub_ctx *sctx = sblock_to_check->sctx;
	struct btrfs_device *dev;
	struct btrfs_fs_info *fs_info;
	u64 logical;
	unsigned int failed_mirror_index;
	unsigned int is_metadata;
	unsigned int have_csum;
	struct scrub_block *sblocks_for_recheck; /* holds one for each mirror */
	struct scrub_block *sblock_bad;
	int ret;
	int mirror_index;
	int page_num;
	int success;
	bool full_stripe_locked;
	static DEFINE_RATELIMIT_STATE(_rs, DEFAULT_RATELIMIT_INTERVAL,
				      DEFAULT_RATELIMIT_BURST);

	BUG_ON(sblock_to_check->page_count < 1);
	fs_info = sctx->fs_info;
	if (sblock_to_check->pagev[0]->flags & BTRFS_EXTENT_FLAG_SUPER) {
		/*
		 * if we find an error in a super block, we just report it.
		 * They will get written with the next transaction commit
		 * anyway
		 */
		spin_lock(&sctx->stat_lock);
		++sctx->stat.super_errors;
		spin_unlock(&sctx->stat_lock);
		return 0;
	}
	logical = sblock_to_check->pagev[0]->logical;
	BUG_ON(sblock_to_check->pagev[0]->mirror_num < 1);
	failed_mirror_index = sblock_to_check->pagev[0]->mirror_num - 1;
	is_metadata = !(sblock_to_check->pagev[0]->flags &
			BTRFS_EXTENT_FLAG_DATA);
	have_csum = sblock_to_check->pagev[0]->have_csum;
	dev = sblock_to_check->pagev[0]->dev;

	/*
	 * For RAID5/6, race can happen for a different device scrub thread.
	 * For data corruption, Parity and Data threads will both try
	 * to recovery the data.
	 * Race can lead to doubly added csum error, or even unrecoverable
	 * error.
	 */
	ret = lock_full_stripe(fs_info, logical, &full_stripe_locked);
	if (ret < 0) {
		spin_lock(&sctx->stat_lock);
		if (ret == -ENOMEM)
			sctx->stat.malloc_errors++;
		sctx->stat.read_errors++;
		sctx->stat.uncorrectable_errors++;
		spin_unlock(&sctx->stat_lock);
		return ret;
	}

	/*
	 * read all mirrors one after the other. This includes to
	 * re-read the extent or metadata block that failed (that was
	 * the cause that this fixup code is called) another time,
	 * page by page this time in order to know which pages
	 * caused I/O errors and which ones are good (for all mirrors).
	 * It is the goal to handle the situation when more than one
	 * mirror contains I/O errors, but the errors do not
	 * overlap, i.e. the data can be repaired by selecting the
	 * pages from those mirrors without I/O error on the
	 * particular pages. One example (with blocks >= 2 * PAGE_SIZE)
	 * would be that mirror #1 has an I/O error on the first page,
	 * the second page is good, and mirror #2 has an I/O error on
	 * the second page, but the first page is good.
	 * Then the first page of the first mirror can be repaired by
	 * taking the first page of the second mirror, and the
	 * second page of the second mirror can be repaired by
	 * copying the contents of the 2nd page of the 1st mirror.
	 * One more note: if the pages of one mirror contain I/O
	 * errors, the checksum cannot be verified. In order to get
	 * the best data for repairing, the first attempt is to find
	 * a mirror without I/O errors and with a validated checksum.
	 * Only if this is not possible, the pages are picked from
	 * mirrors with I/O errors without considering the checksum.
	 * If the latter is the case, at the end, the checksum of the
	 * repaired area is verified in order to correctly maintain
	 * the statistics.
	 */

	sblocks_for_recheck = kcalloc(BTRFS_MAX_MIRRORS,
				      sizeof(*sblocks_for_recheck), GFP_NOFS);
	if (!sblocks_for_recheck) {
		spin_lock(&sctx->stat_lock);
		sctx->stat.malloc_errors++;
		sctx->stat.read_errors++;
		sctx->stat.uncorrectable_errors++;
		spin_unlock(&sctx->stat_lock);
		btrfs_dev_stat_inc_and_print(dev, BTRFS_DEV_STAT_READ_ERRS);
		goto out;
	}

	/* setup the context, map the logical blocks and alloc the pages */
	ret = scrub_setup_recheck_block(sblock_to_check, sblocks_for_recheck);
	if (ret) {
		spin_lock(&sctx->stat_lock);
		sctx->stat.read_errors++;
		sctx->stat.uncorrectable_errors++;
		spin_unlock(&sctx->stat_lock);
		btrfs_dev_stat_inc_and_print(dev, BTRFS_DEV_STAT_READ_ERRS);
		goto out;
	}
	BUG_ON(failed_mirror_index >= BTRFS_MAX_MIRRORS);
	sblock_bad = sblocks_for_recheck + failed_mirror_index;

	/* build and submit the bios for the failed mirror, check checksums */
	scrub_recheck_block(fs_info, sblock_bad, 1);

	if (!sblock_bad->header_error && !sblock_bad->checksum_error &&
	    sblock_bad->no_io_error_seen) {
		/*
		 * the error disappeared after reading page by page, or
		 * the area was part of a huge bio and other parts of the
		 * bio caused I/O errors, or the block layer merged several
		 * read requests into one and the error is caused by a
		 * different bio (usually one of the two latter cases is
		 * the cause)
		 */
		spin_lock(&sctx->stat_lock);
		sctx->stat.unverified_errors++;
		sblock_to_check->data_corrected = 1;
		spin_unlock(&sctx->stat_lock);

		if (sctx->is_dev_replace)
			scrub_write_block_to_dev_replace(sblock_bad);
		goto out;
	}

	if (!sblock_bad->no_io_error_seen) {
		spin_lock(&sctx->stat_lock);
		sctx->stat.read_errors++;
		spin_unlock(&sctx->stat_lock);
		if (__ratelimit(&_rs))
			scrub_print_warning("i/o error", sblock_to_check);
		btrfs_dev_stat_inc_and_print(dev, BTRFS_DEV_STAT_READ_ERRS);
	} else if (sblock_bad->checksum_error) {
		spin_lock(&sctx->stat_lock);
		sctx->stat.csum_errors++;
		spin_unlock(&sctx->stat_lock);
		if (__ratelimit(&_rs))
			scrub_print_warning("checksum error", sblock_to_check);
		btrfs_dev_stat_inc_and_print(dev,
					     BTRFS_DEV_STAT_CORRUPTION_ERRS);
	} else if (sblock_bad->header_error) {
		spin_lock(&sctx->stat_lock);
		sctx->stat.verify_errors++;
		spin_unlock(&sctx->stat_lock);
		if (__ratelimit(&_rs))
			scrub_print_warning("checksum/header error",
					    sblock_to_check);
		if (sblock_bad->generation_error)
			btrfs_dev_stat_inc_and_print(dev,
				BTRFS_DEV_STAT_GENERATION_ERRS);
		else
			btrfs_dev_stat_inc_and_print(dev,
				BTRFS_DEV_STAT_CORRUPTION_ERRS);
	}

	if (sctx->readonly) {
		ASSERT(!sctx->is_dev_replace);
		goto out;
	}

<<<<<<< HEAD
	/*
	 * NOTE: Even for nodatasum case, it's still possible that it's a
	 * compressed data extent, thus scrub_fixup_nodatasum(), which write
	 * inode page cache onto disk, could cause serious data corruption.
	 *
	 * So here we could only read from disk, and hope our recovery could
	 * reach disk before the newer write.
	 */
	if (0 && !is_metadata && !have_csum) {
		struct scrub_fixup_nodatasum *fixup_nodatasum;

		WARN_ON(sctx->is_dev_replace);

		/*
		 * !is_metadata and !have_csum, this means that the data
		 * might not be COWed, that it might be modified
		 * concurrently. The general strategy to work on the
		 * commit root does not help in the case when COW is not
		 * used.
		 */
		fixup_nodatasum = kzalloc(sizeof(*fixup_nodatasum), GFP_NOFS);
		if (!fixup_nodatasum)
			goto did_not_correct_error;
		fixup_nodatasum->sctx = sctx;
		fixup_nodatasum->dev = dev;
		fixup_nodatasum->logical = logical;
		fixup_nodatasum->root = fs_info->extent_root;
		fixup_nodatasum->mirror_num = failed_mirror_index + 1;
		scrub_pending_trans_workers_inc(sctx);
		btrfs_init_work(&fixup_nodatasum->work, btrfs_scrub_helper,
				scrub_fixup_nodatasum, NULL, NULL);
		btrfs_queue_work(fs_info->scrub_workers,
				 &fixup_nodatasum->work);
		goto out;
	}

=======
>>>>>>> 6bf4ca7f
	/*
	 * now build and submit the bios for the other mirrors, check
	 * checksums.
	 * First try to pick the mirror which is completely without I/O
	 * errors and also does not have a checksum error.
	 * If one is found, and if a checksum is present, the full block
	 * that is known to contain an error is rewritten. Afterwards
	 * the block is known to be corrected.
	 * If a mirror is found which is completely correct, and no
	 * checksum is present, only those pages are rewritten that had
	 * an I/O error in the block to be repaired, since it cannot be
	 * determined, which copy of the other pages is better (and it
	 * could happen otherwise that a correct page would be
	 * overwritten by a bad one).
	 */
	for (mirror_index = 0; ;mirror_index++) {
		struct scrub_block *sblock_other;

		if (mirror_index == failed_mirror_index)
			continue;

		/* raid56's mirror can be more than BTRFS_MAX_MIRRORS */
		if (!scrub_is_page_on_raid56(sblock_bad->pagev[0])) {
			if (mirror_index >= BTRFS_MAX_MIRRORS)
				break;
			if (!sblocks_for_recheck[mirror_index].page_count)
				break;

			sblock_other = sblocks_for_recheck + mirror_index;
		} else {
			struct scrub_recover *r = sblock_bad->pagev[0]->recover;
			int max_allowed = r->bbio->num_stripes -
						r->bbio->num_tgtdevs;

			if (mirror_index >= max_allowed)
				break;
			if (!sblocks_for_recheck[1].page_count)
				break;

			ASSERT(failed_mirror_index == 0);
			sblock_other = sblocks_for_recheck + 1;
			sblock_other->pagev[0]->mirror_num = 1 + mirror_index;
		}

		/* build and submit the bios, check checksums */
		scrub_recheck_block(fs_info, sblock_other, 0);

		if (!sblock_other->header_error &&
		    !sblock_other->checksum_error &&
		    sblock_other->no_io_error_seen) {
			if (sctx->is_dev_replace) {
				scrub_write_block_to_dev_replace(sblock_other);
				goto corrected_error;
			} else {
				ret = scrub_repair_block_from_good_copy(
						sblock_bad, sblock_other);
				if (!ret)
					goto corrected_error;
			}
		}
	}

	if (sblock_bad->no_io_error_seen && !sctx->is_dev_replace)
		goto did_not_correct_error;

	/*
	 * In case of I/O errors in the area that is supposed to be
	 * repaired, continue by picking good copies of those pages.
	 * Select the good pages from mirrors to rewrite bad pages from
	 * the area to fix. Afterwards verify the checksum of the block
	 * that is supposed to be repaired. This verification step is
	 * only done for the purpose of statistic counting and for the
	 * final scrub report, whether errors remain.
	 * A perfect algorithm could make use of the checksum and try
	 * all possible combinations of pages from the different mirrors
	 * until the checksum verification succeeds. For example, when
	 * the 2nd page of mirror #1 faces I/O errors, and the 2nd page
	 * of mirror #2 is readable but the final checksum test fails,
	 * then the 2nd page of mirror #3 could be tried, whether now
	 * the final checksum succeeds. But this would be a rare
	 * exception and is therefore not implemented. At least it is
	 * avoided that the good copy is overwritten.
	 * A more useful improvement would be to pick the sectors
	 * without I/O error based on sector sizes (512 bytes on legacy
	 * disks) instead of on PAGE_SIZE. Then maybe 512 byte of one
	 * mirror could be repaired by taking 512 byte of a different
	 * mirror, even if other 512 byte sectors in the same PAGE_SIZE
	 * area are unreadable.
	 */
	success = 1;
	for (page_num = 0; page_num < sblock_bad->page_count;
	     page_num++) {
		struct scrub_page *page_bad = sblock_bad->pagev[page_num];
		struct scrub_block *sblock_other = NULL;

		/* skip no-io-error page in scrub */
		if (!page_bad->io_error && !sctx->is_dev_replace)
			continue;

		if (scrub_is_page_on_raid56(sblock_bad->pagev[0])) {
			/*
			 * In case of dev replace, if raid56 rebuild process
			 * didn't work out correct data, then copy the content
			 * in sblock_bad to make sure target device is identical
			 * to source device, instead of writing garbage data in
			 * sblock_for_recheck array to target device.
			 */
			sblock_other = NULL;
		} else if (page_bad->io_error) {
			/* try to find no-io-error page in mirrors */
			for (mirror_index = 0;
			     mirror_index < BTRFS_MAX_MIRRORS &&
			     sblocks_for_recheck[mirror_index].page_count > 0;
			     mirror_index++) {
				if (!sblocks_for_recheck[mirror_index].
				    pagev[page_num]->io_error) {
					sblock_other = sblocks_for_recheck +
						       mirror_index;
					break;
				}
			}
			if (!sblock_other)
				success = 0;
		}

		if (sctx->is_dev_replace) {
			/*
			 * did not find a mirror to fetch the page
			 * from. scrub_write_page_to_dev_replace()
			 * handles this case (page->io_error), by
			 * filling the block with zeros before
			 * submitting the write request
			 */
			if (!sblock_other)
				sblock_other = sblock_bad;

			if (scrub_write_page_to_dev_replace(sblock_other,
							    page_num) != 0) {
				btrfs_dev_replace_stats_inc(
					&fs_info->dev_replace.num_write_errors);
				success = 0;
			}
		} else if (sblock_other) {
			ret = scrub_repair_page_from_good_copy(sblock_bad,
							       sblock_other,
							       page_num, 0);
			if (0 == ret)
				page_bad->io_error = 0;
			else
				success = 0;
		}
	}

	if (success && !sctx->is_dev_replace) {
		if (is_metadata || have_csum) {
			/*
			 * need to verify the checksum now that all
			 * sectors on disk are repaired (the write
			 * request for data to be repaired is on its way).
			 * Just be lazy and use scrub_recheck_block()
			 * which re-reads the data before the checksum
			 * is verified, but most likely the data comes out
			 * of the page cache.
			 */
			scrub_recheck_block(fs_info, sblock_bad, 1);
			if (!sblock_bad->header_error &&
			    !sblock_bad->checksum_error &&
			    sblock_bad->no_io_error_seen)
				goto corrected_error;
			else
				goto did_not_correct_error;
		} else {
corrected_error:
			spin_lock(&sctx->stat_lock);
			sctx->stat.corrected_errors++;
			sblock_to_check->data_corrected = 1;
			spin_unlock(&sctx->stat_lock);
			btrfs_err_rl_in_rcu(fs_info,
				"fixed up error at logical %llu on dev %s",
				logical, rcu_str_deref(dev->name));
		}
	} else {
did_not_correct_error:
		spin_lock(&sctx->stat_lock);
		sctx->stat.uncorrectable_errors++;
		spin_unlock(&sctx->stat_lock);
		btrfs_err_rl_in_rcu(fs_info,
			"unable to fixup (regular) error at logical %llu on dev %s",
			logical, rcu_str_deref(dev->name));
	}

out:
	if (sblocks_for_recheck) {
		for (mirror_index = 0; mirror_index < BTRFS_MAX_MIRRORS;
		     mirror_index++) {
			struct scrub_block *sblock = sblocks_for_recheck +
						     mirror_index;
			struct scrub_recover *recover;
			int page_index;

			for (page_index = 0; page_index < sblock->page_count;
			     page_index++) {
				sblock->pagev[page_index]->sblock = NULL;
				recover = sblock->pagev[page_index]->recover;
				if (recover) {
					scrub_put_recover(fs_info, recover);
					sblock->pagev[page_index]->recover =
									NULL;
				}
				scrub_page_put(sblock->pagev[page_index]);
			}
		}
		kfree(sblocks_for_recheck);
	}

	ret = unlock_full_stripe(fs_info, logical, full_stripe_locked);
	if (ret < 0)
		return ret;
	return 0;
}

static inline int scrub_nr_raid_mirrors(struct btrfs_bio *bbio)
{
	if (bbio->map_type & BTRFS_BLOCK_GROUP_RAID5)
		return 2;
	else if (bbio->map_type & BTRFS_BLOCK_GROUP_RAID6)
		return 3;
	else
		return (int)bbio->num_stripes;
}

static inline void scrub_stripe_index_and_offset(u64 logical, u64 map_type,
						 u64 *raid_map,
						 u64 mapped_length,
						 int nstripes, int mirror,
						 int *stripe_index,
						 u64 *stripe_offset)
{
	int i;

	if (map_type & BTRFS_BLOCK_GROUP_RAID56_MASK) {
		/* RAID5/6 */
		for (i = 0; i < nstripes; i++) {
			if (raid_map[i] == RAID6_Q_STRIPE ||
			    raid_map[i] == RAID5_P_STRIPE)
				continue;

			if (logical >= raid_map[i] &&
			    logical < raid_map[i] + mapped_length)
				break;
		}

		*stripe_index = i;
		*stripe_offset = logical - raid_map[i];
	} else {
		/* The other RAID type */
		*stripe_index = mirror;
		*stripe_offset = 0;
	}
}

static int scrub_setup_recheck_block(struct scrub_block *original_sblock,
				     struct scrub_block *sblocks_for_recheck)
{
	struct scrub_ctx *sctx = original_sblock->sctx;
	struct btrfs_fs_info *fs_info = sctx->fs_info;
	u64 length = original_sblock->page_count * PAGE_SIZE;
	u64 logical = original_sblock->pagev[0]->logical;
	u64 generation = original_sblock->pagev[0]->generation;
	u64 flags = original_sblock->pagev[0]->flags;
	u64 have_csum = original_sblock->pagev[0]->have_csum;
	struct scrub_recover *recover;
	struct btrfs_bio *bbio;
	u64 sublen;
	u64 mapped_length;
	u64 stripe_offset;
	int stripe_index;
	int page_index = 0;
	int mirror_index;
	int nmirrors;
	int ret;

	/*
	 * note: the two members refs and outstanding_pages
	 * are not used (and not set) in the blocks that are used for
	 * the recheck procedure
	 */

	while (length > 0) {
		sublen = min_t(u64, length, PAGE_SIZE);
		mapped_length = sublen;
		bbio = NULL;

		/*
		 * with a length of PAGE_SIZE, each returned stripe
		 * represents one mirror
		 */
		btrfs_bio_counter_inc_blocked(fs_info);
		ret = btrfs_map_sblock(fs_info, BTRFS_MAP_GET_READ_MIRRORS,
				logical, &mapped_length, &bbio);
		if (ret || !bbio || mapped_length < sublen) {
			btrfs_put_bbio(bbio);
			btrfs_bio_counter_dec(fs_info);
			return -EIO;
		}

		recover = kzalloc(sizeof(struct scrub_recover), GFP_NOFS);
		if (!recover) {
			btrfs_put_bbio(bbio);
			btrfs_bio_counter_dec(fs_info);
			return -ENOMEM;
		}

		refcount_set(&recover->refs, 1);
		recover->bbio = bbio;
		recover->map_length = mapped_length;

		BUG_ON(page_index >= SCRUB_MAX_PAGES_PER_BLOCK);

		nmirrors = min(scrub_nr_raid_mirrors(bbio), BTRFS_MAX_MIRRORS);

		for (mirror_index = 0; mirror_index < nmirrors;
		     mirror_index++) {
			struct scrub_block *sblock;
			struct scrub_page *page;

			sblock = sblocks_for_recheck + mirror_index;
			sblock->sctx = sctx;

			page = kzalloc(sizeof(*page), GFP_NOFS);
			if (!page) {
leave_nomem:
				spin_lock(&sctx->stat_lock);
				sctx->stat.malloc_errors++;
				spin_unlock(&sctx->stat_lock);
				scrub_put_recover(fs_info, recover);
				return -ENOMEM;
			}
			scrub_page_get(page);
			sblock->pagev[page_index] = page;
			page->sblock = sblock;
			page->flags = flags;
			page->generation = generation;
			page->logical = logical;
			page->have_csum = have_csum;
			if (have_csum)
				memcpy(page->csum,
				       original_sblock->pagev[0]->csum,
				       sctx->csum_size);

			scrub_stripe_index_and_offset(logical,
						      bbio->map_type,
						      bbio->raid_map,
						      mapped_length,
						      bbio->num_stripes -
						      bbio->num_tgtdevs,
						      mirror_index,
						      &stripe_index,
						      &stripe_offset);
			page->physical = bbio->stripes[stripe_index].physical +
					 stripe_offset;
			page->dev = bbio->stripes[stripe_index].dev;

			BUG_ON(page_index >= original_sblock->page_count);
			page->physical_for_dev_replace =
				original_sblock->pagev[page_index]->
				physical_for_dev_replace;
			/* for missing devices, dev->bdev is NULL */
			page->mirror_num = mirror_index + 1;
			sblock->page_count++;
			page->page = alloc_page(GFP_NOFS);
			if (!page->page)
				goto leave_nomem;

			scrub_get_recover(recover);
			page->recover = recover;
		}
		scrub_put_recover(fs_info, recover);
		length -= sublen;
		logical += sublen;
		page_index++;
	}

	return 0;
}

static void scrub_bio_wait_endio(struct bio *bio)
{
	complete(bio->bi_private);
}

static int scrub_submit_raid56_bio_wait(struct btrfs_fs_info *fs_info,
					struct bio *bio,
					struct scrub_page *page)
{
	DECLARE_COMPLETION_ONSTACK(done);
	int ret;
	int mirror_num;

	bio->bi_iter.bi_sector = page->logical >> 9;
	bio->bi_private = &done;
	bio->bi_end_io = scrub_bio_wait_endio;

	mirror_num = page->sblock->pagev[0]->mirror_num;
	ret = raid56_parity_recover(fs_info, bio, page->recover->bbio,
				    page->recover->map_length,
				    mirror_num, 0);
	if (ret)
		return ret;

	wait_for_completion_io(&done);
	return blk_status_to_errno(bio->bi_status);
}

static void scrub_recheck_block_on_raid56(struct btrfs_fs_info *fs_info,
					  struct scrub_block *sblock)
{
	struct scrub_page *first_page = sblock->pagev[0];
	struct bio *bio;
	int page_num;

	/* All pages in sblock belong to the same stripe on the same device. */
	ASSERT(first_page->dev);
	if (!first_page->dev->bdev)
		goto out;

	bio = btrfs_io_bio_alloc(BIO_MAX_PAGES);
	bio_set_dev(bio, first_page->dev->bdev);

	for (page_num = 0; page_num < sblock->page_count; page_num++) {
		struct scrub_page *page = sblock->pagev[page_num];

		WARN_ON(!page->page);
		bio_add_page(bio, page->page, PAGE_SIZE, 0);
	}

	if (scrub_submit_raid56_bio_wait(fs_info, bio, first_page)) {
		bio_put(bio);
		goto out;
	}

	bio_put(bio);

	scrub_recheck_block_checksum(sblock);

	return;
out:
	for (page_num = 0; page_num < sblock->page_count; page_num++)
		sblock->pagev[page_num]->io_error = 1;

	sblock->no_io_error_seen = 0;
}

/*
 * this function will check the on disk data for checksum errors, header
 * errors and read I/O errors. If any I/O errors happen, the exact pages
 * which are errored are marked as being bad. The goal is to enable scrub
 * to take those pages that are not errored from all the mirrors so that
 * the pages that are errored in the just handled mirror can be repaired.
 */
static void scrub_recheck_block(struct btrfs_fs_info *fs_info,
				struct scrub_block *sblock,
				int retry_failed_mirror)
{
	int page_num;

	sblock->no_io_error_seen = 1;

	/* short cut for raid56 */
	if (!retry_failed_mirror && scrub_is_page_on_raid56(sblock->pagev[0]))
		return scrub_recheck_block_on_raid56(fs_info, sblock);

	for (page_num = 0; page_num < sblock->page_count; page_num++) {
		struct bio *bio;
		struct scrub_page *page = sblock->pagev[page_num];

		if (page->dev->bdev == NULL) {
			page->io_error = 1;
			sblock->no_io_error_seen = 0;
			continue;
		}

		WARN_ON(!page->page);
		bio = btrfs_io_bio_alloc(1);
		bio_set_dev(bio, page->dev->bdev);

		bio_add_page(bio, page->page, PAGE_SIZE, 0);
		bio->bi_iter.bi_sector = page->physical >> 9;
		bio->bi_opf = REQ_OP_READ;

		if (btrfsic_submit_bio_wait(bio)) {
			page->io_error = 1;
			sblock->no_io_error_seen = 0;
		}

		bio_put(bio);
	}

	if (sblock->no_io_error_seen)
		scrub_recheck_block_checksum(sblock);
}

static inline int scrub_check_fsid(u8 fsid[],
				   struct scrub_page *spage)
{
	struct btrfs_fs_devices *fs_devices = spage->dev->fs_devices;
	int ret;

	ret = memcmp(fsid, fs_devices->fsid, BTRFS_FSID_SIZE);
	return !ret;
}

static void scrub_recheck_block_checksum(struct scrub_block *sblock)
{
	sblock->header_error = 0;
	sblock->checksum_error = 0;
	sblock->generation_error = 0;

	if (sblock->pagev[0]->flags & BTRFS_EXTENT_FLAG_DATA)
		scrub_checksum_data(sblock);
	else
		scrub_checksum_tree_block(sblock);
}

static int scrub_repair_block_from_good_copy(struct scrub_block *sblock_bad,
					     struct scrub_block *sblock_good)
{
	int page_num;
	int ret = 0;

	for (page_num = 0; page_num < sblock_bad->page_count; page_num++) {
		int ret_sub;

		ret_sub = scrub_repair_page_from_good_copy(sblock_bad,
							   sblock_good,
							   page_num, 1);
		if (ret_sub)
			ret = ret_sub;
	}

	return ret;
}

static int scrub_repair_page_from_good_copy(struct scrub_block *sblock_bad,
					    struct scrub_block *sblock_good,
					    int page_num, int force_write)
{
	struct scrub_page *page_bad = sblock_bad->pagev[page_num];
	struct scrub_page *page_good = sblock_good->pagev[page_num];
	struct btrfs_fs_info *fs_info = sblock_bad->sctx->fs_info;

	BUG_ON(page_bad->page == NULL);
	BUG_ON(page_good->page == NULL);
	if (force_write || sblock_bad->header_error ||
	    sblock_bad->checksum_error || page_bad->io_error) {
		struct bio *bio;
		int ret;

		if (!page_bad->dev->bdev) {
			btrfs_warn_rl(fs_info,
				"scrub_repair_page_from_good_copy(bdev == NULL) is unexpected");
			return -EIO;
		}

		bio = btrfs_io_bio_alloc(1);
		bio_set_dev(bio, page_bad->dev->bdev);
		bio->bi_iter.bi_sector = page_bad->physical >> 9;
		bio->bi_opf = REQ_OP_WRITE;

		ret = bio_add_page(bio, page_good->page, PAGE_SIZE, 0);
		if (PAGE_SIZE != ret) {
			bio_put(bio);
			return -EIO;
		}

		if (btrfsic_submit_bio_wait(bio)) {
			btrfs_dev_stat_inc_and_print(page_bad->dev,
				BTRFS_DEV_STAT_WRITE_ERRS);
			btrfs_dev_replace_stats_inc(
				&fs_info->dev_replace.num_write_errors);
			bio_put(bio);
			return -EIO;
		}
		bio_put(bio);
	}

	return 0;
}

static void scrub_write_block_to_dev_replace(struct scrub_block *sblock)
{
	struct btrfs_fs_info *fs_info = sblock->sctx->fs_info;
	int page_num;

	/*
	 * This block is used for the check of the parity on the source device,
	 * so the data needn't be written into the destination device.
	 */
	if (sblock->sparity)
		return;

	for (page_num = 0; page_num < sblock->page_count; page_num++) {
		int ret;

		ret = scrub_write_page_to_dev_replace(sblock, page_num);
		if (ret)
			btrfs_dev_replace_stats_inc(
				&fs_info->dev_replace.num_write_errors);
	}
}

static int scrub_write_page_to_dev_replace(struct scrub_block *sblock,
					   int page_num)
{
	struct scrub_page *spage = sblock->pagev[page_num];

	BUG_ON(spage->page == NULL);
	if (spage->io_error) {
		void *mapped_buffer = kmap_atomic(spage->page);

		clear_page(mapped_buffer);
		flush_dcache_page(spage->page);
		kunmap_atomic(mapped_buffer);
	}
	return scrub_add_page_to_wr_bio(sblock->sctx, spage);
}

static int scrub_add_page_to_wr_bio(struct scrub_ctx *sctx,
				    struct scrub_page *spage)
{
	struct scrub_bio *sbio;
	int ret;

	mutex_lock(&sctx->wr_lock);
again:
	if (!sctx->wr_curr_bio) {
		sctx->wr_curr_bio = kzalloc(sizeof(*sctx->wr_curr_bio),
					      GFP_KERNEL);
		if (!sctx->wr_curr_bio) {
			mutex_unlock(&sctx->wr_lock);
			return -ENOMEM;
		}
		sctx->wr_curr_bio->sctx = sctx;
		sctx->wr_curr_bio->page_count = 0;
	}
	sbio = sctx->wr_curr_bio;
	if (sbio->page_count == 0) {
		struct bio *bio;

		sbio->physical = spage->physical_for_dev_replace;
		sbio->logical = spage->logical;
		sbio->dev = sctx->wr_tgtdev;
		bio = sbio->bio;
		if (!bio) {
			bio = btrfs_io_bio_alloc(sctx->pages_per_wr_bio);
			sbio->bio = bio;
		}

		bio->bi_private = sbio;
		bio->bi_end_io = scrub_wr_bio_end_io;
		bio_set_dev(bio, sbio->dev->bdev);
		bio->bi_iter.bi_sector = sbio->physical >> 9;
		bio->bi_opf = REQ_OP_WRITE;
		sbio->status = 0;
	} else if (sbio->physical + sbio->page_count * PAGE_SIZE !=
		   spage->physical_for_dev_replace ||
		   sbio->logical + sbio->page_count * PAGE_SIZE !=
		   spage->logical) {
		scrub_wr_submit(sctx);
		goto again;
	}

	ret = bio_add_page(sbio->bio, spage->page, PAGE_SIZE, 0);
	if (ret != PAGE_SIZE) {
		if (sbio->page_count < 1) {
			bio_put(sbio->bio);
			sbio->bio = NULL;
			mutex_unlock(&sctx->wr_lock);
			return -EIO;
		}
		scrub_wr_submit(sctx);
		goto again;
	}

	sbio->pagev[sbio->page_count] = spage;
	scrub_page_get(spage);
	sbio->page_count++;
	if (sbio->page_count == sctx->pages_per_wr_bio)
		scrub_wr_submit(sctx);
	mutex_unlock(&sctx->wr_lock);

	return 0;
}

static void scrub_wr_submit(struct scrub_ctx *sctx)
{
	struct scrub_bio *sbio;

	if (!sctx->wr_curr_bio)
		return;

	sbio = sctx->wr_curr_bio;
	sctx->wr_curr_bio = NULL;
	WARN_ON(!sbio->bio->bi_disk);
	scrub_pending_bio_inc(sctx);
	/* process all writes in a single worker thread. Then the block layer
	 * orders the requests before sending them to the driver which
	 * doubled the write performance on spinning disks when measured
	 * with Linux 3.5 */
	btrfsic_submit_bio(sbio->bio);
}

static void scrub_wr_bio_end_io(struct bio *bio)
{
	struct scrub_bio *sbio = bio->bi_private;
	struct btrfs_fs_info *fs_info = sbio->dev->fs_info;

	sbio->status = bio->bi_status;
	sbio->bio = bio;

	btrfs_init_work(&sbio->work, btrfs_scrubwrc_helper,
			 scrub_wr_bio_end_io_worker, NULL, NULL);
	btrfs_queue_work(fs_info->scrub_wr_completion_workers, &sbio->work);
}

static void scrub_wr_bio_end_io_worker(struct btrfs_work *work)
{
	struct scrub_bio *sbio = container_of(work, struct scrub_bio, work);
	struct scrub_ctx *sctx = sbio->sctx;
	int i;

	WARN_ON(sbio->page_count > SCRUB_PAGES_PER_WR_BIO);
	if (sbio->status) {
		struct btrfs_dev_replace *dev_replace =
			&sbio->sctx->fs_info->dev_replace;

		for (i = 0; i < sbio->page_count; i++) {
			struct scrub_page *spage = sbio->pagev[i];

			spage->io_error = 1;
			btrfs_dev_replace_stats_inc(&dev_replace->
						    num_write_errors);
		}
	}

	for (i = 0; i < sbio->page_count; i++)
		scrub_page_put(sbio->pagev[i]);

	bio_put(sbio->bio);
	kfree(sbio);
	scrub_pending_bio_dec(sctx);
}

static int scrub_checksum(struct scrub_block *sblock)
{
	u64 flags;
	int ret;

	/*
	 * No need to initialize these stats currently,
	 * because this function only use return value
	 * instead of these stats value.
	 *
	 * Todo:
	 * always use stats
	 */
	sblock->header_error = 0;
	sblock->generation_error = 0;
	sblock->checksum_error = 0;

	WARN_ON(sblock->page_count < 1);
	flags = sblock->pagev[0]->flags;
	ret = 0;
	if (flags & BTRFS_EXTENT_FLAG_DATA)
		ret = scrub_checksum_data(sblock);
	else if (flags & BTRFS_EXTENT_FLAG_TREE_BLOCK)
		ret = scrub_checksum_tree_block(sblock);
	else if (flags & BTRFS_EXTENT_FLAG_SUPER)
		(void)scrub_checksum_super(sblock);
	else
		WARN_ON(1);
	if (ret)
		scrub_handle_errored_block(sblock);

	return ret;
}

static int scrub_checksum_data(struct scrub_block *sblock)
{
	struct scrub_ctx *sctx = sblock->sctx;
	u8 csum[BTRFS_CSUM_SIZE];
	u8 *on_disk_csum;
	struct page *page;
	void *buffer;
	u32 crc = ~(u32)0;
	u64 len;
	int index;

	BUG_ON(sblock->page_count < 1);
	if (!sblock->pagev[0]->have_csum)
		return 0;

	on_disk_csum = sblock->pagev[0]->csum;
	page = sblock->pagev[0]->page;
	buffer = kmap_atomic(page);

	len = sctx->fs_info->sectorsize;
	index = 0;
	for (;;) {
		u64 l = min_t(u64, len, PAGE_SIZE);

		crc = btrfs_csum_data(buffer, crc, l);
		kunmap_atomic(buffer);
		len -= l;
		if (len == 0)
			break;
		index++;
		BUG_ON(index >= sblock->page_count);
		BUG_ON(!sblock->pagev[index]->page);
		page = sblock->pagev[index]->page;
		buffer = kmap_atomic(page);
	}

	btrfs_csum_final(crc, csum);
	if (memcmp(csum, on_disk_csum, sctx->csum_size))
		sblock->checksum_error = 1;

	return sblock->checksum_error;
}

static int scrub_checksum_tree_block(struct scrub_block *sblock)
{
	struct scrub_ctx *sctx = sblock->sctx;
	struct btrfs_header *h;
	struct btrfs_fs_info *fs_info = sctx->fs_info;
	u8 calculated_csum[BTRFS_CSUM_SIZE];
	u8 on_disk_csum[BTRFS_CSUM_SIZE];
	struct page *page;
	void *mapped_buffer;
	u64 mapped_size;
	void *p;
	u32 crc = ~(u32)0;
	u64 len;
	int index;

	BUG_ON(sblock->page_count < 1);
	page = sblock->pagev[0]->page;
	mapped_buffer = kmap_atomic(page);
	h = (struct btrfs_header *)mapped_buffer;
	memcpy(on_disk_csum, h->csum, sctx->csum_size);

	/*
	 * we don't use the getter functions here, as we
	 * a) don't have an extent buffer and
	 * b) the page is already kmapped
	 */
	if (sblock->pagev[0]->logical != btrfs_stack_header_bytenr(h))
		sblock->header_error = 1;

	if (sblock->pagev[0]->generation != btrfs_stack_header_generation(h)) {
		sblock->header_error = 1;
		sblock->generation_error = 1;
	}

	if (!scrub_check_fsid(h->fsid, sblock->pagev[0]))
		sblock->header_error = 1;

	if (memcmp(h->chunk_tree_uuid, fs_info->chunk_tree_uuid,
		   BTRFS_UUID_SIZE))
		sblock->header_error = 1;

	len = sctx->fs_info->nodesize - BTRFS_CSUM_SIZE;
	mapped_size = PAGE_SIZE - BTRFS_CSUM_SIZE;
	p = ((u8 *)mapped_buffer) + BTRFS_CSUM_SIZE;
	index = 0;
	for (;;) {
		u64 l = min_t(u64, len, mapped_size);

		crc = btrfs_csum_data(p, crc, l);
		kunmap_atomic(mapped_buffer);
		len -= l;
		if (len == 0)
			break;
		index++;
		BUG_ON(index >= sblock->page_count);
		BUG_ON(!sblock->pagev[index]->page);
		page = sblock->pagev[index]->page;
		mapped_buffer = kmap_atomic(page);
		mapped_size = PAGE_SIZE;
		p = mapped_buffer;
	}

	btrfs_csum_final(crc, calculated_csum);
	if (memcmp(calculated_csum, on_disk_csum, sctx->csum_size))
		sblock->checksum_error = 1;

	return sblock->header_error || sblock->checksum_error;
}

static int scrub_checksum_super(struct scrub_block *sblock)
{
	struct btrfs_super_block *s;
	struct scrub_ctx *sctx = sblock->sctx;
	u8 calculated_csum[BTRFS_CSUM_SIZE];
	u8 on_disk_csum[BTRFS_CSUM_SIZE];
	struct page *page;
	void *mapped_buffer;
	u64 mapped_size;
	void *p;
	u32 crc = ~(u32)0;
	int fail_gen = 0;
	int fail_cor = 0;
	u64 len;
	int index;

	BUG_ON(sblock->page_count < 1);
	page = sblock->pagev[0]->page;
	mapped_buffer = kmap_atomic(page);
	s = (struct btrfs_super_block *)mapped_buffer;
	memcpy(on_disk_csum, s->csum, sctx->csum_size);

	if (sblock->pagev[0]->logical != btrfs_super_bytenr(s))
		++fail_cor;

	if (sblock->pagev[0]->generation != btrfs_super_generation(s))
		++fail_gen;

	if (!scrub_check_fsid(s->fsid, sblock->pagev[0]))
		++fail_cor;

	len = BTRFS_SUPER_INFO_SIZE - BTRFS_CSUM_SIZE;
	mapped_size = PAGE_SIZE - BTRFS_CSUM_SIZE;
	p = ((u8 *)mapped_buffer) + BTRFS_CSUM_SIZE;
	index = 0;
	for (;;) {
		u64 l = min_t(u64, len, mapped_size);

		crc = btrfs_csum_data(p, crc, l);
		kunmap_atomic(mapped_buffer);
		len -= l;
		if (len == 0)
			break;
		index++;
		BUG_ON(index >= sblock->page_count);
		BUG_ON(!sblock->pagev[index]->page);
		page = sblock->pagev[index]->page;
		mapped_buffer = kmap_atomic(page);
		mapped_size = PAGE_SIZE;
		p = mapped_buffer;
	}

	btrfs_csum_final(crc, calculated_csum);
	if (memcmp(calculated_csum, on_disk_csum, sctx->csum_size))
		++fail_cor;

	if (fail_cor + fail_gen) {
		/*
		 * if we find an error in a super block, we just report it.
		 * They will get written with the next transaction commit
		 * anyway
		 */
		spin_lock(&sctx->stat_lock);
		++sctx->stat.super_errors;
		spin_unlock(&sctx->stat_lock);
		if (fail_cor)
			btrfs_dev_stat_inc_and_print(sblock->pagev[0]->dev,
				BTRFS_DEV_STAT_CORRUPTION_ERRS);
		else
			btrfs_dev_stat_inc_and_print(sblock->pagev[0]->dev,
				BTRFS_DEV_STAT_GENERATION_ERRS);
	}

	return fail_cor + fail_gen;
}

static void scrub_block_get(struct scrub_block *sblock)
{
	refcount_inc(&sblock->refs);
}

static void scrub_block_put(struct scrub_block *sblock)
{
	if (refcount_dec_and_test(&sblock->refs)) {
		int i;

		if (sblock->sparity)
			scrub_parity_put(sblock->sparity);

		for (i = 0; i < sblock->page_count; i++)
			scrub_page_put(sblock->pagev[i]);
		kfree(sblock);
	}
}

static void scrub_page_get(struct scrub_page *spage)
{
	atomic_inc(&spage->refs);
}

static void scrub_page_put(struct scrub_page *spage)
{
	if (atomic_dec_and_test(&spage->refs)) {
		if (spage->page)
			__free_page(spage->page);
		kfree(spage);
	}
}

static void scrub_submit(struct scrub_ctx *sctx)
{
	struct scrub_bio *sbio;

	if (sctx->curr == -1)
		return;

	sbio = sctx->bios[sctx->curr];
	sctx->curr = -1;
	scrub_pending_bio_inc(sctx);
	btrfsic_submit_bio(sbio->bio);
}

static int scrub_add_page_to_rd_bio(struct scrub_ctx *sctx,
				    struct scrub_page *spage)
{
	struct scrub_block *sblock = spage->sblock;
	struct scrub_bio *sbio;
	int ret;

again:
	/*
	 * grab a fresh bio or wait for one to become available
	 */
	while (sctx->curr == -1) {
		spin_lock(&sctx->list_lock);
		sctx->curr = sctx->first_free;
		if (sctx->curr != -1) {
			sctx->first_free = sctx->bios[sctx->curr]->next_free;
			sctx->bios[sctx->curr]->next_free = -1;
			sctx->bios[sctx->curr]->page_count = 0;
			spin_unlock(&sctx->list_lock);
		} else {
			spin_unlock(&sctx->list_lock);
			wait_event(sctx->list_wait, sctx->first_free != -1);
		}
	}
	sbio = sctx->bios[sctx->curr];
	if (sbio->page_count == 0) {
		struct bio *bio;

		sbio->physical = spage->physical;
		sbio->logical = spage->logical;
		sbio->dev = spage->dev;
		bio = sbio->bio;
		if (!bio) {
			bio = btrfs_io_bio_alloc(sctx->pages_per_rd_bio);
			sbio->bio = bio;
		}

		bio->bi_private = sbio;
		bio->bi_end_io = scrub_bio_end_io;
		bio_set_dev(bio, sbio->dev->bdev);
		bio->bi_iter.bi_sector = sbio->physical >> 9;
		bio->bi_opf = REQ_OP_READ;
		sbio->status = 0;
	} else if (sbio->physical + sbio->page_count * PAGE_SIZE !=
		   spage->physical ||
		   sbio->logical + sbio->page_count * PAGE_SIZE !=
		   spage->logical ||
		   sbio->dev != spage->dev) {
		scrub_submit(sctx);
		goto again;
	}

	sbio->pagev[sbio->page_count] = spage;
	ret = bio_add_page(sbio->bio, spage->page, PAGE_SIZE, 0);
	if (ret != PAGE_SIZE) {
		if (sbio->page_count < 1) {
			bio_put(sbio->bio);
			sbio->bio = NULL;
			return -EIO;
		}
		scrub_submit(sctx);
		goto again;
	}

	scrub_block_get(sblock); /* one for the page added to the bio */
	atomic_inc(&sblock->outstanding_pages);
	sbio->page_count++;
	if (sbio->page_count == sctx->pages_per_rd_bio)
		scrub_submit(sctx);

	return 0;
}

static void scrub_missing_raid56_end_io(struct bio *bio)
{
	struct scrub_block *sblock = bio->bi_private;
	struct btrfs_fs_info *fs_info = sblock->sctx->fs_info;

	if (bio->bi_status)
		sblock->no_io_error_seen = 0;

	bio_put(bio);

	btrfs_queue_work(fs_info->scrub_workers, &sblock->work);
}

static void scrub_missing_raid56_worker(struct btrfs_work *work)
{
	struct scrub_block *sblock = container_of(work, struct scrub_block, work);
	struct scrub_ctx *sctx = sblock->sctx;
	struct btrfs_fs_info *fs_info = sctx->fs_info;
	u64 logical;
	struct btrfs_device *dev;

	logical = sblock->pagev[0]->logical;
	dev = sblock->pagev[0]->dev;

	if (sblock->no_io_error_seen)
		scrub_recheck_block_checksum(sblock);

	if (!sblock->no_io_error_seen) {
		spin_lock(&sctx->stat_lock);
		sctx->stat.read_errors++;
		spin_unlock(&sctx->stat_lock);
		btrfs_err_rl_in_rcu(fs_info,
			"IO error rebuilding logical %llu for dev %s",
			logical, rcu_str_deref(dev->name));
	} else if (sblock->header_error || sblock->checksum_error) {
		spin_lock(&sctx->stat_lock);
		sctx->stat.uncorrectable_errors++;
		spin_unlock(&sctx->stat_lock);
		btrfs_err_rl_in_rcu(fs_info,
			"failed to rebuild valid logical %llu for dev %s",
			logical, rcu_str_deref(dev->name));
	} else {
		scrub_write_block_to_dev_replace(sblock);
	}

	scrub_block_put(sblock);

	if (sctx->is_dev_replace && sctx->flush_all_writes) {
		mutex_lock(&sctx->wr_lock);
		scrub_wr_submit(sctx);
		mutex_unlock(&sctx->wr_lock);
	}

	scrub_pending_bio_dec(sctx);
}

static void scrub_missing_raid56_pages(struct scrub_block *sblock)
{
	struct scrub_ctx *sctx = sblock->sctx;
	struct btrfs_fs_info *fs_info = sctx->fs_info;
	u64 length = sblock->page_count * PAGE_SIZE;
	u64 logical = sblock->pagev[0]->logical;
	struct btrfs_bio *bbio = NULL;
	struct bio *bio;
	struct btrfs_raid_bio *rbio;
	int ret;
	int i;

	btrfs_bio_counter_inc_blocked(fs_info);
	ret = btrfs_map_sblock(fs_info, BTRFS_MAP_GET_READ_MIRRORS, logical,
			&length, &bbio);
	if (ret || !bbio || !bbio->raid_map)
		goto bbio_out;

	if (WARN_ON(!sctx->is_dev_replace ||
		    !(bbio->map_type & BTRFS_BLOCK_GROUP_RAID56_MASK))) {
		/*
		 * We shouldn't be scrubbing a missing device. Even for dev
		 * replace, we should only get here for RAID 5/6. We either
		 * managed to mount something with no mirrors remaining or
		 * there's a bug in scrub_remap_extent()/btrfs_map_block().
		 */
		goto bbio_out;
	}

	bio = btrfs_io_bio_alloc(0);
	bio->bi_iter.bi_sector = logical >> 9;
	bio->bi_private = sblock;
	bio->bi_end_io = scrub_missing_raid56_end_io;

	rbio = raid56_alloc_missing_rbio(fs_info, bio, bbio, length);
	if (!rbio)
		goto rbio_out;

	for (i = 0; i < sblock->page_count; i++) {
		struct scrub_page *spage = sblock->pagev[i];

		raid56_add_scrub_pages(rbio, spage->page, spage->logical);
	}

	btrfs_init_work(&sblock->work, btrfs_scrub_helper,
			scrub_missing_raid56_worker, NULL, NULL);
	scrub_block_get(sblock);
	scrub_pending_bio_inc(sctx);
	raid56_submit_missing_rbio(rbio);
	return;

rbio_out:
	bio_put(bio);
bbio_out:
	btrfs_bio_counter_dec(fs_info);
	btrfs_put_bbio(bbio);
	spin_lock(&sctx->stat_lock);
	sctx->stat.malloc_errors++;
	spin_unlock(&sctx->stat_lock);
}

static int scrub_pages(struct scrub_ctx *sctx, u64 logical, u64 len,
		       u64 physical, struct btrfs_device *dev, u64 flags,
		       u64 gen, int mirror_num, u8 *csum, int force,
		       u64 physical_for_dev_replace)
{
	struct scrub_block *sblock;
	int index;

	sblock = kzalloc(sizeof(*sblock), GFP_KERNEL);
	if (!sblock) {
		spin_lock(&sctx->stat_lock);
		sctx->stat.malloc_errors++;
		spin_unlock(&sctx->stat_lock);
		return -ENOMEM;
	}

	/* one ref inside this function, plus one for each page added to
	 * a bio later on */
	refcount_set(&sblock->refs, 1);
	sblock->sctx = sctx;
	sblock->no_io_error_seen = 1;

	for (index = 0; len > 0; index++) {
		struct scrub_page *spage;
		u64 l = min_t(u64, len, PAGE_SIZE);

		spage = kzalloc(sizeof(*spage), GFP_KERNEL);
		if (!spage) {
leave_nomem:
			spin_lock(&sctx->stat_lock);
			sctx->stat.malloc_errors++;
			spin_unlock(&sctx->stat_lock);
			scrub_block_put(sblock);
			return -ENOMEM;
		}
		BUG_ON(index >= SCRUB_MAX_PAGES_PER_BLOCK);
		scrub_page_get(spage);
		sblock->pagev[index] = spage;
		spage->sblock = sblock;
		spage->dev = dev;
		spage->flags = flags;
		spage->generation = gen;
		spage->logical = logical;
		spage->physical = physical;
		spage->physical_for_dev_replace = physical_for_dev_replace;
		spage->mirror_num = mirror_num;
		if (csum) {
			spage->have_csum = 1;
			memcpy(spage->csum, csum, sctx->csum_size);
		} else {
			spage->have_csum = 0;
		}
		sblock->page_count++;
		spage->page = alloc_page(GFP_KERNEL);
		if (!spage->page)
			goto leave_nomem;
		len -= l;
		logical += l;
		physical += l;
		physical_for_dev_replace += l;
	}

	WARN_ON(sblock->page_count == 0);
	if (test_bit(BTRFS_DEV_STATE_MISSING, &dev->dev_state)) {
		/*
		 * This case should only be hit for RAID 5/6 device replace. See
		 * the comment in scrub_missing_raid56_pages() for details.
		 */
		scrub_missing_raid56_pages(sblock);
	} else {
		for (index = 0; index < sblock->page_count; index++) {
			struct scrub_page *spage = sblock->pagev[index];
			int ret;

			ret = scrub_add_page_to_rd_bio(sctx, spage);
			if (ret) {
				scrub_block_put(sblock);
				return ret;
			}
		}

		if (force)
			scrub_submit(sctx);
	}

	/* last one frees, either here or in bio completion for last page */
	scrub_block_put(sblock);
	return 0;
}

static void scrub_bio_end_io(struct bio *bio)
{
	struct scrub_bio *sbio = bio->bi_private;
	struct btrfs_fs_info *fs_info = sbio->dev->fs_info;

	sbio->status = bio->bi_status;
	sbio->bio = bio;

	btrfs_queue_work(fs_info->scrub_workers, &sbio->work);
}

static void scrub_bio_end_io_worker(struct btrfs_work *work)
{
	struct scrub_bio *sbio = container_of(work, struct scrub_bio, work);
	struct scrub_ctx *sctx = sbio->sctx;
	int i;

	BUG_ON(sbio->page_count > SCRUB_PAGES_PER_RD_BIO);
	if (sbio->status) {
		for (i = 0; i < sbio->page_count; i++) {
			struct scrub_page *spage = sbio->pagev[i];

			spage->io_error = 1;
			spage->sblock->no_io_error_seen = 0;
		}
	}

	/* now complete the scrub_block items that have all pages completed */
	for (i = 0; i < sbio->page_count; i++) {
		struct scrub_page *spage = sbio->pagev[i];
		struct scrub_block *sblock = spage->sblock;

		if (atomic_dec_and_test(&sblock->outstanding_pages))
			scrub_block_complete(sblock);
		scrub_block_put(sblock);
	}

	bio_put(sbio->bio);
	sbio->bio = NULL;
	spin_lock(&sctx->list_lock);
	sbio->next_free = sctx->first_free;
	sctx->first_free = sbio->index;
	spin_unlock(&sctx->list_lock);

	if (sctx->is_dev_replace && sctx->flush_all_writes) {
		mutex_lock(&sctx->wr_lock);
		scrub_wr_submit(sctx);
		mutex_unlock(&sctx->wr_lock);
	}

	scrub_pending_bio_dec(sctx);
}

static inline void __scrub_mark_bitmap(struct scrub_parity *sparity,
				       unsigned long *bitmap,
				       u64 start, u64 len)
{
	u64 offset;
	u64 nsectors64;
	u32 nsectors;
	int sectorsize = sparity->sctx->fs_info->sectorsize;

	if (len >= sparity->stripe_len) {
		bitmap_set(bitmap, 0, sparity->nsectors);
		return;
	}

	start -= sparity->logic_start;
	start = div64_u64_rem(start, sparity->stripe_len, &offset);
	offset = div_u64(offset, sectorsize);
	nsectors64 = div_u64(len, sectorsize);

	ASSERT(nsectors64 < UINT_MAX);
	nsectors = (u32)nsectors64;

	if (offset + nsectors <= sparity->nsectors) {
		bitmap_set(bitmap, offset, nsectors);
		return;
	}

	bitmap_set(bitmap, offset, sparity->nsectors - offset);
	bitmap_set(bitmap, 0, nsectors - (sparity->nsectors - offset));
}

static inline void scrub_parity_mark_sectors_error(struct scrub_parity *sparity,
						   u64 start, u64 len)
{
	__scrub_mark_bitmap(sparity, sparity->ebitmap, start, len);
}

static inline void scrub_parity_mark_sectors_data(struct scrub_parity *sparity,
						  u64 start, u64 len)
{
	__scrub_mark_bitmap(sparity, sparity->dbitmap, start, len);
}

static void scrub_block_complete(struct scrub_block *sblock)
{
	int corrupted = 0;

	if (!sblock->no_io_error_seen) {
		corrupted = 1;
		scrub_handle_errored_block(sblock);
	} else {
		/*
		 * if has checksum error, write via repair mechanism in
		 * dev replace case, otherwise write here in dev replace
		 * case.
		 */
		corrupted = scrub_checksum(sblock);
		if (!corrupted && sblock->sctx->is_dev_replace)
			scrub_write_block_to_dev_replace(sblock);
	}

	if (sblock->sparity && corrupted && !sblock->data_corrected) {
		u64 start = sblock->pagev[0]->logical;
		u64 end = sblock->pagev[sblock->page_count - 1]->logical +
			  PAGE_SIZE;

		scrub_parity_mark_sectors_error(sblock->sparity,
						start, end - start);
	}
}

static int scrub_find_csum(struct scrub_ctx *sctx, u64 logical, u8 *csum)
{
	struct btrfs_ordered_sum *sum = NULL;
	unsigned long index;
	unsigned long num_sectors;

	while (!list_empty(&sctx->csum_list)) {
		sum = list_first_entry(&sctx->csum_list,
				       struct btrfs_ordered_sum, list);
		if (sum->bytenr > logical)
			return 0;
		if (sum->bytenr + sum->len > logical)
			break;

		++sctx->stat.csum_discards;
		list_del(&sum->list);
		kfree(sum);
		sum = NULL;
	}
	if (!sum)
		return 0;

	index = div_u64(logical - sum->bytenr, sctx->fs_info->sectorsize);
	ASSERT(index < UINT_MAX);

	num_sectors = sum->len / sctx->fs_info->sectorsize;
	memcpy(csum, sum->sums + index, sctx->csum_size);
	if (index == num_sectors - 1) {
		list_del(&sum->list);
		kfree(sum);
	}
	return 1;
}

/* scrub extent tries to collect up to 64 kB for each bio */
static int scrub_extent(struct scrub_ctx *sctx, struct map_lookup *map,
			u64 logical, u64 len,
			u64 physical, struct btrfs_device *dev, u64 flags,
			u64 gen, int mirror_num, u64 physical_for_dev_replace)
{
	int ret;
	u8 csum[BTRFS_CSUM_SIZE];
	u32 blocksize;

	if (flags & BTRFS_EXTENT_FLAG_DATA) {
		if (map->type & BTRFS_BLOCK_GROUP_RAID56_MASK)
			blocksize = map->stripe_len;
		else
			blocksize = sctx->fs_info->sectorsize;
		spin_lock(&sctx->stat_lock);
		sctx->stat.data_extents_scrubbed++;
		sctx->stat.data_bytes_scrubbed += len;
		spin_unlock(&sctx->stat_lock);
	} else if (flags & BTRFS_EXTENT_FLAG_TREE_BLOCK) {
		if (map->type & BTRFS_BLOCK_GROUP_RAID56_MASK)
			blocksize = map->stripe_len;
		else
			blocksize = sctx->fs_info->nodesize;
		spin_lock(&sctx->stat_lock);
		sctx->stat.tree_extents_scrubbed++;
		sctx->stat.tree_bytes_scrubbed += len;
		spin_unlock(&sctx->stat_lock);
	} else {
		blocksize = sctx->fs_info->sectorsize;
		WARN_ON(1);
	}

	while (len) {
		u64 l = min_t(u64, len, blocksize);
		int have_csum = 0;

		if (flags & BTRFS_EXTENT_FLAG_DATA) {
			/* push csums to sbio */
			have_csum = scrub_find_csum(sctx, logical, csum);
			if (have_csum == 0)
				++sctx->stat.no_csum;
		}
		ret = scrub_pages(sctx, logical, l, physical, dev, flags, gen,
				  mirror_num, have_csum ? csum : NULL, 0,
				  physical_for_dev_replace);
		if (ret)
			return ret;
		len -= l;
		logical += l;
		physical += l;
		physical_for_dev_replace += l;
	}
	return 0;
}

static int scrub_pages_for_parity(struct scrub_parity *sparity,
				  u64 logical, u64 len,
				  u64 physical, struct btrfs_device *dev,
				  u64 flags, u64 gen, int mirror_num, u8 *csum)
{
	struct scrub_ctx *sctx = sparity->sctx;
	struct scrub_block *sblock;
	int index;

	sblock = kzalloc(sizeof(*sblock), GFP_KERNEL);
	if (!sblock) {
		spin_lock(&sctx->stat_lock);
		sctx->stat.malloc_errors++;
		spin_unlock(&sctx->stat_lock);
		return -ENOMEM;
	}

	/* one ref inside this function, plus one for each page added to
	 * a bio later on */
	refcount_set(&sblock->refs, 1);
	sblock->sctx = sctx;
	sblock->no_io_error_seen = 1;
	sblock->sparity = sparity;
	scrub_parity_get(sparity);

	for (index = 0; len > 0; index++) {
		struct scrub_page *spage;
		u64 l = min_t(u64, len, PAGE_SIZE);

		spage = kzalloc(sizeof(*spage), GFP_KERNEL);
		if (!spage) {
leave_nomem:
			spin_lock(&sctx->stat_lock);
			sctx->stat.malloc_errors++;
			spin_unlock(&sctx->stat_lock);
			scrub_block_put(sblock);
			return -ENOMEM;
		}
		BUG_ON(index >= SCRUB_MAX_PAGES_PER_BLOCK);
		/* For scrub block */
		scrub_page_get(spage);
		sblock->pagev[index] = spage;
		/* For scrub parity */
		scrub_page_get(spage);
		list_add_tail(&spage->list, &sparity->spages);
		spage->sblock = sblock;
		spage->dev = dev;
		spage->flags = flags;
		spage->generation = gen;
		spage->logical = logical;
		spage->physical = physical;
		spage->mirror_num = mirror_num;
		if (csum) {
			spage->have_csum = 1;
			memcpy(spage->csum, csum, sctx->csum_size);
		} else {
			spage->have_csum = 0;
		}
		sblock->page_count++;
		spage->page = alloc_page(GFP_KERNEL);
		if (!spage->page)
			goto leave_nomem;
		len -= l;
		logical += l;
		physical += l;
	}

	WARN_ON(sblock->page_count == 0);
	for (index = 0; index < sblock->page_count; index++) {
		struct scrub_page *spage = sblock->pagev[index];
		int ret;

		ret = scrub_add_page_to_rd_bio(sctx, spage);
		if (ret) {
			scrub_block_put(sblock);
			return ret;
		}
	}

	/* last one frees, either here or in bio completion for last page */
	scrub_block_put(sblock);
	return 0;
}

static int scrub_extent_for_parity(struct scrub_parity *sparity,
				   u64 logical, u64 len,
				   u64 physical, struct btrfs_device *dev,
				   u64 flags, u64 gen, int mirror_num)
{
	struct scrub_ctx *sctx = sparity->sctx;
	int ret;
	u8 csum[BTRFS_CSUM_SIZE];
	u32 blocksize;

	if (test_bit(BTRFS_DEV_STATE_MISSING, &dev->dev_state)) {
		scrub_parity_mark_sectors_error(sparity, logical, len);
		return 0;
	}

	if (flags & BTRFS_EXTENT_FLAG_DATA) {
		blocksize = sparity->stripe_len;
	} else if (flags & BTRFS_EXTENT_FLAG_TREE_BLOCK) {
		blocksize = sparity->stripe_len;
	} else {
		blocksize = sctx->fs_info->sectorsize;
		WARN_ON(1);
	}

	while (len) {
		u64 l = min_t(u64, len, blocksize);
		int have_csum = 0;

		if (flags & BTRFS_EXTENT_FLAG_DATA) {
			/* push csums to sbio */
			have_csum = scrub_find_csum(sctx, logical, csum);
			if (have_csum == 0)
				goto skip;
		}
		ret = scrub_pages_for_parity(sparity, logical, l, physical, dev,
					     flags, gen, mirror_num,
					     have_csum ? csum : NULL);
		if (ret)
			return ret;
skip:
		len -= l;
		logical += l;
		physical += l;
	}
	return 0;
}

/*
 * Given a physical address, this will calculate it's
 * logical offset. if this is a parity stripe, it will return
 * the most left data stripe's logical offset.
 *
 * return 0 if it is a data stripe, 1 means parity stripe.
 */
static int get_raid56_logic_offset(u64 physical, int num,
				   struct map_lookup *map, u64 *offset,
				   u64 *stripe_start)
{
	int i;
	int j = 0;
	u64 stripe_nr;
	u64 last_offset;
	u32 stripe_index;
	u32 rot;

	last_offset = (physical - map->stripes[num].physical) *
		      nr_data_stripes(map);
	if (stripe_start)
		*stripe_start = last_offset;

	*offset = last_offset;
	for (i = 0; i < nr_data_stripes(map); i++) {
		*offset = last_offset + i * map->stripe_len;

		stripe_nr = div64_u64(*offset, map->stripe_len);
		stripe_nr = div_u64(stripe_nr, nr_data_stripes(map));

		/* Work out the disk rotation on this stripe-set */
		stripe_nr = div_u64_rem(stripe_nr, map->num_stripes, &rot);
		/* calculate which stripe this data locates */
		rot += i;
		stripe_index = rot % map->num_stripes;
		if (stripe_index == num)
			return 0;
		if (stripe_index < num)
			j++;
	}
	*offset = last_offset + j * map->stripe_len;
	return 1;
}

static void scrub_free_parity(struct scrub_parity *sparity)
{
	struct scrub_ctx *sctx = sparity->sctx;
	struct scrub_page *curr, *next;
	int nbits;

	nbits = bitmap_weight(sparity->ebitmap, sparity->nsectors);
	if (nbits) {
		spin_lock(&sctx->stat_lock);
		sctx->stat.read_errors += nbits;
		sctx->stat.uncorrectable_errors += nbits;
		spin_unlock(&sctx->stat_lock);
	}

	list_for_each_entry_safe(curr, next, &sparity->spages, list) {
		list_del_init(&curr->list);
		scrub_page_put(curr);
	}

	kfree(sparity);
}

static void scrub_parity_bio_endio_worker(struct btrfs_work *work)
{
	struct scrub_parity *sparity = container_of(work, struct scrub_parity,
						    work);
	struct scrub_ctx *sctx = sparity->sctx;

	scrub_free_parity(sparity);
	scrub_pending_bio_dec(sctx);
}

static void scrub_parity_bio_endio(struct bio *bio)
{
	struct scrub_parity *sparity = (struct scrub_parity *)bio->bi_private;
	struct btrfs_fs_info *fs_info = sparity->sctx->fs_info;

	if (bio->bi_status)
		bitmap_or(sparity->ebitmap, sparity->ebitmap, sparity->dbitmap,
			  sparity->nsectors);

	bio_put(bio);

	btrfs_init_work(&sparity->work, btrfs_scrubparity_helper,
			scrub_parity_bio_endio_worker, NULL, NULL);
	btrfs_queue_work(fs_info->scrub_parity_workers, &sparity->work);
}

static void scrub_parity_check_and_repair(struct scrub_parity *sparity)
{
	struct scrub_ctx *sctx = sparity->sctx;
	struct btrfs_fs_info *fs_info = sctx->fs_info;
	struct bio *bio;
	struct btrfs_raid_bio *rbio;
	struct btrfs_bio *bbio = NULL;
	u64 length;
	int ret;

	if (!bitmap_andnot(sparity->dbitmap, sparity->dbitmap, sparity->ebitmap,
			   sparity->nsectors))
		goto out;

	length = sparity->logic_end - sparity->logic_start;

	btrfs_bio_counter_inc_blocked(fs_info);
	ret = btrfs_map_sblock(fs_info, BTRFS_MAP_WRITE, sparity->logic_start,
			       &length, &bbio);
	if (ret || !bbio || !bbio->raid_map)
		goto bbio_out;

	bio = btrfs_io_bio_alloc(0);
	bio->bi_iter.bi_sector = sparity->logic_start >> 9;
	bio->bi_private = sparity;
	bio->bi_end_io = scrub_parity_bio_endio;

	rbio = raid56_parity_alloc_scrub_rbio(fs_info, bio, bbio,
					      length, sparity->scrub_dev,
					      sparity->dbitmap,
					      sparity->nsectors);
	if (!rbio)
		goto rbio_out;

	scrub_pending_bio_inc(sctx);
	raid56_parity_submit_scrub_rbio(rbio);
	return;

rbio_out:
	bio_put(bio);
bbio_out:
	btrfs_bio_counter_dec(fs_info);
	btrfs_put_bbio(bbio);
	bitmap_or(sparity->ebitmap, sparity->ebitmap, sparity->dbitmap,
		  sparity->nsectors);
	spin_lock(&sctx->stat_lock);
	sctx->stat.malloc_errors++;
	spin_unlock(&sctx->stat_lock);
out:
	scrub_free_parity(sparity);
}

static inline int scrub_calc_parity_bitmap_len(int nsectors)
{
	return DIV_ROUND_UP(nsectors, BITS_PER_LONG) * sizeof(long);
}

static void scrub_parity_get(struct scrub_parity *sparity)
{
	refcount_inc(&sparity->refs);
}

static void scrub_parity_put(struct scrub_parity *sparity)
{
	if (!refcount_dec_and_test(&sparity->refs))
		return;

	scrub_parity_check_and_repair(sparity);
}

static noinline_for_stack int scrub_raid56_parity(struct scrub_ctx *sctx,
						  struct map_lookup *map,
						  struct btrfs_device *sdev,
						  struct btrfs_path *path,
						  u64 logic_start,
						  u64 logic_end)
{
	struct btrfs_fs_info *fs_info = sctx->fs_info;
	struct btrfs_root *root = fs_info->extent_root;
	struct btrfs_root *csum_root = fs_info->csum_root;
	struct btrfs_extent_item *extent;
	struct btrfs_bio *bbio = NULL;
	u64 flags;
	int ret;
	int slot;
	struct extent_buffer *l;
	struct btrfs_key key;
	u64 generation;
	u64 extent_logical;
	u64 extent_physical;
	u64 extent_len;
	u64 mapped_length;
	struct btrfs_device *extent_dev;
	struct scrub_parity *sparity;
	int nsectors;
	int bitmap_len;
	int extent_mirror_num;
	int stop_loop = 0;

	nsectors = div_u64(map->stripe_len, fs_info->sectorsize);
	bitmap_len = scrub_calc_parity_bitmap_len(nsectors);
	sparity = kzalloc(sizeof(struct scrub_parity) + 2 * bitmap_len,
			  GFP_NOFS);
	if (!sparity) {
		spin_lock(&sctx->stat_lock);
		sctx->stat.malloc_errors++;
		spin_unlock(&sctx->stat_lock);
		return -ENOMEM;
	}

	sparity->stripe_len = map->stripe_len;
	sparity->nsectors = nsectors;
	sparity->sctx = sctx;
	sparity->scrub_dev = sdev;
	sparity->logic_start = logic_start;
	sparity->logic_end = logic_end;
	refcount_set(&sparity->refs, 1);
	INIT_LIST_HEAD(&sparity->spages);
	sparity->dbitmap = sparity->bitmap;
	sparity->ebitmap = (void *)sparity->bitmap + bitmap_len;

	ret = 0;
	while (logic_start < logic_end) {
		if (btrfs_fs_incompat(fs_info, SKINNY_METADATA))
			key.type = BTRFS_METADATA_ITEM_KEY;
		else
			key.type = BTRFS_EXTENT_ITEM_KEY;
		key.objectid = logic_start;
		key.offset = (u64)-1;

		ret = btrfs_search_slot(NULL, root, &key, path, 0, 0);
		if (ret < 0)
			goto out;

		if (ret > 0) {
			ret = btrfs_previous_extent_item(root, path, 0);
			if (ret < 0)
				goto out;
			if (ret > 0) {
				btrfs_release_path(path);
				ret = btrfs_search_slot(NULL, root, &key,
							path, 0, 0);
				if (ret < 0)
					goto out;
			}
		}

		stop_loop = 0;
		while (1) {
			u64 bytes;

			l = path->nodes[0];
			slot = path->slots[0];
			if (slot >= btrfs_header_nritems(l)) {
				ret = btrfs_next_leaf(root, path);
				if (ret == 0)
					continue;
				if (ret < 0)
					goto out;

				stop_loop = 1;
				break;
			}
			btrfs_item_key_to_cpu(l, &key, slot);

			if (key.type != BTRFS_EXTENT_ITEM_KEY &&
			    key.type != BTRFS_METADATA_ITEM_KEY)
				goto next;

			if (key.type == BTRFS_METADATA_ITEM_KEY)
				bytes = fs_info->nodesize;
			else
				bytes = key.offset;

			if (key.objectid + bytes <= logic_start)
				goto next;

			if (key.objectid >= logic_end) {
				stop_loop = 1;
				break;
			}

			while (key.objectid >= logic_start + map->stripe_len)
				logic_start += map->stripe_len;

			extent = btrfs_item_ptr(l, slot,
						struct btrfs_extent_item);
			flags = btrfs_extent_flags(l, extent);
			generation = btrfs_extent_generation(l, extent);

			if ((flags & BTRFS_EXTENT_FLAG_TREE_BLOCK) &&
			    (key.objectid < logic_start ||
			     key.objectid + bytes >
			     logic_start + map->stripe_len)) {
				btrfs_err(fs_info,
					  "scrub: tree block %llu spanning stripes, ignored. logical=%llu",
					  key.objectid, logic_start);
				spin_lock(&sctx->stat_lock);
				sctx->stat.uncorrectable_errors++;
				spin_unlock(&sctx->stat_lock);
				goto next;
			}
again:
			extent_logical = key.objectid;
			extent_len = bytes;

			if (extent_logical < logic_start) {
				extent_len -= logic_start - extent_logical;
				extent_logical = logic_start;
			}

			if (extent_logical + extent_len >
			    logic_start + map->stripe_len)
				extent_len = logic_start + map->stripe_len -
					     extent_logical;

			scrub_parity_mark_sectors_data(sparity, extent_logical,
						       extent_len);

			mapped_length = extent_len;
			bbio = NULL;
			ret = btrfs_map_block(fs_info, BTRFS_MAP_READ,
					extent_logical, &mapped_length, &bbio,
					0);
			if (!ret) {
				if (!bbio || mapped_length < extent_len)
					ret = -EIO;
			}
			if (ret) {
				btrfs_put_bbio(bbio);
				goto out;
			}
			extent_physical = bbio->stripes[0].physical;
			extent_mirror_num = bbio->mirror_num;
			extent_dev = bbio->stripes[0].dev;
			btrfs_put_bbio(bbio);

			ret = btrfs_lookup_csums_range(csum_root,
						extent_logical,
						extent_logical + extent_len - 1,
						&sctx->csum_list, 1);
			if (ret)
				goto out;

			ret = scrub_extent_for_parity(sparity, extent_logical,
						      extent_len,
						      extent_physical,
						      extent_dev, flags,
						      generation,
						      extent_mirror_num);

			scrub_free_csums(sctx);

			if (ret)
				goto out;

			if (extent_logical + extent_len <
			    key.objectid + bytes) {
				logic_start += map->stripe_len;

				if (logic_start >= logic_end) {
					stop_loop = 1;
					break;
				}

				if (logic_start < key.objectid + bytes) {
					cond_resched();
					goto again;
				}
			}
next:
			path->slots[0]++;
		}

		btrfs_release_path(path);

		if (stop_loop)
			break;

		logic_start += map->stripe_len;
	}
out:
	if (ret < 0)
		scrub_parity_mark_sectors_error(sparity, logic_start,
						logic_end - logic_start);
	scrub_parity_put(sparity);
	scrub_submit(sctx);
	mutex_lock(&sctx->wr_lock);
	scrub_wr_submit(sctx);
	mutex_unlock(&sctx->wr_lock);

	btrfs_release_path(path);
	return ret < 0 ? ret : 0;
}

static noinline_for_stack int scrub_stripe(struct scrub_ctx *sctx,
					   struct map_lookup *map,
					   struct btrfs_device *scrub_dev,
					   int num, u64 base, u64 length,
					   int is_dev_replace)
{
	struct btrfs_path *path, *ppath;
	struct btrfs_fs_info *fs_info = sctx->fs_info;
	struct btrfs_root *root = fs_info->extent_root;
	struct btrfs_root *csum_root = fs_info->csum_root;
	struct btrfs_extent_item *extent;
	struct blk_plug plug;
	u64 flags;
	int ret;
	int slot;
	u64 nstripes;
	struct extent_buffer *l;
	u64 physical;
	u64 logical;
	u64 logic_end;
	u64 physical_end;
	u64 generation;
	int mirror_num;
	struct reada_control *reada1;
	struct reada_control *reada2;
	struct btrfs_key key;
	struct btrfs_key key_end;
	u64 increment = map->stripe_len;
	u64 offset;
	u64 extent_logical;
	u64 extent_physical;
	u64 extent_len;
	u64 stripe_logical;
	u64 stripe_end;
	struct btrfs_device *extent_dev;
	int extent_mirror_num;
	int stop_loop = 0;

	physical = map->stripes[num].physical;
	offset = 0;
	nstripes = div64_u64(length, map->stripe_len);
	if (map->type & BTRFS_BLOCK_GROUP_RAID0) {
		offset = map->stripe_len * num;
		increment = map->stripe_len * map->num_stripes;
		mirror_num = 1;
	} else if (map->type & BTRFS_BLOCK_GROUP_RAID10) {
		int factor = map->num_stripes / map->sub_stripes;
		offset = map->stripe_len * (num / map->sub_stripes);
		increment = map->stripe_len * factor;
		mirror_num = num % map->sub_stripes + 1;
	} else if (map->type & BTRFS_BLOCK_GROUP_RAID1) {
		increment = map->stripe_len;
		mirror_num = num % map->num_stripes + 1;
	} else if (map->type & BTRFS_BLOCK_GROUP_DUP) {
		increment = map->stripe_len;
		mirror_num = num % map->num_stripes + 1;
	} else if (map->type & BTRFS_BLOCK_GROUP_RAID56_MASK) {
		get_raid56_logic_offset(physical, num, map, &offset, NULL);
		increment = map->stripe_len * nr_data_stripes(map);
		mirror_num = 1;
	} else {
		increment = map->stripe_len;
		mirror_num = 1;
	}

	path = btrfs_alloc_path();
	if (!path)
		return -ENOMEM;

	ppath = btrfs_alloc_path();
	if (!ppath) {
		btrfs_free_path(path);
		return -ENOMEM;
	}

	/*
	 * work on commit root. The related disk blocks are static as
	 * long as COW is applied. This means, it is save to rewrite
	 * them to repair disk errors without any race conditions
	 */
	path->search_commit_root = 1;
	path->skip_locking = 1;

	ppath->search_commit_root = 1;
	ppath->skip_locking = 1;
	/*
	 * trigger the readahead for extent tree csum tree and wait for
	 * completion. During readahead, the scrub is officially paused
	 * to not hold off transaction commits
	 */
	logical = base + offset;
	physical_end = physical + nstripes * map->stripe_len;
	if (map->type & BTRFS_BLOCK_GROUP_RAID56_MASK) {
		get_raid56_logic_offset(physical_end, num,
					map, &logic_end, NULL);
		logic_end += base;
	} else {
		logic_end = logical + increment * nstripes;
	}
	wait_event(sctx->list_wait,
		   atomic_read(&sctx->bios_in_flight) == 0);
	scrub_blocked_if_needed(fs_info);

	/* FIXME it might be better to start readahead at commit root */
	key.objectid = logical;
	key.type = BTRFS_EXTENT_ITEM_KEY;
	key.offset = (u64)0;
	key_end.objectid = logic_end;
	key_end.type = BTRFS_METADATA_ITEM_KEY;
	key_end.offset = (u64)-1;
	reada1 = btrfs_reada_add(root, &key, &key_end);

	key.objectid = BTRFS_EXTENT_CSUM_OBJECTID;
	key.type = BTRFS_EXTENT_CSUM_KEY;
	key.offset = logical;
	key_end.objectid = BTRFS_EXTENT_CSUM_OBJECTID;
	key_end.type = BTRFS_EXTENT_CSUM_KEY;
	key_end.offset = logic_end;
	reada2 = btrfs_reada_add(csum_root, &key, &key_end);

	if (!IS_ERR(reada1))
		btrfs_reada_wait(reada1);
	if (!IS_ERR(reada2))
		btrfs_reada_wait(reada2);


	/*
	 * collect all data csums for the stripe to avoid seeking during
	 * the scrub. This might currently (crc32) end up to be about 1MB
	 */
	blk_start_plug(&plug);

	/*
	 * now find all extents for each stripe and scrub them
	 */
	ret = 0;
	while (physical < physical_end) {
		/*
		 * canceled?
		 */
		if (atomic_read(&fs_info->scrub_cancel_req) ||
		    atomic_read(&sctx->cancel_req)) {
			ret = -ECANCELED;
			goto out;
		}
		/*
		 * check to see if we have to pause
		 */
		if (atomic_read(&fs_info->scrub_pause_req)) {
			/* push queued extents */
			sctx->flush_all_writes = true;
			scrub_submit(sctx);
			mutex_lock(&sctx->wr_lock);
			scrub_wr_submit(sctx);
			mutex_unlock(&sctx->wr_lock);
			wait_event(sctx->list_wait,
				   atomic_read(&sctx->bios_in_flight) == 0);
			sctx->flush_all_writes = false;
			scrub_blocked_if_needed(fs_info);
		}

		if (map->type & BTRFS_BLOCK_GROUP_RAID56_MASK) {
			ret = get_raid56_logic_offset(physical, num, map,
						      &logical,
						      &stripe_logical);
			logical += base;
			if (ret) {
				/* it is parity strip */
				stripe_logical += base;
				stripe_end = stripe_logical + increment;
				ret = scrub_raid56_parity(sctx, map, scrub_dev,
							  ppath, stripe_logical,
							  stripe_end);
				if (ret)
					goto out;
				goto skip;
			}
		}

		if (btrfs_fs_incompat(fs_info, SKINNY_METADATA))
			key.type = BTRFS_METADATA_ITEM_KEY;
		else
			key.type = BTRFS_EXTENT_ITEM_KEY;
		key.objectid = logical;
		key.offset = (u64)-1;

		ret = btrfs_search_slot(NULL, root, &key, path, 0, 0);
		if (ret < 0)
			goto out;

		if (ret > 0) {
			ret = btrfs_previous_extent_item(root, path, 0);
			if (ret < 0)
				goto out;
			if (ret > 0) {
				/* there's no smaller item, so stick with the
				 * larger one */
				btrfs_release_path(path);
				ret = btrfs_search_slot(NULL, root, &key,
							path, 0, 0);
				if (ret < 0)
					goto out;
			}
		}

		stop_loop = 0;
		while (1) {
			u64 bytes;

			l = path->nodes[0];
			slot = path->slots[0];
			if (slot >= btrfs_header_nritems(l)) {
				ret = btrfs_next_leaf(root, path);
				if (ret == 0)
					continue;
				if (ret < 0)
					goto out;

				stop_loop = 1;
				break;
			}
			btrfs_item_key_to_cpu(l, &key, slot);

			if (key.type != BTRFS_EXTENT_ITEM_KEY &&
			    key.type != BTRFS_METADATA_ITEM_KEY)
				goto next;

			if (key.type == BTRFS_METADATA_ITEM_KEY)
				bytes = fs_info->nodesize;
			else
				bytes = key.offset;

			if (key.objectid + bytes <= logical)
				goto next;

			if (key.objectid >= logical + map->stripe_len) {
				/* out of this device extent */
				if (key.objectid >= logic_end)
					stop_loop = 1;
				break;
			}

			extent = btrfs_item_ptr(l, slot,
						struct btrfs_extent_item);
			flags = btrfs_extent_flags(l, extent);
			generation = btrfs_extent_generation(l, extent);

			if ((flags & BTRFS_EXTENT_FLAG_TREE_BLOCK) &&
			    (key.objectid < logical ||
			     key.objectid + bytes >
			     logical + map->stripe_len)) {
				btrfs_err(fs_info,
					   "scrub: tree block %llu spanning stripes, ignored. logical=%llu",
				       key.objectid, logical);
				spin_lock(&sctx->stat_lock);
				sctx->stat.uncorrectable_errors++;
				spin_unlock(&sctx->stat_lock);
				goto next;
			}

again:
			extent_logical = key.objectid;
			extent_len = bytes;

			/*
			 * trim extent to this stripe
			 */
			if (extent_logical < logical) {
				extent_len -= logical - extent_logical;
				extent_logical = logical;
			}
			if (extent_logical + extent_len >
			    logical + map->stripe_len) {
				extent_len = logical + map->stripe_len -
					     extent_logical;
			}

			extent_physical = extent_logical - logical + physical;
			extent_dev = scrub_dev;
			extent_mirror_num = mirror_num;
			if (is_dev_replace)
				scrub_remap_extent(fs_info, extent_logical,
						   extent_len, &extent_physical,
						   &extent_dev,
						   &extent_mirror_num);

			ret = btrfs_lookup_csums_range(csum_root,
						       extent_logical,
						       extent_logical +
						       extent_len - 1,
						       &sctx->csum_list, 1);
			if (ret)
				goto out;

			ret = scrub_extent(sctx, map, extent_logical, extent_len,
					   extent_physical, extent_dev, flags,
					   generation, extent_mirror_num,
					   extent_logical - logical + physical);

			scrub_free_csums(sctx);

			if (ret)
				goto out;

			if (extent_logical + extent_len <
			    key.objectid + bytes) {
				if (map->type & BTRFS_BLOCK_GROUP_RAID56_MASK) {
					/*
					 * loop until we find next data stripe
					 * or we have finished all stripes.
					 */
loop:
					physical += map->stripe_len;
					ret = get_raid56_logic_offset(physical,
							num, map, &logical,
							&stripe_logical);
					logical += base;

					if (ret && physical < physical_end) {
						stripe_logical += base;
						stripe_end = stripe_logical +
								increment;
						ret = scrub_raid56_parity(sctx,
							map, scrub_dev, ppath,
							stripe_logical,
							stripe_end);
						if (ret)
							goto out;
						goto loop;
					}
				} else {
					physical += map->stripe_len;
					logical += increment;
				}
				if (logical < key.objectid + bytes) {
					cond_resched();
					goto again;
				}

				if (physical >= physical_end) {
					stop_loop = 1;
					break;
				}
			}
next:
			path->slots[0]++;
		}
		btrfs_release_path(path);
skip:
		logical += increment;
		physical += map->stripe_len;
		spin_lock(&sctx->stat_lock);
		if (stop_loop)
			sctx->stat.last_physical = map->stripes[num].physical +
						   length;
		else
			sctx->stat.last_physical = physical;
		spin_unlock(&sctx->stat_lock);
		if (stop_loop)
			break;
	}
out:
	/* push queued extents */
	scrub_submit(sctx);
	mutex_lock(&sctx->wr_lock);
	scrub_wr_submit(sctx);
	mutex_unlock(&sctx->wr_lock);

	blk_finish_plug(&plug);
	btrfs_free_path(path);
	btrfs_free_path(ppath);
	return ret < 0 ? ret : 0;
}

static noinline_for_stack int scrub_chunk(struct scrub_ctx *sctx,
					  struct btrfs_device *scrub_dev,
					  u64 chunk_offset, u64 length,
					  u64 dev_offset,
					  struct btrfs_block_group_cache *cache,
					  int is_dev_replace)
{
	struct btrfs_fs_info *fs_info = sctx->fs_info;
	struct btrfs_mapping_tree *map_tree = &fs_info->mapping_tree;
	struct map_lookup *map;
	struct extent_map *em;
	int i;
	int ret = 0;

	read_lock(&map_tree->map_tree.lock);
	em = lookup_extent_mapping(&map_tree->map_tree, chunk_offset, 1);
	read_unlock(&map_tree->map_tree.lock);

	if (!em) {
		/*
		 * Might have been an unused block group deleted by the cleaner
		 * kthread or relocation.
		 */
		spin_lock(&cache->lock);
		if (!cache->removed)
			ret = -EINVAL;
		spin_unlock(&cache->lock);

		return ret;
	}

	map = em->map_lookup;
	if (em->start != chunk_offset)
		goto out;

	if (em->len < length)
		goto out;

	for (i = 0; i < map->num_stripes; ++i) {
		if (map->stripes[i].dev->bdev == scrub_dev->bdev &&
		    map->stripes[i].physical == dev_offset) {
			ret = scrub_stripe(sctx, map, scrub_dev, i,
					   chunk_offset, length,
					   is_dev_replace);
			if (ret)
				goto out;
		}
	}
out:
	free_extent_map(em);

	return ret;
}

static noinline_for_stack
int scrub_enumerate_chunks(struct scrub_ctx *sctx,
			   struct btrfs_device *scrub_dev, u64 start, u64 end,
			   int is_dev_replace)
{
	struct btrfs_dev_extent *dev_extent = NULL;
	struct btrfs_path *path;
	struct btrfs_fs_info *fs_info = sctx->fs_info;
	struct btrfs_root *root = fs_info->dev_root;
	u64 length;
	u64 chunk_offset;
	int ret = 0;
	int ro_set;
	int slot;
	struct extent_buffer *l;
	struct btrfs_key key;
	struct btrfs_key found_key;
	struct btrfs_block_group_cache *cache;
	struct btrfs_dev_replace *dev_replace = &fs_info->dev_replace;

	path = btrfs_alloc_path();
	if (!path)
		return -ENOMEM;

	path->reada = READA_FORWARD;
	path->search_commit_root = 1;
	path->skip_locking = 1;

	key.objectid = scrub_dev->devid;
	key.offset = 0ull;
	key.type = BTRFS_DEV_EXTENT_KEY;

	while (1) {
		ret = btrfs_search_slot(NULL, root, &key, path, 0, 0);
		if (ret < 0)
			break;
		if (ret > 0) {
			if (path->slots[0] >=
			    btrfs_header_nritems(path->nodes[0])) {
				ret = btrfs_next_leaf(root, path);
				if (ret < 0)
					break;
				if (ret > 0) {
					ret = 0;
					break;
				}
			} else {
				ret = 0;
			}
		}

		l = path->nodes[0];
		slot = path->slots[0];

		btrfs_item_key_to_cpu(l, &found_key, slot);

		if (found_key.objectid != scrub_dev->devid)
			break;

		if (found_key.type != BTRFS_DEV_EXTENT_KEY)
			break;

		if (found_key.offset >= end)
			break;

		if (found_key.offset < key.offset)
			break;

		dev_extent = btrfs_item_ptr(l, slot, struct btrfs_dev_extent);
		length = btrfs_dev_extent_length(l, dev_extent);

		if (found_key.offset + length <= start)
			goto skip;

		chunk_offset = btrfs_dev_extent_chunk_offset(l, dev_extent);

		/*
		 * get a reference on the corresponding block group to prevent
		 * the chunk from going away while we scrub it
		 */
		cache = btrfs_lookup_block_group(fs_info, chunk_offset);

		/* some chunks are removed but not committed to disk yet,
		 * continue scrubbing */
		if (!cache)
			goto skip;

		/*
		 * we need call btrfs_inc_block_group_ro() with scrubs_paused,
		 * to avoid deadlock caused by:
		 * btrfs_inc_block_group_ro()
		 * -> btrfs_wait_for_commit()
		 * -> btrfs_commit_transaction()
		 * -> btrfs_scrub_pause()
		 */
		scrub_pause_on(fs_info);
		ret = btrfs_inc_block_group_ro(cache);
		if (!ret && is_dev_replace) {
			/*
			 * If we are doing a device replace wait for any tasks
			 * that started dellaloc right before we set the block
			 * group to RO mode, as they might have just allocated
			 * an extent from it or decided they could do a nocow
			 * write. And if any such tasks did that, wait for their
			 * ordered extents to complete and then commit the
			 * current transaction, so that we can later see the new
			 * extent items in the extent tree - the ordered extents
			 * create delayed data references (for cow writes) when
			 * they complete, which will be run and insert the
			 * corresponding extent items into the extent tree when
			 * we commit the transaction they used when running
			 * inode.c:btrfs_finish_ordered_io(). We later use
			 * the commit root of the extent tree to find extents
			 * to copy from the srcdev into the tgtdev, and we don't
			 * want to miss any new extents.
			 */
			btrfs_wait_block_group_reservations(cache);
			btrfs_wait_nocow_writers(cache);
			ret = btrfs_wait_ordered_roots(fs_info, U64_MAX,
						       cache->key.objectid,
						       cache->key.offset);
			if (ret > 0) {
				struct btrfs_trans_handle *trans;

				trans = btrfs_join_transaction(root);
				if (IS_ERR(trans))
					ret = PTR_ERR(trans);
				else
					ret = btrfs_commit_transaction(trans);
				if (ret) {
					scrub_pause_off(fs_info);
					btrfs_put_block_group(cache);
					break;
				}
			}
		}
		scrub_pause_off(fs_info);

		if (ret == 0) {
			ro_set = 1;
		} else if (ret == -ENOSPC) {
			/*
			 * btrfs_inc_block_group_ro return -ENOSPC when it
			 * failed in creating new chunk for metadata.
			 * It is not a problem for scrub/replace, because
			 * metadata are always cowed, and our scrub paused
			 * commit_transactions.
			 */
			ro_set = 0;
		} else {
			btrfs_warn(fs_info,
				   "failed setting block group ro: %d", ret);
			btrfs_put_block_group(cache);
			break;
		}

		btrfs_dev_replace_write_lock(&fs_info->dev_replace);
		dev_replace->cursor_right = found_key.offset + length;
		dev_replace->cursor_left = found_key.offset;
		dev_replace->item_needs_writeback = 1;
		btrfs_dev_replace_write_unlock(&fs_info->dev_replace);
		ret = scrub_chunk(sctx, scrub_dev, chunk_offset, length,
				  found_key.offset, cache, is_dev_replace);

		/*
		 * flush, submit all pending read and write bios, afterwards
		 * wait for them.
		 * Note that in the dev replace case, a read request causes
		 * write requests that are submitted in the read completion
		 * worker. Therefore in the current situation, it is required
		 * that all write requests are flushed, so that all read and
		 * write requests are really completed when bios_in_flight
		 * changes to 0.
		 */
		sctx->flush_all_writes = true;
		scrub_submit(sctx);
		mutex_lock(&sctx->wr_lock);
		scrub_wr_submit(sctx);
		mutex_unlock(&sctx->wr_lock);

		wait_event(sctx->list_wait,
			   atomic_read(&sctx->bios_in_flight) == 0);

		scrub_pause_on(fs_info);

		/*
		 * must be called before we decrease @scrub_paused.
		 * make sure we don't block transaction commit while
		 * we are waiting pending workers finished.
		 */
		wait_event(sctx->list_wait,
			   atomic_read(&sctx->workers_pending) == 0);
		sctx->flush_all_writes = false;

		scrub_pause_off(fs_info);

		btrfs_dev_replace_write_lock(&fs_info->dev_replace);
		dev_replace->cursor_left = dev_replace->cursor_right;
		dev_replace->item_needs_writeback = 1;
		btrfs_dev_replace_write_unlock(&fs_info->dev_replace);

		if (ro_set)
			btrfs_dec_block_group_ro(cache);

		/*
		 * We might have prevented the cleaner kthread from deleting
		 * this block group if it was already unused because we raced
		 * and set it to RO mode first. So add it back to the unused
		 * list, otherwise it might not ever be deleted unless a manual
		 * balance is triggered or it becomes used and unused again.
		 */
		spin_lock(&cache->lock);
		if (!cache->removed && !cache->ro && cache->reserved == 0 &&
		    btrfs_block_group_used(&cache->item) == 0) {
			spin_unlock(&cache->lock);
			btrfs_mark_bg_unused(cache);
		} else {
			spin_unlock(&cache->lock);
		}

		btrfs_put_block_group(cache);
		if (ret)
			break;
		if (is_dev_replace &&
		    atomic64_read(&dev_replace->num_write_errors) > 0) {
			ret = -EIO;
			break;
		}
		if (sctx->stat.malloc_errors > 0) {
			ret = -ENOMEM;
			break;
		}
skip:
		key.offset = found_key.offset + length;
		btrfs_release_path(path);
	}

	btrfs_free_path(path);

	return ret;
}

static noinline_for_stack int scrub_supers(struct scrub_ctx *sctx,
					   struct btrfs_device *scrub_dev)
{
	int	i;
	u64	bytenr;
	u64	gen;
	int	ret;
	struct btrfs_fs_info *fs_info = sctx->fs_info;

	if (test_bit(BTRFS_FS_STATE_ERROR, &fs_info->fs_state))
		return -EIO;

	/* Seed devices of a new filesystem has their own generation. */
	if (scrub_dev->fs_devices != fs_info->fs_devices)
		gen = scrub_dev->generation;
	else
		gen = fs_info->last_trans_committed;

	for (i = 0; i < BTRFS_SUPER_MIRROR_MAX; i++) {
		bytenr = btrfs_sb_offset(i);
		if (bytenr + BTRFS_SUPER_INFO_SIZE >
		    scrub_dev->commit_total_bytes)
			break;

		ret = scrub_pages(sctx, bytenr, BTRFS_SUPER_INFO_SIZE, bytenr,
				  scrub_dev, BTRFS_EXTENT_FLAG_SUPER, gen, i,
				  NULL, 1, bytenr);
		if (ret)
			return ret;
	}
	wait_event(sctx->list_wait, atomic_read(&sctx->bios_in_flight) == 0);

	return 0;
}

/*
 * get a reference count on fs_info->scrub_workers. start worker if necessary
 */
static noinline_for_stack int scrub_workers_get(struct btrfs_fs_info *fs_info,
						int is_dev_replace)
{
	unsigned int flags = WQ_FREEZABLE | WQ_UNBOUND;
	int max_active = fs_info->thread_pool_size;

	if (fs_info->scrub_workers_refcnt == 0) {
		fs_info->scrub_workers = btrfs_alloc_workqueue(fs_info, "scrub",
				flags, is_dev_replace ? 1 : max_active, 4);
		if (!fs_info->scrub_workers)
			goto fail_scrub_workers;

		fs_info->scrub_wr_completion_workers =
			btrfs_alloc_workqueue(fs_info, "scrubwrc", flags,
					      max_active, 2);
		if (!fs_info->scrub_wr_completion_workers)
			goto fail_scrub_wr_completion_workers;

		fs_info->scrub_parity_workers =
			btrfs_alloc_workqueue(fs_info, "scrubparity", flags,
					      max_active, 2);
		if (!fs_info->scrub_parity_workers)
			goto fail_scrub_parity_workers;
	}
	++fs_info->scrub_workers_refcnt;
	return 0;

fail_scrub_parity_workers:
	btrfs_destroy_workqueue(fs_info->scrub_wr_completion_workers);
fail_scrub_wr_completion_workers:
	btrfs_destroy_workqueue(fs_info->scrub_workers);
fail_scrub_workers:
	return -ENOMEM;
}

static noinline_for_stack void scrub_workers_put(struct btrfs_fs_info *fs_info)
{
	if (--fs_info->scrub_workers_refcnt == 0) {
		btrfs_destroy_workqueue(fs_info->scrub_workers);
		btrfs_destroy_workqueue(fs_info->scrub_wr_completion_workers);
		btrfs_destroy_workqueue(fs_info->scrub_parity_workers);
	}
	WARN_ON(fs_info->scrub_workers_refcnt < 0);
}

int btrfs_scrub_dev(struct btrfs_fs_info *fs_info, u64 devid, u64 start,
		    u64 end, struct btrfs_scrub_progress *progress,
		    int readonly, int is_dev_replace)
{
	struct scrub_ctx *sctx;
	int ret;
	struct btrfs_device *dev;

	if (btrfs_fs_closing(fs_info))
		return -EINVAL;

	if (fs_info->nodesize > BTRFS_STRIPE_LEN) {
		/*
		 * in this case scrub is unable to calculate the checksum
		 * the way scrub is implemented. Do not handle this
		 * situation at all because it won't ever happen.
		 */
		btrfs_err(fs_info,
			   "scrub: size assumption nodesize <= BTRFS_STRIPE_LEN (%d <= %d) fails",
		       fs_info->nodesize,
		       BTRFS_STRIPE_LEN);
		return -EINVAL;
	}

	if (fs_info->sectorsize != PAGE_SIZE) {
		/* not supported for data w/o checksums */
		btrfs_err_rl(fs_info,
			   "scrub: size assumption sectorsize != PAGE_SIZE (%d != %lu) fails",
		       fs_info->sectorsize, PAGE_SIZE);
		return -EINVAL;
	}

	if (fs_info->nodesize >
	    PAGE_SIZE * SCRUB_MAX_PAGES_PER_BLOCK ||
	    fs_info->sectorsize > PAGE_SIZE * SCRUB_MAX_PAGES_PER_BLOCK) {
		/*
		 * would exhaust the array bounds of pagev member in
		 * struct scrub_block
		 */
		btrfs_err(fs_info,
			  "scrub: size assumption nodesize and sectorsize <= SCRUB_MAX_PAGES_PER_BLOCK (%d <= %d && %d <= %d) fails",
		       fs_info->nodesize,
		       SCRUB_MAX_PAGES_PER_BLOCK,
		       fs_info->sectorsize,
		       SCRUB_MAX_PAGES_PER_BLOCK);
		return -EINVAL;
	}


	mutex_lock(&fs_info->fs_devices->device_list_mutex);
	dev = btrfs_find_device(fs_info, devid, NULL, NULL);
	if (!dev || (test_bit(BTRFS_DEV_STATE_MISSING, &dev->dev_state) &&
		     !is_dev_replace)) {
		mutex_unlock(&fs_info->fs_devices->device_list_mutex);
		return -ENODEV;
	}

	if (!is_dev_replace && !readonly &&
	    !test_bit(BTRFS_DEV_STATE_WRITEABLE, &dev->dev_state)) {
		mutex_unlock(&fs_info->fs_devices->device_list_mutex);
		btrfs_err_in_rcu(fs_info, "scrub: device %s is not writable",
				rcu_str_deref(dev->name));
		return -EROFS;
	}

	mutex_lock(&fs_info->scrub_lock);
	if (!test_bit(BTRFS_DEV_STATE_IN_FS_METADATA, &dev->dev_state) ||
	    test_bit(BTRFS_DEV_STATE_REPLACE_TGT, &dev->dev_state)) {
		mutex_unlock(&fs_info->scrub_lock);
		mutex_unlock(&fs_info->fs_devices->device_list_mutex);
		return -EIO;
	}

	btrfs_dev_replace_read_lock(&fs_info->dev_replace);
	if (dev->scrub_ctx ||
	    (!is_dev_replace &&
	     btrfs_dev_replace_is_ongoing(&fs_info->dev_replace))) {
		btrfs_dev_replace_read_unlock(&fs_info->dev_replace);
		mutex_unlock(&fs_info->scrub_lock);
		mutex_unlock(&fs_info->fs_devices->device_list_mutex);
		return -EINPROGRESS;
	}
	btrfs_dev_replace_read_unlock(&fs_info->dev_replace);

	ret = scrub_workers_get(fs_info, is_dev_replace);
	if (ret) {
		mutex_unlock(&fs_info->scrub_lock);
		mutex_unlock(&fs_info->fs_devices->device_list_mutex);
		return ret;
	}

	sctx = scrub_setup_ctx(dev, is_dev_replace);
	if (IS_ERR(sctx)) {
		mutex_unlock(&fs_info->scrub_lock);
		mutex_unlock(&fs_info->fs_devices->device_list_mutex);
		scrub_workers_put(fs_info);
		return PTR_ERR(sctx);
	}
	sctx->readonly = readonly;
	dev->scrub_ctx = sctx;
	mutex_unlock(&fs_info->fs_devices->device_list_mutex);

	/*
	 * checking @scrub_pause_req here, we can avoid
	 * race between committing transaction and scrubbing.
	 */
	__scrub_blocked_if_needed(fs_info);
	atomic_inc(&fs_info->scrubs_running);
	mutex_unlock(&fs_info->scrub_lock);

	if (!is_dev_replace) {
		/*
		 * by holding device list mutex, we can
		 * kick off writing super in log tree sync.
		 */
		mutex_lock(&fs_info->fs_devices->device_list_mutex);
		ret = scrub_supers(sctx, dev);
		mutex_unlock(&fs_info->fs_devices->device_list_mutex);
	}

	if (!ret)
		ret = scrub_enumerate_chunks(sctx, dev, start, end,
					     is_dev_replace);

	wait_event(sctx->list_wait, atomic_read(&sctx->bios_in_flight) == 0);
	atomic_dec(&fs_info->scrubs_running);
	wake_up(&fs_info->scrub_pause_wait);

	wait_event(sctx->list_wait, atomic_read(&sctx->workers_pending) == 0);

	if (progress)
		memcpy(progress, &sctx->stat, sizeof(*progress));

	mutex_lock(&fs_info->scrub_lock);
	dev->scrub_ctx = NULL;
	scrub_workers_put(fs_info);
	mutex_unlock(&fs_info->scrub_lock);

	scrub_put_ctx(sctx);

	return ret;
}

void btrfs_scrub_pause(struct btrfs_fs_info *fs_info)
{
	mutex_lock(&fs_info->scrub_lock);
	atomic_inc(&fs_info->scrub_pause_req);
	while (atomic_read(&fs_info->scrubs_paused) !=
	       atomic_read(&fs_info->scrubs_running)) {
		mutex_unlock(&fs_info->scrub_lock);
		wait_event(fs_info->scrub_pause_wait,
			   atomic_read(&fs_info->scrubs_paused) ==
			   atomic_read(&fs_info->scrubs_running));
		mutex_lock(&fs_info->scrub_lock);
	}
	mutex_unlock(&fs_info->scrub_lock);
}

void btrfs_scrub_continue(struct btrfs_fs_info *fs_info)
{
	atomic_dec(&fs_info->scrub_pause_req);
	wake_up(&fs_info->scrub_pause_wait);
}

int btrfs_scrub_cancel(struct btrfs_fs_info *fs_info)
{
	mutex_lock(&fs_info->scrub_lock);
	if (!atomic_read(&fs_info->scrubs_running)) {
		mutex_unlock(&fs_info->scrub_lock);
		return -ENOTCONN;
	}

	atomic_inc(&fs_info->scrub_cancel_req);
	while (atomic_read(&fs_info->scrubs_running)) {
		mutex_unlock(&fs_info->scrub_lock);
		wait_event(fs_info->scrub_pause_wait,
			   atomic_read(&fs_info->scrubs_running) == 0);
		mutex_lock(&fs_info->scrub_lock);
	}
	atomic_dec(&fs_info->scrub_cancel_req);
	mutex_unlock(&fs_info->scrub_lock);

	return 0;
}

int btrfs_scrub_cancel_dev(struct btrfs_fs_info *fs_info,
			   struct btrfs_device *dev)
{
	struct scrub_ctx *sctx;

	mutex_lock(&fs_info->scrub_lock);
	sctx = dev->scrub_ctx;
	if (!sctx) {
		mutex_unlock(&fs_info->scrub_lock);
		return -ENOTCONN;
	}
	atomic_inc(&sctx->cancel_req);
	while (dev->scrub_ctx) {
		mutex_unlock(&fs_info->scrub_lock);
		wait_event(fs_info->scrub_pause_wait,
			   dev->scrub_ctx == NULL);
		mutex_lock(&fs_info->scrub_lock);
	}
	mutex_unlock(&fs_info->scrub_lock);

	return 0;
}

int btrfs_scrub_progress(struct btrfs_fs_info *fs_info, u64 devid,
			 struct btrfs_scrub_progress *progress)
{
	struct btrfs_device *dev;
	struct scrub_ctx *sctx = NULL;

	mutex_lock(&fs_info->fs_devices->device_list_mutex);
	dev = btrfs_find_device(fs_info, devid, NULL, NULL);
	if (dev)
		sctx = dev->scrub_ctx;
	if (sctx)
		memcpy(progress, &sctx->stat, sizeof(*progress));
	mutex_unlock(&fs_info->fs_devices->device_list_mutex);

	return dev ? (sctx ? 0 : -ENOTCONN) : -ENODEV;
}

static void scrub_remap_extent(struct btrfs_fs_info *fs_info,
			       u64 extent_logical, u64 extent_len,
			       u64 *extent_physical,
			       struct btrfs_device **extent_dev,
			       int *extent_mirror_num)
{
	u64 mapped_length;
	struct btrfs_bio *bbio = NULL;
	int ret;

	mapped_length = extent_len;
	ret = btrfs_map_block(fs_info, BTRFS_MAP_READ, extent_logical,
			      &mapped_length, &bbio, 0);
	if (ret || !bbio || mapped_length < extent_len ||
	    !bbio->stripes[0].dev->bdev) {
		btrfs_put_bbio(bbio);
		return;
	}

	*extent_physical = bbio->stripes[0].physical;
	*extent_mirror_num = bbio->mirror_num;
	*extent_dev = bbio->stripes[0].dev;
	btrfs_put_bbio(bbio);
}<|MERGE_RESOLUTION|>--- conflicted
+++ resolved
@@ -986,45 +986,6 @@
 		goto out;
 	}
 
-<<<<<<< HEAD
-	/*
-	 * NOTE: Even for nodatasum case, it's still possible that it's a
-	 * compressed data extent, thus scrub_fixup_nodatasum(), which write
-	 * inode page cache onto disk, could cause serious data corruption.
-	 *
-	 * So here we could only read from disk, and hope our recovery could
-	 * reach disk before the newer write.
-	 */
-	if (0 && !is_metadata && !have_csum) {
-		struct scrub_fixup_nodatasum *fixup_nodatasum;
-
-		WARN_ON(sctx->is_dev_replace);
-
-		/*
-		 * !is_metadata and !have_csum, this means that the data
-		 * might not be COWed, that it might be modified
-		 * concurrently. The general strategy to work on the
-		 * commit root does not help in the case when COW is not
-		 * used.
-		 */
-		fixup_nodatasum = kzalloc(sizeof(*fixup_nodatasum), GFP_NOFS);
-		if (!fixup_nodatasum)
-			goto did_not_correct_error;
-		fixup_nodatasum->sctx = sctx;
-		fixup_nodatasum->dev = dev;
-		fixup_nodatasum->logical = logical;
-		fixup_nodatasum->root = fs_info->extent_root;
-		fixup_nodatasum->mirror_num = failed_mirror_index + 1;
-		scrub_pending_trans_workers_inc(sctx);
-		btrfs_init_work(&fixup_nodatasum->work, btrfs_scrub_helper,
-				scrub_fixup_nodatasum, NULL, NULL);
-		btrfs_queue_work(fs_info->scrub_workers,
-				 &fixup_nodatasum->work);
-		goto out;
-	}
-
-=======
->>>>>>> 6bf4ca7f
 	/*
 	 * now build and submit the bios for the other mirrors, check
 	 * checksums.
