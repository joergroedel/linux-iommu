--- conflicted
+++ resolved
@@ -675,16 +675,8 @@
 				   current allocations */
 	u64 bytes_readonly;	/* total bytes that are read only */
 	u64 bytes_super;	/* total bytes reserved for the super blocks */
-<<<<<<< HEAD
-
-	/* delalloc accounting */
-	u64 bytes_delalloc;	/* number of bytes reserved for allocation,
-				   this space is not necessarily reserved yet
-				   by the allocator */
-=======
 	u64 bytes_root;		/* the number of bytes needed to commit a
 				   transaction */
->>>>>>> ad1cd745
 	u64 bytes_may_use;	/* number of bytes that may be used for
 				   delalloc/allocations */
 	u64 bytes_delalloc;	/* number of bytes currently reserved for
@@ -704,12 +696,9 @@
 	spinlock_t lock;
 	struct rw_semaphore groups_sem;
 	atomic_t caching_threads;
-<<<<<<< HEAD
-=======
 
 	int allocating_chunk;
 	wait_queue_head_t wait;
->>>>>>> ad1cd745
 };
 
 /*
