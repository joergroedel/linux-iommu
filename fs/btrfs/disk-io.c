--- conflicted
+++ resolved
@@ -3434,10 +3434,7 @@
 				mutex_unlock(&head->mutex);
 				btrfs_put_delayed_ref(ref);
 
-<<<<<<< HEAD
-=======
 				spin_lock(&delayed_refs->lock);
->>>>>>> 2e360dd8
 				continue;
 			}
 
