/*
 * fs/dax.c - Direct Access filesystem code
 * Copyright (c) 2013-2014 Intel Corporation
 * Author: Matthew Wilcox <matthew.r.wilcox@intel.com>
 * Author: Ross Zwisler <ross.zwisler@linux.intel.com>
 *
 * This program is free software; you can redistribute it and/or modify it
 * under the terms and conditions of the GNU General Public License,
 * version 2, as published by the Free Software Foundation.
 *
 * This program is distributed in the hope it will be useful, but WITHOUT
 * ANY WARRANTY; without even the implied warranty of MERCHANTABILITY or
 * FITNESS FOR A PARTICULAR PURPOSE.  See the GNU General Public License for
 * more details.
 */

#include <linux/atomic.h>
#include <linux/blkdev.h>
#include <linux/buffer_head.h>
#include <linux/dax.h>
#include <linux/fs.h>
#include <linux/genhd.h>
#include <linux/highmem.h>
#include <linux/memcontrol.h>
#include <linux/mm.h>
#include <linux/mutex.h>
#include <linux/pmem.h>
#include <linux/sched.h>
#include <linux/uio.h>
#include <linux/vmstat.h>

int dax_clear_blocks(struct inode *inode, sector_t block, long size)
{
	struct block_device *bdev = inode->i_sb->s_bdev;
	sector_t sector = block << (inode->i_blkbits - 9);

	might_sleep();
	do {
		void __pmem *addr;
		unsigned long pfn;
		long count;

		count = bdev_direct_access(bdev, sector, &addr, &pfn, size);
		if (count < 0)
			return count;
		BUG_ON(size < count);
		while (count > 0) {
			unsigned pgsz = PAGE_SIZE - offset_in_page(addr);
			if (pgsz > count)
				pgsz = count;
			clear_pmem(addr, pgsz);
			addr += pgsz;
			size -= pgsz;
			count -= pgsz;
			BUG_ON(pgsz & 511);
			sector += pgsz / 512;
			cond_resched();
		}
	} while (size);

	wmb_pmem();
	return 0;
}
EXPORT_SYMBOL_GPL(dax_clear_blocks);

static long dax_get_addr(struct buffer_head *bh, void __pmem **addr,
		unsigned blkbits)
{
	unsigned long pfn;
	sector_t sector = bh->b_blocknr << (blkbits - 9);
	return bdev_direct_access(bh->b_bdev, sector, addr, &pfn, bh->b_size);
}

/* the clear_pmem() calls are ordered by a wmb_pmem() in the caller */
static void dax_new_buf(void __pmem *addr, unsigned size, unsigned first,
		loff_t pos, loff_t end)
{
	loff_t final = end - pos + first; /* The final byte of the buffer */

	if (first > 0)
		clear_pmem(addr, first);
	if (final < size)
		clear_pmem(addr + final, size - final);
}

static bool buffer_written(struct buffer_head *bh)
{
	return buffer_mapped(bh) && !buffer_unwritten(bh);
}

/*
 * When ext4 encounters a hole, it returns without modifying the buffer_head
 * which means that we can't trust b_size.  To cope with this, we set b_state
 * to 0 before calling get_block and, if any bit is set, we know we can trust
 * b_size.  Unfortunate, really, since ext4 knows precisely how long a hole is
 * and would save us time calling get_block repeatedly.
 */
static bool buffer_size_valid(struct buffer_head *bh)
{
	return bh->b_state != 0;
}

static ssize_t dax_io(struct inode *inode, struct iov_iter *iter,
		      loff_t start, loff_t end, get_block_t get_block,
		      struct buffer_head *bh)
{
	ssize_t retval = 0;
	loff_t pos = start;
	loff_t max = start;
	loff_t bh_max = start;
	void __pmem *addr;
	bool hole = false;
	bool need_wmb = false;

	if (iov_iter_rw(iter) != WRITE)
		end = min(end, i_size_read(inode));

	while (pos < end) {
		size_t len;
		if (pos == max) {
			unsigned blkbits = inode->i_blkbits;
			long page = pos >> PAGE_SHIFT;
			sector_t block = page << (PAGE_SHIFT - blkbits);
			unsigned first = pos - (block << blkbits);
			long size;

			if (pos == bh_max) {
				bh->b_size = PAGE_ALIGN(end - pos);
				bh->b_state = 0;
				retval = get_block(inode, block, bh,
						   iov_iter_rw(iter) == WRITE);
				if (retval)
					break;
				if (!buffer_size_valid(bh))
					bh->b_size = 1 << blkbits;
				bh_max = pos - first + bh->b_size;
			} else {
				unsigned done = bh->b_size -
						(bh_max - (pos - first));
				bh->b_blocknr += done >> blkbits;
				bh->b_size -= done;
			}

			hole = iov_iter_rw(iter) != WRITE && !buffer_written(bh);
			if (hole) {
				addr = NULL;
				size = bh->b_size - first;
			} else {
				retval = dax_get_addr(bh, &addr, blkbits);
				if (retval < 0)
					break;
				if (buffer_unwritten(bh) || buffer_new(bh)) {
					dax_new_buf(addr, retval, first, pos,
									end);
					need_wmb = true;
				}
				addr += first;
				size = retval - first;
			}
			max = min(pos + size, end);
		}

		if (iov_iter_rw(iter) == WRITE) {
			len = copy_from_iter_pmem(addr, max - pos, iter);
			need_wmb = true;
		} else if (!hole)
			len = copy_to_iter((void __force *)addr, max - pos,
					iter);
		else
			len = iov_iter_zero(max - pos, iter);

		if (!len)
			break;

		pos += len;
		addr += len;
	}

	if (need_wmb)
		wmb_pmem();

	return (pos == start) ? retval : pos - start;
}

/**
 * dax_do_io - Perform I/O to a DAX file
 * @iocb: The control block for this I/O
 * @inode: The file which the I/O is directed at
 * @iter: The addresses to do I/O from or to
 * @pos: The file offset where the I/O starts
 * @get_block: The filesystem method used to translate file offsets to blocks
 * @end_io: A filesystem callback for I/O completion
 * @flags: See below
 *
 * This function uses the same locking scheme as do_blockdev_direct_IO:
 * If @flags has DIO_LOCKING set, we assume that the i_mutex is held by the
 * caller for writes.  For reads, we take and release the i_mutex ourselves.
 * If DIO_LOCKING is not set, the filesystem takes care of its own locking.
 * As with do_blockdev_direct_IO(), we increment i_dio_count while the I/O
 * is in progress.
 */
ssize_t dax_do_io(struct kiocb *iocb, struct inode *inode,
		  struct iov_iter *iter, loff_t pos, get_block_t get_block,
		  dio_iodone_t end_io, int flags)
{
	struct buffer_head bh;
	ssize_t retval = -EINVAL;
	loff_t end = pos + iov_iter_count(iter);

	memset(&bh, 0, sizeof(bh));

	if ((flags & DIO_LOCKING) && iov_iter_rw(iter) == READ) {
		struct address_space *mapping = inode->i_mapping;
		mutex_lock(&inode->i_mutex);
		retval = filemap_write_and_wait_range(mapping, pos, end - 1);
		if (retval) {
			mutex_unlock(&inode->i_mutex);
			goto out;
		}
	}

	/* Protects against truncate */
	if (!(flags & DIO_SKIP_DIO_COUNT))
		inode_dio_begin(inode);

	retval = dax_io(inode, iter, pos, end, get_block, &bh);

	if ((flags & DIO_LOCKING) && iov_iter_rw(iter) == READ)
		mutex_unlock(&inode->i_mutex);

	if ((retval > 0) && end_io)
		end_io(iocb, pos, retval, bh.b_private);

	if (!(flags & DIO_SKIP_DIO_COUNT))
		inode_dio_end(inode);
 out:
	return retval;
}
EXPORT_SYMBOL_GPL(dax_do_io);

/*
 * The user has performed a load from a hole in the file.  Allocating
 * a new page in the file would cause excessive storage usage for
 * workloads with sparse files.  We allocate a page cache page instead.
 * We'll kick it out of the page cache if it's ever written to,
 * otherwise it will simply fall out of the page cache under memory
 * pressure without ever having been dirtied.
 */
static int dax_load_hole(struct address_space *mapping, struct page *page,
							struct vm_fault *vmf)
{
	unsigned long size;
	struct inode *inode = mapping->host;
	if (!page)
		page = find_or_create_page(mapping, vmf->pgoff,
						GFP_KERNEL | __GFP_ZERO);
	if (!page)
		return VM_FAULT_OOM;
	/* Recheck i_size under page lock to avoid truncate race */
	size = (i_size_read(inode) + PAGE_SIZE - 1) >> PAGE_SHIFT;
	if (vmf->pgoff >= size) {
		unlock_page(page);
		page_cache_release(page);
		return VM_FAULT_SIGBUS;
	}

	vmf->page = page;
	return VM_FAULT_LOCKED;
}

static int copy_user_bh(struct page *to, struct buffer_head *bh,
			unsigned blkbits, unsigned long vaddr)
{
	void __pmem *vfrom;
	void *vto;

	if (dax_get_addr(bh, &vfrom, blkbits) < 0)
		return -EIO;
	vto = kmap_atomic(to);
	copy_user_page(vto, (void __force *)vfrom, vaddr, to);
	kunmap_atomic(vto);
	return 0;
}

static int dax_insert_mapping(struct inode *inode, struct buffer_head *bh,
			struct vm_area_struct *vma, struct vm_fault *vmf)
{
	struct address_space *mapping = inode->i_mapping;
	sector_t sector = bh->b_blocknr << (inode->i_blkbits - 9);
	unsigned long vaddr = (unsigned long)vmf->virtual_address;
	void __pmem *addr;
	unsigned long pfn;
	pgoff_t size;
	int error;

	i_mmap_lock_read(mapping);

	/*
	 * Check truncate didn't happen while we were allocating a block.
	 * If it did, this block may or may not be still allocated to the
	 * file.  We can't tell the filesystem to free it because we can't
	 * take i_mutex here.  In the worst case, the file still has blocks
	 * allocated past the end of the file.
	 */
	size = (i_size_read(inode) + PAGE_SIZE - 1) >> PAGE_SHIFT;
	if (unlikely(vmf->pgoff >= size)) {
		error = -EIO;
		goto out;
	}

	error = bdev_direct_access(bh->b_bdev, sector, &addr, &pfn, bh->b_size);
	if (error < 0)
		goto out;
	if (error < PAGE_SIZE) {
		error = -EIO;
		goto out;
	}

	if (buffer_unwritten(bh) || buffer_new(bh)) {
		clear_pmem(addr, PAGE_SIZE);
		wmb_pmem();
	}

	error = vm_insert_mixed(vma, vaddr, pfn);

 out:
	i_mmap_unlock_read(mapping);

	return error;
}

/**
 * __dax_fault - handle a page fault on a DAX file
 * @vma: The virtual memory area where the fault occurred
 * @vmf: The description of the fault
 * @get_block: The filesystem method used to translate file offsets to blocks
 * @complete_unwritten: The filesystem method used to convert unwritten blocks
 *	to written so the data written to them is exposed. This is required for
 *	required by write faults for filesystems that will return unwritten
 *	extent mappings from @get_block, but it is optional for reads as
 *	dax_insert_mapping() will always zero unwritten blocks. If the fs does
 *	not support unwritten extents, the it should pass NULL.
 *
 * When a page fault occurs, filesystems may call this helper in their
 * fault handler for DAX files. __dax_fault() assumes the caller has done all
 * the necessary locking for the page fault to proceed successfully.
 */
int __dax_fault(struct vm_area_struct *vma, struct vm_fault *vmf,
			get_block_t get_block, dax_iodone_t complete_unwritten)
{
	struct file *file = vma->vm_file;
	struct address_space *mapping = file->f_mapping;
	struct inode *inode = mapping->host;
	struct page *page;
	struct buffer_head bh;
	unsigned long vaddr = (unsigned long)vmf->virtual_address;
	unsigned blkbits = inode->i_blkbits;
	sector_t block;
	pgoff_t size;
	int error;
	int major = 0;

	size = (i_size_read(inode) + PAGE_SIZE - 1) >> PAGE_SHIFT;
	if (vmf->pgoff >= size)
		return VM_FAULT_SIGBUS;

	memset(&bh, 0, sizeof(bh));
	block = (sector_t)vmf->pgoff << (PAGE_SHIFT - blkbits);
	bh.b_size = PAGE_SIZE;

 repeat:
	page = find_get_page(mapping, vmf->pgoff);
	if (page) {
		if (!lock_page_or_retry(page, vma->vm_mm, vmf->flags)) {
			page_cache_release(page);
			return VM_FAULT_RETRY;
		}
		if (unlikely(page->mapping != mapping)) {
			unlock_page(page);
			page_cache_release(page);
			goto repeat;
		}
		size = (i_size_read(inode) + PAGE_SIZE - 1) >> PAGE_SHIFT;
		if (unlikely(vmf->pgoff >= size)) {
			/*
			 * We have a struct page covering a hole in the file
			 * from a read fault and we've raced with a truncate
			 */
			error = -EIO;
			goto unlock_page;
		}
	}

	error = get_block(inode, block, &bh, 0);
	if (!error && (bh.b_size < PAGE_SIZE))
		error = -EIO;		/* fs corruption? */
	if (error)
		goto unlock_page;

	if (!buffer_mapped(&bh) && !buffer_unwritten(&bh) && !vmf->cow_page) {
		if (vmf->flags & FAULT_FLAG_WRITE) {
			error = get_block(inode, block, &bh, 1);
			count_vm_event(PGMAJFAULT);
			mem_cgroup_count_vm_event(vma->vm_mm, PGMAJFAULT);
			major = VM_FAULT_MAJOR;
			if (!error && (bh.b_size < PAGE_SIZE))
				error = -EIO;
			if (error)
				goto unlock_page;
		} else {
			return dax_load_hole(mapping, page, vmf);
		}
	}

	if (vmf->cow_page) {
		struct page *new_page = vmf->cow_page;
		if (buffer_written(&bh))
			error = copy_user_bh(new_page, &bh, blkbits, vaddr);
		else
			clear_user_highpage(new_page, vaddr);
		if (error)
			goto unlock_page;
		vmf->page = page;
		if (!page) {
			i_mmap_lock_read(mapping);
			/* Check we didn't race with truncate */
			size = (i_size_read(inode) + PAGE_SIZE - 1) >>
								PAGE_SHIFT;
			if (vmf->pgoff >= size) {
				i_mmap_unlock_read(mapping);
				error = -EIO;
				goto out;
			}
		}
		return VM_FAULT_LOCKED;
	}

	/* Check we didn't race with a read fault installing a new page */
	if (!page && major)
		page = find_lock_page(mapping, vmf->pgoff);

	if (page) {
		unmap_mapping_range(mapping, vmf->pgoff << PAGE_SHIFT,
							PAGE_CACHE_SIZE, 0);
		delete_from_page_cache(page);
		unlock_page(page);
		page_cache_release(page);
	}

	/*
	 * If we successfully insert the new mapping over an unwritten extent,
	 * we need to ensure we convert the unwritten extent. If there is an
	 * error inserting the mapping, the filesystem needs to leave it as
	 * unwritten to prevent exposure of the stale underlying data to
	 * userspace, but we still need to call the completion function so
	 * the private resources on the mapping buffer can be released. We
	 * indicate what the callback should do via the uptodate variable, same
	 * as for normal BH based IO completions.
	 */
	error = dax_insert_mapping(inode, &bh, vma, vmf);
	if (buffer_unwritten(&bh)) {
		if (complete_unwritten)
			complete_unwritten(&bh, !error);
		else
			WARN_ON_ONCE(!(vmf->flags & FAULT_FLAG_WRITE));
	}

 out:
	if (error == -ENOMEM)
		return VM_FAULT_OOM | major;
	/* -EBUSY is fine, somebody else faulted on the same PTE */
	if ((error < 0) && (error != -EBUSY))
		return VM_FAULT_SIGBUS | major;
	return VM_FAULT_NOPAGE | major;

 unlock_page:
	if (page) {
		unlock_page(page);
		page_cache_release(page);
	}
	goto out;
}
EXPORT_SYMBOL(__dax_fault);

/**
 * dax_fault - handle a page fault on a DAX file
 * @vma: The virtual memory area where the fault occurred
 * @vmf: The description of the fault
 * @get_block: The filesystem method used to translate file offsets to blocks
 *
 * When a page fault occurs, filesystems may call this helper in their
 * fault handler for DAX files.
 */
int dax_fault(struct vm_area_struct *vma, struct vm_fault *vmf,
	      get_block_t get_block, dax_iodone_t complete_unwritten)
{
	int result;
	struct super_block *sb = file_inode(vma->vm_file)->i_sb;

	if (vmf->flags & FAULT_FLAG_WRITE) {
		sb_start_pagefault(sb);
		file_update_time(vma->vm_file);
	}
	result = __dax_fault(vma, vmf, get_block, complete_unwritten);
	if (vmf->flags & FAULT_FLAG_WRITE)
		sb_end_pagefault(sb);

	return result;
}
EXPORT_SYMBOL_GPL(dax_fault);

#ifdef CONFIG_TRANSPARENT_HUGEPAGE
/*
 * The 'colour' (ie low bits) within a PMD of a page offset.  This comes up
 * more often than one might expect in the below function.
 */
#define PG_PMD_COLOUR	((PMD_SIZE >> PAGE_SHIFT) - 1)

int __dax_pmd_fault(struct vm_area_struct *vma, unsigned long address,
		pmd_t *pmd, unsigned int flags, get_block_t get_block,
		dax_iodone_t complete_unwritten)
{
	struct file *file = vma->vm_file;
	struct address_space *mapping = file->f_mapping;
	struct inode *inode = mapping->host;
	struct buffer_head bh;
	unsigned blkbits = inode->i_blkbits;
	unsigned long pmd_addr = address & PMD_MASK;
	bool write = flags & FAULT_FLAG_WRITE;
	long length;
	void __pmem *kaddr;
	pgoff_t size, pgoff;
	sector_t block, sector;
	unsigned long pfn;
	int result = 0;

	/* Fall back to PTEs if we're going to COW */
	if (write && !(vma->vm_flags & VM_SHARED))
		return VM_FAULT_FALLBACK;
	/* If the PMD would extend outside the VMA */
	if (pmd_addr < vma->vm_start)
		return VM_FAULT_FALLBACK;
	if ((pmd_addr + PMD_SIZE) > vma->vm_end)
		return VM_FAULT_FALLBACK;

	pgoff = linear_page_index(vma, pmd_addr);
	size = (i_size_read(inode) + PAGE_SIZE - 1) >> PAGE_SHIFT;
	if (pgoff >= size)
		return VM_FAULT_SIGBUS;
	/* If the PMD would cover blocks out of the file */
	if ((pgoff | PG_PMD_COLOUR) >= size)
		return VM_FAULT_FALLBACK;

	memset(&bh, 0, sizeof(bh));
	block = (sector_t)pgoff << (PAGE_SHIFT - blkbits);

	bh.b_size = PMD_SIZE;
	length = get_block(inode, block, &bh, write);
	if (length)
		return VM_FAULT_SIGBUS;
	i_mmap_lock_read(mapping);

	/*
	 * If the filesystem isn't willing to tell us the length of a hole,
	 * just fall back to PTEs.  Calling get_block 512 times in a loop
	 * would be silly.
	 */
	if (!buffer_size_valid(&bh) || bh.b_size < PMD_SIZE)
		goto fallback;

<<<<<<< HEAD
	sector = bh.b_blocknr << (blkbits - 9);

	if (buffer_unwritten(&bh) || buffer_new(&bh)) {
		int i;

		length = bdev_direct_access(bh.b_bdev, sector, &kaddr, &pfn,
						bh.b_size);
		if (length < 0) {
			result = VM_FAULT_SIGBUS;
			goto out;
		}
		if ((length < PMD_SIZE) || (pfn & PG_PMD_COLOUR))
			goto fallback;

		for (i = 0; i < PTRS_PER_PMD; i++)
			clear_pmem(kaddr + i * PAGE_SIZE, PAGE_SIZE);
		wmb_pmem();
		count_vm_event(PGMAJFAULT);
		mem_cgroup_count_vm_event(vma->vm_mm, PGMAJFAULT);
		result |= VM_FAULT_MAJOR;
	}

=======
>>>>>>> b67ad2f7
	/*
	 * If we allocated new storage, make sure no process has any
	 * zero pages covering this hole
	 */
	if (buffer_new(&bh)) {
		i_mmap_unlock_read(mapping);
		unmap_mapping_range(mapping, pgoff << PAGE_SHIFT, PMD_SIZE, 0);
		i_mmap_lock_read(mapping);
	}

	/*
	 * If a truncate happened while we were allocating blocks, we may
	 * leave blocks allocated to the file that are beyond EOF.  We can't
	 * take i_mutex here, so just leave them hanging; they'll be freed
	 * when the file is deleted.
	 */
	size = (i_size_read(inode) + PAGE_SIZE - 1) >> PAGE_SHIFT;
	if (pgoff >= size) {
		result = VM_FAULT_SIGBUS;
		goto out;
	}
	if ((pgoff | PG_PMD_COLOUR) >= size)
		goto fallback;

	if (!write && !buffer_mapped(&bh) && buffer_uptodate(&bh)) {
		spinlock_t *ptl;
		pmd_t entry;
		struct page *zero_page = get_huge_zero_page();

		if (unlikely(!zero_page))
			goto fallback;

		ptl = pmd_lock(vma->vm_mm, pmd);
		if (!pmd_none(*pmd)) {
			spin_unlock(ptl);
			goto fallback;
		}

		entry = mk_pmd(zero_page, vma->vm_page_prot);
		entry = pmd_mkhuge(entry);
		set_pmd_at(vma->vm_mm, pmd_addr, pmd, entry);
		result = VM_FAULT_NOPAGE;
		spin_unlock(ptl);
	} else {
		length = bdev_direct_access(bh.b_bdev, sector, &kaddr, &pfn,
						bh.b_size);
		if (length < 0) {
			result = VM_FAULT_SIGBUS;
			goto out;
		}
		if ((length < PMD_SIZE) || (pfn & PG_PMD_COLOUR))
			goto fallback;

		if (buffer_unwritten(&bh) || buffer_new(&bh)) {
			int i;
			for (i = 0; i < PTRS_PER_PMD; i++)
				clear_pmem(kaddr + i * PAGE_SIZE, PAGE_SIZE);
			wmb_pmem();
			count_vm_event(PGMAJFAULT);
			mem_cgroup_count_vm_event(vma->vm_mm, PGMAJFAULT);
			result |= VM_FAULT_MAJOR;
		}

		result |= vmf_insert_pfn_pmd(vma, address, pmd, pfn, write);
	}

 out:
	i_mmap_unlock_read(mapping);

	if (buffer_unwritten(&bh))
		complete_unwritten(&bh, !(result & VM_FAULT_ERROR));

	return result;

 fallback:
	count_vm_event(THP_FAULT_FALLBACK);
	result = VM_FAULT_FALLBACK;
	goto out;
}
EXPORT_SYMBOL_GPL(__dax_pmd_fault);

/**
 * dax_pmd_fault - handle a PMD fault on a DAX file
 * @vma: The virtual memory area where the fault occurred
 * @vmf: The description of the fault
 * @get_block: The filesystem method used to translate file offsets to blocks
 *
 * When a page fault occurs, filesystems may call this helper in their
 * pmd_fault handler for DAX files.
 */
int dax_pmd_fault(struct vm_area_struct *vma, unsigned long address,
			pmd_t *pmd, unsigned int flags, get_block_t get_block,
			dax_iodone_t complete_unwritten)
{
	int result;
	struct super_block *sb = file_inode(vma->vm_file)->i_sb;

	if (flags & FAULT_FLAG_WRITE) {
		sb_start_pagefault(sb);
		file_update_time(vma->vm_file);
	}
	result = __dax_pmd_fault(vma, address, pmd, flags, get_block,
				complete_unwritten);
	if (flags & FAULT_FLAG_WRITE)
		sb_end_pagefault(sb);

	return result;
}
EXPORT_SYMBOL_GPL(dax_pmd_fault);
#endif /* CONFIG_TRANSPARENT_HUGEPAGE */

/**
 * dax_pfn_mkwrite - handle first write to DAX page
 * @vma: The virtual memory area where the fault occurred
 * @vmf: The description of the fault
 *
 */
int dax_pfn_mkwrite(struct vm_area_struct *vma, struct vm_fault *vmf)
{
	struct super_block *sb = file_inode(vma->vm_file)->i_sb;

	sb_start_pagefault(sb);
	file_update_time(vma->vm_file);
	sb_end_pagefault(sb);
	return VM_FAULT_NOPAGE;
}
EXPORT_SYMBOL_GPL(dax_pfn_mkwrite);

/**
 * dax_zero_page_range - zero a range within a page of a DAX file
 * @inode: The file being truncated
 * @from: The file offset that is being truncated to
 * @length: The number of bytes to zero
 * @get_block: The filesystem method used to translate file offsets to blocks
 *
 * This function can be called by a filesystem when it is zeroing part of a
 * page in a DAX file.  This is intended for hole-punch operations.  If
 * you are truncating a file, the helper function dax_truncate_page() may be
 * more convenient.
 *
 * We work in terms of PAGE_CACHE_SIZE here for commonality with
 * block_truncate_page(), but we could go down to PAGE_SIZE if the filesystem
 * took care of disposing of the unnecessary blocks.  Even if the filesystem
 * block size is smaller than PAGE_SIZE, we have to zero the rest of the page
 * since the file might be mmapped.
 */
int dax_zero_page_range(struct inode *inode, loff_t from, unsigned length,
							get_block_t get_block)
{
	struct buffer_head bh;
	pgoff_t index = from >> PAGE_CACHE_SHIFT;
	unsigned offset = from & (PAGE_CACHE_SIZE-1);
	int err;

	/* Block boundary? Nothing to do */
	if (!length)
		return 0;
	BUG_ON((offset + length) > PAGE_CACHE_SIZE);

	memset(&bh, 0, sizeof(bh));
	bh.b_size = PAGE_CACHE_SIZE;
	err = get_block(inode, index, &bh, 0);
	if (err < 0)
		return err;
	if (buffer_written(&bh)) {
		void __pmem *addr;
		err = dax_get_addr(&bh, &addr, inode->i_blkbits);
		if (err < 0)
			return err;
		clear_pmem(addr + offset, length);
		wmb_pmem();
	}

	return 0;
}
EXPORT_SYMBOL_GPL(dax_zero_page_range);

/**
 * dax_truncate_page - handle a partial page being truncated in a DAX file
 * @inode: The file being truncated
 * @from: The file offset that is being truncated to
 * @get_block: The filesystem method used to translate file offsets to blocks
 *
 * Similar to block_truncate_page(), this function can be called by a
 * filesystem when it is truncating a DAX file to handle the partial page.
 *
 * We work in terms of PAGE_CACHE_SIZE here for commonality with
 * block_truncate_page(), but we could go down to PAGE_SIZE if the filesystem
 * took care of disposing of the unnecessary blocks.  Even if the filesystem
 * block size is smaller than PAGE_SIZE, we have to zero the rest of the page
 * since the file might be mmapped.
 */
int dax_truncate_page(struct inode *inode, loff_t from, get_block_t get_block)
{
	unsigned length = PAGE_CACHE_ALIGN(from) - from;
	return dax_zero_page_range(inode, from, length, get_block);
}
EXPORT_SYMBOL_GPL(dax_truncate_page);<|MERGE_RESOLUTION|>--- conflicted
+++ resolved
@@ -568,31 +568,6 @@
 	if (!buffer_size_valid(&bh) || bh.b_size < PMD_SIZE)
 		goto fallback;
 
-<<<<<<< HEAD
-	sector = bh.b_blocknr << (blkbits - 9);
-
-	if (buffer_unwritten(&bh) || buffer_new(&bh)) {
-		int i;
-
-		length = bdev_direct_access(bh.b_bdev, sector, &kaddr, &pfn,
-						bh.b_size);
-		if (length < 0) {
-			result = VM_FAULT_SIGBUS;
-			goto out;
-		}
-		if ((length < PMD_SIZE) || (pfn & PG_PMD_COLOUR))
-			goto fallback;
-
-		for (i = 0; i < PTRS_PER_PMD; i++)
-			clear_pmem(kaddr + i * PAGE_SIZE, PAGE_SIZE);
-		wmb_pmem();
-		count_vm_event(PGMAJFAULT);
-		mem_cgroup_count_vm_event(vma->vm_mm, PGMAJFAULT);
-		result |= VM_FAULT_MAJOR;
-	}
-
-=======
->>>>>>> b67ad2f7
 	/*
 	 * If we allocated new storage, make sure no process has any
 	 * zero pages covering this hole
@@ -637,6 +612,7 @@
 		result = VM_FAULT_NOPAGE;
 		spin_unlock(ptl);
 	} else {
+		sector = bh.b_blocknr << (blkbits - 9);
 		length = bdev_direct_access(bh.b_bdev, sector, &kaddr, &pfn,
 						bh.b_size);
 		if (length < 0) {
