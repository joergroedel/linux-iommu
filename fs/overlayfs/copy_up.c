--- conflicted
+++ resolved
@@ -142,13 +142,8 @@
 	}
 
 	/* Try to use clone_file_range to clone up within the same fs */
-<<<<<<< HEAD
-	error = do_clone_file_range(old_file, 0, new_file, 0, len);
-	if (!error)
-=======
 	cloned = do_clone_file_range(old_file, 0, new_file, 0, len, 0);
 	if (cloned == len)
->>>>>>> 65102238
 		goto out;
 	/* Couldn't clone, so now we try to copy the data */
 
