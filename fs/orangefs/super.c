/*
 * (C) 2001 Clemson University and The University of Chicago
 *
 * See COPYING in top-level directory.
 */

#include "protocol.h"
#include "orangefs-kernel.h"
#include "orangefs-bufmap.h"

#include <linux/parser.h>

/* a cache for orangefs-inode objects (i.e. orangefs inode private data) */
static struct kmem_cache *orangefs_inode_cache;

/* list for storing orangefs specific superblocks in use */
LIST_HEAD(orangefs_superblocks);

DEFINE_SPINLOCK(orangefs_superblocks_lock);

enum {
	Opt_intr,
	Opt_acl,
	Opt_local_lock,

	Opt_err
};

static const match_table_t tokens = {
	{ Opt_acl,		"acl" },
	{ Opt_intr,		"intr" },
	{ Opt_local_lock,	"local_lock" },
	{ Opt_err,	NULL }
};

uint64_t orangefs_features;

static int parse_mount_options(struct super_block *sb, char *options,
		int silent)
{
	struct orangefs_sb_info_s *orangefs_sb = ORANGEFS_SB(sb);
	substring_t args[MAX_OPT_ARGS];
	char *p;

	/*
	 * Force any potential flags that might be set from the mount
	 * to zero, ie, initialize to unset.
	 */
	sb->s_flags &= ~MS_POSIXACL;
	orangefs_sb->flags &= ~ORANGEFS_OPT_INTR;
	orangefs_sb->flags &= ~ORANGEFS_OPT_LOCAL_LOCK;

	while ((p = strsep(&options, ",")) != NULL) {
		int token;

		if (!*p)
			continue;

		token = match_token(p, tokens, args);
		switch (token) {
		case Opt_acl:
			sb->s_flags |= MS_POSIXACL;
			break;
		case Opt_intr:
			orangefs_sb->flags |= ORANGEFS_OPT_INTR;
			break;
		case Opt_local_lock:
			orangefs_sb->flags |= ORANGEFS_OPT_LOCAL_LOCK;
			break;
		default:
			goto fail;
		}
	}

	return 0;
fail:
	if (!silent)
		gossip_err("Error: mount option [%s] is not supported.\n", p);
	return -EINVAL;
}

static void orangefs_inode_cache_ctor(void *req)
{
	struct orangefs_inode_s *orangefs_inode = req;

	inode_init_once(&orangefs_inode->vfs_inode);
	init_rwsem(&orangefs_inode->xattr_sem);

	orangefs_inode->vfs_inode.i_version = 1;
}

static struct inode *orangefs_alloc_inode(struct super_block *sb)
{
	struct orangefs_inode_s *orangefs_inode;

	orangefs_inode = kmem_cache_alloc(orangefs_inode_cache, GFP_KERNEL);
	if (orangefs_inode == NULL) {
		gossip_err("Failed to allocate orangefs_inode\n");
		return NULL;
	}

	/*
	 * We want to clear everything except for rw_semaphore and the
	 * vfs_inode.
	 */
	memset(&orangefs_inode->refn.khandle, 0, 16);
	orangefs_inode->refn.fs_id = ORANGEFS_FS_ID_NULL;
	orangefs_inode->last_failed_block_index_read = 0;
	memset(orangefs_inode->link_target, 0, sizeof(orangefs_inode->link_target));
	orangefs_inode->pinode_flags = 0;

	gossip_debug(GOSSIP_SUPER_DEBUG,
		     "orangefs_alloc_inode: allocated %p\n",
		     &orangefs_inode->vfs_inode);
	return &orangefs_inode->vfs_inode;
}

static void orangefs_i_callback(struct rcu_head *head)
{
	struct inode *inode = container_of(head, struct inode, i_rcu);
	struct orangefs_inode_s *orangefs_inode = ORANGEFS_I(inode);
	kmem_cache_free(orangefs_inode_cache, orangefs_inode);
}

static void orangefs_destroy_inode(struct inode *inode)
{
	struct orangefs_inode_s *orangefs_inode = ORANGEFS_I(inode);

	gossip_debug(GOSSIP_SUPER_DEBUG,
			"%s: deallocated %p destroying inode %pU\n",
			__func__, orangefs_inode, get_khandle_from_ino(inode));

	call_rcu(&inode->i_rcu, orangefs_i_callback);
}

/*
 * NOTE: information filled in here is typically reflected in the
 * output of the system command 'df'
*/
static int orangefs_statfs(struct dentry *dentry, struct kstatfs *buf)
{
	int ret = -ENOMEM;
	struct orangefs_kernel_op_s *new_op = NULL;
	int flags = 0;
	struct super_block *sb = NULL;

	sb = dentry->d_sb;

	gossip_debug(GOSSIP_SUPER_DEBUG,
		     "orangefs_statfs: called on sb %p (fs_id is %d)\n",
		     sb,
		     (int)(ORANGEFS_SB(sb)->fs_id));

	new_op = op_alloc(ORANGEFS_VFS_OP_STATFS);
	if (!new_op)
		return ret;
	new_op->upcall.req.statfs.fs_id = ORANGEFS_SB(sb)->fs_id;

	if (ORANGEFS_SB(sb)->flags & ORANGEFS_OPT_INTR)
		flags = ORANGEFS_OP_INTERRUPTIBLE;

	ret = service_operation(new_op, "orangefs_statfs", flags);

	if (new_op->downcall.status < 0)
		goto out_op_release;

	gossip_debug(GOSSIP_SUPER_DEBUG,
		     "%s: got %ld blocks available | "
		     "%ld blocks total | %ld block size | "
		     "%ld files total | %ld files avail\n",
		     __func__,
		     (long)new_op->downcall.resp.statfs.blocks_avail,
		     (long)new_op->downcall.resp.statfs.blocks_total,
		     (long)new_op->downcall.resp.statfs.block_size,
		     (long)new_op->downcall.resp.statfs.files_total,
		     (long)new_op->downcall.resp.statfs.files_avail);

	buf->f_type = sb->s_magic;
	memcpy(&buf->f_fsid, &ORANGEFS_SB(sb)->fs_id, sizeof(buf->f_fsid));
	buf->f_bsize = new_op->downcall.resp.statfs.block_size;
	buf->f_namelen = ORANGEFS_NAME_MAX;

	buf->f_blocks = (sector_t) new_op->downcall.resp.statfs.blocks_total;
	buf->f_bfree = (sector_t) new_op->downcall.resp.statfs.blocks_avail;
	buf->f_bavail = (sector_t) new_op->downcall.resp.statfs.blocks_avail;
	buf->f_files = (sector_t) new_op->downcall.resp.statfs.files_total;
	buf->f_ffree = (sector_t) new_op->downcall.resp.statfs.files_avail;
	buf->f_frsize = sb->s_blocksize;

out_op_release:
	op_release(new_op);
	gossip_debug(GOSSIP_SUPER_DEBUG, "orangefs_statfs: returning %d\n", ret);
	return ret;
}

/*
 * Remount as initiated by VFS layer.  We just need to reparse the mount
 * options, no need to signal pvfs2-client-core about it.
 */
static int orangefs_remount_fs(struct super_block *sb, int *flags, char *data)
{
	gossip_debug(GOSSIP_SUPER_DEBUG, "orangefs_remount_fs: called\n");
	return parse_mount_options(sb, data, 1);
}

/*
 * Remount as initiated by pvfs2-client-core on restart.  This is used to
 * repopulate mount information left from previous pvfs2-client-core.
 *
 * the idea here is that given a valid superblock, we're
 * re-initializing the user space client with the initial mount
 * information specified when the super block was first initialized.
 * this is very different than the first initialization/creation of a
 * superblock.  we use the special service_priority_operation to make
 * sure that the mount gets ahead of any other pending operation that
 * is waiting for servicing.  this means that the pvfs2-client won't
 * fail to start several times for all other pending operations before
 * the client regains all of the mount information from us.
 * NOTE: this function assumes that the request_mutex is already acquired!
 */
int orangefs_remount(struct orangefs_sb_info_s *orangefs_sb)
{
	struct orangefs_kernel_op_s *new_op;
	int ret = -EINVAL;

	gossip_debug(GOSSIP_SUPER_DEBUG, "orangefs_remount: called\n");

	new_op = op_alloc(ORANGEFS_VFS_OP_FS_MOUNT);
	if (!new_op)
		return -ENOMEM;
	strncpy(new_op->upcall.req.fs_mount.orangefs_config_server,
		orangefs_sb->devname,
		ORANGEFS_MAX_SERVER_ADDR_LEN);

	gossip_debug(GOSSIP_SUPER_DEBUG,
		     "Attempting ORANGEFS Remount via host %s\n",
		     new_op->upcall.req.fs_mount.orangefs_config_server);

	/*
	 * we assume that the calling function has already acquired the
	 * request_mutex to prevent other operations from bypassing
	 * this one
	 */
	ret = service_operation(new_op, "orangefs_remount",
		ORANGEFS_OP_PRIORITY | ORANGEFS_OP_NO_MUTEX);
	gossip_debug(GOSSIP_SUPER_DEBUG,
		     "orangefs_remount: mount got return value of %d\n",
		     ret);
	if (ret == 0) {
		/*
		 * store the id assigned to this sb -- it's just a
		 * short-lived mapping that the system interface uses
		 * to map this superblock to a particular mount entry
		 */
		orangefs_sb->id = new_op->downcall.resp.fs_mount.id;
		orangefs_sb->mount_pending = 0;
	}

	op_release(new_op);

	if (orangefs_userspace_version >= 20906) {
		new_op = op_alloc(ORANGEFS_VFS_OP_FEATURES);
		if (!new_op)
			return -ENOMEM;
		new_op->upcall.req.features.features = 0;
		ret = service_operation(new_op, "orangefs_features",
		    ORANGEFS_OP_PRIORITY | ORANGEFS_OP_NO_MUTEX);
		if (!ret)
			orangefs_features =
			    new_op->downcall.resp.features.features;
		else
			orangefs_features = 0;
		op_release(new_op);
	} else {
		orangefs_features = 0;
	}

	return ret;
}

int fsid_key_table_initialize(void)
{
	return 0;
}

void fsid_key_table_finalize(void)
{
}

/* Called whenever the VFS dirties the inode in response to atime updates */
static void orangefs_dirty_inode(struct inode *inode, int flags)
{
	struct orangefs_inode_s *orangefs_inode = ORANGEFS_I(inode);

	gossip_debug(GOSSIP_SUPER_DEBUG,
		     "orangefs_dirty_inode: %pU\n",
		     get_khandle_from_ino(inode));
	SetAtimeFlag(orangefs_inode);
}

static const struct super_operations orangefs_s_ops = {
	.alloc_inode = orangefs_alloc_inode,
	.destroy_inode = orangefs_destroy_inode,
	.dirty_inode = orangefs_dirty_inode,
	.drop_inode = generic_delete_inode,
	.statfs = orangefs_statfs,
	.remount_fs = orangefs_remount_fs,
	.show_options = generic_show_options,
};

static struct dentry *orangefs_fh_to_dentry(struct super_block *sb,
				  struct fid *fid,
				  int fh_len,
				  int fh_type)
{
	struct orangefs_object_kref refn;

	if (fh_len < 5 || fh_type > 2)
		return NULL;

	ORANGEFS_khandle_from(&(refn.khandle), fid->raw, 16);
	refn.fs_id = (u32) fid->raw[4];
	gossip_debug(GOSSIP_SUPER_DEBUG,
		     "fh_to_dentry: handle %pU, fs_id %d\n",
		     &refn.khandle,
		     refn.fs_id);

	return d_obtain_alias(orangefs_iget(sb, &refn));
}

static int orangefs_encode_fh(struct inode *inode,
		    __u32 *fh,
		    int *max_len,
		    struct inode *parent)
{
	int len = parent ? 10 : 5;
	int type = 1;
	struct orangefs_object_kref refn;

	if (*max_len < len) {
		gossip_lerr("fh buffer is too small for encoding\n");
		*max_len = len;
		type = 255;
		goto out;
	}

	refn = ORANGEFS_I(inode)->refn;
	ORANGEFS_khandle_to(&refn.khandle, fh, 16);
	fh[4] = refn.fs_id;

	gossip_debug(GOSSIP_SUPER_DEBUG,
		     "Encoding fh: handle %pU, fsid %u\n",
		     &refn.khandle,
		     refn.fs_id);


	if (parent) {
		refn = ORANGEFS_I(parent)->refn;
		ORANGEFS_khandle_to(&refn.khandle, (char *) fh + 20, 16);
		fh[9] = refn.fs_id;

		type = 2;
		gossip_debug(GOSSIP_SUPER_DEBUG,
			     "Encoding parent: handle %pU, fsid %u\n",
			     &refn.khandle,
			     refn.fs_id);
	}
	*max_len = len;

out:
	return type;
}

static const struct export_operations orangefs_export_ops = {
	.encode_fh = orangefs_encode_fh,
	.fh_to_dentry = orangefs_fh_to_dentry,
};

static int orangefs_unmount(int id, __s32 fs_id, const char *devname)
{
	struct orangefs_kernel_op_s *op;
	int r;
	op = op_alloc(ORANGEFS_VFS_OP_FS_UMOUNT);
	if (!op)
		return -ENOMEM;
	op->upcall.req.fs_umount.id = id;
	op->upcall.req.fs_umount.fs_id = fs_id;
	strncpy(op->upcall.req.fs_umount.orangefs_config_server,
	    devname, ORANGEFS_MAX_SERVER_ADDR_LEN);
	r = service_operation(op, "orangefs_fs_umount", 0);
	/* Not much to do about an error here. */
	if (r)
		gossip_err("orangefs_unmount: service_operation %d\n", r);
	op_release(op);
	return r;
}

static int orangefs_fill_sb(struct super_block *sb,
		struct orangefs_fs_mount_response *fs_mount,
		void *data, int silent)
{
	int ret = -EINVAL;
	struct inode *root = NULL;
	struct dentry *root_dentry = NULL;
	struct orangefs_object_kref root_object;

	/* alloc and init our private orangefs sb info */
	sb->s_fs_info = kzalloc(sizeof(struct orangefs_sb_info_s), GFP_KERNEL);
	if (!ORANGEFS_SB(sb))
		return -ENOMEM;
	ORANGEFS_SB(sb)->sb = sb;

	ORANGEFS_SB(sb)->root_khandle = fs_mount->root_khandle;
	ORANGEFS_SB(sb)->fs_id = fs_mount->fs_id;
	ORANGEFS_SB(sb)->id = fs_mount->id;

	if (data) {
		ret = parse_mount_options(sb, data, silent);
		if (ret)
			return ret;
	}

	/* Hang the xattr handlers off the superblock */
	sb->s_xattr = orangefs_xattr_handlers;
	sb->s_magic = ORANGEFS_SUPER_MAGIC;
	sb->s_op = &orangefs_s_ops;
	sb->s_d_op = &orangefs_dentry_operations;

	sb->s_blocksize = orangefs_bufmap_size_query();
	sb->s_blocksize_bits = orangefs_bufmap_shift_query();
	sb->s_maxbytes = MAX_LFS_FILESIZE;

	root_object.khandle = ORANGEFS_SB(sb)->root_khandle;
	root_object.fs_id = ORANGEFS_SB(sb)->fs_id;
	gossip_debug(GOSSIP_SUPER_DEBUG,
		     "get inode %pU, fsid %d\n",
		     &root_object.khandle,
		     root_object.fs_id);

	root = orangefs_iget(sb, &root_object);
	if (IS_ERR(root))
		return PTR_ERR(root);

	gossip_debug(GOSSIP_SUPER_DEBUG,
		     "Allocated root inode [%p] with mode %x\n",
		     root,
		     root->i_mode);

	/* allocates and places root dentry in dcache */
	root_dentry = d_make_root(root);
	if (!root_dentry)
		return -ENOMEM;

	sb->s_export_op = &orangefs_export_ops;
	sb->s_root = root_dentry;
	return 0;
}

struct dentry *orangefs_mount(struct file_system_type *fst,
			   int flags,
			   const char *devname,
			   void *data)
{
	int ret = -EINVAL;
	struct super_block *sb = ERR_PTR(-EINVAL);
	struct orangefs_kernel_op_s *new_op;
	struct dentry *d = ERR_PTR(-EINVAL);

	gossip_debug(GOSSIP_SUPER_DEBUG,
		     "orangefs_mount: called with devname %s\n",
		     devname);

	if (!devname) {
		gossip_err("ERROR: device name not specified.\n");
		return ERR_PTR(-EINVAL);
	}

	new_op = op_alloc(ORANGEFS_VFS_OP_FS_MOUNT);
	if (!new_op)
		return ERR_PTR(-ENOMEM);

	strncpy(new_op->upcall.req.fs_mount.orangefs_config_server,
		devname,
		ORANGEFS_MAX_SERVER_ADDR_LEN);

	gossip_debug(GOSSIP_SUPER_DEBUG,
		     "Attempting ORANGEFS Mount via host %s\n",
		     new_op->upcall.req.fs_mount.orangefs_config_server);

	ret = service_operation(new_op, "orangefs_mount", 0);
	gossip_debug(GOSSIP_SUPER_DEBUG,
		     "orangefs_mount: mount got return value of %d\n", ret);
	if (ret)
		goto free_op;

	if (new_op->downcall.resp.fs_mount.fs_id == ORANGEFS_FS_ID_NULL) {
		gossip_err("ERROR: Retrieved null fs_id\n");
		ret = -EINVAL;
		goto free_op;
	}

	sb = sget(fst, NULL, set_anon_super, flags, NULL);

	if (IS_ERR(sb)) {
		d = ERR_CAST(sb);
		orangefs_unmount(new_op->downcall.resp.fs_mount.id,
		    new_op->downcall.resp.fs_mount.fs_id, devname);
		goto free_op;
	}

	ret = orangefs_fill_sb(sb,
	      &new_op->downcall.resp.fs_mount, data,
	      flags & MS_SILENT ? 1 : 0);

	if (ret) {
		d = ERR_PTR(ret);
		goto free_sb_and_op;
	}

	/*
	 * on successful mount, store the devname and data
	 * used
	 */
	strncpy(ORANGEFS_SB(sb)->devname,
		devname,
		ORANGEFS_MAX_SERVER_ADDR_LEN);

	/* mount_pending must be cleared */
	ORANGEFS_SB(sb)->mount_pending = 0;

	/*
	 * finally, add this sb to our list of known orangefs
	 * sb's
	 */
	gossip_debug(GOSSIP_SUPER_DEBUG,
		     "Adding SB %p to orangefs superblocks\n",
		     ORANGEFS_SB(sb));
	spin_lock(&orangefs_superblocks_lock);
	list_add_tail(&ORANGEFS_SB(sb)->list, &orangefs_superblocks);
	spin_unlock(&orangefs_superblocks_lock);
	op_release(new_op);

	/* Must be removed from the list now. */
	ORANGEFS_SB(sb)->no_list = 0;

	if (orangefs_userspace_version >= 20906) {
		new_op = op_alloc(ORANGEFS_VFS_OP_FEATURES);
		if (!new_op)
			return ERR_PTR(-ENOMEM);
		new_op->upcall.req.features.features = 0;
		ret = service_operation(new_op, "orangefs_features", 0);
		orangefs_features = new_op->downcall.resp.features.features;
		op_release(new_op);
	} else {
		orangefs_features = 0;
	}

	return dget(sb->s_root);

free_sb_and_op:
	/* Will call orangefs_kill_sb with sb not in list. */
	ORANGEFS_SB(sb)->no_list = 1;
<<<<<<< HEAD
=======
	/* ORANGEFS_VFS_OP_FS_UMOUNT is done by orangefs_kill_sb. */
>>>>>>> 2ea659a9
	deactivate_locked_super(sb);
free_op:
	gossip_err("orangefs_mount: mount request failed with %d\n", ret);
	if (ret == -EINVAL) {
		gossip_err("Ensure that all orangefs-servers have the same FS configuration files\n");
		gossip_err("Look at pvfs2-client-core log file (typically /tmp/pvfs2-client.log) for more details\n");
	}

	op_release(new_op);

	return d;
}

void orangefs_kill_sb(struct super_block *sb)
{
	int r;
	gossip_debug(GOSSIP_SUPER_DEBUG, "orangefs_kill_sb: called\n");

	/* provided sb cleanup */
	kill_anon_super(sb);

	/*
	 * issue the unmount to userspace to tell it to remove the
	 * dynamic mount info it has for this superblock
	 */
<<<<<<< HEAD
	 orangefs_unmount_sb(sb);
=======
	r = orangefs_unmount(ORANGEFS_SB(sb)->id, ORANGEFS_SB(sb)->fs_id,
	    ORANGEFS_SB(sb)->devname);
	if (!r)
		ORANGEFS_SB(sb)->mount_pending = 1;
>>>>>>> 2ea659a9

	if (!ORANGEFS_SB(sb)->no_list) {
		/* remove the sb from our list of orangefs specific sb's */
		spin_lock(&orangefs_superblocks_lock);
		/* not list_del_init */
		__list_del_entry(&ORANGEFS_SB(sb)->list);
		ORANGEFS_SB(sb)->list.prev = NULL;
		spin_unlock(&orangefs_superblocks_lock);
	}

	/*
	 * make sure that ORANGEFS_DEV_REMOUNT_ALL loop that might've seen us
	 * gets completed before we free the dang thing.
	 */
	mutex_lock(&orangefs_request_mutex);
	mutex_unlock(&orangefs_request_mutex);

	/* free the orangefs superblock private data */
	kfree(ORANGEFS_SB(sb));
}

int orangefs_inode_cache_initialize(void)
{
	orangefs_inode_cache = kmem_cache_create("orangefs_inode_cache",
					      sizeof(struct orangefs_inode_s),
					      0,
					      ORANGEFS_CACHE_CREATE_FLAGS,
					      orangefs_inode_cache_ctor);

	if (!orangefs_inode_cache) {
		gossip_err("Cannot create orangefs_inode_cache\n");
		return -ENOMEM;
	}
	return 0;
}

int orangefs_inode_cache_finalize(void)
{
	kmem_cache_destroy(orangefs_inode_cache);
	return 0;
}<|MERGE_RESOLUTION|>--- conflicted
+++ resolved
@@ -560,10 +560,7 @@
 free_sb_and_op:
 	/* Will call orangefs_kill_sb with sb not in list. */
 	ORANGEFS_SB(sb)->no_list = 1;
-<<<<<<< HEAD
-=======
 	/* ORANGEFS_VFS_OP_FS_UMOUNT is done by orangefs_kill_sb. */
->>>>>>> 2ea659a9
 	deactivate_locked_super(sb);
 free_op:
 	gossip_err("orangefs_mount: mount request failed with %d\n", ret);
@@ -589,14 +586,10 @@
 	 * issue the unmount to userspace to tell it to remove the
 	 * dynamic mount info it has for this superblock
 	 */
-<<<<<<< HEAD
-	 orangefs_unmount_sb(sb);
-=======
 	r = orangefs_unmount(ORANGEFS_SB(sb)->id, ORANGEFS_SB(sb)->fs_id,
 	    ORANGEFS_SB(sb)->devname);
 	if (!r)
 		ORANGEFS_SB(sb)->mount_pending = 1;
->>>>>>> 2ea659a9
 
 	if (!ORANGEFS_SB(sb)->no_list) {
 		/* remove the sb from our list of orangefs specific sb's */
