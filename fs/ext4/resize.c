// SPDX-License-Identifier: GPL-2.0
/*
 *  linux/fs/ext4/resize.c
 *
 * Support for resizing an ext4 filesystem while it is mounted.
 *
 * Copyright (C) 2001, 2002 Andreas Dilger <adilger@clusterfs.com>
 *
 * This could probably be made into a module, because it is not often in use.
 */


#define EXT4FS_DEBUG

#include <linux/errno.h>
#include <linux/slab.h>
#include <linux/jiffies.h>

#include "ext4_jbd2.h"

struct ext4_rcu_ptr {
	struct rcu_head rcu;
	void *ptr;
};

static void ext4_rcu_ptr_callback(struct rcu_head *head)
{
	struct ext4_rcu_ptr *ptr;

	ptr = container_of(head, struct ext4_rcu_ptr, rcu);
	kvfree(ptr->ptr);
	kfree(ptr);
}

void ext4_kvfree_array_rcu(void *to_free)
{
	struct ext4_rcu_ptr *ptr = kzalloc(sizeof(*ptr), GFP_KERNEL);

	if (ptr) {
		ptr->ptr = to_free;
		call_rcu(&ptr->rcu, ext4_rcu_ptr_callback);
		return;
	}
	synchronize_rcu();
	kvfree(to_free);
}

int ext4_resize_begin(struct super_block *sb)
{
	struct ext4_sb_info *sbi = EXT4_SB(sb);
	int ret = 0;

	if (!capable(CAP_SYS_RESOURCE))
		return -EPERM;

	/*
	 * If the reserved GDT blocks is non-zero, the resize_inode feature
	 * should always be set.
	 */
	if (EXT4_SB(sb)->s_es->s_reserved_gdt_blocks &&
	    !ext4_has_feature_resize_inode(sb)) {
		ext4_error(sb, "resize_inode disabled but reserved GDT blocks non-zero");
		return -EFSCORRUPTED;
	}

	/*
	 * If we are not using the primary superblock/GDT copy don't resize,
         * because the user tools have no way of handling this.  Probably a
         * bad time to do it anyways.
         */
	if (EXT4_B2C(sbi, sbi->s_sbh->b_blocknr) !=
	    le32_to_cpu(EXT4_SB(sb)->s_es->s_first_data_block)) {
		ext4_warning(sb, "won't resize using backup superblock at %llu",
			(unsigned long long)EXT4_SB(sb)->s_sbh->b_blocknr);
		return -EPERM;
	}

	/*
	 * We are not allowed to do online-resizing on a filesystem mounted
	 * with error, because it can destroy the filesystem easily.
	 */
	if (EXT4_SB(sb)->s_mount_state & EXT4_ERROR_FS) {
		ext4_warning(sb, "There are errors in the filesystem, "
			     "so online resizing is not allowed");
		return -EPERM;
	}

	if (ext4_has_feature_sparse_super2(sb)) {
		ext4_msg(sb, KERN_ERR, "Online resizing not supported with sparse_super2");
		return -EOPNOTSUPP;
	}

	if (test_and_set_bit_lock(EXT4_FLAGS_RESIZING,
				  &EXT4_SB(sb)->s_ext4_flags))
		ret = -EBUSY;

	return ret;
}

int ext4_resize_end(struct super_block *sb, bool update_backups)
{
	clear_bit_unlock(EXT4_FLAGS_RESIZING, &EXT4_SB(sb)->s_ext4_flags);
	smp_mb__after_atomic();
	if (update_backups)
		return ext4_update_overhead(sb, true);
	return 0;
}

static ext4_group_t ext4_meta_bg_first_group(struct super_block *sb,
					     ext4_group_t group) {
	return (group >> EXT4_DESC_PER_BLOCK_BITS(sb)) <<
	       EXT4_DESC_PER_BLOCK_BITS(sb);
}

static ext4_fsblk_t ext4_meta_bg_first_block_no(struct super_block *sb,
					     ext4_group_t group) {
	group = ext4_meta_bg_first_group(sb, group);
	return ext4_group_first_block_no(sb, group);
}

static ext4_grpblk_t ext4_group_overhead_blocks(struct super_block *sb,
						ext4_group_t group) {
	ext4_grpblk_t overhead;
	overhead = ext4_bg_num_gdb(sb, group);
	if (ext4_bg_has_super(sb, group))
		overhead += 1 +
			  le16_to_cpu(EXT4_SB(sb)->s_es->s_reserved_gdt_blocks);
	return overhead;
}

#define outside(b, first, last)	((b) < (first) || (b) >= (last))
#define inside(b, first, last)	((b) >= (first) && (b) < (last))

static int verify_group_input(struct super_block *sb,
			      struct ext4_new_group_data *input)
{
	struct ext4_sb_info *sbi = EXT4_SB(sb);
	struct ext4_super_block *es = sbi->s_es;
	ext4_fsblk_t start = ext4_blocks_count(es);
	ext4_fsblk_t end = start + input->blocks_count;
	ext4_group_t group = input->group;
	ext4_fsblk_t itend = input->inode_table + sbi->s_itb_per_group;
	unsigned overhead;
	ext4_fsblk_t metaend;
	struct buffer_head *bh = NULL;
	ext4_grpblk_t free_blocks_count, offset;
	int err = -EINVAL;

	if (group != sbi->s_groups_count) {
		ext4_warning(sb, "Cannot add at group %u (only %u groups)",
			     input->group, sbi->s_groups_count);
		return -EINVAL;
	}

	overhead = ext4_group_overhead_blocks(sb, group);
	metaend = start + overhead;
	input->free_clusters_count = free_blocks_count =
		input->blocks_count - 2 - overhead - sbi->s_itb_per_group;

	if (test_opt(sb, DEBUG))
		printk(KERN_DEBUG "EXT4-fs: adding %s group %u: %u blocks "
		       "(%d free, %u reserved)\n",
		       ext4_bg_has_super(sb, input->group) ? "normal" :
		       "no-super", input->group, input->blocks_count,
		       free_blocks_count, input->reserved_blocks);

	ext4_get_group_no_and_offset(sb, start, NULL, &offset);
	if (offset != 0)
			ext4_warning(sb, "Last group not full");
	else if (input->reserved_blocks > input->blocks_count / 5)
		ext4_warning(sb, "Reserved blocks too high (%u)",
			     input->reserved_blocks);
	else if (free_blocks_count < 0)
		ext4_warning(sb, "Bad blocks count %u",
			     input->blocks_count);
	else if (IS_ERR(bh = ext4_sb_bread(sb, end - 1, 0))) {
		err = PTR_ERR(bh);
		bh = NULL;
		ext4_warning(sb, "Cannot read last block (%llu)",
			     end - 1);
	} else if (outside(input->block_bitmap, start, end))
		ext4_warning(sb, "Block bitmap not in group (block %llu)",
			     (unsigned long long)input->block_bitmap);
	else if (outside(input->inode_bitmap, start, end))
		ext4_warning(sb, "Inode bitmap not in group (block %llu)",
			     (unsigned long long)input->inode_bitmap);
	else if (outside(input->inode_table, start, end) ||
		 outside(itend - 1, start, end))
		ext4_warning(sb, "Inode table not in group (blocks %llu-%llu)",
			     (unsigned long long)input->inode_table, itend - 1);
	else if (input->inode_bitmap == input->block_bitmap)
		ext4_warning(sb, "Block bitmap same as inode bitmap (%llu)",
			     (unsigned long long)input->block_bitmap);
	else if (inside(input->block_bitmap, input->inode_table, itend))
		ext4_warning(sb, "Block bitmap (%llu) in inode table "
			     "(%llu-%llu)",
			     (unsigned long long)input->block_bitmap,
			     (unsigned long long)input->inode_table, itend - 1);
	else if (inside(input->inode_bitmap, input->inode_table, itend))
		ext4_warning(sb, "Inode bitmap (%llu) in inode table "
			     "(%llu-%llu)",
			     (unsigned long long)input->inode_bitmap,
			     (unsigned long long)input->inode_table, itend - 1);
	else if (inside(input->block_bitmap, start, metaend))
		ext4_warning(sb, "Block bitmap (%llu) in GDT table (%llu-%llu)",
			     (unsigned long long)input->block_bitmap,
			     start, metaend - 1);
	else if (inside(input->inode_bitmap, start, metaend))
		ext4_warning(sb, "Inode bitmap (%llu) in GDT table (%llu-%llu)",
			     (unsigned long long)input->inode_bitmap,
			     start, metaend - 1);
	else if (inside(input->inode_table, start, metaend) ||
		 inside(itend - 1, start, metaend))
		ext4_warning(sb, "Inode table (%llu-%llu) overlaps GDT table "
			     "(%llu-%llu)",
			     (unsigned long long)input->inode_table,
			     itend - 1, start, metaend - 1);
	else
		err = 0;
	brelse(bh);

	return err;
}

/*
 * ext4_new_flex_group_data is used by 64bit-resize interface to add a flex
 * group each time.
 */
struct ext4_new_flex_group_data {
	struct ext4_new_group_data *groups;	/* new_group_data for groups
						   in the flex group */
	__u16 *bg_flags;			/* block group flags of groups
						   in @groups */
	ext4_group_t count;			/* number of groups in @groups
						 */
};

/*
 * alloc_flex_gd() allocates a ext4_new_flex_group_data with size of
 * @flexbg_size.
 *
 * Returns NULL on failure otherwise address of the allocated structure.
 */
static struct ext4_new_flex_group_data *alloc_flex_gd(unsigned long flexbg_size)
{
	struct ext4_new_flex_group_data *flex_gd;

	flex_gd = kmalloc(sizeof(*flex_gd), GFP_NOFS);
	if (flex_gd == NULL)
		goto out3;

	if (flexbg_size >= UINT_MAX / sizeof(struct ext4_new_group_data))
		goto out2;
	flex_gd->count = flexbg_size;

	flex_gd->groups = kmalloc_array(flexbg_size,
					sizeof(struct ext4_new_group_data),
					GFP_NOFS);
	if (flex_gd->groups == NULL)
		goto out2;

	flex_gd->bg_flags = kmalloc_array(flexbg_size, sizeof(__u16),
					  GFP_NOFS);
	if (flex_gd->bg_flags == NULL)
		goto out1;

	return flex_gd;

out1:
	kfree(flex_gd->groups);
out2:
	kfree(flex_gd);
out3:
	return NULL;
}

static void free_flex_gd(struct ext4_new_flex_group_data *flex_gd)
{
	kfree(flex_gd->bg_flags);
	kfree(flex_gd->groups);
	kfree(flex_gd);
}

/*
 * ext4_alloc_group_tables() allocates block bitmaps, inode bitmaps
 * and inode tables for a flex group.
 *
 * This function is used by 64bit-resize.  Note that this function allocates
 * group tables from the 1st group of groups contained by @flexgd, which may
 * be a partial of a flex group.
 *
 * @sb: super block of fs to which the groups belongs
 *
 * Returns 0 on a successful allocation of the metadata blocks in the
 * block group.
 */
static int ext4_alloc_group_tables(struct super_block *sb,
				struct ext4_new_flex_group_data *flex_gd,
				int flexbg_size)
{
	struct ext4_new_group_data *group_data = flex_gd->groups;
	ext4_fsblk_t start_blk;
	ext4_fsblk_t last_blk;
	ext4_group_t src_group;
	ext4_group_t bb_index = 0;
	ext4_group_t ib_index = 0;
	ext4_group_t it_index = 0;
	ext4_group_t group;
	ext4_group_t last_group;
	unsigned overhead;
	__u16 uninit_mask = (flexbg_size > 1) ? ~EXT4_BG_BLOCK_UNINIT : ~0;
	int i;

	BUG_ON(flex_gd->count == 0 || group_data == NULL);

	src_group = group_data[0].group;
	last_group  = src_group + flex_gd->count - 1;

	BUG_ON((flexbg_size > 1) && ((src_group & ~(flexbg_size - 1)) !=
	       (last_group & ~(flexbg_size - 1))));
next_group:
	group = group_data[0].group;
	if (src_group >= group_data[0].group + flex_gd->count)
		return -ENOSPC;
	start_blk = ext4_group_first_block_no(sb, src_group);
	last_blk = start_blk + group_data[src_group - group].blocks_count;

	overhead = ext4_group_overhead_blocks(sb, src_group);

	start_blk += overhead;

	/* We collect contiguous blocks as much as possible. */
	src_group++;
	for (; src_group <= last_group; src_group++) {
		overhead = ext4_group_overhead_blocks(sb, src_group);
		if (overhead == 0)
			last_blk += group_data[src_group - group].blocks_count;
		else
			break;
	}

	/* Allocate block bitmaps */
	for (; bb_index < flex_gd->count; bb_index++) {
		if (start_blk >= last_blk)
			goto next_group;
		group_data[bb_index].block_bitmap = start_blk++;
		group = ext4_get_group_number(sb, start_blk - 1);
		group -= group_data[0].group;
		group_data[group].mdata_blocks++;
		flex_gd->bg_flags[group] &= uninit_mask;
	}

	/* Allocate inode bitmaps */
	for (; ib_index < flex_gd->count; ib_index++) {
		if (start_blk >= last_blk)
			goto next_group;
		group_data[ib_index].inode_bitmap = start_blk++;
		group = ext4_get_group_number(sb, start_blk - 1);
		group -= group_data[0].group;
		group_data[group].mdata_blocks++;
		flex_gd->bg_flags[group] &= uninit_mask;
	}

	/* Allocate inode tables */
	for (; it_index < flex_gd->count; it_index++) {
		unsigned int itb = EXT4_SB(sb)->s_itb_per_group;
		ext4_fsblk_t next_group_start;

		if (start_blk + itb > last_blk)
			goto next_group;
		group_data[it_index].inode_table = start_blk;
		group = ext4_get_group_number(sb, start_blk);
		next_group_start = ext4_group_first_block_no(sb, group + 1);
		group -= group_data[0].group;

		if (start_blk + itb > next_group_start) {
			flex_gd->bg_flags[group + 1] &= uninit_mask;
			overhead = start_blk + itb - next_group_start;
			group_data[group + 1].mdata_blocks += overhead;
			itb -= overhead;
		}

		group_data[group].mdata_blocks += itb;
		flex_gd->bg_flags[group] &= uninit_mask;
		start_blk += EXT4_SB(sb)->s_itb_per_group;
	}

	/* Update free clusters count to exclude metadata blocks */
	for (i = 0; i < flex_gd->count; i++) {
		group_data[i].free_clusters_count -=
				EXT4_NUM_B2C(EXT4_SB(sb),
					     group_data[i].mdata_blocks);
	}

	if (test_opt(sb, DEBUG)) {
		int i;
		group = group_data[0].group;

		printk(KERN_DEBUG "EXT4-fs: adding a flex group with "
		       "%d groups, flexbg size is %d:\n", flex_gd->count,
		       flexbg_size);

		for (i = 0; i < flex_gd->count; i++) {
			ext4_debug(
			       "adding %s group %u: %u blocks (%d free, %d mdata blocks)\n",
			       ext4_bg_has_super(sb, group + i) ? "normal" :
			       "no-super", group + i,
			       group_data[i].blocks_count,
			       group_data[i].free_clusters_count,
			       group_data[i].mdata_blocks);
		}
	}
	return 0;
}

static struct buffer_head *bclean(handle_t *handle, struct super_block *sb,
				  ext4_fsblk_t blk)
{
	struct buffer_head *bh;
	int err;

	bh = sb_getblk(sb, blk);
	if (unlikely(!bh))
		return ERR_PTR(-ENOMEM);
	BUFFER_TRACE(bh, "get_write_access");
	err = ext4_journal_get_write_access(handle, sb, bh, EXT4_JTR_NONE);
	if (err) {
		brelse(bh);
		bh = ERR_PTR(err);
	} else {
		memset(bh->b_data, 0, sb->s_blocksize);
		set_buffer_uptodate(bh);
	}

	return bh;
}

static int ext4_resize_ensure_credits_batch(handle_t *handle, int credits)
{
	return ext4_journal_ensure_credits_fn(handle, credits,
		EXT4_MAX_TRANS_DATA, 0, 0);
}

/*
 * set_flexbg_block_bitmap() mark clusters [@first_cluster, @last_cluster] used.
 *
 * Helper function for ext4_setup_new_group_blocks() which set .
 *
 * @sb: super block
 * @handle: journal handle
 * @flex_gd: flex group data
 */
static int set_flexbg_block_bitmap(struct super_block *sb, handle_t *handle,
			struct ext4_new_flex_group_data *flex_gd,
			ext4_fsblk_t first_cluster, ext4_fsblk_t last_cluster)
{
	struct ext4_sb_info *sbi = EXT4_SB(sb);
	ext4_group_t count = last_cluster - first_cluster + 1;
	ext4_group_t count2;

	ext4_debug("mark clusters [%llu-%llu] used\n", first_cluster,
		   last_cluster);
	for (count2 = count; count > 0;
	     count -= count2, first_cluster += count2) {
		ext4_fsblk_t start;
		struct buffer_head *bh;
		ext4_group_t group;
		int err;

		group = ext4_get_group_number(sb, EXT4_C2B(sbi, first_cluster));
		start = EXT4_B2C(sbi, ext4_group_first_block_no(sb, group));
		group -= flex_gd->groups[0].group;

		count2 = EXT4_CLUSTERS_PER_GROUP(sb) - (first_cluster - start);
		if (count2 > count)
			count2 = count;

		if (flex_gd->bg_flags[group] & EXT4_BG_BLOCK_UNINIT) {
			BUG_ON(flex_gd->count > 1);
			continue;
		}

		err = ext4_resize_ensure_credits_batch(handle, 1);
		if (err < 0)
			return err;

		bh = sb_getblk(sb, flex_gd->groups[group].block_bitmap);
		if (unlikely(!bh))
			return -ENOMEM;

		BUFFER_TRACE(bh, "get_write_access");
		err = ext4_journal_get_write_access(handle, sb, bh,
						    EXT4_JTR_NONE);
		if (err) {
			brelse(bh);
			return err;
		}
		ext4_debug("mark block bitmap %#04llx (+%llu/%u)\n",
			   first_cluster, first_cluster - start, count2);
		mb_set_bits(bh->b_data, first_cluster - start, count2);

		err = ext4_handle_dirty_metadata(handle, NULL, bh);
		brelse(bh);
		if (unlikely(err))
			return err;
	}

	return 0;
}

/*
 * Set up the block and inode bitmaps, and the inode table for the new groups.
 * This doesn't need to be part of the main transaction, since we are only
 * changing blocks outside the actual filesystem.  We still do journaling to
 * ensure the recovery is correct in case of a failure just after resize.
 * If any part of this fails, we simply abort the resize.
 *
 * setup_new_flex_group_blocks handles a flex group as follow:
 *  1. copy super block and GDT, and initialize group tables if necessary.
 *     In this step, we only set bits in blocks bitmaps for blocks taken by
 *     super block and GDT.
 *  2. allocate group tables in block bitmaps, that is, set bits in block
 *     bitmap for blocks taken by group tables.
 */
static int setup_new_flex_group_blocks(struct super_block *sb,
				struct ext4_new_flex_group_data *flex_gd)
{
	int group_table_count[] = {1, 1, EXT4_SB(sb)->s_itb_per_group};
	ext4_fsblk_t start;
	ext4_fsblk_t block;
	struct ext4_sb_info *sbi = EXT4_SB(sb);
	struct ext4_super_block *es = sbi->s_es;
	struct ext4_new_group_data *group_data = flex_gd->groups;
	__u16 *bg_flags = flex_gd->bg_flags;
	handle_t *handle;
	ext4_group_t group, count;
	struct buffer_head *bh = NULL;
	int reserved_gdb, i, j, err = 0, err2;
	int meta_bg;

	BUG_ON(!flex_gd->count || !group_data ||
	       group_data[0].group != sbi->s_groups_count);

	reserved_gdb = le16_to_cpu(es->s_reserved_gdt_blocks);
	meta_bg = ext4_has_feature_meta_bg(sb);

	/* This transaction may be extended/restarted along the way */
	handle = ext4_journal_start_sb(sb, EXT4_HT_RESIZE, EXT4_MAX_TRANS_DATA);
	if (IS_ERR(handle))
		return PTR_ERR(handle);

	group = group_data[0].group;
	for (i = 0; i < flex_gd->count; i++, group++) {
		unsigned long gdblocks;
		ext4_grpblk_t overhead;

		gdblocks = ext4_bg_num_gdb(sb, group);
		start = ext4_group_first_block_no(sb, group);

		if (meta_bg == 0 && !ext4_bg_has_super(sb, group))
			goto handle_itb;

		if (meta_bg == 1) {
			ext4_group_t first_group;
			first_group = ext4_meta_bg_first_group(sb, group);
			if (first_group != group + 1 &&
			    first_group != group + EXT4_DESC_PER_BLOCK(sb) - 1)
				goto handle_itb;
		}

		block = start + ext4_bg_has_super(sb, group);
		/* Copy all of the GDT blocks into the backup in this group */
		for (j = 0; j < gdblocks; j++, block++) {
			struct buffer_head *gdb;

			ext4_debug("update backup group %#04llx\n", block);
			err = ext4_resize_ensure_credits_batch(handle, 1);
			if (err < 0)
				goto out;

			gdb = sb_getblk(sb, block);
			if (unlikely(!gdb)) {
				err = -ENOMEM;
				goto out;
			}

			BUFFER_TRACE(gdb, "get_write_access");
			err = ext4_journal_get_write_access(handle, sb, gdb,
							    EXT4_JTR_NONE);
			if (err) {
				brelse(gdb);
				goto out;
			}
			memcpy(gdb->b_data, sbi_array_rcu_deref(sbi,
				s_group_desc, j)->b_data, gdb->b_size);
			set_buffer_uptodate(gdb);

			err = ext4_handle_dirty_metadata(handle, NULL, gdb);
			if (unlikely(err)) {
				brelse(gdb);
				goto out;
			}
			brelse(gdb);
		}

		/* Zero out all of the reserved backup group descriptor
		 * table blocks
		 */
		if (ext4_bg_has_super(sb, group)) {
			err = sb_issue_zeroout(sb, gdblocks + start + 1,
					reserved_gdb, GFP_NOFS);
			if (err)
				goto out;
		}

handle_itb:
		/* Initialize group tables of the grop @group */
		if (!(bg_flags[i] & EXT4_BG_INODE_ZEROED))
			goto handle_bb;

		/* Zero out all of the inode table blocks */
		block = group_data[i].inode_table;
		ext4_debug("clear inode table blocks %#04llx -> %#04lx\n",
			   block, sbi->s_itb_per_group);
		err = sb_issue_zeroout(sb, block, sbi->s_itb_per_group,
				       GFP_NOFS);
		if (err)
			goto out;

handle_bb:
		if (bg_flags[i] & EXT4_BG_BLOCK_UNINIT)
			goto handle_ib;

		/* Initialize block bitmap of the @group */
		block = group_data[i].block_bitmap;
		err = ext4_resize_ensure_credits_batch(handle, 1);
		if (err < 0)
			goto out;

		bh = bclean(handle, sb, block);
		if (IS_ERR(bh)) {
			err = PTR_ERR(bh);
			goto out;
		}
		overhead = ext4_group_overhead_blocks(sb, group);
		if (overhead != 0) {
			ext4_debug("mark backup superblock %#04llx (+0)\n",
				   start);
			mb_set_bits(bh->b_data, 0,
				      EXT4_NUM_B2C(sbi, overhead));
		}
		ext4_mark_bitmap_end(EXT4_B2C(sbi, group_data[i].blocks_count),
				     sb->s_blocksize * 8, bh->b_data);
		err = ext4_handle_dirty_metadata(handle, NULL, bh);
		brelse(bh);
		if (err)
			goto out;

handle_ib:
		if (bg_flags[i] & EXT4_BG_INODE_UNINIT)
			continue;

		/* Initialize inode bitmap of the @group */
		block = group_data[i].inode_bitmap;
		err = ext4_resize_ensure_credits_batch(handle, 1);
		if (err < 0)
			goto out;
		/* Mark unused entries in inode bitmap used */
		bh = bclean(handle, sb, block);
		if (IS_ERR(bh)) {
			err = PTR_ERR(bh);
			goto out;
		}

		ext4_mark_bitmap_end(EXT4_INODES_PER_GROUP(sb),
				     sb->s_blocksize * 8, bh->b_data);
		err = ext4_handle_dirty_metadata(handle, NULL, bh);
		brelse(bh);
		if (err)
			goto out;
	}

	/* Mark group tables in block bitmap */
	for (j = 0; j < GROUP_TABLE_COUNT; j++) {
		count = group_table_count[j];
		start = (&group_data[0].block_bitmap)[j];
		block = start;
		for (i = 1; i < flex_gd->count; i++) {
			block += group_table_count[j];
			if (block == (&group_data[i].block_bitmap)[j]) {
				count += group_table_count[j];
				continue;
			}
			err = set_flexbg_block_bitmap(sb, handle,
						      flex_gd,
						      EXT4_B2C(sbi, start),
						      EXT4_B2C(sbi,
							       start + count
							       - 1));
			if (err)
				goto out;
			count = group_table_count[j];
			start = (&group_data[i].block_bitmap)[j];
			block = start;
		}

		if (count) {
			err = set_flexbg_block_bitmap(sb, handle,
						      flex_gd,
						      EXT4_B2C(sbi, start),
						      EXT4_B2C(sbi,
							       start + count
							       - 1));
			if (err)
				goto out;
		}
	}

out:
	err2 = ext4_journal_stop(handle);
	if (err2 && !err)
		err = err2;

	return err;
}

/*
 * Iterate through the groups which hold BACKUP superblock/GDT copies in an
 * ext4 filesystem.  The counters should be initialized to 1, 5, and 7 before
 * calling this for the first time.  In a sparse filesystem it will be the
 * sequence of powers of 3, 5, and 7: 1, 3, 5, 7, 9, 25, 27, 49, 81, ...
 * For a non-sparse filesystem it will be every group: 1, 2, 3, 4, ...
 */
unsigned int ext4_list_backups(struct super_block *sb, unsigned int *three,
			       unsigned int *five, unsigned int *seven)
{
	struct ext4_super_block *es = EXT4_SB(sb)->s_es;
	unsigned int *min = three;
	int mult = 3;
	unsigned int ret;

	if (ext4_has_feature_sparse_super2(sb)) {
		do {
			if (*min > 2)
				return UINT_MAX;
			ret = le32_to_cpu(es->s_backup_bgs[*min - 1]);
			*min += 1;
		} while (!ret);
		return ret;
	}

	if (!ext4_has_feature_sparse_super(sb)) {
		ret = *min;
		*min += 1;
		return ret;
	}

	if (*five < *min) {
		min = five;
		mult = 5;
	}
	if (*seven < *min) {
		min = seven;
		mult = 7;
	}

	ret = *min;
	*min *= mult;

	return ret;
}

/*
 * Check that all of the backup GDT blocks are held in the primary GDT block.
 * It is assumed that they are stored in group order.  Returns the number of
 * groups in current filesystem that have BACKUPS, or -ve error code.
 */
static int verify_reserved_gdb(struct super_block *sb,
			       ext4_group_t end,
			       struct buffer_head *primary)
{
	const ext4_fsblk_t blk = primary->b_blocknr;
	unsigned three = 1;
	unsigned five = 5;
	unsigned seven = 7;
	unsigned grp;
	__le32 *p = (__le32 *)primary->b_data;
	int gdbackups = 0;

	while ((grp = ext4_list_backups(sb, &three, &five, &seven)) < end) {
		if (le32_to_cpu(*p++) !=
		    grp * EXT4_BLOCKS_PER_GROUP(sb) + blk){
			ext4_warning(sb, "reserved GDT %llu"
				     " missing grp %d (%llu)",
				     blk, grp,
				     grp *
				     (ext4_fsblk_t)EXT4_BLOCKS_PER_GROUP(sb) +
				     blk);
			return -EINVAL;
		}
		if (++gdbackups > EXT4_ADDR_PER_BLOCK(sb))
			return -EFBIG;
	}

	return gdbackups;
}

/*
 * Called when we need to bring a reserved group descriptor table block into
 * use from the resize inode.  The primary copy of the new GDT block currently
 * is an indirect block (under the double indirect block in the resize inode).
 * The new backup GDT blocks will be stored as leaf blocks in this indirect
 * block, in group order.  Even though we know all the block numbers we need,
 * we check to ensure that the resize inode has actually reserved these blocks.
 *
 * Don't need to update the block bitmaps because the blocks are still in use.
 *
 * We get all of the error cases out of the way, so that we are sure to not
 * fail once we start modifying the data on disk, because JBD has no rollback.
 */
static int add_new_gdb(handle_t *handle, struct inode *inode,
		       ext4_group_t group)
{
	struct super_block *sb = inode->i_sb;
	struct ext4_super_block *es = EXT4_SB(sb)->s_es;
	unsigned long gdb_num = group / EXT4_DESC_PER_BLOCK(sb);
	ext4_fsblk_t gdblock = EXT4_SB(sb)->s_sbh->b_blocknr + 1 + gdb_num;
	struct buffer_head **o_group_desc, **n_group_desc = NULL;
	struct buffer_head *dind = NULL;
	struct buffer_head *gdb_bh = NULL;
	int gdbackups;
	struct ext4_iloc iloc = { .bh = NULL };
	__le32 *data;
	int err;

	if (test_opt(sb, DEBUG))
		printk(KERN_DEBUG
		       "EXT4-fs: ext4_add_new_gdb: adding group block %lu\n",
		       gdb_num);

	gdb_bh = ext4_sb_bread(sb, gdblock, 0);
	if (IS_ERR(gdb_bh))
		return PTR_ERR(gdb_bh);

	gdbackups = verify_reserved_gdb(sb, group, gdb_bh);
	if (gdbackups < 0) {
		err = gdbackups;
		goto errout;
	}

	data = EXT4_I(inode)->i_data + EXT4_DIND_BLOCK;
	dind = ext4_sb_bread(sb, le32_to_cpu(*data), 0);
	if (IS_ERR(dind)) {
		err = PTR_ERR(dind);
		dind = NULL;
		goto errout;
	}

	data = (__le32 *)dind->b_data;
	if (le32_to_cpu(data[gdb_num % EXT4_ADDR_PER_BLOCK(sb)]) != gdblock) {
		ext4_warning(sb, "new group %u GDT block %llu not reserved",
			     group, gdblock);
		err = -EINVAL;
		goto errout;
	}

	BUFFER_TRACE(EXT4_SB(sb)->s_sbh, "get_write_access");
	err = ext4_journal_get_write_access(handle, sb, EXT4_SB(sb)->s_sbh,
					    EXT4_JTR_NONE);
	if (unlikely(err))
		goto errout;

	BUFFER_TRACE(gdb_bh, "get_write_access");
	err = ext4_journal_get_write_access(handle, sb, gdb_bh, EXT4_JTR_NONE);
	if (unlikely(err))
		goto errout;

	BUFFER_TRACE(dind, "get_write_access");
	err = ext4_journal_get_write_access(handle, sb, dind, EXT4_JTR_NONE);
	if (unlikely(err)) {
		ext4_std_error(sb, err);
		goto errout;
	}

	/* ext4_reserve_inode_write() gets a reference on the iloc */
	err = ext4_reserve_inode_write(handle, inode, &iloc);
	if (unlikely(err))
		goto errout;

	n_group_desc = kvmalloc((gdb_num + 1) * sizeof(struct buffer_head *),
				GFP_KERNEL);
	if (!n_group_desc) {
		err = -ENOMEM;
		ext4_warning(sb, "not enough memory for %lu groups",
			     gdb_num + 1);
		goto errout;
	}

	/*
	 * Finally, we have all of the possible failures behind us...
	 *
	 * Remove new GDT block from inode double-indirect block and clear out
	 * the new GDT block for use (which also "frees" the backup GDT blocks
	 * from the reserved inode).  We don't need to change the bitmaps for
	 * these blocks, because they are marked as in-use from being in the
	 * reserved inode, and will become GDT blocks (primary and backup).
	 */
	data[gdb_num % EXT4_ADDR_PER_BLOCK(sb)] = 0;
	err = ext4_handle_dirty_metadata(handle, NULL, dind);
	if (unlikely(err)) {
		ext4_std_error(sb, err);
		goto errout;
	}
	inode->i_blocks -= (gdbackups + 1) * sb->s_blocksize >>
			   (9 - EXT4_SB(sb)->s_cluster_bits);
	ext4_mark_iloc_dirty(handle, inode, &iloc);
	memset(gdb_bh->b_data, 0, sb->s_blocksize);
	err = ext4_handle_dirty_metadata(handle, NULL, gdb_bh);
	if (unlikely(err)) {
		ext4_std_error(sb, err);
		iloc.bh = NULL;
		goto errout;
	}
	brelse(dind);

	rcu_read_lock();
	o_group_desc = rcu_dereference(EXT4_SB(sb)->s_group_desc);
	memcpy(n_group_desc, o_group_desc,
	       EXT4_SB(sb)->s_gdb_count * sizeof(struct buffer_head *));
	rcu_read_unlock();
	n_group_desc[gdb_num] = gdb_bh;
	rcu_assign_pointer(EXT4_SB(sb)->s_group_desc, n_group_desc);
	EXT4_SB(sb)->s_gdb_count++;
	ext4_kvfree_array_rcu(o_group_desc);

	lock_buffer(EXT4_SB(sb)->s_sbh);
	le16_add_cpu(&es->s_reserved_gdt_blocks, -1);
	ext4_superblock_csum_set(sb);
	unlock_buffer(EXT4_SB(sb)->s_sbh);
	err = ext4_handle_dirty_metadata(handle, NULL, EXT4_SB(sb)->s_sbh);
	if (err)
		ext4_std_error(sb, err);
	return err;
errout:
	kvfree(n_group_desc);
	brelse(iloc.bh);
	brelse(dind);
	brelse(gdb_bh);

	ext4_debug("leaving with error %d\n", err);
	return err;
}

/*
 * add_new_gdb_meta_bg is the sister of add_new_gdb.
 */
static int add_new_gdb_meta_bg(struct super_block *sb,
			       handle_t *handle, ext4_group_t group) {
	ext4_fsblk_t gdblock;
	struct buffer_head *gdb_bh;
	struct buffer_head **o_group_desc, **n_group_desc;
	unsigned long gdb_num = group / EXT4_DESC_PER_BLOCK(sb);
	int err;

	gdblock = ext4_meta_bg_first_block_no(sb, group) +
		   ext4_bg_has_super(sb, group);
	gdb_bh = ext4_sb_bread(sb, gdblock, 0);
	if (IS_ERR(gdb_bh))
		return PTR_ERR(gdb_bh);
	n_group_desc = kvmalloc((gdb_num + 1) * sizeof(struct buffer_head *),
				GFP_KERNEL);
	if (!n_group_desc) {
		brelse(gdb_bh);
		err = -ENOMEM;
		ext4_warning(sb, "not enough memory for %lu groups",
			     gdb_num + 1);
		return err;
	}

	rcu_read_lock();
	o_group_desc = rcu_dereference(EXT4_SB(sb)->s_group_desc);
	memcpy(n_group_desc, o_group_desc,
	       EXT4_SB(sb)->s_gdb_count * sizeof(struct buffer_head *));
	rcu_read_unlock();
	n_group_desc[gdb_num] = gdb_bh;

	BUFFER_TRACE(gdb_bh, "get_write_access");
	err = ext4_journal_get_write_access(handle, sb, gdb_bh, EXT4_JTR_NONE);
	if (err) {
		kvfree(n_group_desc);
		brelse(gdb_bh);
		return err;
	}

	rcu_assign_pointer(EXT4_SB(sb)->s_group_desc, n_group_desc);
	EXT4_SB(sb)->s_gdb_count++;
	ext4_kvfree_array_rcu(o_group_desc);
	return err;
}

/*
 * Called when we are adding a new group which has a backup copy of each of
 * the GDT blocks (i.e. sparse group) and there are reserved GDT blocks.
 * We need to add these reserved backup GDT blocks to the resize inode, so
 * that they are kept for future resizing and not allocated to files.
 *
 * Each reserved backup GDT block will go into a different indirect block.
 * The indirect blocks are actually the primary reserved GDT blocks,
 * so we know in advance what their block numbers are.  We only get the
 * double-indirect block to verify it is pointing to the primary reserved
 * GDT blocks so we don't overwrite a data block by accident.  The reserved
 * backup GDT blocks are stored in their reserved primary GDT block.
 */
static int reserve_backup_gdb(handle_t *handle, struct inode *inode,
			      ext4_group_t group)
{
	struct super_block *sb = inode->i_sb;
	int reserved_gdb =le16_to_cpu(EXT4_SB(sb)->s_es->s_reserved_gdt_blocks);
	int cluster_bits = EXT4_SB(sb)->s_cluster_bits;
	struct buffer_head **primary;
	struct buffer_head *dind;
	struct ext4_iloc iloc;
	ext4_fsblk_t blk;
	__le32 *data, *end;
	int gdbackups = 0;
	int res, i;
	int err;

	primary = kmalloc_array(reserved_gdb, sizeof(*primary), GFP_NOFS);
	if (!primary)
		return -ENOMEM;

	data = EXT4_I(inode)->i_data + EXT4_DIND_BLOCK;
	dind = ext4_sb_bread(sb, le32_to_cpu(*data), 0);
	if (IS_ERR(dind)) {
		err = PTR_ERR(dind);
		dind = NULL;
		goto exit_free;
	}

	blk = EXT4_SB(sb)->s_sbh->b_blocknr + 1 + EXT4_SB(sb)->s_gdb_count;
	data = (__le32 *)dind->b_data + (EXT4_SB(sb)->s_gdb_count %
					 EXT4_ADDR_PER_BLOCK(sb));
	end = (__le32 *)dind->b_data + EXT4_ADDR_PER_BLOCK(sb);

	/* Get each reserved primary GDT block and verify it holds backups */
	for (res = 0; res < reserved_gdb; res++, blk++) {
		if (le32_to_cpu(*data) != blk) {
			ext4_warning(sb, "reserved block %llu"
				     " not at offset %ld",
				     blk,
				     (long)(data - (__le32 *)dind->b_data));
			err = -EINVAL;
			goto exit_bh;
		}
		primary[res] = ext4_sb_bread(sb, blk, 0);
		if (IS_ERR(primary[res])) {
			err = PTR_ERR(primary[res]);
			primary[res] = NULL;
			goto exit_bh;
		}
		gdbackups = verify_reserved_gdb(sb, group, primary[res]);
		if (gdbackups < 0) {
			brelse(primary[res]);
			err = gdbackups;
			goto exit_bh;
		}
		if (++data >= end)
			data = (__le32 *)dind->b_data;
	}

	for (i = 0; i < reserved_gdb; i++) {
		BUFFER_TRACE(primary[i], "get_write_access");
		if ((err = ext4_journal_get_write_access(handle, sb, primary[i],
							 EXT4_JTR_NONE)))
			goto exit_bh;
	}

	if ((err = ext4_reserve_inode_write(handle, inode, &iloc)))
		goto exit_bh;

	/*
	 * Finally we can add each of the reserved backup GDT blocks from
	 * the new group to its reserved primary GDT block.
	 */
	blk = group * EXT4_BLOCKS_PER_GROUP(sb);
	for (i = 0; i < reserved_gdb; i++) {
		int err2;
		data = (__le32 *)primary[i]->b_data;
		/* printk("reserving backup %lu[%u] = %lu\n",
		       primary[i]->b_blocknr, gdbackups,
		       blk + primary[i]->b_blocknr); */
		data[gdbackups] = cpu_to_le32(blk + primary[i]->b_blocknr);
		err2 = ext4_handle_dirty_metadata(handle, NULL, primary[i]);
		if (!err)
			err = err2;
	}

	inode->i_blocks += reserved_gdb * sb->s_blocksize >> (9 - cluster_bits);
	ext4_mark_iloc_dirty(handle, inode, &iloc);

exit_bh:
	while (--res >= 0)
		brelse(primary[res]);
	brelse(dind);

exit_free:
	kfree(primary);

	return err;
}

static inline void ext4_set_block_group_nr(struct super_block *sb, char *data,
					   ext4_group_t group)
{
	struct ext4_super_block *es = (struct ext4_super_block *) data;

	es->s_block_group_nr = cpu_to_le16(group);
	if (ext4_has_metadata_csum(sb))
		es->s_checksum = ext4_superblock_csum(sb, es);
}

/*
 * Update the backup copies of the ext4 metadata.  These don't need to be part
 * of the main resize transaction, because e2fsck will re-write them if there
 * is a problem (basically only OOM will cause a problem).  However, we
 * _should_ update the backups if possible, in case the primary gets trashed
 * for some reason and we need to run e2fsck from a backup superblock.  The
 * important part is that the new block and inode counts are in the backup
 * superblocks, and the location of the new group metadata in the GDT backups.
 *
 * We do not need take the s_resize_lock for this, because these
 * blocks are not otherwise touched by the filesystem code when it is
 * mounted.  We don't need to worry about last changing from
 * sbi->s_groups_count, because the worst that can happen is that we
 * do not copy the full number of backups at this time.  The resize
 * which changed s_groups_count will backup again.
 */
static void update_backups(struct super_block *sb, sector_t blk_off, char *data,
			   int size, int meta_bg)
{
	struct ext4_sb_info *sbi = EXT4_SB(sb);
	ext4_group_t last;
	const int bpg = EXT4_BLOCKS_PER_GROUP(sb);
	unsigned three = 1;
	unsigned five = 5;
	unsigned seven = 7;
	ext4_group_t group = 0;
	int rest = sb->s_blocksize - size;
	handle_t *handle;
	int err = 0, err2;

	handle = ext4_journal_start_sb(sb, EXT4_HT_RESIZE, EXT4_MAX_TRANS_DATA);
	if (IS_ERR(handle)) {
		group = 1;
		err = PTR_ERR(handle);
		goto exit_err;
	}

	if (meta_bg == 0) {
		group = ext4_list_backups(sb, &three, &five, &seven);
		last = sbi->s_groups_count;
	} else {
		group = ext4_get_group_number(sb, blk_off) + 1;
		last = (ext4_group_t)(group + EXT4_DESC_PER_BLOCK(sb) - 2);
	}

	while (group < sbi->s_groups_count) {
		struct buffer_head *bh;
		ext4_fsblk_t backup_block;
<<<<<<< HEAD
		struct ext4_super_block *es;
=======
		int has_super = ext4_bg_has_super(sb, group);
		ext4_fsblk_t first_block = ext4_group_first_block_no(sb, group);
>>>>>>> b7bfaa76

		/* Out of journal space, and can't get more - abort - so sad */
		err = ext4_resize_ensure_credits_batch(handle, 1);
		if (err < 0)
			break;

		if (meta_bg == 0)
			backup_block = ((ext4_fsblk_t)group) * bpg + blk_off;
		else
			backup_block = first_block + has_super;

		bh = sb_getblk(sb, backup_block);
		if (unlikely(!bh)) {
			err = -ENOMEM;
			break;
		}
		ext4_debug("update metadata backup %llu(+%llu)\n",
			   backup_block, backup_block -
			   ext4_group_first_block_no(sb, group));
		BUFFER_TRACE(bh, "get_write_access");
		if ((err = ext4_journal_get_write_access(handle, sb, bh,
							 EXT4_JTR_NONE)))
			break;
		lock_buffer(bh);
		memcpy(bh->b_data, data, size);
		if (rest)
			memset(bh->b_data + size, 0, rest);
<<<<<<< HEAD
		es = (struct ext4_super_block *) bh->b_data;
		es->s_block_group_nr = cpu_to_le16(group);
		if (ext4_has_metadata_csum(sb))
			es->s_checksum = ext4_superblock_csum(sb, es);
=======
		if (has_super && (backup_block == first_block))
			ext4_set_block_group_nr(sb, bh->b_data, group);
>>>>>>> b7bfaa76
		set_buffer_uptodate(bh);
		unlock_buffer(bh);
		err = ext4_handle_dirty_metadata(handle, NULL, bh);
		if (unlikely(err))
			ext4_std_error(sb, err);
		brelse(bh);

		if (meta_bg == 0)
			group = ext4_list_backups(sb, &three, &five, &seven);
		else if (group == last)
			break;
		else
			group = last;
	}
	if ((err2 = ext4_journal_stop(handle)) && !err)
		err = err2;

	/*
	 * Ugh! Need to have e2fsck write the backup copies.  It is too
	 * late to revert the resize, we shouldn't fail just because of
	 * the backup copies (they are only needed in case of corruption).
	 *
	 * However, if we got here we have a journal problem too, so we
	 * can't really start a transaction to mark the superblock.
	 * Chicken out and just set the flag on the hope it will be written
	 * to disk, and if not - we will simply wait until next fsck.
	 */
exit_err:
	if (err) {
		ext4_warning(sb, "can't update backup for group %u (err %d), "
			     "forcing fsck on next reboot", group, err);
		sbi->s_mount_state &= ~EXT4_VALID_FS;
		sbi->s_es->s_state &= cpu_to_le16(~EXT4_VALID_FS);
		mark_buffer_dirty(sbi->s_sbh);
	}
}

/*
 * ext4_add_new_descs() adds @count group descriptor of groups
 * starting at @group
 *
 * @handle: journal handle
 * @sb: super block
 * @group: the group no. of the first group desc to be added
 * @resize_inode: the resize inode
 * @count: number of group descriptors to be added
 */
static int ext4_add_new_descs(handle_t *handle, struct super_block *sb,
			      ext4_group_t group, struct inode *resize_inode,
			      ext4_group_t count)
{
	struct ext4_sb_info *sbi = EXT4_SB(sb);
	struct ext4_super_block *es = sbi->s_es;
	struct buffer_head *gdb_bh;
	int i, gdb_off, gdb_num, err = 0;
	int meta_bg;

	meta_bg = ext4_has_feature_meta_bg(sb);
	for (i = 0; i < count; i++, group++) {
		int reserved_gdb = ext4_bg_has_super(sb, group) ?
			le16_to_cpu(es->s_reserved_gdt_blocks) : 0;

		gdb_off = group % EXT4_DESC_PER_BLOCK(sb);
		gdb_num = group / EXT4_DESC_PER_BLOCK(sb);

		/*
		 * We will only either add reserved group blocks to a backup group
		 * or remove reserved blocks for the first group in a new group block.
		 * Doing both would be mean more complex code, and sane people don't
		 * use non-sparse filesystems anymore.  This is already checked above.
		 */
		if (gdb_off) {
			gdb_bh = sbi_array_rcu_deref(sbi, s_group_desc,
						     gdb_num);
			BUFFER_TRACE(gdb_bh, "get_write_access");
			err = ext4_journal_get_write_access(handle, sb, gdb_bh,
							    EXT4_JTR_NONE);

			if (!err && reserved_gdb && ext4_bg_num_gdb(sb, group))
				err = reserve_backup_gdb(handle, resize_inode, group);
		} else if (meta_bg != 0) {
			err = add_new_gdb_meta_bg(sb, handle, group);
		} else {
			err = add_new_gdb(handle, resize_inode, group);
		}
		if (err)
			break;
	}
	return err;
}

static struct buffer_head *ext4_get_bitmap(struct super_block *sb, __u64 block)
{
	struct buffer_head *bh = sb_getblk(sb, block);
	if (unlikely(!bh))
		return NULL;
	if (!bh_uptodate_or_lock(bh)) {
		if (ext4_read_bh(bh, 0, NULL) < 0) {
			brelse(bh);
			return NULL;
		}
	}

	return bh;
}

static int ext4_set_bitmap_checksums(struct super_block *sb,
				     ext4_group_t group,
				     struct ext4_group_desc *gdp,
				     struct ext4_new_group_data *group_data)
{
	struct buffer_head *bh;

	if (!ext4_has_metadata_csum(sb))
		return 0;

	bh = ext4_get_bitmap(sb, group_data->inode_bitmap);
	if (!bh)
		return -EIO;
	ext4_inode_bitmap_csum_set(sb, group, gdp, bh,
				   EXT4_INODES_PER_GROUP(sb) / 8);
	brelse(bh);

	bh = ext4_get_bitmap(sb, group_data->block_bitmap);
	if (!bh)
		return -EIO;
	ext4_block_bitmap_csum_set(sb, group, gdp, bh);
	brelse(bh);

	return 0;
}

/*
 * ext4_setup_new_descs() will set up the group descriptor descriptors of a flex bg
 */
static int ext4_setup_new_descs(handle_t *handle, struct super_block *sb,
				struct ext4_new_flex_group_data *flex_gd)
{
	struct ext4_new_group_data	*group_data = flex_gd->groups;
	struct ext4_group_desc		*gdp;
	struct ext4_sb_info		*sbi = EXT4_SB(sb);
	struct buffer_head		*gdb_bh;
	ext4_group_t			group;
	__u16				*bg_flags = flex_gd->bg_flags;
	int				i, gdb_off, gdb_num, err = 0;


	for (i = 0; i < flex_gd->count; i++, group_data++, bg_flags++) {
		group = group_data->group;

		gdb_off = group % EXT4_DESC_PER_BLOCK(sb);
		gdb_num = group / EXT4_DESC_PER_BLOCK(sb);

		/*
		 * get_write_access() has been called on gdb_bh by ext4_add_new_desc().
		 */
		gdb_bh = sbi_array_rcu_deref(sbi, s_group_desc, gdb_num);
		/* Update group descriptor block for new group */
		gdp = (struct ext4_group_desc *)(gdb_bh->b_data +
						 gdb_off * EXT4_DESC_SIZE(sb));

		memset(gdp, 0, EXT4_DESC_SIZE(sb));
		ext4_block_bitmap_set(sb, gdp, group_data->block_bitmap);
		ext4_inode_bitmap_set(sb, gdp, group_data->inode_bitmap);
		err = ext4_set_bitmap_checksums(sb, group, gdp, group_data);
		if (err) {
			ext4_std_error(sb, err);
			break;
		}

		ext4_inode_table_set(sb, gdp, group_data->inode_table);
		ext4_free_group_clusters_set(sb, gdp,
					     group_data->free_clusters_count);
		ext4_free_inodes_set(sb, gdp, EXT4_INODES_PER_GROUP(sb));
		if (ext4_has_group_desc_csum(sb))
			ext4_itable_unused_set(sb, gdp,
					       EXT4_INODES_PER_GROUP(sb));
		gdp->bg_flags = cpu_to_le16(*bg_flags);
		ext4_group_desc_csum_set(sb, group, gdp);

		err = ext4_handle_dirty_metadata(handle, NULL, gdb_bh);
		if (unlikely(err)) {
			ext4_std_error(sb, err);
			break;
		}

		/*
		 * We can allocate memory for mb_alloc based on the new group
		 * descriptor
		 */
		err = ext4_mb_add_groupinfo(sb, group, gdp);
		if (err)
			break;
	}
	return err;
}

static void ext4_add_overhead(struct super_block *sb,
                              const ext4_fsblk_t overhead)
{
       struct ext4_sb_info *sbi = EXT4_SB(sb);
       struct ext4_super_block *es = sbi->s_es;

       sbi->s_overhead += overhead;
       es->s_overhead_clusters = cpu_to_le32(sbi->s_overhead);
       smp_wmb();
}

/*
 * ext4_update_super() updates the super block so that the newly added
 * groups can be seen by the filesystem.
 *
 * @sb: super block
 * @flex_gd: new added groups
 */
static void ext4_update_super(struct super_block *sb,
			     struct ext4_new_flex_group_data *flex_gd)
{
	ext4_fsblk_t blocks_count = 0;
	ext4_fsblk_t free_blocks = 0;
	ext4_fsblk_t reserved_blocks = 0;
	struct ext4_new_group_data *group_data = flex_gd->groups;
	struct ext4_sb_info *sbi = EXT4_SB(sb);
	struct ext4_super_block *es = sbi->s_es;
	int i;

	BUG_ON(flex_gd->count == 0 || group_data == NULL);
	/*
	 * Make the new blocks and inodes valid next.  We do this before
	 * increasing the group count so that once the group is enabled,
	 * all of its blocks and inodes are already valid.
	 *
	 * We always allocate group-by-group, then block-by-block or
	 * inode-by-inode within a group, so enabling these
	 * blocks/inodes before the group is live won't actually let us
	 * allocate the new space yet.
	 */
	for (i = 0; i < flex_gd->count; i++) {
		blocks_count += group_data[i].blocks_count;
		free_blocks += EXT4_C2B(sbi, group_data[i].free_clusters_count);
	}

	reserved_blocks = ext4_r_blocks_count(es) * 100;
	reserved_blocks = div64_u64(reserved_blocks, ext4_blocks_count(es));
	reserved_blocks *= blocks_count;
	do_div(reserved_blocks, 100);

	lock_buffer(sbi->s_sbh);
	ext4_blocks_count_set(es, ext4_blocks_count(es) + blocks_count);
	ext4_free_blocks_count_set(es, ext4_free_blocks_count(es) + free_blocks);
	le32_add_cpu(&es->s_inodes_count, EXT4_INODES_PER_GROUP(sb) *
		     flex_gd->count);
	le32_add_cpu(&es->s_free_inodes_count, EXT4_INODES_PER_GROUP(sb) *
		     flex_gd->count);

	ext4_debug("free blocks count %llu", ext4_free_blocks_count(es));
	/*
	 * We need to protect s_groups_count against other CPUs seeing
	 * inconsistent state in the superblock.
	 *
	 * The precise rules we use are:
	 *
	 * * Writers must perform a smp_wmb() after updating all
	 *   dependent data and before modifying the groups count
	 *
	 * * Readers must perform an smp_rmb() after reading the groups
	 *   count and before reading any dependent data.
	 *
	 * NB. These rules can be relaxed when checking the group count
	 * while freeing data, as we can only allocate from a block
	 * group after serialising against the group count, and we can
	 * only then free after serialising in turn against that
	 * allocation.
	 */
	smp_wmb();

	/* Update the global fs size fields */
	sbi->s_groups_count += flex_gd->count;
	sbi->s_blockfile_groups = min_t(ext4_group_t, sbi->s_groups_count,
			(EXT4_MAX_BLOCK_FILE_PHYS / EXT4_BLOCKS_PER_GROUP(sb)));

	/* Update the reserved block counts only once the new group is
	 * active. */
	ext4_r_blocks_count_set(es, ext4_r_blocks_count(es) +
				reserved_blocks);

	/* Update the free space counts */
	percpu_counter_add(&sbi->s_freeclusters_counter,
			   EXT4_NUM_B2C(sbi, free_blocks));
	percpu_counter_add(&sbi->s_freeinodes_counter,
			   EXT4_INODES_PER_GROUP(sb) * flex_gd->count);

	ext4_debug("free blocks count %llu",
		   percpu_counter_read(&sbi->s_freeclusters_counter));
	if (ext4_has_feature_flex_bg(sb) && sbi->s_log_groups_per_flex) {
		ext4_group_t flex_group;
		struct flex_groups *fg;

		flex_group = ext4_flex_group(sbi, group_data[0].group);
		fg = sbi_array_rcu_deref(sbi, s_flex_groups, flex_group);
		atomic64_add(EXT4_NUM_B2C(sbi, free_blocks),
			     &fg->free_clusters);
		atomic_add(EXT4_INODES_PER_GROUP(sb) * flex_gd->count,
			   &fg->free_inodes);
	}

	/*
	 * Update the fs overhead information.
	 *
	 * For bigalloc, if the superblock already has a properly calculated
	 * overhead, update it with a value based on numbers already computed
	 * above for the newly allocated capacity.
	 */
	if (ext4_has_feature_bigalloc(sb) && (sbi->s_overhead != 0))
		ext4_add_overhead(sb,
			EXT4_NUM_B2C(sbi, blocks_count - free_blocks));
	else
		ext4_calculate_overhead(sb);
	es->s_overhead_clusters = cpu_to_le32(sbi->s_overhead);

	ext4_superblock_csum_set(sb);
	unlock_buffer(sbi->s_sbh);
	if (test_opt(sb, DEBUG))
		printk(KERN_DEBUG "EXT4-fs: added group %u:"
		       "%llu blocks(%llu free %llu reserved)\n", flex_gd->count,
		       blocks_count, free_blocks, reserved_blocks);
}

/* Add a flex group to an fs. Ensure we handle all possible error conditions
 * _before_ we start modifying the filesystem, because we cannot abort the
 * transaction and not have it write the data to disk.
 */
static int ext4_flex_group_add(struct super_block *sb,
			       struct inode *resize_inode,
			       struct ext4_new_flex_group_data *flex_gd)
{
	struct ext4_sb_info *sbi = EXT4_SB(sb);
	struct ext4_super_block *es = sbi->s_es;
	ext4_fsblk_t o_blocks_count;
	ext4_grpblk_t last;
	ext4_group_t group;
	handle_t *handle;
	unsigned reserved_gdb;
	int err = 0, err2 = 0, credit;

	BUG_ON(!flex_gd->count || !flex_gd->groups || !flex_gd->bg_flags);

	reserved_gdb = le16_to_cpu(es->s_reserved_gdt_blocks);
	o_blocks_count = ext4_blocks_count(es);
	ext4_get_group_no_and_offset(sb, o_blocks_count, &group, &last);
	BUG_ON(last);

	err = setup_new_flex_group_blocks(sb, flex_gd);
	if (err)
		goto exit;
	/*
	 * We will always be modifying at least the superblock and  GDT
	 * blocks.  If we are adding a group past the last current GDT block,
	 * we will also modify the inode and the dindirect block.  If we
	 * are adding a group with superblock/GDT backups  we will also
	 * modify each of the reserved GDT dindirect blocks.
	 */
	credit = 3;	/* sb, resize inode, resize inode dindirect */
	/* GDT blocks */
	credit += 1 + DIV_ROUND_UP(flex_gd->count, EXT4_DESC_PER_BLOCK(sb));
	credit += reserved_gdb;	/* Reserved GDT dindirect blocks */
	handle = ext4_journal_start_sb(sb, EXT4_HT_RESIZE, credit);
	if (IS_ERR(handle)) {
		err = PTR_ERR(handle);
		goto exit;
	}

	BUFFER_TRACE(sbi->s_sbh, "get_write_access");
	err = ext4_journal_get_write_access(handle, sb, sbi->s_sbh,
					    EXT4_JTR_NONE);
	if (err)
		goto exit_journal;

	group = flex_gd->groups[0].group;
	BUG_ON(group != sbi->s_groups_count);
	err = ext4_add_new_descs(handle, sb, group,
				resize_inode, flex_gd->count);
	if (err)
		goto exit_journal;

	err = ext4_setup_new_descs(handle, sb, flex_gd);
	if (err)
		goto exit_journal;

	ext4_update_super(sb, flex_gd);

	err = ext4_handle_dirty_metadata(handle, NULL, sbi->s_sbh);

exit_journal:
	err2 = ext4_journal_stop(handle);
	if (!err)
		err = err2;

	if (!err) {
		int gdb_num = group / EXT4_DESC_PER_BLOCK(sb);
		int gdb_num_end = ((group + flex_gd->count - 1) /
				   EXT4_DESC_PER_BLOCK(sb));
		int meta_bg = ext4_has_feature_meta_bg(sb);
		sector_t old_gdb = 0;

		update_backups(sb, ext4_group_first_block_no(sb, 0),
			       (char *)es, sizeof(struct ext4_super_block), 0);
		for (; gdb_num <= gdb_num_end; gdb_num++) {
			struct buffer_head *gdb_bh;

			gdb_bh = sbi_array_rcu_deref(sbi, s_group_desc,
						     gdb_num);
			if (old_gdb == gdb_bh->b_blocknr)
				continue;
			update_backups(sb, gdb_bh->b_blocknr, gdb_bh->b_data,
				       gdb_bh->b_size, meta_bg);
			old_gdb = gdb_bh->b_blocknr;
		}
	}
exit:
	return err;
}

static int ext4_setup_next_flex_gd(struct super_block *sb,
				    struct ext4_new_flex_group_data *flex_gd,
				    ext4_fsblk_t n_blocks_count,
				    unsigned long flexbg_size)
{
	struct ext4_sb_info *sbi = EXT4_SB(sb);
	struct ext4_super_block *es = sbi->s_es;
	struct ext4_new_group_data *group_data = flex_gd->groups;
	ext4_fsblk_t o_blocks_count;
	ext4_group_t n_group;
	ext4_group_t group;
	ext4_group_t last_group;
	ext4_grpblk_t last;
	ext4_grpblk_t clusters_per_group;
	unsigned long i;

	clusters_per_group = EXT4_CLUSTERS_PER_GROUP(sb);

	o_blocks_count = ext4_blocks_count(es);

	if (o_blocks_count == n_blocks_count)
		return 0;

	ext4_get_group_no_and_offset(sb, o_blocks_count, &group, &last);
	BUG_ON(last);
	ext4_get_group_no_and_offset(sb, n_blocks_count - 1, &n_group, &last);

	last_group = group | (flexbg_size - 1);
	if (last_group > n_group)
		last_group = n_group;

	flex_gd->count = last_group - group + 1;

	for (i = 0; i < flex_gd->count; i++) {
		int overhead;

		group_data[i].group = group + i;
		group_data[i].blocks_count = EXT4_BLOCKS_PER_GROUP(sb);
		overhead = ext4_group_overhead_blocks(sb, group + i);
		group_data[i].mdata_blocks = overhead;
		group_data[i].free_clusters_count = EXT4_CLUSTERS_PER_GROUP(sb);
		if (ext4_has_group_desc_csum(sb)) {
			flex_gd->bg_flags[i] = EXT4_BG_BLOCK_UNINIT |
					       EXT4_BG_INODE_UNINIT;
			if (!test_opt(sb, INIT_INODE_TABLE))
				flex_gd->bg_flags[i] |= EXT4_BG_INODE_ZEROED;
		} else
			flex_gd->bg_flags[i] = EXT4_BG_INODE_ZEROED;
	}

	if (last_group == n_group && ext4_has_group_desc_csum(sb))
		/* We need to initialize block bitmap of last group. */
		flex_gd->bg_flags[i - 1] &= ~EXT4_BG_BLOCK_UNINIT;

	if ((last_group == n_group) && (last != clusters_per_group - 1)) {
		group_data[i - 1].blocks_count = EXT4_C2B(sbi, last + 1);
		group_data[i - 1].free_clusters_count -= clusters_per_group -
						       last - 1;
	}

	return 1;
}

/* Add group descriptor data to an existing or new group descriptor block.
 * Ensure we handle all possible error conditions _before_ we start modifying
 * the filesystem, because we cannot abort the transaction and not have it
 * write the data to disk.
 *
 * If we are on a GDT block boundary, we need to get the reserved GDT block.
 * Otherwise, we may need to add backup GDT blocks for a sparse group.
 *
 * We only need to hold the superblock lock while we are actually adding
 * in the new group's counts to the superblock.  Prior to that we have
 * not really "added" the group at all.  We re-check that we are still
 * adding in the last group in case things have changed since verifying.
 */
int ext4_group_add(struct super_block *sb, struct ext4_new_group_data *input)
{
	struct ext4_new_flex_group_data flex_gd;
	struct ext4_sb_info *sbi = EXT4_SB(sb);
	struct ext4_super_block *es = sbi->s_es;
	int reserved_gdb = ext4_bg_has_super(sb, input->group) ?
		le16_to_cpu(es->s_reserved_gdt_blocks) : 0;
	struct inode *inode = NULL;
	int gdb_off;
	int err;
	__u16 bg_flags = 0;

	gdb_off = input->group % EXT4_DESC_PER_BLOCK(sb);

	if (gdb_off == 0 && !ext4_has_feature_sparse_super(sb)) {
		ext4_warning(sb, "Can't resize non-sparse filesystem further");
		return -EPERM;
	}

	if (ext4_blocks_count(es) + input->blocks_count <
	    ext4_blocks_count(es)) {
		ext4_warning(sb, "blocks_count overflow");
		return -EINVAL;
	}

	if (le32_to_cpu(es->s_inodes_count) + EXT4_INODES_PER_GROUP(sb) <
	    le32_to_cpu(es->s_inodes_count)) {
		ext4_warning(sb, "inodes_count overflow");
		return -EINVAL;
	}

	if (reserved_gdb || gdb_off == 0) {
		if (!ext4_has_feature_resize_inode(sb) ||
		    !le16_to_cpu(es->s_reserved_gdt_blocks)) {
			ext4_warning(sb,
				     "No reserved GDT blocks, can't resize");
			return -EPERM;
		}
		inode = ext4_iget(sb, EXT4_RESIZE_INO, EXT4_IGET_SPECIAL);
		if (IS_ERR(inode)) {
			ext4_warning(sb, "Error opening resize inode");
			return PTR_ERR(inode);
		}
	}


	err = verify_group_input(sb, input);
	if (err)
		goto out;

	err = ext4_alloc_flex_bg_array(sb, input->group + 1);
	if (err)
		goto out;

	err = ext4_mb_alloc_groupinfo(sb, input->group + 1);
	if (err)
		goto out;

	flex_gd.count = 1;
	flex_gd.groups = input;
	flex_gd.bg_flags = &bg_flags;
	err = ext4_flex_group_add(sb, inode, &flex_gd);
out:
	iput(inode);
	return err;
} /* ext4_group_add */

/*
 * extend a group without checking assuming that checking has been done.
 */
static int ext4_group_extend_no_check(struct super_block *sb,
				      ext4_fsblk_t o_blocks_count, ext4_grpblk_t add)
{
	struct ext4_super_block *es = EXT4_SB(sb)->s_es;
	handle_t *handle;
	int err = 0, err2;

	/* We will update the superblock, one block bitmap, and
	 * one group descriptor via ext4_group_add_blocks().
	 */
	handle = ext4_journal_start_sb(sb, EXT4_HT_RESIZE, 3);
	if (IS_ERR(handle)) {
		err = PTR_ERR(handle);
		ext4_warning(sb, "error %d on journal start", err);
		return err;
	}

	BUFFER_TRACE(EXT4_SB(sb)->s_sbh, "get_write_access");
	err = ext4_journal_get_write_access(handle, sb, EXT4_SB(sb)->s_sbh,
					    EXT4_JTR_NONE);
	if (err) {
		ext4_warning(sb, "error %d on journal write access", err);
		goto errout;
	}

	lock_buffer(EXT4_SB(sb)->s_sbh);
	ext4_blocks_count_set(es, o_blocks_count + add);
	ext4_free_blocks_count_set(es, ext4_free_blocks_count(es) + add);
	ext4_superblock_csum_set(sb);
	unlock_buffer(EXT4_SB(sb)->s_sbh);
	ext4_debug("freeing blocks %llu through %llu\n", o_blocks_count,
		   o_blocks_count + add);
	/* We add the blocks to the bitmap and set the group need init bit */
	err = ext4_group_add_blocks(handle, sb, o_blocks_count, add);
	if (err)
		goto errout;
	ext4_handle_dirty_metadata(handle, NULL, EXT4_SB(sb)->s_sbh);
	ext4_debug("freed blocks %llu through %llu\n", o_blocks_count,
		   o_blocks_count + add);
errout:
	err2 = ext4_journal_stop(handle);
	if (err2 && !err)
		err = err2;

	if (!err) {
		if (test_opt(sb, DEBUG))
			printk(KERN_DEBUG "EXT4-fs: extended group to %llu "
			       "blocks\n", ext4_blocks_count(es));
		update_backups(sb, ext4_group_first_block_no(sb, 0),
			       (char *)es, sizeof(struct ext4_super_block), 0);
	}
	return err;
}

/*
 * Extend the filesystem to the new number of blocks specified.  This entry
 * point is only used to extend the current filesystem to the end of the last
 * existing group.  It can be accessed via ioctl, or by "remount,resize=<size>"
 * for emergencies (because it has no dependencies on reserved blocks).
 *
 * If we _really_ wanted, we could use default values to call ext4_group_add()
 * allow the "remount" trick to work for arbitrary resizing, assuming enough
 * GDT blocks are reserved to grow to the desired size.
 */
int ext4_group_extend(struct super_block *sb, struct ext4_super_block *es,
		      ext4_fsblk_t n_blocks_count)
{
	ext4_fsblk_t o_blocks_count;
	ext4_grpblk_t last;
	ext4_grpblk_t add;
	struct buffer_head *bh;
	ext4_group_t group;

	o_blocks_count = ext4_blocks_count(es);

	if (test_opt(sb, DEBUG))
		ext4_msg(sb, KERN_DEBUG,
			 "extending last group from %llu to %llu blocks",
			 o_blocks_count, n_blocks_count);

	if (n_blocks_count == 0 || n_blocks_count == o_blocks_count)
		return 0;

	if (n_blocks_count > (sector_t)(~0ULL) >> (sb->s_blocksize_bits - 9)) {
		ext4_msg(sb, KERN_ERR,
			 "filesystem too large to resize to %llu blocks safely",
			 n_blocks_count);
		return -EINVAL;
	}

	if (n_blocks_count < o_blocks_count) {
		ext4_warning(sb, "can't shrink FS - resize aborted");
		return -EINVAL;
	}

	/* Handle the remaining blocks in the last group only. */
	ext4_get_group_no_and_offset(sb, o_blocks_count, &group, &last);

	if (last == 0) {
		ext4_warning(sb, "need to use ext2online to resize further");
		return -EPERM;
	}

	add = EXT4_BLOCKS_PER_GROUP(sb) - last;

	if (o_blocks_count + add < o_blocks_count) {
		ext4_warning(sb, "blocks_count overflow");
		return -EINVAL;
	}

	if (o_blocks_count + add > n_blocks_count)
		add = n_blocks_count - o_blocks_count;

	if (o_blocks_count + add < n_blocks_count)
		ext4_warning(sb, "will only finish group (%llu blocks, %u new)",
			     o_blocks_count + add, add);

	/* See if the device is actually as big as what was requested */
	bh = ext4_sb_bread(sb, o_blocks_count + add - 1, 0);
	if (IS_ERR(bh)) {
		ext4_warning(sb, "can't read last block, resize aborted");
		return -ENOSPC;
	}
	brelse(bh);

	return ext4_group_extend_no_check(sb, o_blocks_count, add);
} /* ext4_group_extend */


static int num_desc_blocks(struct super_block *sb, ext4_group_t groups)
{
	return (groups + EXT4_DESC_PER_BLOCK(sb) - 1) / EXT4_DESC_PER_BLOCK(sb);
}

/*
 * Release the resize inode and drop the resize_inode feature if there
 * are no more reserved gdt blocks, and then convert the file system
 * to enable meta_bg
 */
static int ext4_convert_meta_bg(struct super_block *sb, struct inode *inode)
{
	handle_t *handle;
	struct ext4_sb_info *sbi = EXT4_SB(sb);
	struct ext4_super_block *es = sbi->s_es;
	struct ext4_inode_info *ei = EXT4_I(inode);
	ext4_fsblk_t nr;
	int i, ret, err = 0;
	int credits = 1;

	ext4_msg(sb, KERN_INFO, "Converting file system to meta_bg");
	if (inode) {
		if (es->s_reserved_gdt_blocks) {
			ext4_error(sb, "Unexpected non-zero "
				   "s_reserved_gdt_blocks");
			return -EPERM;
		}

		/* Do a quick sanity check of the resize inode */
		if (inode->i_blocks != 1 << (inode->i_blkbits -
					     (9 - sbi->s_cluster_bits)))
			goto invalid_resize_inode;
		for (i = 0; i < EXT4_N_BLOCKS; i++) {
			if (i == EXT4_DIND_BLOCK) {
				if (ei->i_data[i])
					continue;
				else
					goto invalid_resize_inode;
			}
			if (ei->i_data[i])
				goto invalid_resize_inode;
		}
		credits += 3;	/* block bitmap, bg descriptor, resize inode */
	}

	handle = ext4_journal_start_sb(sb, EXT4_HT_RESIZE, credits);
	if (IS_ERR(handle))
		return PTR_ERR(handle);

	BUFFER_TRACE(sbi->s_sbh, "get_write_access");
	err = ext4_journal_get_write_access(handle, sb, sbi->s_sbh,
					    EXT4_JTR_NONE);
	if (err)
		goto errout;

	lock_buffer(sbi->s_sbh);
	ext4_clear_feature_resize_inode(sb);
	ext4_set_feature_meta_bg(sb);
	sbi->s_es->s_first_meta_bg =
		cpu_to_le32(num_desc_blocks(sb, sbi->s_groups_count));
	ext4_superblock_csum_set(sb);
	unlock_buffer(sbi->s_sbh);

	err = ext4_handle_dirty_metadata(handle, NULL, sbi->s_sbh);
	if (err) {
		ext4_std_error(sb, err);
		goto errout;
	}

	if (inode) {
		nr = le32_to_cpu(ei->i_data[EXT4_DIND_BLOCK]);
		ext4_free_blocks(handle, inode, NULL, nr, 1,
				 EXT4_FREE_BLOCKS_METADATA |
				 EXT4_FREE_BLOCKS_FORGET);
		ei->i_data[EXT4_DIND_BLOCK] = 0;
		inode->i_blocks = 0;

		err = ext4_mark_inode_dirty(handle, inode);
		if (err)
			ext4_std_error(sb, err);
	}

errout:
	ret = ext4_journal_stop(handle);
	if (!err)
		err = ret;
	return ret;

invalid_resize_inode:
	ext4_error(sb, "corrupted/inconsistent resize inode");
	return -EINVAL;
}

/*
 * ext4_resize_fs() resizes a fs to new size specified by @n_blocks_count
 *
 * @sb: super block of the fs to be resized
 * @n_blocks_count: the number of blocks resides in the resized fs
 */
int ext4_resize_fs(struct super_block *sb, ext4_fsblk_t n_blocks_count)
{
	struct ext4_new_flex_group_data *flex_gd = NULL;
	struct ext4_sb_info *sbi = EXT4_SB(sb);
	struct ext4_super_block *es = sbi->s_es;
	struct buffer_head *bh;
	struct inode *resize_inode = NULL;
	ext4_grpblk_t add, offset;
	unsigned long n_desc_blocks;
	unsigned long o_desc_blocks;
	ext4_group_t o_group;
	ext4_group_t n_group;
	ext4_fsblk_t o_blocks_count;
	ext4_fsblk_t n_blocks_count_retry = 0;
	unsigned long last_update_time = 0;
	int err = 0, flexbg_size = 1 << sbi->s_log_groups_per_flex;
	int meta_bg;

	/* See if the device is actually as big as what was requested */
	bh = ext4_sb_bread(sb, n_blocks_count - 1, 0);
	if (IS_ERR(bh)) {
		ext4_warning(sb, "can't read last block, resize aborted");
		return -ENOSPC;
	}
	brelse(bh);

	/*
	 * For bigalloc, trim the requested size to the nearest cluster
	 * boundary to avoid creating an unusable filesystem. We do this
	 * silently, instead of returning an error, to avoid breaking
	 * callers that blindly resize the filesystem to the full size of
	 * the underlying block device.
	 */
	if (ext4_has_feature_bigalloc(sb))
		n_blocks_count &= ~((1 << EXT4_CLUSTER_BITS(sb)) - 1);

retry:
	o_blocks_count = ext4_blocks_count(es);

	ext4_msg(sb, KERN_INFO, "resizing filesystem from %llu "
		 "to %llu blocks", o_blocks_count, n_blocks_count);

	if (n_blocks_count < o_blocks_count) {
		/* On-line shrinking not supported */
		ext4_warning(sb, "can't shrink FS - resize aborted");
		return -EINVAL;
	}

	if (n_blocks_count == o_blocks_count)
		/* Nothing need to do */
		return 0;

	n_group = ext4_get_group_number(sb, n_blocks_count - 1);
	if (n_group >= (0xFFFFFFFFUL / EXT4_INODES_PER_GROUP(sb))) {
		ext4_warning(sb, "resize would cause inodes_count overflow");
		return -EINVAL;
	}
	ext4_get_group_no_and_offset(sb, o_blocks_count - 1, &o_group, &offset);

	n_desc_blocks = num_desc_blocks(sb, n_group + 1);
	o_desc_blocks = num_desc_blocks(sb, sbi->s_groups_count);

	meta_bg = ext4_has_feature_meta_bg(sb);

	if (ext4_has_feature_resize_inode(sb)) {
		if (meta_bg) {
			ext4_error(sb, "resize_inode and meta_bg enabled "
				   "simultaneously");
			return -EINVAL;
		}
		if (n_desc_blocks > o_desc_blocks +
		    le16_to_cpu(es->s_reserved_gdt_blocks)) {
			n_blocks_count_retry = n_blocks_count;
			n_desc_blocks = o_desc_blocks +
				le16_to_cpu(es->s_reserved_gdt_blocks);
			n_group = n_desc_blocks * EXT4_DESC_PER_BLOCK(sb);
			n_blocks_count = (ext4_fsblk_t)n_group *
				EXT4_BLOCKS_PER_GROUP(sb) +
				le32_to_cpu(es->s_first_data_block);
			n_group--; /* set to last group number */
		}

		if (!resize_inode)
			resize_inode = ext4_iget(sb, EXT4_RESIZE_INO,
						 EXT4_IGET_SPECIAL);
		if (IS_ERR(resize_inode)) {
			ext4_warning(sb, "Error opening resize inode");
			return PTR_ERR(resize_inode);
		}
	}

	if ((!resize_inode && !meta_bg) || n_blocks_count == o_blocks_count) {
		err = ext4_convert_meta_bg(sb, resize_inode);
		if (err)
			goto out;
		if (resize_inode) {
			iput(resize_inode);
			resize_inode = NULL;
		}
		if (n_blocks_count_retry) {
			n_blocks_count = n_blocks_count_retry;
			n_blocks_count_retry = 0;
			goto retry;
		}
	}

	/*
	 * Make sure the last group has enough space so that it's
	 * guaranteed to have enough space for all metadata blocks
	 * that it might need to hold.  (We might not need to store
	 * the inode table blocks in the last block group, but there
	 * will be cases where this might be needed.)
	 */
	if ((ext4_group_first_block_no(sb, n_group) +
	     ext4_group_overhead_blocks(sb, n_group) + 2 +
	     sbi->s_itb_per_group + sbi->s_cluster_ratio) >= n_blocks_count) {
		n_blocks_count = ext4_group_first_block_no(sb, n_group);
		n_group--;
		n_blocks_count_retry = 0;
		if (resize_inode) {
			iput(resize_inode);
			resize_inode = NULL;
		}
		goto retry;
	}

	/* extend the last group */
	if (n_group == o_group)
		add = n_blocks_count - o_blocks_count;
	else
		add = EXT4_C2B(sbi, EXT4_CLUSTERS_PER_GROUP(sb) - (offset + 1));
	if (add > 0) {
		err = ext4_group_extend_no_check(sb, o_blocks_count, add);
		if (err)
			goto out;
	}

	if (ext4_blocks_count(es) == n_blocks_count && n_blocks_count_retry == 0)
		goto out;

	err = ext4_alloc_flex_bg_array(sb, n_group + 1);
	if (err)
		goto out;

	err = ext4_mb_alloc_groupinfo(sb, n_group + 1);
	if (err)
		goto out;

	flex_gd = alloc_flex_gd(flexbg_size);
	if (flex_gd == NULL) {
		err = -ENOMEM;
		goto out;
	}

	/* Add flex groups. Note that a regular group is a
	 * flex group with 1 group.
	 */
	while (ext4_setup_next_flex_gd(sb, flex_gd, n_blocks_count,
					      flexbg_size)) {
		if (time_is_before_jiffies(last_update_time + HZ * 10)) {
			if (last_update_time)
				ext4_msg(sb, KERN_INFO,
					 "resized to %llu blocks",
					 ext4_blocks_count(es));
			last_update_time = jiffies;
		}
		if (ext4_alloc_group_tables(sb, flex_gd, flexbg_size) != 0)
			break;
		err = ext4_flex_group_add(sb, resize_inode, flex_gd);
		if (unlikely(err))
			break;
	}

	if (!err && n_blocks_count_retry) {
		n_blocks_count = n_blocks_count_retry;
		n_blocks_count_retry = 0;
		free_flex_gd(flex_gd);
		flex_gd = NULL;
		if (resize_inode) {
			iput(resize_inode);
			resize_inode = NULL;
		}
		goto retry;
	}

out:
	if (flex_gd)
		free_flex_gd(flex_gd);
	if (resize_inode != NULL)
		iput(resize_inode);
	if (err)
		ext4_warning(sb, "error (%d) occurred during "
			     "file system resize", err);
	ext4_msg(sb, KERN_INFO, "resized filesystem to %llu",
		 ext4_blocks_count(es));
	return err;
}<|MERGE_RESOLUTION|>--- conflicted
+++ resolved
@@ -1168,12 +1168,8 @@
 	while (group < sbi->s_groups_count) {
 		struct buffer_head *bh;
 		ext4_fsblk_t backup_block;
-<<<<<<< HEAD
-		struct ext4_super_block *es;
-=======
 		int has_super = ext4_bg_has_super(sb, group);
 		ext4_fsblk_t first_block = ext4_group_first_block_no(sb, group);
->>>>>>> b7bfaa76
 
 		/* Out of journal space, and can't get more - abort - so sad */
 		err = ext4_resize_ensure_credits_batch(handle, 1);
@@ -1201,15 +1197,8 @@
 		memcpy(bh->b_data, data, size);
 		if (rest)
 			memset(bh->b_data + size, 0, rest);
-<<<<<<< HEAD
-		es = (struct ext4_super_block *) bh->b_data;
-		es->s_block_group_nr = cpu_to_le16(group);
-		if (ext4_has_metadata_csum(sb))
-			es->s_checksum = ext4_superblock_csum(sb, es);
-=======
 		if (has_super && (backup_block == first_block))
 			ext4_set_block_group_nr(sb, bh->b_data, group);
->>>>>>> b7bfaa76
 		set_buffer_uptodate(bh);
 		unlock_buffer(bh);
 		err = ext4_handle_dirty_metadata(handle, NULL, bh);
