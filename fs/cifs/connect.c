--- conflicted
+++ resolved
@@ -924,14 +924,10 @@
 				server->pdu_size = next_offset;
 		}
 
-<<<<<<< HEAD
-		mid_entry = NULL;
-=======
 		memset(mids, 0, sizeof(mids));
 		memset(bufs, 0, sizeof(bufs));
 		num_mids = 0;
 
->>>>>>> 6bf4ca7f
 		if (server->ops->is_transform_hdr &&
 		    server->ops->receive_transform &&
 		    server->ops->is_transform_hdr(buf)) {
@@ -952,14 +948,9 @@
 		}
 
 		if (length < 0) {
-<<<<<<< HEAD
-			if (mid_entry)
-				cifs_mid_q_entry_release(mid_entry);
-=======
 			for (i = 0; i < num_mids; i++)
 				if (mids[i])
 					cifs_mid_q_entry_release(mids[i]);
->>>>>>> 6bf4ca7f
 			continue;
 		}
 
@@ -979,20 +970,6 @@
 							mids[i]->resp_buf,
 							server);
 
-<<<<<<< HEAD
-			if (!mid_entry->multiRsp || mid_entry->multiEnd)
-				mid_entry->callback(mid_entry);
-
-			cifs_mid_q_entry_release(mid_entry);
-		} else if (server->ops->is_oplock_break &&
-			   server->ops->is_oplock_break(buf, server)) {
-			cifs_dbg(FYI, "Received oplock break\n");
-		} else {
-			cifs_dbg(VFS, "No task to wake, unknown frame received! NumMids %d\n",
-				 atomic_read(&midCount));
-			cifs_dump_mem("Received Data is: ", buf,
-				      HEADER_SIZE(server));
-=======
 				if (!mids[i]->multiRsp || mids[i]->multiEnd)
 					mids[i]->callback(mids[i]);
 
@@ -1007,7 +984,6 @@
 					 atomic_read(&midCount));
 				cifs_dump_mem("Received Data is: ", bufs[i],
 					      HEADER_SIZE(server));
->>>>>>> 6bf4ca7f
 #ifdef CONFIG_CIFS_DEBUG2
 				if (server->ops->dump_detail)
 					server->ops->dump_detail(bufs[i],
