--- conflicted
+++ resolved
@@ -2746,15 +2746,11 @@
 			dst = (char *) kmap(new_rq[i].rq_pages[j]) + offset;
 			src = (char *) kmap(old_rq[i - 1].rq_pages[j]) + offset;
 
-<<<<<<< HEAD
-	orig_len = smb_rqst_len(server, old_rq);
-=======
 			memcpy(dst, src, len);
 			kunmap(new_rq[i].rq_pages[j]);
 			kunmap(old_rq[i - 1].rq_pages[j]);
 		}
 	}
->>>>>>> 6bf4ca7f
 
 	/* fill the 1st iov with a transform header */
 	fill_transform_hdr(tr_hdr, orig_len, old_rq);
