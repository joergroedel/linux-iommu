/*
 *   fs/cifs/smb2transport.c
 *
 *   Copyright (C) International Business Machines  Corp., 2002, 2011
 *                 Etersoft, 2012
 *   Author(s): Steve French (sfrench@us.ibm.com)
 *              Jeremy Allison (jra@samba.org) 2006
 *              Pavel Shilovsky (pshilovsky@samba.org) 2012
 *
 *   This library is free software; you can redistribute it and/or modify
 *   it under the terms of the GNU Lesser General Public License as published
 *   by the Free Software Foundation; either version 2.1 of the License, or
 *   (at your option) any later version.
 *
 *   This library is distributed in the hope that it will be useful,
 *   but WITHOUT ANY WARRANTY; without even the implied warranty of
 *   MERCHANTABILITY or FITNESS FOR A PARTICULAR PURPOSE.  See
 *   the GNU Lesser General Public License for more details.
 *
 *   You should have received a copy of the GNU Lesser General Public License
 *   along with this library; if not, write to the Free Software
 *   Foundation, Inc., 59 Temple Place, Suite 330, Boston, MA 02111-1307 USA
 */

#include <linux/fs.h>
#include <linux/list.h>
#include <linux/wait.h>
#include <linux/net.h>
#include <linux/delay.h>
#include <linux/uaccess.h>
#include <asm/processor.h>
#include <linux/mempool.h>
#include <linux/highmem.h>
#include <crypto/aead.h>
#include "smb2pdu.h"
#include "cifsglob.h"
#include "cifsproto.h"
#include "smb2proto.h"
#include "cifs_debug.h"
#include "smb2status.h"
#include "smb2glob.h"

static int
smb2_crypto_shash_allocate(struct TCP_Server_Info *server)
{
	return cifs_alloc_hash("hmac(sha256)",
			       &server->secmech.hmacsha256,
			       &server->secmech.sdeschmacsha256);
}

static int
smb3_crypto_shash_allocate(struct TCP_Server_Info *server)
{
	struct cifs_secmech *p = &server->secmech;
	int rc;

	rc = cifs_alloc_hash("hmac(sha256)",
			     &p->hmacsha256,
			     &p->sdeschmacsha256);
	if (rc)
		goto err;

	rc = cifs_alloc_hash("cmac(aes)", &p->cmacaes, &p->sdesccmacaes);
	if (rc)
		goto err;

	return 0;
err:
	cifs_free_hash(&p->hmacsha256, &p->sdeschmacsha256);
	return rc;
}

int
smb311_crypto_shash_allocate(struct TCP_Server_Info *server)
{
	struct cifs_secmech *p = &server->secmech;
	int rc = 0;

	rc = cifs_alloc_hash("hmac(sha256)",
			     &p->hmacsha256,
			     &p->sdeschmacsha256);
	if (rc)
		return rc;

	rc = cifs_alloc_hash("cmac(aes)", &p->cmacaes, &p->sdesccmacaes);
	if (rc)
		goto err;

	rc = cifs_alloc_hash("sha512", &p->sha512, &p->sdescsha512);
	if (rc)
		goto err;

	return 0;

err:
	cifs_free_hash(&p->cmacaes, &p->sdesccmacaes);
	cifs_free_hash(&p->hmacsha256, &p->sdeschmacsha256);
	return rc;
}

static struct cifs_ses *
smb2_find_smb_ses_unlocked(struct TCP_Server_Info *server, __u64 ses_id)
{
	struct cifs_ses *ses;

	list_for_each_entry(ses, &server->smb_ses_list, smb_ses_list) {
		if (ses->Suid != ses_id)
			continue;
		return ses;
	}

	return NULL;
}

struct cifs_ses *
smb2_find_smb_ses(struct TCP_Server_Info *server, __u64 ses_id)
{
	struct cifs_ses *ses;

	spin_lock(&cifs_tcp_ses_lock);
	ses = smb2_find_smb_ses_unlocked(server, ses_id);
	spin_unlock(&cifs_tcp_ses_lock);

	return ses;
}

static struct cifs_tcon *
smb2_find_smb_sess_tcon_unlocked(struct cifs_ses *ses, __u32  tid)
{
	struct cifs_tcon *tcon;

	list_for_each_entry(tcon, &ses->tcon_list, tcon_list) {
		if (tcon->tid != tid)
			continue;
		++tcon->tc_count;
		return tcon;
	}

	return NULL;
}

/*
 * Obtain tcon corresponding to the tid in the given
 * cifs_ses
 */

struct cifs_tcon *
smb2_find_smb_tcon(struct TCP_Server_Info *server, __u64 ses_id, __u32  tid)
{
	struct cifs_ses *ses;
	struct cifs_tcon *tcon;

	spin_lock(&cifs_tcp_ses_lock);
	ses = smb2_find_smb_ses_unlocked(server, ses_id);
	if (!ses) {
		spin_unlock(&cifs_tcp_ses_lock);
		return NULL;
	}
	tcon = smb2_find_smb_sess_tcon_unlocked(ses, tid);
	spin_unlock(&cifs_tcp_ses_lock);

	return tcon;
}

int
smb2_calc_signature(struct smb_rqst *rqst, struct TCP_Server_Info *server)
{
	int rc;
	unsigned char smb2_signature[SMB2_HMACSHA256_SIZE];
	unsigned char *sigptr = smb2_signature;
	struct kvec *iov = rqst->rq_iov;
	struct smb2_sync_hdr *shdr = (struct smb2_sync_hdr *)iov[0].iov_base;
	struct cifs_ses *ses;
<<<<<<< HEAD
	struct shash_desc *shash = &server->secmech.sdeschmacsha256->shash;
=======
	struct shash_desc *shash;
>>>>>>> 6bf4ca7f
	struct smb_rqst drqst;

	ses = smb2_find_smb_ses(server, shdr->SessionId);
	if (!ses) {
		cifs_dbg(VFS, "%s: Could not find session\n", __func__);
		return 0;
	}

	memset(smb2_signature, 0x0, SMB2_HMACSHA256_SIZE);
	memset(shdr->Signature, 0x0, SMB2_SIGNATURE_SIZE);

	rc = smb2_crypto_shash_allocate(server);
	if (rc) {
		cifs_dbg(VFS, "%s: sha256 alloc failed\n", __func__);
		return rc;
	}

	rc = crypto_shash_setkey(server->secmech.hmacsha256,
				 ses->auth_key.response, SMB2_NTLMV2_SESSKEY_SIZE);
	if (rc) {
		cifs_dbg(VFS, "%s: Could not update with response\n", __func__);
		return rc;
	}

<<<<<<< HEAD
=======
	shash = &server->secmech.sdeschmacsha256->shash;
>>>>>>> 6bf4ca7f
	rc = crypto_shash_init(shash);
	if (rc) {
		cifs_dbg(VFS, "%s: Could not init sha256", __func__);
		return rc;
	}

	/*
	 * For SMB2+, __cifs_calc_signature() expects to sign only the actual
	 * data, that is, iov[0] should not contain a rfc1002 length.
	 *
	 * Sign the rfc1002 length prior to passing the data (iov[1-N]) down to
	 * __cifs_calc_signature().
	 */
	drqst = *rqst;
	if (drqst.rq_nvec >= 2 && iov[0].iov_len == 4) {
		rc = crypto_shash_update(shash, iov[0].iov_base,
					 iov[0].iov_len);
		if (rc) {
			cifs_dbg(VFS, "%s: Could not update with payload\n",
				 __func__);
			return rc;
		}
		drqst.rq_iov++;
		drqst.rq_nvec--;
	}

	rc = __cifs_calc_signature(&drqst, server, sigptr, shash);
	if (!rc)
		memcpy(shdr->Signature, sigptr, SMB2_SIGNATURE_SIZE);

	return rc;
}

static int generate_key(struct cifs_ses *ses, struct kvec label,
			struct kvec context, __u8 *key, unsigned int key_size)
{
	unsigned char zero = 0x0;
	__u8 i[4] = {0, 0, 0, 1};
	__u8 L[4] = {0, 0, 0, 128};
	int rc = 0;
	unsigned char prfhash[SMB2_HMACSHA256_SIZE];
	unsigned char *hashptr = prfhash;

	memset(prfhash, 0x0, SMB2_HMACSHA256_SIZE);
	memset(key, 0x0, key_size);

	rc = smb3_crypto_shash_allocate(ses->server);
	if (rc) {
		cifs_dbg(VFS, "%s: crypto alloc failed\n", __func__);
		goto smb3signkey_ret;
	}

	rc = crypto_shash_setkey(ses->server->secmech.hmacsha256,
		ses->auth_key.response, SMB2_NTLMV2_SESSKEY_SIZE);
	if (rc) {
		cifs_dbg(VFS, "%s: Could not set with session key\n", __func__);
		goto smb3signkey_ret;
	}

	rc = crypto_shash_init(&ses->server->secmech.sdeschmacsha256->shash);
	if (rc) {
		cifs_dbg(VFS, "%s: Could not init sign hmac\n", __func__);
		goto smb3signkey_ret;
	}

	rc = crypto_shash_update(&ses->server->secmech.sdeschmacsha256->shash,
				i, 4);
	if (rc) {
		cifs_dbg(VFS, "%s: Could not update with n\n", __func__);
		goto smb3signkey_ret;
	}

	rc = crypto_shash_update(&ses->server->secmech.sdeschmacsha256->shash,
				label.iov_base, label.iov_len);
	if (rc) {
		cifs_dbg(VFS, "%s: Could not update with label\n", __func__);
		goto smb3signkey_ret;
	}

	rc = crypto_shash_update(&ses->server->secmech.sdeschmacsha256->shash,
				&zero, 1);
	if (rc) {
		cifs_dbg(VFS, "%s: Could not update with zero\n", __func__);
		goto smb3signkey_ret;
	}

	rc = crypto_shash_update(&ses->server->secmech.sdeschmacsha256->shash,
				context.iov_base, context.iov_len);
	if (rc) {
		cifs_dbg(VFS, "%s: Could not update with context\n", __func__);
		goto smb3signkey_ret;
	}

	rc = crypto_shash_update(&ses->server->secmech.sdeschmacsha256->shash,
				L, 4);
	if (rc) {
		cifs_dbg(VFS, "%s: Could not update with L\n", __func__);
		goto smb3signkey_ret;
	}

	rc = crypto_shash_final(&ses->server->secmech.sdeschmacsha256->shash,
				hashptr);
	if (rc) {
		cifs_dbg(VFS, "%s: Could not generate sha256 hash\n", __func__);
		goto smb3signkey_ret;
	}

	memcpy(key, hashptr, key_size);

smb3signkey_ret:
	return rc;
}

struct derivation {
	struct kvec label;
	struct kvec context;
};

struct derivation_triplet {
	struct derivation signing;
	struct derivation encryption;
	struct derivation decryption;
};

static int
generate_smb3signingkey(struct cifs_ses *ses,
			const struct derivation_triplet *ptriplet)
{
	int rc;

	rc = generate_key(ses, ptriplet->signing.label,
			  ptriplet->signing.context, ses->smb3signingkey,
			  SMB3_SIGN_KEY_SIZE);
	if (rc)
		return rc;

	rc = generate_key(ses, ptriplet->encryption.label,
			  ptriplet->encryption.context, ses->smb3encryptionkey,
			  SMB3_SIGN_KEY_SIZE);
	if (rc)
		return rc;

	rc = generate_key(ses, ptriplet->decryption.label,
			  ptriplet->decryption.context,
			  ses->smb3decryptionkey, SMB3_SIGN_KEY_SIZE);

	if (rc)
		return rc;

#ifdef CONFIG_CIFS_DEBUG_DUMP_KEYS
	cifs_dbg(VFS, "%s: dumping generated AES session keys\n", __func__);
	/*
	 * The session id is opaque in terms of endianness, so we can't
	 * print it as a long long. we dump it as we got it on the wire
	 */
	cifs_dbg(VFS, "Session Id    %*ph\n", (int)sizeof(ses->Suid),
			&ses->Suid);
	cifs_dbg(VFS, "Session Key   %*ph\n",
		 SMB2_NTLMV2_SESSKEY_SIZE, ses->auth_key.response);
	cifs_dbg(VFS, "Signing Key   %*ph\n",
		 SMB3_SIGN_KEY_SIZE, ses->smb3signingkey);
	cifs_dbg(VFS, "ServerIn Key  %*ph\n",
		 SMB3_SIGN_KEY_SIZE, ses->smb3encryptionkey);
	cifs_dbg(VFS, "ServerOut Key %*ph\n",
		 SMB3_SIGN_KEY_SIZE, ses->smb3decryptionkey);
#endif
	return rc;
}

int
generate_smb30signingkey(struct cifs_ses *ses)

{
	struct derivation_triplet triplet;
	struct derivation *d;

	d = &triplet.signing;
	d->label.iov_base = "SMB2AESCMAC";
	d->label.iov_len = 12;
	d->context.iov_base = "SmbSign";
	d->context.iov_len = 8;

	d = &triplet.encryption;
	d->label.iov_base = "SMB2AESCCM";
	d->label.iov_len = 11;
	d->context.iov_base = "ServerIn ";
	d->context.iov_len = 10;

	d = &triplet.decryption;
	d->label.iov_base = "SMB2AESCCM";
	d->label.iov_len = 11;
	d->context.iov_base = "ServerOut";
	d->context.iov_len = 10;

	return generate_smb3signingkey(ses, &triplet);
}

int
generate_smb311signingkey(struct cifs_ses *ses)

{
	struct derivation_triplet triplet;
	struct derivation *d;

	d = &triplet.signing;
	d->label.iov_base = "SMBSigningKey";
	d->label.iov_len = 14;
	d->context.iov_base = ses->preauth_sha_hash;
	d->context.iov_len = 64;

	d = &triplet.encryption;
	d->label.iov_base = "SMBC2SCipherKey";
	d->label.iov_len = 16;
	d->context.iov_base = ses->preauth_sha_hash;
	d->context.iov_len = 64;

	d = &triplet.decryption;
	d->label.iov_base = "SMBS2CCipherKey";
	d->label.iov_len = 16;
	d->context.iov_base = ses->preauth_sha_hash;
	d->context.iov_len = 64;

	return generate_smb3signingkey(ses, &triplet);
}

int
smb3_calc_signature(struct smb_rqst *rqst, struct TCP_Server_Info *server)
{
	int rc;
	unsigned char smb3_signature[SMB2_CMACAES_SIZE];
	unsigned char *sigptr = smb3_signature;
	struct kvec *iov = rqst->rq_iov;
	struct smb2_sync_hdr *shdr = (struct smb2_sync_hdr *)iov[0].iov_base;
	struct cifs_ses *ses;
	struct shash_desc *shash = &server->secmech.sdesccmacaes->shash;
	struct smb_rqst drqst;

	ses = smb2_find_smb_ses(server, shdr->SessionId);
	if (!ses) {
		cifs_dbg(VFS, "%s: Could not find session\n", __func__);
		return 0;
	}

	memset(smb3_signature, 0x0, SMB2_CMACAES_SIZE);
	memset(shdr->Signature, 0x0, SMB2_SIGNATURE_SIZE);

	rc = crypto_shash_setkey(server->secmech.cmacaes,
				 ses->smb3signingkey, SMB2_CMACAES_SIZE);
	if (rc) {
		cifs_dbg(VFS, "%s: Could not set key for cmac aes\n", __func__);
		return rc;
	}

	/*
	 * we already allocate sdesccmacaes when we init smb3 signing key,
	 * so unlike smb2 case we do not have to check here if secmech are
	 * initialized
	 */
	rc = crypto_shash_init(shash);
	if (rc) {
		cifs_dbg(VFS, "%s: Could not init cmac aes\n", __func__);
		return rc;
	}

	/*
	 * For SMB2+, __cifs_calc_signature() expects to sign only the actual
	 * data, that is, iov[0] should not contain a rfc1002 length.
	 *
	 * Sign the rfc1002 length prior to passing the data (iov[1-N]) down to
	 * __cifs_calc_signature().
	 */
	drqst = *rqst;
	if (drqst.rq_nvec >= 2 && iov[0].iov_len == 4) {
		rc = crypto_shash_update(shash, iov[0].iov_base,
					 iov[0].iov_len);
		if (rc) {
			cifs_dbg(VFS, "%s: Could not update with payload\n",
				 __func__);
			return rc;
		}
		drqst.rq_iov++;
		drqst.rq_nvec--;
	}

	rc = __cifs_calc_signature(&drqst, server, sigptr, shash);
	if (!rc)
		memcpy(shdr->Signature, sigptr, SMB2_SIGNATURE_SIZE);

	return rc;
}

/* must be called with server->srv_mutex held */
static int
smb2_sign_rqst(struct smb_rqst *rqst, struct TCP_Server_Info *server)
{
	int rc = 0;
	struct smb2_sync_hdr *shdr =
			(struct smb2_sync_hdr *)rqst->rq_iov[0].iov_base;

	if (!(shdr->Flags & SMB2_FLAGS_SIGNED) ||
	    server->tcpStatus == CifsNeedNegotiate)
		return rc;

	if (!server->session_estab) {
		strncpy(shdr->Signature, "BSRSPYL", 8);
		return rc;
	}

	rc = server->ops->calc_signature(rqst, server);

	return rc;
}

int
smb2_verify_signature(struct smb_rqst *rqst, struct TCP_Server_Info *server)
{
	unsigned int rc;
	char server_response_sig[16];
	struct smb2_sync_hdr *shdr =
			(struct smb2_sync_hdr *)rqst->rq_iov[0].iov_base;

	if ((shdr->Command == SMB2_NEGOTIATE) ||
	    (shdr->Command == SMB2_SESSION_SETUP) ||
	    (shdr->Command == SMB2_OPLOCK_BREAK) ||
	    (!server->session_estab))
		return 0;

	/*
	 * BB what if signatures are supposed to be on for session but
	 * server does not send one? BB
	 */

	/* Do not need to verify session setups with signature "BSRSPYL " */
	if (memcmp(shdr->Signature, "BSRSPYL ", 8) == 0)
		cifs_dbg(FYI, "dummy signature received for smb command 0x%x\n",
			 shdr->Command);

	/*
	 * Save off the origiginal signature so we can modify the smb and check
	 * our calculated signature against what the server sent.
	 */
	memcpy(server_response_sig, shdr->Signature, SMB2_SIGNATURE_SIZE);

	memset(shdr->Signature, 0, SMB2_SIGNATURE_SIZE);

	mutex_lock(&server->srv_mutex);
	rc = server->ops->calc_signature(rqst, server);
	mutex_unlock(&server->srv_mutex);

	if (rc)
		return rc;

	if (memcmp(server_response_sig, shdr->Signature, SMB2_SIGNATURE_SIZE))
		return -EACCES;
	else
		return 0;
}

/*
 * Set message id for the request. Should be called after wait_for_free_request
 * and when srv_mutex is held.
 */
static inline void
smb2_seq_num_into_buf(struct TCP_Server_Info *server,
		      struct smb2_sync_hdr *shdr)
{
	unsigned int i, num = le16_to_cpu(shdr->CreditCharge);

	shdr->MessageId = get_next_mid64(server);
	/* skip message numbers according to CreditCharge field */
	for (i = 1; i < num; i++)
		get_next_mid(server);
}

static struct mid_q_entry *
smb2_mid_entry_alloc(const struct smb2_sync_hdr *shdr,
		     struct TCP_Server_Info *server)
{
	struct mid_q_entry *temp;

	if (server == NULL) {
		cifs_dbg(VFS, "Null TCP session in smb2_mid_entry_alloc\n");
		return NULL;
	}

	temp = mempool_alloc(cifs_mid_poolp, GFP_NOFS);
	memset(temp, 0, sizeof(struct mid_q_entry));
	kref_init(&temp->refcount);
	temp->mid = le64_to_cpu(shdr->MessageId);
	temp->pid = current->pid;
	temp->command = shdr->Command; /* Always LE */
	temp->when_alloc = jiffies;
	temp->server = server;

	/*
	 * The default is for the mid to be synchronous, so the
	 * default callback just wakes up the current task.
	 */
	temp->callback = cifs_wake_up_task;
	temp->callback_data = current;

	atomic_inc(&midCount);
	temp->mid_state = MID_REQUEST_ALLOCATED;
	return temp;
}

static int
smb2_get_mid_entry(struct cifs_ses *ses, struct smb2_sync_hdr *shdr,
		   struct mid_q_entry **mid)
{
	if (ses->server->tcpStatus == CifsExiting)
		return -ENOENT;

	if (ses->server->tcpStatus == CifsNeedReconnect) {
		cifs_dbg(FYI, "tcp session dead - return to caller to retry\n");
		return -EAGAIN;
	}

	if (ses->status == CifsNew) {
		if ((shdr->Command != SMB2_SESSION_SETUP) &&
		    (shdr->Command != SMB2_NEGOTIATE))
			return -EAGAIN;
		/* else ok - we are setting up session */
	}

	if (ses->status == CifsExiting) {
		if (shdr->Command != SMB2_LOGOFF)
			return -EAGAIN;
		/* else ok - we are shutting down the session */
	}

	*mid = smb2_mid_entry_alloc(shdr, ses->server);
	if (*mid == NULL)
		return -ENOMEM;
	spin_lock(&GlobalMid_Lock);
	list_add_tail(&(*mid)->qhead, &ses->server->pending_mid_q);
	spin_unlock(&GlobalMid_Lock);
	return 0;
}

int
smb2_check_receive(struct mid_q_entry *mid, struct TCP_Server_Info *server,
		   bool log_error)
{
	unsigned int len = mid->resp_buf_size;
	struct kvec iov[1];
	struct smb_rqst rqst = { .rq_iov = iov,
				 .rq_nvec = 1 };

	iov[0].iov_base = (char *)mid->resp_buf;
	iov[0].iov_len = len;

	dump_smb(mid->resp_buf, min_t(u32, 80, len));
	/* convert the length into a more usable form */
	if (len > 24 && server->sign && !mid->decrypted) {
		int rc;

		rc = smb2_verify_signature(&rqst, server);
		if (rc)
			cifs_dbg(VFS, "SMB signature verification returned error = %d\n",
				 rc);
	}

	return map_smb2_to_linux_error(mid->resp_buf, log_error);
}

struct mid_q_entry *
smb2_setup_request(struct cifs_ses *ses, struct smb_rqst *rqst)
{
	int rc;
	struct smb2_sync_hdr *shdr =
			(struct smb2_sync_hdr *)rqst->rq_iov[0].iov_base;
	struct mid_q_entry *mid;

	smb2_seq_num_into_buf(ses->server, shdr);

	rc = smb2_get_mid_entry(ses, shdr, &mid);
	if (rc)
		return ERR_PTR(rc);
	rc = smb2_sign_rqst(rqst, ses->server);
	if (rc) {
		cifs_delete_mid(mid);
		return ERR_PTR(rc);
	}
	return mid;
}

struct mid_q_entry *
smb2_setup_async_request(struct TCP_Server_Info *server, struct smb_rqst *rqst)
{
	int rc;
	struct smb2_sync_hdr *shdr =
			(struct smb2_sync_hdr *)rqst->rq_iov[0].iov_base;
	struct mid_q_entry *mid;

	smb2_seq_num_into_buf(server, shdr);

	mid = smb2_mid_entry_alloc(shdr, server);
	if (mid == NULL)
		return ERR_PTR(-ENOMEM);

	rc = smb2_sign_rqst(rqst, server);
	if (rc) {
		DeleteMidQEntry(mid);
		return ERR_PTR(rc);
	}

	return mid;
}

int
smb3_crypto_aead_allocate(struct TCP_Server_Info *server)
{
	struct crypto_aead *tfm;

	if (!server->secmech.ccmaesencrypt) {
		tfm = crypto_alloc_aead("ccm(aes)", 0, 0);
		if (IS_ERR(tfm)) {
			cifs_dbg(VFS, "%s: Failed to alloc encrypt aead\n",
				 __func__);
			return PTR_ERR(tfm);
		}
		server->secmech.ccmaesencrypt = tfm;
	}

	if (!server->secmech.ccmaesdecrypt) {
		tfm = crypto_alloc_aead("ccm(aes)", 0, 0);
		if (IS_ERR(tfm)) {
			crypto_free_aead(server->secmech.ccmaesencrypt);
			server->secmech.ccmaesencrypt = NULL;
			cifs_dbg(VFS, "%s: Failed to alloc decrypt aead\n",
				 __func__);
			return PTR_ERR(tfm);
		}
		server->secmech.ccmaesdecrypt = tfm;
	}

	return 0;
}<|MERGE_RESOLUTION|>--- conflicted
+++ resolved
@@ -171,11 +171,7 @@
 	struct kvec *iov = rqst->rq_iov;
 	struct smb2_sync_hdr *shdr = (struct smb2_sync_hdr *)iov[0].iov_base;
 	struct cifs_ses *ses;
-<<<<<<< HEAD
-	struct shash_desc *shash = &server->secmech.sdeschmacsha256->shash;
-=======
 	struct shash_desc *shash;
->>>>>>> 6bf4ca7f
 	struct smb_rqst drqst;
 
 	ses = smb2_find_smb_ses(server, shdr->SessionId);
@@ -200,10 +196,7 @@
 		return rc;
 	}
 
-<<<<<<< HEAD
-=======
 	shash = &server->secmech.sdeschmacsha256->shash;
->>>>>>> 6bf4ca7f
 	rc = crypto_shash_init(shash);
 	if (rc) {
 		cifs_dbg(VFS, "%s: Could not init sha256", __func__);
