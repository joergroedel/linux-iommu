/*
 *   fs/cifs/ioctl.c
 *
 *   vfs operations that deal with io control
 *
 *   Copyright (C) International Business Machines  Corp., 2005,2013
 *   Author(s): Steve French (sfrench@us.ibm.com)
 *
 *   This library is free software; you can redistribute it and/or modify
 *   it under the terms of the GNU Lesser General Public License as published
 *   by the Free Software Foundation; either version 2.1 of the License, or
 *   (at your option) any later version.
 *
 *   This library is distributed in the hope that it will be useful,
 *   but WITHOUT ANY WARRANTY; without even the implied warranty of
 *   MERCHANTABILITY or FITNESS FOR A PARTICULAR PURPOSE.  See
 *   the GNU Lesser General Public License for more details.
 *
 *   You should have received a copy of the GNU Lesser General Public License
 *   along with this library; if not, write to the Free Software
 *   Foundation, Inc., 59 Temple Place, Suite 330, Boston, MA 02111-1307 USA
 */

#include <linux/fs.h>
#include <linux/file.h>
#include <linux/mount.h>
#include <linux/mm.h>
#include <linux/pagemap.h>
#include "cifspdu.h"
#include "cifsglob.h"
#include "cifsproto.h"
#include "cifs_debug.h"
#include "cifsfs.h"
#include "cifs_ioctl.h"
#include <linux/btrfs.h>

static long cifs_ioctl_copychunk(unsigned int xid, struct file *dst_file,
			unsigned long srcfd)
{
	int rc;
	struct fd src_file;
	struct inode *src_inode;

	cifs_dbg(FYI, "ioctl copychunk range\n");
	/* the destination must be opened for writing */
	if (!(dst_file->f_mode & FMODE_WRITE)) {
		cifs_dbg(FYI, "file target not open for write\n");
		return -EINVAL;
	}

	/* check if target volume is readonly and take reference */
	rc = mnt_want_write_file(dst_file);
	if (rc) {
		cifs_dbg(FYI, "mnt_want_write failed with rc %d\n", rc);
		return rc;
	}

	src_file = fdget(srcfd);
	if (!src_file.file) {
		rc = -EBADF;
		goto out_drop_write;
	}

	if (src_file.file->f_op->unlocked_ioctl != cifs_ioctl) {
		rc = -EBADF;
		cifs_dbg(VFS, "src file seems to be from a different filesystem type\n");
		goto out_fput;
	}

	src_inode = file_inode(src_file.file);
	rc = -EINVAL;
	if (S_ISDIR(src_inode->i_mode))
		goto out_fput;

	rc = cifs_file_copychunk_range(xid, src_file.file, 0, dst_file, 0,
					src_inode->i_size, 0);
<<<<<<< HEAD

=======
	if (rc > 0)
		rc = 0;
>>>>>>> 2ea659a9
out_fput:
	fdput(src_file);
out_drop_write:
	mnt_drop_write_file(dst_file);
	return rc;
}

static long smb_mnt_get_fsinfo(unsigned int xid, struct cifs_tcon *tcon,
				void __user *arg)
{
	int rc = 0;
	struct smb_mnt_fs_info *fsinf;

	fsinf = kzalloc(sizeof(struct smb_mnt_fs_info), GFP_KERNEL);
	if (fsinf == NULL)
		return -ENOMEM;

	fsinf->version = 1;
	fsinf->protocol_id = tcon->ses->server->vals->protocol_id;
	fsinf->device_characteristics =
			le32_to_cpu(tcon->fsDevInfo.DeviceCharacteristics);
	fsinf->device_type = le32_to_cpu(tcon->fsDevInfo.DeviceType);
	fsinf->fs_attributes = le32_to_cpu(tcon->fsAttrInfo.Attributes);
	fsinf->max_path_component =
		le32_to_cpu(tcon->fsAttrInfo.MaxPathNameComponentLength);
#ifdef CONFIG_CIFS_SMB2
	fsinf->vol_serial_number = tcon->vol_serial_number;
	fsinf->vol_create_time = le64_to_cpu(tcon->vol_create_time);
	fsinf->share_flags = tcon->share_flags;
	fsinf->share_caps = le32_to_cpu(tcon->capabilities);
	fsinf->sector_flags = tcon->ss_flags;
	fsinf->optimal_sector_size = tcon->perf_sector_size;
	fsinf->max_bytes_chunk = tcon->max_bytes_chunk;
	fsinf->maximal_access = tcon->maximal_access;
#endif /* SMB2 */
	fsinf->cifs_posix_caps = le64_to_cpu(tcon->fsUnixInfo.Capability);

	if (copy_to_user(arg, fsinf, sizeof(struct smb_mnt_fs_info)))
		rc = -EFAULT;

	kfree(fsinf);
	return rc;
}

long cifs_ioctl(struct file *filep, unsigned int command, unsigned long arg)
{
	struct inode *inode = file_inode(filep);
	int rc = -ENOTTY; /* strange error - but the precedent */
	unsigned int xid;
	struct cifs_sb_info *cifs_sb;
	struct cifsFileInfo *pSMBFile = filep->private_data;
	struct cifs_tcon *tcon;
	__u64	ExtAttrBits = 0;
	__u64   caps;

	xid = get_xid();

	cifs_sb = CIFS_SB(inode->i_sb);
	cifs_dbg(FYI, "cifs ioctl 0x%x\n", command);
	switch (command) {
		case FS_IOC_GETFLAGS:
			if (pSMBFile == NULL)
				break;
			tcon = tlink_tcon(pSMBFile->tlink);
			caps = le64_to_cpu(tcon->fsUnixInfo.Capability);
#ifdef CONFIG_CIFS_POSIX
			if (CIFS_UNIX_EXTATTR_CAP & caps) {
				__u64	ExtAttrMask = 0;
				rc = CIFSGetExtAttr(xid, tcon,
						    pSMBFile->fid.netfid,
						    &ExtAttrBits, &ExtAttrMask);
				if (rc == 0)
					rc = put_user(ExtAttrBits &
						FS_FL_USER_VISIBLE,
						(int __user *)arg);
				if (rc != EOPNOTSUPP)
					break;
			}
#endif /* CONFIG_CIFS_POSIX */
			rc = 0;
			if (CIFS_I(inode)->cifsAttrs & ATTR_COMPRESSED) {
				/* add in the compressed bit */
				ExtAttrBits = FS_COMPR_FL;
				rc = put_user(ExtAttrBits & FS_FL_USER_VISIBLE,
					      (int __user *)arg);
			}
			break;
		case FS_IOC_SETFLAGS:
			if (pSMBFile == NULL)
				break;
			tcon = tlink_tcon(pSMBFile->tlink);
			caps = le64_to_cpu(tcon->fsUnixInfo.Capability);

			if (get_user(ExtAttrBits, (int __user *)arg)) {
				rc = -EFAULT;
				break;
			}

			/*
			 * if (CIFS_UNIX_EXTATTR_CAP & caps)
			 *	rc = CIFSSetExtAttr(xid, tcon,
			 *		       pSMBFile->fid.netfid,
			 *		       extAttrBits,
			 *		       &ExtAttrMask);
			 * if (rc != EOPNOTSUPP)
			 *	break;
			 */

			/* Currently only flag we can set is compressed flag */
			if ((ExtAttrBits & FS_COMPR_FL) == 0)
				break;

			/* Try to set compress flag */
			if (tcon->ses->server->ops->set_compression) {
				rc = tcon->ses->server->ops->set_compression(
							xid, tcon, pSMBFile);
				cifs_dbg(FYI, "set compress flag rc %d\n", rc);
			}
			break;
		case CIFS_IOC_COPYCHUNK_FILE:
			rc = cifs_ioctl_copychunk(xid, filep, arg);
			break;
		case CIFS_IOC_SET_INTEGRITY:
			if (pSMBFile == NULL)
				break;
			tcon = tlink_tcon(pSMBFile->tlink);
			if (tcon->ses->server->ops->set_integrity)
				rc = tcon->ses->server->ops->set_integrity(xid,
						tcon, pSMBFile);
			else
				rc = -EOPNOTSUPP;
			break;
		case CIFS_IOC_GET_MNT_INFO:
			if (pSMBFile == NULL)
				break;
			tcon = tlink_tcon(pSMBFile->tlink);
			rc = smb_mnt_get_fsinfo(xid, tcon, (void __user *)arg);
			break;
		case CIFS_ENUMERATE_SNAPSHOTS:
			if (pSMBFile == NULL)
				break;
			if (arg == 0) {
				rc = -EINVAL;
				goto cifs_ioc_exit;
			}
			tcon = tlink_tcon(pSMBFile->tlink);
			if (tcon->ses->server->ops->enum_snapshots)
				rc = tcon->ses->server->ops->enum_snapshots(xid, tcon,
						pSMBFile, (void __user *)arg);
			else
				rc = -EOPNOTSUPP;
			break;
		default:
			cifs_dbg(FYI, "unsupported ioctl\n");
			break;
	}
cifs_ioc_exit:
	free_xid(xid);
	return rc;
}<|MERGE_RESOLUTION|>--- conflicted
+++ resolved
@@ -74,12 +74,8 @@
 
 	rc = cifs_file_copychunk_range(xid, src_file.file, 0, dst_file, 0,
 					src_inode->i_size, 0);
-<<<<<<< HEAD
-
-=======
 	if (rc > 0)
 		rc = 0;
->>>>>>> 2ea659a9
 out_fput:
 	fdput(src_file);
 out_drop_write:
