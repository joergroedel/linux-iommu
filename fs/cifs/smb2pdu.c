--- conflicted
+++ resolved
@@ -2184,13 +2184,7 @@
 	else {
 		rc = add_lease_context(server, iov, &n_iov,
 				       oparms->fid->lease_key, oplock);
-<<<<<<< HEAD
-		if (rc) {
-			cifs_small_buf_release(req);
-			kfree(copy_path);
-=======
 		if (rc)
->>>>>>> 6bf4ca7f
 			return rc;
 	}
 
