// SPDX-License-Identifier: GPL-2.0
/*
 *  linux/fs/read_write.c
 *
 *  Copyright (C) 1991, 1992  Linus Torvalds
 */

#include <linux/slab.h>
#include <linux/stat.h>
#include <linux/sched/xacct.h>
#include <linux/fcntl.h>
#include <linux/file.h>
#include <linux/uio.h>
#include <linux/fsnotify.h>
#include <linux/security.h>
#include <linux/export.h>
#include <linux/syscalls.h>
#include <linux/pagemap.h>
#include <linux/splice.h>
#include <linux/compat.h>
#include <linux/mount.h>
#include <linux/fs.h>
#include "internal.h"

#include <linux/uaccess.h>
#include <asm/unistd.h>

const struct file_operations generic_ro_fops = {
	.llseek		= generic_file_llseek,
	.read_iter	= generic_file_read_iter,
	.mmap		= generic_file_readonly_mmap,
	.splice_read	= generic_file_splice_read,
};

EXPORT_SYMBOL(generic_ro_fops);

static inline bool unsigned_offsets(struct file *file)
{
	return file->f_mode & FMODE_UNSIGNED_OFFSET;
}

/**
 * vfs_setpos - update the file offset for lseek
 * @file:	file structure in question
 * @offset:	file offset to seek to
 * @maxsize:	maximum file size
 *
 * This is a low-level filesystem helper for updating the file offset to
 * the value specified by @offset if the given offset is valid and it is
 * not equal to the current file offset.
 *
 * Return the specified offset on success and -EINVAL on invalid offset.
 */
loff_t vfs_setpos(struct file *file, loff_t offset, loff_t maxsize)
{
	if (offset < 0 && !unsigned_offsets(file))
		return -EINVAL;
	if (offset > maxsize)
		return -EINVAL;

	if (offset != file->f_pos) {
		file->f_pos = offset;
		file->f_version = 0;
	}
	return offset;
}
EXPORT_SYMBOL(vfs_setpos);

/**
 * generic_file_llseek_size - generic llseek implementation for regular files
 * @file:	file structure to seek on
 * @offset:	file offset to seek to
 * @whence:	type of seek
 * @size:	max size of this file in file system
 * @eof:	offset used for SEEK_END position
 *
 * This is a variant of generic_file_llseek that allows passing in a custom
 * maximum file size and a custom EOF position, for e.g. hashed directories
 *
 * Synchronization:
 * SEEK_SET and SEEK_END are unsynchronized (but atomic on 64bit platforms)
 * SEEK_CUR is synchronized against other SEEK_CURs, but not read/writes.
 * read/writes behave like SEEK_SET against seeks.
 */
loff_t
generic_file_llseek_size(struct file *file, loff_t offset, int whence,
		loff_t maxsize, loff_t eof)
{
	switch (whence) {
	case SEEK_END:
		offset += eof;
		break;
	case SEEK_CUR:
		/*
		 * Here we special-case the lseek(fd, 0, SEEK_CUR)
		 * position-querying operation.  Avoid rewriting the "same"
		 * f_pos value back to the file because a concurrent read(),
		 * write() or lseek() might have altered it
		 */
		if (offset == 0)
			return file->f_pos;
		/*
		 * f_lock protects against read/modify/write race with other
		 * SEEK_CURs. Note that parallel writes and reads behave
		 * like SEEK_SET.
		 */
		spin_lock(&file->f_lock);
		offset = vfs_setpos(file, file->f_pos + offset, maxsize);
		spin_unlock(&file->f_lock);
		return offset;
	case SEEK_DATA:
		/*
		 * In the generic case the entire file is data, so as long as
		 * offset isn't at the end of the file then the offset is data.
		 */
		if ((unsigned long long)offset >= eof)
			return -ENXIO;
		break;
	case SEEK_HOLE:
		/*
		 * There is a virtual hole at the end of the file, so as long as
		 * offset isn't i_size or larger, return i_size.
		 */
		if ((unsigned long long)offset >= eof)
			return -ENXIO;
		offset = eof;
		break;
	}

	return vfs_setpos(file, offset, maxsize);
}
EXPORT_SYMBOL(generic_file_llseek_size);

/**
 * generic_file_llseek - generic llseek implementation for regular files
 * @file:	file structure to seek on
 * @offset:	file offset to seek to
 * @whence:	type of seek
 *
 * This is a generic implemenation of ->llseek useable for all normal local
 * filesystems.  It just updates the file offset to the value specified by
 * @offset and @whence.
 */
loff_t generic_file_llseek(struct file *file, loff_t offset, int whence)
{
	struct inode *inode = file->f_mapping->host;

	return generic_file_llseek_size(file, offset, whence,
					inode->i_sb->s_maxbytes,
					i_size_read(inode));
}
EXPORT_SYMBOL(generic_file_llseek);

/**
 * fixed_size_llseek - llseek implementation for fixed-sized devices
 * @file:	file structure to seek on
 * @offset:	file offset to seek to
 * @whence:	type of seek
 * @size:	size of the file
 *
 */
loff_t fixed_size_llseek(struct file *file, loff_t offset, int whence, loff_t size)
{
	switch (whence) {
	case SEEK_SET: case SEEK_CUR: case SEEK_END:
		return generic_file_llseek_size(file, offset, whence,
						size, size);
	default:
		return -EINVAL;
	}
}
EXPORT_SYMBOL(fixed_size_llseek);

/**
 * no_seek_end_llseek - llseek implementation for fixed-sized devices
 * @file:	file structure to seek on
 * @offset:	file offset to seek to
 * @whence:	type of seek
 *
 */
loff_t no_seek_end_llseek(struct file *file, loff_t offset, int whence)
{
	switch (whence) {
	case SEEK_SET: case SEEK_CUR:
		return generic_file_llseek_size(file, offset, whence,
						OFFSET_MAX, 0);
	default:
		return -EINVAL;
	}
}
EXPORT_SYMBOL(no_seek_end_llseek);

/**
 * no_seek_end_llseek_size - llseek implementation for fixed-sized devices
 * @file:	file structure to seek on
 * @offset:	file offset to seek to
 * @whence:	type of seek
 * @size:	maximal offset allowed
 *
 */
loff_t no_seek_end_llseek_size(struct file *file, loff_t offset, int whence, loff_t size)
{
	switch (whence) {
	case SEEK_SET: case SEEK_CUR:
		return generic_file_llseek_size(file, offset, whence,
						size, 0);
	default:
		return -EINVAL;
	}
}
EXPORT_SYMBOL(no_seek_end_llseek_size);

/**
 * noop_llseek - No Operation Performed llseek implementation
 * @file:	file structure to seek on
 * @offset:	file offset to seek to
 * @whence:	type of seek
 *
 * This is an implementation of ->llseek useable for the rare special case when
 * userspace expects the seek to succeed but the (device) file is actually not
 * able to perform the seek. In this case you use noop_llseek() instead of
 * falling back to the default implementation of ->llseek.
 */
loff_t noop_llseek(struct file *file, loff_t offset, int whence)
{
	return file->f_pos;
}
EXPORT_SYMBOL(noop_llseek);

loff_t no_llseek(struct file *file, loff_t offset, int whence)
{
	return -ESPIPE;
}
EXPORT_SYMBOL(no_llseek);

loff_t default_llseek(struct file *file, loff_t offset, int whence)
{
	struct inode *inode = file_inode(file);
	loff_t retval;

	inode_lock(inode);
	switch (whence) {
		case SEEK_END:
			offset += i_size_read(inode);
			break;
		case SEEK_CUR:
			if (offset == 0) {
				retval = file->f_pos;
				goto out;
			}
			offset += file->f_pos;
			break;
		case SEEK_DATA:
			/*
			 * In the generic case the entire file is data, so as
			 * long as offset isn't at the end of the file then the
			 * offset is data.
			 */
			if (offset >= inode->i_size) {
				retval = -ENXIO;
				goto out;
			}
			break;
		case SEEK_HOLE:
			/*
			 * There is a virtual hole at the end of the file, so
			 * as long as offset isn't i_size or larger, return
			 * i_size.
			 */
			if (offset >= inode->i_size) {
				retval = -ENXIO;
				goto out;
			}
			offset = inode->i_size;
			break;
	}
	retval = -EINVAL;
	if (offset >= 0 || unsigned_offsets(file)) {
		if (offset != file->f_pos) {
			file->f_pos = offset;
			file->f_version = 0;
		}
		retval = offset;
	}
out:
	inode_unlock(inode);
	return retval;
}
EXPORT_SYMBOL(default_llseek);

loff_t vfs_llseek(struct file *file, loff_t offset, int whence)
{
	loff_t (*fn)(struct file *, loff_t, int);

	fn = no_llseek;
	if (file->f_mode & FMODE_LSEEK) {
		if (file->f_op->llseek)
			fn = file->f_op->llseek;
	}
	return fn(file, offset, whence);
}
EXPORT_SYMBOL(vfs_llseek);

off_t ksys_lseek(unsigned int fd, off_t offset, unsigned int whence)
{
	off_t retval;
	struct fd f = fdget_pos(fd);
	if (!f.file)
		return -EBADF;

	retval = -EINVAL;
	if (whence <= SEEK_MAX) {
		loff_t res = vfs_llseek(f.file, offset, whence);
		retval = res;
		if (res != (loff_t)retval)
			retval = -EOVERFLOW;	/* LFS: should only happen on 32 bit platforms */
	}
	fdput_pos(f);
	return retval;
}

SYSCALL_DEFINE3(lseek, unsigned int, fd, off_t, offset, unsigned int, whence)
{
	return ksys_lseek(fd, offset, whence);
}

#ifdef CONFIG_COMPAT
COMPAT_SYSCALL_DEFINE3(lseek, unsigned int, fd, compat_off_t, offset, unsigned int, whence)
{
	return ksys_lseek(fd, offset, whence);
}
#endif

#if !defined(CONFIG_64BIT) || defined(CONFIG_COMPAT)
SYSCALL_DEFINE5(llseek, unsigned int, fd, unsigned long, offset_high,
		unsigned long, offset_low, loff_t __user *, result,
		unsigned int, whence)
{
	int retval;
	struct fd f = fdget_pos(fd);
	loff_t offset;

	if (!f.file)
		return -EBADF;

	retval = -EINVAL;
	if (whence > SEEK_MAX)
		goto out_putf;

	offset = vfs_llseek(f.file, ((loff_t) offset_high << 32) | offset_low,
			whence);

	retval = (int)offset;
	if (offset >= 0) {
		retval = -EFAULT;
		if (!copy_to_user(result, &offset, sizeof(offset)))
			retval = 0;
	}
out_putf:
	fdput_pos(f);
	return retval;
}
#endif

int rw_verify_area(int read_write, struct file *file, const loff_t *ppos, size_t count)
{
	struct inode *inode;
	loff_t pos;
	int retval = -EINVAL;

	inode = file_inode(file);
	if (unlikely((ssize_t) count < 0))
		return retval;
	pos = *ppos;
	if (unlikely(pos < 0)) {
		if (!unsigned_offsets(file))
			return retval;
		if (count >= -pos) /* both values are in 0..LLONG_MAX */
			return -EOVERFLOW;
	} else if (unlikely((loff_t) (pos + count) < 0)) {
		if (!unsigned_offsets(file))
			return retval;
	}

	if (unlikely(inode->i_flctx && mandatory_lock(inode))) {
		retval = locks_mandatory_area(inode, file, pos, pos + count - 1,
				read_write == READ ? F_RDLCK : F_WRLCK);
		if (retval < 0)
			return retval;
	}
	return security_file_permission(file,
				read_write == READ ? MAY_READ : MAY_WRITE);
}

static ssize_t new_sync_read(struct file *filp, char __user *buf, size_t len, loff_t *ppos)
{
	struct iovec iov = { .iov_base = buf, .iov_len = len };
	struct kiocb kiocb;
	struct iov_iter iter;
	ssize_t ret;

	init_sync_kiocb(&kiocb, filp);
	kiocb.ki_pos = *ppos;
	iov_iter_init(&iter, READ, &iov, 1, len);

	ret = call_read_iter(filp, &kiocb, &iter);
	BUG_ON(ret == -EIOCBQUEUED);
	*ppos = kiocb.ki_pos;
	return ret;
}

ssize_t __vfs_read(struct file *file, char __user *buf, size_t count,
		   loff_t *pos)
{
	if (file->f_op->read)
		return file->f_op->read(file, buf, count, pos);
	else if (file->f_op->read_iter)
		return new_sync_read(file, buf, count, pos);
	else
		return -EINVAL;
}

ssize_t kernel_read(struct file *file, void *buf, size_t count, loff_t *pos)
{
	mm_segment_t old_fs;
	ssize_t result;

	old_fs = get_fs();
	set_fs(get_ds());
	/* The cast to a user pointer is valid due to the set_fs() */
	result = vfs_read(file, (void __user *)buf, count, pos);
	set_fs(old_fs);
	return result;
}
EXPORT_SYMBOL(kernel_read);

ssize_t vfs_read(struct file *file, char __user *buf, size_t count, loff_t *pos)
{
	ssize_t ret;

	if (!(file->f_mode & FMODE_READ))
		return -EBADF;
	if (!(file->f_mode & FMODE_CAN_READ))
		return -EINVAL;
	if (unlikely(!access_ok(VERIFY_WRITE, buf, count)))
		return -EFAULT;

	ret = rw_verify_area(READ, file, pos, count);
	if (!ret) {
		if (count > MAX_RW_COUNT)
			count =  MAX_RW_COUNT;
		ret = __vfs_read(file, buf, count, pos);
		if (ret > 0) {
			fsnotify_access(file);
			add_rchar(current, ret);
		}
		inc_syscr(current);
	}

	return ret;
}

static ssize_t new_sync_write(struct file *filp, const char __user *buf, size_t len, loff_t *ppos)
{
	struct iovec iov = { .iov_base = (void __user *)buf, .iov_len = len };
	struct kiocb kiocb;
	struct iov_iter iter;
	ssize_t ret;

	init_sync_kiocb(&kiocb, filp);
	kiocb.ki_pos = *ppos;
	iov_iter_init(&iter, WRITE, &iov, 1, len);

	ret = call_write_iter(filp, &kiocb, &iter);
	BUG_ON(ret == -EIOCBQUEUED);
	if (ret > 0)
		*ppos = kiocb.ki_pos;
	return ret;
}

ssize_t __vfs_write(struct file *file, const char __user *p, size_t count,
		    loff_t *pos)
{
	if (file->f_op->write)
		return file->f_op->write(file, p, count, pos);
	else if (file->f_op->write_iter)
		return new_sync_write(file, p, count, pos);
	else
		return -EINVAL;
}

ssize_t __kernel_write(struct file *file, const void *buf, size_t count, loff_t *pos)
{
	mm_segment_t old_fs;
	const char __user *p;
	ssize_t ret;

	if (!(file->f_mode & FMODE_CAN_WRITE))
		return -EINVAL;

	old_fs = get_fs();
	set_fs(get_ds());
	p = (__force const char __user *)buf;
	if (count > MAX_RW_COUNT)
		count =  MAX_RW_COUNT;
	ret = __vfs_write(file, p, count, pos);
	set_fs(old_fs);
	if (ret > 0) {
		fsnotify_modify(file);
		add_wchar(current, ret);
	}
	inc_syscw(current);
	return ret;
}
EXPORT_SYMBOL(__kernel_write);

ssize_t kernel_write(struct file *file, const void *buf, size_t count,
			    loff_t *pos)
{
	mm_segment_t old_fs;
	ssize_t res;

	old_fs = get_fs();
	set_fs(get_ds());
	/* The cast to a user pointer is valid due to the set_fs() */
	res = vfs_write(file, (__force const char __user *)buf, count, pos);
	set_fs(old_fs);

	return res;
}
EXPORT_SYMBOL(kernel_write);

ssize_t vfs_write(struct file *file, const char __user *buf, size_t count, loff_t *pos)
{
	ssize_t ret;

	if (!(file->f_mode & FMODE_WRITE))
		return -EBADF;
	if (!(file->f_mode & FMODE_CAN_WRITE))
		return -EINVAL;
	if (unlikely(!access_ok(VERIFY_READ, buf, count)))
		return -EFAULT;

	ret = rw_verify_area(WRITE, file, pos, count);
	if (!ret) {
		if (count > MAX_RW_COUNT)
			count =  MAX_RW_COUNT;
		file_start_write(file);
		ret = __vfs_write(file, buf, count, pos);
		if (ret > 0) {
			fsnotify_modify(file);
			add_wchar(current, ret);
		}
		inc_syscw(current);
		file_end_write(file);
	}

	return ret;
}

static inline loff_t file_pos_read(struct file *file)
{
	return file->f_pos;
}

static inline void file_pos_write(struct file *file, loff_t pos)
{
	file->f_pos = pos;
}

ssize_t ksys_read(unsigned int fd, char __user *buf, size_t count)
{
	struct fd f = fdget_pos(fd);
	ssize_t ret = -EBADF;

	if (f.file) {
		loff_t pos = file_pos_read(f.file);
		ret = vfs_read(f.file, buf, count, &pos);
		if (ret >= 0)
			file_pos_write(f.file, pos);
		fdput_pos(f);
	}
	return ret;
}

SYSCALL_DEFINE3(read, unsigned int, fd, char __user *, buf, size_t, count)
{
	return ksys_read(fd, buf, count);
}

ssize_t ksys_write(unsigned int fd, const char __user *buf, size_t count)
{
	struct fd f = fdget_pos(fd);
	ssize_t ret = -EBADF;

	if (f.file) {
		loff_t pos = file_pos_read(f.file);
		ret = vfs_write(f.file, buf, count, &pos);
		if (ret >= 0)
			file_pos_write(f.file, pos);
		fdput_pos(f);
	}

	return ret;
}

SYSCALL_DEFINE3(write, unsigned int, fd, const char __user *, buf,
		size_t, count)
{
	return ksys_write(fd, buf, count);
}

ssize_t ksys_pread64(unsigned int fd, char __user *buf, size_t count,
		     loff_t pos)
{
	struct fd f;
	ssize_t ret = -EBADF;

	if (pos < 0)
		return -EINVAL;

	f = fdget(fd);
	if (f.file) {
		ret = -ESPIPE;
		if (f.file->f_mode & FMODE_PREAD)
			ret = vfs_read(f.file, buf, count, &pos);
		fdput(f);
	}

	return ret;
}

SYSCALL_DEFINE4(pread64, unsigned int, fd, char __user *, buf,
			size_t, count, loff_t, pos)
{
	return ksys_pread64(fd, buf, count, pos);
}

ssize_t ksys_pwrite64(unsigned int fd, const char __user *buf,
		      size_t count, loff_t pos)
{
	struct fd f;
	ssize_t ret = -EBADF;

	if (pos < 0)
		return -EINVAL;

	f = fdget(fd);
	if (f.file) {
		ret = -ESPIPE;
		if (f.file->f_mode & FMODE_PWRITE)  
			ret = vfs_write(f.file, buf, count, &pos);
		fdput(f);
	}

	return ret;
}

SYSCALL_DEFINE4(pwrite64, unsigned int, fd, const char __user *, buf,
			 size_t, count, loff_t, pos)
{
	return ksys_pwrite64(fd, buf, count, pos);
}

static ssize_t do_iter_readv_writev(struct file *filp, struct iov_iter *iter,
		loff_t *ppos, int type, rwf_t flags)
{
	struct kiocb kiocb;
	ssize_t ret;

	init_sync_kiocb(&kiocb, filp);
	ret = kiocb_set_rw_flags(&kiocb, flags);
	if (ret)
		return ret;
	kiocb.ki_pos = *ppos;

	if (type == READ)
		ret = call_read_iter(filp, &kiocb, iter);
	else
		ret = call_write_iter(filp, &kiocb, iter);
	BUG_ON(ret == -EIOCBQUEUED);
	*ppos = kiocb.ki_pos;
	return ret;
}

/* Do it by hand, with file-ops */
static ssize_t do_loop_readv_writev(struct file *filp, struct iov_iter *iter,
		loff_t *ppos, int type, rwf_t flags)
{
	ssize_t ret = 0;

	if (flags & ~RWF_HIPRI)
		return -EOPNOTSUPP;

	while (iov_iter_count(iter)) {
		struct iovec iovec = iov_iter_iovec(iter);
		ssize_t nr;

		if (type == READ) {
			nr = filp->f_op->read(filp, iovec.iov_base,
					      iovec.iov_len, ppos);
		} else {
			nr = filp->f_op->write(filp, iovec.iov_base,
					       iovec.iov_len, ppos);
		}

		if (nr < 0) {
			if (!ret)
				ret = nr;
			break;
		}
		ret += nr;
		if (nr != iovec.iov_len)
			break;
		iov_iter_advance(iter, nr);
	}

	return ret;
}

/* A write operation does a read from user space and vice versa */
#define vrfy_dir(type) ((type) == READ ? VERIFY_WRITE : VERIFY_READ)

/**
 * rw_copy_check_uvector() - Copy an array of &struct iovec from userspace
 *     into the kernel and check that it is valid.
 *
 * @type: One of %CHECK_IOVEC_ONLY, %READ, or %WRITE.
 * @uvector: Pointer to the userspace array.
 * @nr_segs: Number of elements in userspace array.
 * @fast_segs: Number of elements in @fast_pointer.
 * @fast_pointer: Pointer to (usually small on-stack) kernel array.
 * @ret_pointer: (output parameter) Pointer to a variable that will point to
 *     either @fast_pointer, a newly allocated kernel array, or NULL,
 *     depending on which array was used.
 *
 * This function copies an array of &struct iovec of @nr_segs from
 * userspace into the kernel and checks that each element is valid (e.g.
 * it does not point to a kernel address or cause overflow by being too
 * large, etc.).
 *
 * As an optimization, the caller may provide a pointer to a small
 * on-stack array in @fast_pointer, typically %UIO_FASTIOV elements long
 * (the size of this array, or 0 if unused, should be given in @fast_segs).
 *
 * @ret_pointer will always point to the array that was used, so the
 * caller must take care not to call kfree() on it e.g. in case the
 * @fast_pointer array was used and it was allocated on the stack.
 *
 * Return: The total number of bytes covered by the iovec array on success
 *   or a negative error code on error.
 */
ssize_t rw_copy_check_uvector(int type, const struct iovec __user * uvector,
			      unsigned long nr_segs, unsigned long fast_segs,
			      struct iovec *fast_pointer,
			      struct iovec **ret_pointer)
{
	unsigned long seg;
	ssize_t ret;
	struct iovec *iov = fast_pointer;

	/*
	 * SuS says "The readv() function *may* fail if the iovcnt argument
	 * was less than or equal to 0, or greater than {IOV_MAX}.  Linux has
	 * traditionally returned zero for zero segments, so...
	 */
	if (nr_segs == 0) {
		ret = 0;
		goto out;
	}

	/*
	 * First get the "struct iovec" from user memory and
	 * verify all the pointers
	 */
	if (nr_segs > UIO_MAXIOV) {
		ret = -EINVAL;
		goto out;
	}
	if (nr_segs > fast_segs) {
		iov = kmalloc_array(nr_segs, sizeof(struct iovec), GFP_KERNEL);
		if (iov == NULL) {
			ret = -ENOMEM;
			goto out;
		}
	}
	if (copy_from_user(iov, uvector, nr_segs*sizeof(*uvector))) {
		ret = -EFAULT;
		goto out;
	}

	/*
	 * According to the Single Unix Specification we should return EINVAL
	 * if an element length is < 0 when cast to ssize_t or if the
	 * total length would overflow the ssize_t return value of the
	 * system call.
	 *
	 * Linux caps all read/write calls to MAX_RW_COUNT, and avoids the
	 * overflow case.
	 */
	ret = 0;
	for (seg = 0; seg < nr_segs; seg++) {
		void __user *buf = iov[seg].iov_base;
		ssize_t len = (ssize_t)iov[seg].iov_len;

		/* see if we we're about to use an invalid len or if
		 * it's about to overflow ssize_t */
		if (len < 0) {
			ret = -EINVAL;
			goto out;
		}
		if (type >= 0
		    && unlikely(!access_ok(vrfy_dir(type), buf, len))) {
			ret = -EFAULT;
			goto out;
		}
		if (len > MAX_RW_COUNT - ret) {
			len = MAX_RW_COUNT - ret;
			iov[seg].iov_len = len;
		}
		ret += len;
	}
out:
	*ret_pointer = iov;
	return ret;
}

#ifdef CONFIG_COMPAT
ssize_t compat_rw_copy_check_uvector(int type,
		const struct compat_iovec __user *uvector, unsigned long nr_segs,
		unsigned long fast_segs, struct iovec *fast_pointer,
		struct iovec **ret_pointer)
{
	compat_ssize_t tot_len;
	struct iovec *iov = *ret_pointer = fast_pointer;
	ssize_t ret = 0;
	int seg;

	/*
	 * SuS says "The readv() function *may* fail if the iovcnt argument
	 * was less than or equal to 0, or greater than {IOV_MAX}.  Linux has
	 * traditionally returned zero for zero segments, so...
	 */
	if (nr_segs == 0)
		goto out;

	ret = -EINVAL;
	if (nr_segs > UIO_MAXIOV)
		goto out;
	if (nr_segs > fast_segs) {
		ret = -ENOMEM;
		iov = kmalloc_array(nr_segs, sizeof(struct iovec), GFP_KERNEL);
		if (iov == NULL)
			goto out;
	}
	*ret_pointer = iov;

	ret = -EFAULT;
	if (!access_ok(VERIFY_READ, uvector, nr_segs*sizeof(*uvector)))
		goto out;

	/*
	 * Single unix specification:
	 * We should -EINVAL if an element length is not >= 0 and fitting an
	 * ssize_t.
	 *
	 * In Linux, the total length is limited to MAX_RW_COUNT, there is
	 * no overflow possibility.
	 */
	tot_len = 0;
	ret = -EINVAL;
	for (seg = 0; seg < nr_segs; seg++) {
		compat_uptr_t buf;
		compat_ssize_t len;

		if (__get_user(len, &uvector->iov_len) ||
		   __get_user(buf, &uvector->iov_base)) {
			ret = -EFAULT;
			goto out;
		}
		if (len < 0)	/* size_t not fitting in compat_ssize_t .. */
			goto out;
		if (type >= 0 &&
		    !access_ok(vrfy_dir(type), compat_ptr(buf), len)) {
			ret = -EFAULT;
			goto out;
		}
		if (len > MAX_RW_COUNT - tot_len)
			len = MAX_RW_COUNT - tot_len;
		tot_len += len;
		iov->iov_base = compat_ptr(buf);
		iov->iov_len = (compat_size_t) len;
		uvector++;
		iov++;
	}
	ret = tot_len;

out:
	return ret;
}
#endif

static ssize_t do_iter_read(struct file *file, struct iov_iter *iter,
		loff_t *pos, rwf_t flags)
{
	size_t tot_len;
	ssize_t ret = 0;

	if (!(file->f_mode & FMODE_READ))
		return -EBADF;
	if (!(file->f_mode & FMODE_CAN_READ))
		return -EINVAL;

	tot_len = iov_iter_count(iter);
	if (!tot_len)
		goto out;
	ret = rw_verify_area(READ, file, pos, tot_len);
	if (ret < 0)
		return ret;

	if (file->f_op->read_iter)
		ret = do_iter_readv_writev(file, iter, pos, READ, flags);
	else
		ret = do_loop_readv_writev(file, iter, pos, READ, flags);
out:
	if (ret >= 0)
		fsnotify_access(file);
	return ret;
}

ssize_t vfs_iter_read(struct file *file, struct iov_iter *iter, loff_t *ppos,
		rwf_t flags)
{
	if (!file->f_op->read_iter)
		return -EINVAL;
	return do_iter_read(file, iter, ppos, flags);
}
EXPORT_SYMBOL(vfs_iter_read);

static ssize_t do_iter_write(struct file *file, struct iov_iter *iter,
		loff_t *pos, rwf_t flags)
{
	size_t tot_len;
	ssize_t ret = 0;

	if (!(file->f_mode & FMODE_WRITE))
		return -EBADF;
	if (!(file->f_mode & FMODE_CAN_WRITE))
		return -EINVAL;

	tot_len = iov_iter_count(iter);
	if (!tot_len)
		return 0;
	ret = rw_verify_area(WRITE, file, pos, tot_len);
	if (ret < 0)
		return ret;

	if (file->f_op->write_iter)
		ret = do_iter_readv_writev(file, iter, pos, WRITE, flags);
	else
		ret = do_loop_readv_writev(file, iter, pos, WRITE, flags);
	if (ret > 0)
		fsnotify_modify(file);
	return ret;
}

ssize_t vfs_iter_write(struct file *file, struct iov_iter *iter, loff_t *ppos,
		rwf_t flags)
{
	if (!file->f_op->write_iter)
		return -EINVAL;
	return do_iter_write(file, iter, ppos, flags);
}
EXPORT_SYMBOL(vfs_iter_write);

ssize_t vfs_readv(struct file *file, const struct iovec __user *vec,
		  unsigned long vlen, loff_t *pos, rwf_t flags)
{
	struct iovec iovstack[UIO_FASTIOV];
	struct iovec *iov = iovstack;
	struct iov_iter iter;
	ssize_t ret;

	ret = import_iovec(READ, vec, vlen, ARRAY_SIZE(iovstack), &iov, &iter);
	if (ret >= 0) {
		ret = do_iter_read(file, &iter, pos, flags);
		kfree(iov);
	}

	return ret;
}

static ssize_t vfs_writev(struct file *file, const struct iovec __user *vec,
		   unsigned long vlen, loff_t *pos, rwf_t flags)
{
	struct iovec iovstack[UIO_FASTIOV];
	struct iovec *iov = iovstack;
	struct iov_iter iter;
	ssize_t ret;

	ret = import_iovec(WRITE, vec, vlen, ARRAY_SIZE(iovstack), &iov, &iter);
	if (ret >= 0) {
		file_start_write(file);
		ret = do_iter_write(file, &iter, pos, flags);
		file_end_write(file);
		kfree(iov);
	}
	return ret;
}

static ssize_t do_readv(unsigned long fd, const struct iovec __user *vec,
			unsigned long vlen, rwf_t flags)
{
	struct fd f = fdget_pos(fd);
	ssize_t ret = -EBADF;

	if (f.file) {
		loff_t pos = file_pos_read(f.file);
		ret = vfs_readv(f.file, vec, vlen, &pos, flags);
		if (ret >= 0)
			file_pos_write(f.file, pos);
		fdput_pos(f);
	}

	if (ret > 0)
		add_rchar(current, ret);
	inc_syscr(current);
	return ret;
}

static ssize_t do_writev(unsigned long fd, const struct iovec __user *vec,
			 unsigned long vlen, rwf_t flags)
{
	struct fd f = fdget_pos(fd);
	ssize_t ret = -EBADF;

	if (f.file) {
		loff_t pos = file_pos_read(f.file);
		ret = vfs_writev(f.file, vec, vlen, &pos, flags);
		if (ret >= 0)
			file_pos_write(f.file, pos);
		fdput_pos(f);
	}

	if (ret > 0)
		add_wchar(current, ret);
	inc_syscw(current);
	return ret;
}

static inline loff_t pos_from_hilo(unsigned long high, unsigned long low)
{
#define HALF_LONG_BITS (BITS_PER_LONG / 2)
	return (((loff_t)high << HALF_LONG_BITS) << HALF_LONG_BITS) | low;
}

static ssize_t do_preadv(unsigned long fd, const struct iovec __user *vec,
			 unsigned long vlen, loff_t pos, rwf_t flags)
{
	struct fd f;
	ssize_t ret = -EBADF;

	if (pos < 0)
		return -EINVAL;

	f = fdget(fd);
	if (f.file) {
		ret = -ESPIPE;
		if (f.file->f_mode & FMODE_PREAD)
			ret = vfs_readv(f.file, vec, vlen, &pos, flags);
		fdput(f);
	}

	if (ret > 0)
		add_rchar(current, ret);
	inc_syscr(current);
	return ret;
}

static ssize_t do_pwritev(unsigned long fd, const struct iovec __user *vec,
			  unsigned long vlen, loff_t pos, rwf_t flags)
{
	struct fd f;
	ssize_t ret = -EBADF;

	if (pos < 0)
		return -EINVAL;

	f = fdget(fd);
	if (f.file) {
		ret = -ESPIPE;
		if (f.file->f_mode & FMODE_PWRITE)
			ret = vfs_writev(f.file, vec, vlen, &pos, flags);
		fdput(f);
	}

	if (ret > 0)
		add_wchar(current, ret);
	inc_syscw(current);
	return ret;
}

SYSCALL_DEFINE3(readv, unsigned long, fd, const struct iovec __user *, vec,
		unsigned long, vlen)
{
	return do_readv(fd, vec, vlen, 0);
}

SYSCALL_DEFINE3(writev, unsigned long, fd, const struct iovec __user *, vec,
		unsigned long, vlen)
{
	return do_writev(fd, vec, vlen, 0);
}

SYSCALL_DEFINE5(preadv, unsigned long, fd, const struct iovec __user *, vec,
		unsigned long, vlen, unsigned long, pos_l, unsigned long, pos_h)
{
	loff_t pos = pos_from_hilo(pos_h, pos_l);

	return do_preadv(fd, vec, vlen, pos, 0);
}

SYSCALL_DEFINE6(preadv2, unsigned long, fd, const struct iovec __user *, vec,
		unsigned long, vlen, unsigned long, pos_l, unsigned long, pos_h,
		rwf_t, flags)
{
	loff_t pos = pos_from_hilo(pos_h, pos_l);

	if (pos == -1)
		return do_readv(fd, vec, vlen, flags);

	return do_preadv(fd, vec, vlen, pos, flags);
}

SYSCALL_DEFINE5(pwritev, unsigned long, fd, const struct iovec __user *, vec,
		unsigned long, vlen, unsigned long, pos_l, unsigned long, pos_h)
{
	loff_t pos = pos_from_hilo(pos_h, pos_l);

	return do_pwritev(fd, vec, vlen, pos, 0);
}

SYSCALL_DEFINE6(pwritev2, unsigned long, fd, const struct iovec __user *, vec,
		unsigned long, vlen, unsigned long, pos_l, unsigned long, pos_h,
		rwf_t, flags)
{
	loff_t pos = pos_from_hilo(pos_h, pos_l);

	if (pos == -1)
		return do_writev(fd, vec, vlen, flags);

	return do_pwritev(fd, vec, vlen, pos, flags);
}

#ifdef CONFIG_COMPAT
static size_t compat_readv(struct file *file,
			   const struct compat_iovec __user *vec,
			   unsigned long vlen, loff_t *pos, rwf_t flags)
{
	struct iovec iovstack[UIO_FASTIOV];
	struct iovec *iov = iovstack;
	struct iov_iter iter;
	ssize_t ret;

	ret = compat_import_iovec(READ, vec, vlen, UIO_FASTIOV, &iov, &iter);
	if (ret >= 0) {
		ret = do_iter_read(file, &iter, pos, flags);
		kfree(iov);
	}
	if (ret > 0)
		add_rchar(current, ret);
	inc_syscr(current);
	return ret;
}

static size_t do_compat_readv(compat_ulong_t fd,
				 const struct compat_iovec __user *vec,
				 compat_ulong_t vlen, rwf_t flags)
{
	struct fd f = fdget_pos(fd);
	ssize_t ret;
	loff_t pos;

	if (!f.file)
		return -EBADF;
	pos = f.file->f_pos;
	ret = compat_readv(f.file, vec, vlen, &pos, flags);
	if (ret >= 0)
		f.file->f_pos = pos;
	fdput_pos(f);
	return ret;

}

COMPAT_SYSCALL_DEFINE3(readv, compat_ulong_t, fd,
		const struct compat_iovec __user *,vec,
		compat_ulong_t, vlen)
{
	return do_compat_readv(fd, vec, vlen, 0);
}

static long do_compat_preadv64(unsigned long fd,
				  const struct compat_iovec __user *vec,
				  unsigned long vlen, loff_t pos, rwf_t flags)
{
	struct fd f;
	ssize_t ret;

	if (pos < 0)
		return -EINVAL;
	f = fdget(fd);
	if (!f.file)
		return -EBADF;
	ret = -ESPIPE;
	if (f.file->f_mode & FMODE_PREAD)
		ret = compat_readv(f.file, vec, vlen, &pos, flags);
	fdput(f);
	return ret;
}

#ifdef __ARCH_WANT_COMPAT_SYS_PREADV64
COMPAT_SYSCALL_DEFINE4(preadv64, unsigned long, fd,
		const struct compat_iovec __user *,vec,
		unsigned long, vlen, loff_t, pos)
{
	return do_compat_preadv64(fd, vec, vlen, pos, 0);
}
#endif

COMPAT_SYSCALL_DEFINE5(preadv, compat_ulong_t, fd,
		const struct compat_iovec __user *,vec,
		compat_ulong_t, vlen, u32, pos_low, u32, pos_high)
{
	loff_t pos = ((loff_t)pos_high << 32) | pos_low;

	return do_compat_preadv64(fd, vec, vlen, pos, 0);
}

#ifdef __ARCH_WANT_COMPAT_SYS_PREADV64V2
COMPAT_SYSCALL_DEFINE5(preadv64v2, unsigned long, fd,
		const struct compat_iovec __user *,vec,
		unsigned long, vlen, loff_t, pos, rwf_t, flags)
{
	return do_compat_preadv64(fd, vec, vlen, pos, flags);
}
#endif

COMPAT_SYSCALL_DEFINE6(preadv2, compat_ulong_t, fd,
		const struct compat_iovec __user *,vec,
		compat_ulong_t, vlen, u32, pos_low, u32, pos_high,
		rwf_t, flags)
{
	loff_t pos = ((loff_t)pos_high << 32) | pos_low;

	if (pos == -1)
		return do_compat_readv(fd, vec, vlen, flags);

	return do_compat_preadv64(fd, vec, vlen, pos, flags);
}

static size_t compat_writev(struct file *file,
			    const struct compat_iovec __user *vec,
			    unsigned long vlen, loff_t *pos, rwf_t flags)
{
	struct iovec iovstack[UIO_FASTIOV];
	struct iovec *iov = iovstack;
	struct iov_iter iter;
	ssize_t ret;

	ret = compat_import_iovec(WRITE, vec, vlen, UIO_FASTIOV, &iov, &iter);
	if (ret >= 0) {
		file_start_write(file);
		ret = do_iter_write(file, &iter, pos, flags);
		file_end_write(file);
		kfree(iov);
	}
	if (ret > 0)
		add_wchar(current, ret);
	inc_syscw(current);
	return ret;
}

static size_t do_compat_writev(compat_ulong_t fd,
				  const struct compat_iovec __user* vec,
				  compat_ulong_t vlen, rwf_t flags)
{
	struct fd f = fdget_pos(fd);
	ssize_t ret;
	loff_t pos;

	if (!f.file)
		return -EBADF;
	pos = f.file->f_pos;
	ret = compat_writev(f.file, vec, vlen, &pos, flags);
	if (ret >= 0)
		f.file->f_pos = pos;
	fdput_pos(f);
	return ret;
}

COMPAT_SYSCALL_DEFINE3(writev, compat_ulong_t, fd,
		const struct compat_iovec __user *, vec,
		compat_ulong_t, vlen)
{
	return do_compat_writev(fd, vec, vlen, 0);
}

static long do_compat_pwritev64(unsigned long fd,
				   const struct compat_iovec __user *vec,
				   unsigned long vlen, loff_t pos, rwf_t flags)
{
	struct fd f;
	ssize_t ret;

	if (pos < 0)
		return -EINVAL;
	f = fdget(fd);
	if (!f.file)
		return -EBADF;
	ret = -ESPIPE;
	if (f.file->f_mode & FMODE_PWRITE)
		ret = compat_writev(f.file, vec, vlen, &pos, flags);
	fdput(f);
	return ret;
}

#ifdef __ARCH_WANT_COMPAT_SYS_PWRITEV64
COMPAT_SYSCALL_DEFINE4(pwritev64, unsigned long, fd,
		const struct compat_iovec __user *,vec,
		unsigned long, vlen, loff_t, pos)
{
	return do_compat_pwritev64(fd, vec, vlen, pos, 0);
}
#endif

COMPAT_SYSCALL_DEFINE5(pwritev, compat_ulong_t, fd,
		const struct compat_iovec __user *,vec,
		compat_ulong_t, vlen, u32, pos_low, u32, pos_high)
{
	loff_t pos = ((loff_t)pos_high << 32) | pos_low;

	return do_compat_pwritev64(fd, vec, vlen, pos, 0);
}

#ifdef __ARCH_WANT_COMPAT_SYS_PWRITEV64V2
COMPAT_SYSCALL_DEFINE5(pwritev64v2, unsigned long, fd,
		const struct compat_iovec __user *,vec,
		unsigned long, vlen, loff_t, pos, rwf_t, flags)
{
	return do_compat_pwritev64(fd, vec, vlen, pos, flags);
}
#endif

COMPAT_SYSCALL_DEFINE6(pwritev2, compat_ulong_t, fd,
		const struct compat_iovec __user *,vec,
		compat_ulong_t, vlen, u32, pos_low, u32, pos_high, rwf_t, flags)
{
	loff_t pos = ((loff_t)pos_high << 32) | pos_low;

	if (pos == -1)
		return do_compat_writev(fd, vec, vlen, flags);

	return do_compat_pwritev64(fd, vec, vlen, pos, flags);
}

#endif

static ssize_t do_sendfile(int out_fd, int in_fd, loff_t *ppos,
		  	   size_t count, loff_t max)
{
	struct fd in, out;
	struct inode *in_inode, *out_inode;
	loff_t pos;
	loff_t out_pos;
	ssize_t retval;
	int fl;

	/*
	 * Get input file, and verify that it is ok..
	 */
	retval = -EBADF;
	in = fdget(in_fd);
	if (!in.file)
		goto out;
	if (!(in.file->f_mode & FMODE_READ))
		goto fput_in;
	retval = -ESPIPE;
	if (!ppos) {
		pos = in.file->f_pos;
	} else {
		pos = *ppos;
		if (!(in.file->f_mode & FMODE_PREAD))
			goto fput_in;
	}
	retval = rw_verify_area(READ, in.file, &pos, count);
	if (retval < 0)
		goto fput_in;
	if (count > MAX_RW_COUNT)
		count =  MAX_RW_COUNT;

	/*
	 * Get output file, and verify that it is ok..
	 */
	retval = -EBADF;
	out = fdget(out_fd);
	if (!out.file)
		goto fput_in;
	if (!(out.file->f_mode & FMODE_WRITE))
		goto fput_out;
	in_inode = file_inode(in.file);
	out_inode = file_inode(out.file);
	out_pos = out.file->f_pos;
	retval = rw_verify_area(WRITE, out.file, &out_pos, count);
	if (retval < 0)
		goto fput_out;

	if (!max)
		max = min(in_inode->i_sb->s_maxbytes, out_inode->i_sb->s_maxbytes);

	if (unlikely(pos + count > max)) {
		retval = -EOVERFLOW;
		if (pos >= max)
			goto fput_out;
		count = max - pos;
	}

	fl = 0;
#if 0
	/*
	 * We need to debate whether we can enable this or not. The
	 * man page documents EAGAIN return for the output at least,
	 * and the application is arguably buggy if it doesn't expect
	 * EAGAIN on a non-blocking file descriptor.
	 */
	if (in.file->f_flags & O_NONBLOCK)
		fl = SPLICE_F_NONBLOCK;
#endif
	file_start_write(out.file);
	retval = do_splice_direct(in.file, &pos, out.file, &out_pos, count, fl);
	file_end_write(out.file);

	if (retval > 0) {
		add_rchar(current, retval);
		add_wchar(current, retval);
		fsnotify_access(in.file);
		fsnotify_modify(out.file);
		out.file->f_pos = out_pos;
		if (ppos)
			*ppos = pos;
		else
			in.file->f_pos = pos;
	}

	inc_syscr(current);
	inc_syscw(current);
	if (pos > max)
		retval = -EOVERFLOW;

fput_out:
	fdput(out);
fput_in:
	fdput(in);
out:
	return retval;
}

SYSCALL_DEFINE4(sendfile, int, out_fd, int, in_fd, off_t __user *, offset, size_t, count)
{
	loff_t pos;
	off_t off;
	ssize_t ret;

	if (offset) {
		if (unlikely(get_user(off, offset)))
			return -EFAULT;
		pos = off;
		ret = do_sendfile(out_fd, in_fd, &pos, count, MAX_NON_LFS);
		if (unlikely(put_user(pos, offset)))
			return -EFAULT;
		return ret;
	}

	return do_sendfile(out_fd, in_fd, NULL, count, 0);
}

SYSCALL_DEFINE4(sendfile64, int, out_fd, int, in_fd, loff_t __user *, offset, size_t, count)
{
	loff_t pos;
	ssize_t ret;

	if (offset) {
		if (unlikely(copy_from_user(&pos, offset, sizeof(loff_t))))
			return -EFAULT;
		ret = do_sendfile(out_fd, in_fd, &pos, count, 0);
		if (unlikely(put_user(pos, offset)))
			return -EFAULT;
		return ret;
	}

	return do_sendfile(out_fd, in_fd, NULL, count, 0);
}

#ifdef CONFIG_COMPAT
COMPAT_SYSCALL_DEFINE4(sendfile, int, out_fd, int, in_fd,
		compat_off_t __user *, offset, compat_size_t, count)
{
	loff_t pos;
	off_t off;
	ssize_t ret;

	if (offset) {
		if (unlikely(get_user(off, offset)))
			return -EFAULT;
		pos = off;
		ret = do_sendfile(out_fd, in_fd, &pos, count, MAX_NON_LFS);
		if (unlikely(put_user(pos, offset)))
			return -EFAULT;
		return ret;
	}

	return do_sendfile(out_fd, in_fd, NULL, count, 0);
}

COMPAT_SYSCALL_DEFINE4(sendfile64, int, out_fd, int, in_fd,
		compat_loff_t __user *, offset, compat_size_t, count)
{
	loff_t pos;
	ssize_t ret;

	if (offset) {
		if (unlikely(copy_from_user(&pos, offset, sizeof(loff_t))))
			return -EFAULT;
		ret = do_sendfile(out_fd, in_fd, &pos, count, 0);
		if (unlikely(put_user(pos, offset)))
			return -EFAULT;
		return ret;
	}

	return do_sendfile(out_fd, in_fd, NULL, count, 0);
}
#endif

/*
 * copy_file_range() differs from regular file read and write in that it
 * specifically allows return partial success.  When it does so is up to
 * the copy_file_range method.
 */
ssize_t vfs_copy_file_range(struct file *file_in, loff_t pos_in,
			    struct file *file_out, loff_t pos_out,
			    size_t len, unsigned int flags)
{
	struct inode *inode_in = file_inode(file_in);
	struct inode *inode_out = file_inode(file_out);
	ssize_t ret;

	if (flags != 0)
		return -EINVAL;

	if (S_ISDIR(inode_in->i_mode) || S_ISDIR(inode_out->i_mode))
		return -EISDIR;
	if (!S_ISREG(inode_in->i_mode) || !S_ISREG(inode_out->i_mode))
		return -EINVAL;

	ret = rw_verify_area(READ, file_in, &pos_in, len);
	if (unlikely(ret))
		return ret;

	ret = rw_verify_area(WRITE, file_out, &pos_out, len);
	if (unlikely(ret))
		return ret;

	if (!(file_in->f_mode & FMODE_READ) ||
	    !(file_out->f_mode & FMODE_WRITE) ||
	    (file_out->f_flags & O_APPEND))
		return -EBADF;

	/* this could be relaxed once a method supports cross-fs copies */
	if (inode_in->i_sb != inode_out->i_sb)
		return -EXDEV;

	if (len == 0)
		return 0;

	file_start_write(file_out);

	/*
	 * Try cloning first, this is supported by more file systems, and
	 * more efficient if both clone and copy are supported (e.g. NFS).
	 */
	if (file_in->f_op->remap_file_range) {
		loff_t cloned;

		cloned = file_in->f_op->remap_file_range(file_in, pos_in,
				file_out, pos_out,
				min_t(loff_t, MAX_RW_COUNT, len),
				REMAP_FILE_CAN_SHORTEN);
		if (cloned > 0) {
			ret = cloned;
			goto done;
		}
	}

	if (file_out->f_op->copy_file_range) {
		ret = file_out->f_op->copy_file_range(file_in, pos_in, file_out,
						      pos_out, len, flags);
		if (ret != -EOPNOTSUPP)
			goto done;
	}

	ret = do_splice_direct(file_in, &pos_in, file_out, &pos_out,
			len > MAX_RW_COUNT ? MAX_RW_COUNT : len, 0);

done:
	if (ret > 0) {
		fsnotify_access(file_in);
		add_rchar(current, ret);
		fsnotify_modify(file_out);
		add_wchar(current, ret);
	}

	inc_syscr(current);
	inc_syscw(current);

	file_end_write(file_out);

	return ret;
}
EXPORT_SYMBOL(vfs_copy_file_range);

SYSCALL_DEFINE6(copy_file_range, int, fd_in, loff_t __user *, off_in,
		int, fd_out, loff_t __user *, off_out,
		size_t, len, unsigned int, flags)
{
	loff_t pos_in;
	loff_t pos_out;
	struct fd f_in;
	struct fd f_out;
	ssize_t ret = -EBADF;

	f_in = fdget(fd_in);
	if (!f_in.file)
		goto out2;

	f_out = fdget(fd_out);
	if (!f_out.file)
		goto out1;

	ret = -EFAULT;
	if (off_in) {
		if (copy_from_user(&pos_in, off_in, sizeof(loff_t)))
			goto out;
	} else {
		pos_in = f_in.file->f_pos;
	}

	if (off_out) {
		if (copy_from_user(&pos_out, off_out, sizeof(loff_t)))
			goto out;
	} else {
		pos_out = f_out.file->f_pos;
	}

	ret = vfs_copy_file_range(f_in.file, pos_in, f_out.file, pos_out, len,
				  flags);
	if (ret > 0) {
		pos_in += ret;
		pos_out += ret;

		if (off_in) {
			if (copy_to_user(off_in, &pos_in, sizeof(loff_t)))
				ret = -EFAULT;
		} else {
			f_in.file->f_pos = pos_in;
		}

		if (off_out) {
			if (copy_to_user(off_out, &pos_out, sizeof(loff_t)))
				ret = -EFAULT;
		} else {
			f_out.file->f_pos = pos_out;
		}
	}

out:
	fdput(f_out);
out1:
	fdput(f_in);
out2:
	return ret;
}

static int remap_verify_area(struct file *file, loff_t pos, loff_t len,
			     bool write)
{
	struct inode *inode = file_inode(file);

	if (unlikely(pos < 0 || len < 0))
		return -EINVAL;

	 if (unlikely((loff_t) (pos + len) < 0))
		return -EINVAL;

	if (unlikely(inode->i_flctx && mandatory_lock(inode))) {
		loff_t end = len ? pos + len - 1 : OFFSET_MAX;
		int retval;

		retval = locks_mandatory_area(inode, file, pos, end,
				write ? F_WRLCK : F_RDLCK);
		if (retval < 0)
			return retval;
	}

	return security_file_permission(file, write ? MAY_WRITE : MAY_READ);
}
/*
 * Ensure that we don't remap a partial EOF block in the middle of something
 * else.  Assume that the offsets have already been checked for block
 * alignment.
 *
 * For deduplication we always scale down to the previous block because we
 * can't meaningfully compare post-EOF contents.
 *
 * For clone we only link a partial EOF block above the destination file's EOF.
 *
 * Shorten the request if possible.
 */
static int generic_remap_check_len(struct inode *inode_in,
				   struct inode *inode_out,
				   loff_t pos_out,
				   loff_t *len,
				   unsigned int remap_flags)
{
	u64 blkmask = i_blocksize(inode_in) - 1;
	loff_t new_len = *len;

	if ((*len & blkmask) == 0)
		return 0;

	if ((remap_flags & REMAP_FILE_DEDUP) ||
	    pos_out + *len < i_size_read(inode_out))
		new_len &= ~blkmask;

	if (new_len == *len)
		return 0;

	if (remap_flags & REMAP_FILE_CAN_SHORTEN) {
		*len = new_len;
		return 0;
	}

	return (remap_flags & REMAP_FILE_DEDUP) ? -EBADE : -EINVAL;
}

/*
 * Read a page's worth of file data into the page cache.  Return the page
 * locked.
 */
static struct page *vfs_dedupe_get_page(struct inode *inode, loff_t offset)
{
	struct page *page;

	page = read_mapping_page(inode->i_mapping, offset >> PAGE_SHIFT, NULL);
	if (IS_ERR(page))
		return page;
	if (!PageUptodate(page)) {
		put_page(page);
		return ERR_PTR(-EIO);
	}
	lock_page(page);
	return page;
}

/*
 * Compare extents of two files to see if they are the same.
 * Caller must have locked both inodes to prevent write races.
 */
static int vfs_dedupe_file_range_compare(struct inode *src, loff_t srcoff,
					 struct inode *dest, loff_t destoff,
					 loff_t len, bool *is_same)
{
	loff_t src_poff;
	loff_t dest_poff;
	void *src_addr;
	void *dest_addr;
	struct page *src_page;
	struct page *dest_page;
	loff_t cmp_len;
	bool same;
	int error;

	error = -EINVAL;
	same = true;
	while (len) {
		src_poff = srcoff & (PAGE_SIZE - 1);
		dest_poff = destoff & (PAGE_SIZE - 1);
		cmp_len = min(PAGE_SIZE - src_poff,
			      PAGE_SIZE - dest_poff);
		cmp_len = min(cmp_len, len);
		if (cmp_len <= 0)
			goto out_error;

		src_page = vfs_dedupe_get_page(src, srcoff);
		if (IS_ERR(src_page)) {
			error = PTR_ERR(src_page);
			goto out_error;
		}
		dest_page = vfs_dedupe_get_page(dest, destoff);
		if (IS_ERR(dest_page)) {
			error = PTR_ERR(dest_page);
			unlock_page(src_page);
			put_page(src_page);
			goto out_error;
		}
		src_addr = kmap_atomic(src_page);
		dest_addr = kmap_atomic(dest_page);

		flush_dcache_page(src_page);
		flush_dcache_page(dest_page);

		if (memcmp(src_addr + src_poff, dest_addr + dest_poff, cmp_len))
			same = false;

		kunmap_atomic(dest_addr);
		kunmap_atomic(src_addr);
		unlock_page(dest_page);
		unlock_page(src_page);
		put_page(dest_page);
		put_page(src_page);

		if (!same)
			break;

		srcoff += cmp_len;
		destoff += cmp_len;
		len -= cmp_len;
	}

	*is_same = same;
	return 0;

out_error:
	return error;
}

/*
 * Check that the two inodes are eligible for cloning, the ranges make
 * sense, and then flush all dirty data.  Caller must ensure that the
 * inodes have been locked against any other modifications.
 *
 * If there's an error, then the usual negative error code is returned.
 * Otherwise returns 0 with *len set to the request length.
 */
int generic_remap_file_range_prep(struct file *file_in, loff_t pos_in,
				  struct file *file_out, loff_t pos_out,
				  loff_t *len, unsigned int remap_flags)
{
	struct inode *inode_in = file_inode(file_in);
	struct inode *inode_out = file_inode(file_out);
	bool same_inode = (inode_in == inode_out);
	int ret;

	/* Don't touch certain kinds of inodes */
	if (IS_IMMUTABLE(inode_out))
		return -EPERM;

	if (IS_SWAPFILE(inode_in) || IS_SWAPFILE(inode_out))
		return -ETXTBSY;

	/* Don't reflink dirs, pipes, sockets... */
	if (S_ISDIR(inode_in->i_mode) || S_ISDIR(inode_out->i_mode))
		return -EISDIR;
	if (!S_ISREG(inode_in->i_mode) || !S_ISREG(inode_out->i_mode))
		return -EINVAL;

	/* Zero length dedupe exits immediately; reflink goes to EOF. */
	if (*len == 0) {
		loff_t isize = i_size_read(inode_in);

		if ((remap_flags & REMAP_FILE_DEDUP) || pos_in == isize)
			return 0;
		if (pos_in > isize)
			return -EINVAL;
		*len = isize - pos_in;
		if (*len == 0)
			return 0;
	}

	/* Check that we don't violate system file offset limits. */
	ret = generic_remap_checks(file_in, pos_in, file_out, pos_out, len,
			remap_flags);
	if (ret)
		return ret;

	/* Wait for the completion of any pending IOs on both files */
	inode_dio_wait(inode_in);
	if (!same_inode)
		inode_dio_wait(inode_out);

	ret = filemap_write_and_wait_range(inode_in->i_mapping,
			pos_in, pos_in + *len - 1);
	if (ret)
		return ret;

	ret = filemap_write_and_wait_range(inode_out->i_mapping,
			pos_out, pos_out + *len - 1);
	if (ret)
		return ret;

	/*
	 * Check that the extents are the same.
	 */
	if (remap_flags & REMAP_FILE_DEDUP) {
		bool		is_same = false;

		ret = vfs_dedupe_file_range_compare(inode_in, pos_in,
				inode_out, pos_out, *len, &is_same);
		if (ret)
			return ret;
		if (!is_same)
			return -EBADE;
	}

	ret = generic_remap_check_len(inode_in, inode_out, pos_out, len,
			remap_flags);
	if (ret)
		return ret;

	/* If can't alter the file contents, we're done. */
	if (!(remap_flags & REMAP_FILE_DEDUP)) {
		/* Update the timestamps, since we can alter file contents. */
		if (!(file_out->f_mode & FMODE_NOCMTIME)) {
			ret = file_update_time(file_out);
			if (ret)
				return ret;
		}

		/*
		 * Clear the security bits if the process is not being run by
		 * root.  This keeps people from modifying setuid and setgid
		 * binaries.
		 */
		ret = file_remove_privs(file_out);
		if (ret)
			return ret;
	}

	return 0;
}
EXPORT_SYMBOL(generic_remap_file_range_prep);

<<<<<<< HEAD
int do_clone_file_range(struct file *file_in, loff_t pos_in,
			struct file *file_out, loff_t pos_out, u64 len)
=======
loff_t do_clone_file_range(struct file *file_in, loff_t pos_in,
			   struct file *file_out, loff_t pos_out,
			   loff_t len, unsigned int remap_flags)
>>>>>>> 65102238
{
	struct inode *inode_in = file_inode(file_in);
	struct inode *inode_out = file_inode(file_out);
	loff_t ret;

	WARN_ON_ONCE(remap_flags);

	if (S_ISDIR(inode_in->i_mode) || S_ISDIR(inode_out->i_mode))
		return -EISDIR;
	if (!S_ISREG(inode_in->i_mode) || !S_ISREG(inode_out->i_mode))
		return -EINVAL;

	/*
	 * FICLONE/FICLONERANGE ioctls enforce that src and dest files are on
	 * the same mount. Practically, they only need to be on the same file
	 * system.
	 */
	if (inode_in->i_sb != inode_out->i_sb)
		return -EXDEV;

	if (!(file_in->f_mode & FMODE_READ) ||
	    !(file_out->f_mode & FMODE_WRITE) ||
	    (file_out->f_flags & O_APPEND))
		return -EBADF;

	if (!file_in->f_op->remap_file_range)
		return -EOPNOTSUPP;

	ret = remap_verify_area(file_in, pos_in, len, false);
	if (ret)
		return ret;

	ret = remap_verify_area(file_out, pos_out, len, true);
	if (ret)
		return ret;

	ret = file_in->f_op->remap_file_range(file_in, pos_in,
			file_out, pos_out, len, remap_flags);
	if (ret < 0)
		return ret;

	fsnotify_access(file_in);
	fsnotify_modify(file_out);
	return ret;
}
EXPORT_SYMBOL(do_clone_file_range);
<<<<<<< HEAD

int vfs_clone_file_range(struct file *file_in, loff_t pos_in,
			 struct file *file_out, loff_t pos_out, u64 len)
{
	int ret;

	file_start_write(file_out);
	ret = do_clone_file_range(file_in, pos_in, file_out, pos_out, len);
	file_end_write(file_out);

	return ret;
}
EXPORT_SYMBOL(vfs_clone_file_range);
=======
>>>>>>> 65102238

loff_t vfs_clone_file_range(struct file *file_in, loff_t pos_in,
			    struct file *file_out, loff_t pos_out,
			    loff_t len, unsigned int remap_flags)
{
	loff_t ret;

	file_start_write(file_out);
	ret = do_clone_file_range(file_in, pos_in, file_out, pos_out, len,
				  remap_flags);
	file_end_write(file_out);

	return ret;
}
EXPORT_SYMBOL(vfs_clone_file_range);

/* Check whether we are allowed to dedupe the destination file */
static bool allow_file_dedupe(struct file *file)
{
	if (capable(CAP_SYS_ADMIN))
		return true;
	if (file->f_mode & FMODE_WRITE)
		return true;
	if (uid_eq(current_fsuid(), file_inode(file)->i_uid))
		return true;
	if (!inode_permission(file_inode(file), MAY_WRITE))
		return true;
	return false;
}

loff_t vfs_dedupe_file_range_one(struct file *src_file, loff_t src_pos,
				 struct file *dst_file, loff_t dst_pos,
				 loff_t len, unsigned int remap_flags)
{
	loff_t ret;

	WARN_ON_ONCE(remap_flags & ~(REMAP_FILE_DEDUP |
				     REMAP_FILE_CAN_SHORTEN));

	ret = mnt_want_write_file(dst_file);
	if (ret)
		return ret;

	ret = remap_verify_area(dst_file, dst_pos, len, true);
	if (ret < 0)
		goto out_drop_write;

	ret = -EPERM;
	if (!allow_file_dedupe(dst_file))
		goto out_drop_write;

	ret = -EXDEV;
	if (src_file->f_path.mnt != dst_file->f_path.mnt)
		goto out_drop_write;

	ret = -EISDIR;
	if (S_ISDIR(file_inode(dst_file)->i_mode))
		goto out_drop_write;

	ret = -EINVAL;
	if (!dst_file->f_op->remap_file_range)
		goto out_drop_write;

	if (len == 0) {
		ret = 0;
		goto out_drop_write;
	}

	ret = dst_file->f_op->remap_file_range(src_file, src_pos, dst_file,
			dst_pos, len, remap_flags | REMAP_FILE_DEDUP);
out_drop_write:
	mnt_drop_write_file(dst_file);

	return ret;
}
EXPORT_SYMBOL(vfs_dedupe_file_range_one);

int vfs_dedupe_file_range(struct file *file, struct file_dedupe_range *same)
{
	struct file_dedupe_range_info *info;
	struct inode *src = file_inode(file);
	u64 off;
	u64 len;
	int i;
	int ret;
	u16 count = same->dest_count;
	loff_t deduped;

	if (!(file->f_mode & FMODE_READ))
		return -EINVAL;

	if (same->reserved1 || same->reserved2)
		return -EINVAL;

	off = same->src_offset;
	len = same->src_length;

	ret = -EISDIR;
	if (S_ISDIR(src->i_mode))
		goto out;

	ret = -EINVAL;
	if (!S_ISREG(src->i_mode))
		goto out;

	ret = remap_verify_area(file, off, len, false);
	if (ret < 0)
		goto out;
	ret = 0;

	if (off + len > i_size_read(src))
		return -EINVAL;

	/* Arbitrary 1G limit on a single dedupe request, can be raised. */
	len = min_t(u64, len, 1 << 30);

	/* pre-format output fields to sane values */
	for (i = 0; i < count; i++) {
		same->info[i].bytes_deduped = 0ULL;
		same->info[i].status = FILE_DEDUPE_RANGE_SAME;
	}

	for (i = 0, info = same->info; i < count; i++, info++) {
		struct fd dst_fd = fdget(info->dest_fd);
		struct file *dst_file = dst_fd.file;

		if (!dst_file) {
			info->status = -EBADF;
			goto next_loop;
		}

		if (info->reserved) {
			info->status = -EINVAL;
			goto next_fdput;
		}

		deduped = vfs_dedupe_file_range_one(file, off, dst_file,
						    info->dest_offset, len,
						    REMAP_FILE_CAN_SHORTEN);
		if (deduped == -EBADE)
			info->status = FILE_DEDUPE_RANGE_DIFFERS;
		else if (deduped < 0)
			info->status = deduped;
		else
			info->bytes_deduped = len;

next_fdput:
		fdput(dst_fd);
next_loop:
		if (fatal_signal_pending(current))
			goto out;
	}

out:
	return ret;
}
EXPORT_SYMBOL(vfs_dedupe_file_range);<|MERGE_RESOLUTION|>--- conflicted
+++ resolved
@@ -1948,14 +1948,9 @@
 }
 EXPORT_SYMBOL(generic_remap_file_range_prep);
 
-<<<<<<< HEAD
-int do_clone_file_range(struct file *file_in, loff_t pos_in,
-			struct file *file_out, loff_t pos_out, u64 len)
-=======
 loff_t do_clone_file_range(struct file *file_in, loff_t pos_in,
 			   struct file *file_out, loff_t pos_out,
 			   loff_t len, unsigned int remap_flags)
->>>>>>> 65102238
 {
 	struct inode *inode_in = file_inode(file_in);
 	struct inode *inode_out = file_inode(file_out);
@@ -2002,22 +1997,6 @@
 	return ret;
 }
 EXPORT_SYMBOL(do_clone_file_range);
-<<<<<<< HEAD
-
-int vfs_clone_file_range(struct file *file_in, loff_t pos_in,
-			 struct file *file_out, loff_t pos_out, u64 len)
-{
-	int ret;
-
-	file_start_write(file_out);
-	ret = do_clone_file_range(file_in, pos_in, file_out, pos_out, len);
-	file_end_write(file_out);
-
-	return ret;
-}
-EXPORT_SYMBOL(vfs_clone_file_range);
-=======
->>>>>>> 65102238
 
 loff_t vfs_clone_file_range(struct file *file_in, loff_t pos_in,
 			    struct file *file_out, loff_t pos_out,
