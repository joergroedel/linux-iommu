--- conflicted
+++ resolved
@@ -2887,185 +2887,6 @@
 	return 0;
 }
 
-<<<<<<< HEAD
-
-#define HDSPM_LINE_OUT(xname, xindex) \
-{	.iface = SNDRV_CTL_ELEM_IFACE_MIXER, \
-	.name = xname, \
-	.index = xindex, \
-	.info = snd_hdspm_info_line_out, \
-	.get = snd_hdspm_get_line_out, \
-	.put = snd_hdspm_put_line_out \
-}
-
-static int hdspm_line_out(struct hdspm * hdspm)
-{
-	return (hdspm->control_register & HDSPM_LineOut) ? 1 : 0;
-}
-
-
-static int hdspm_set_line_output(struct hdspm * hdspm, int out)
-{
-	if (out)
-		hdspm->control_register |= HDSPM_LineOut;
-	else
-		hdspm->control_register &= ~HDSPM_LineOut;
-	hdspm_write(hdspm, HDSPM_controlRegister, hdspm->control_register);
-
-	return 0;
-}
-
-#define snd_hdspm_info_line_out		snd_ctl_boolean_mono_info
-
-static int snd_hdspm_get_line_out(struct snd_kcontrol *kcontrol,
-				  struct snd_ctl_elem_value *ucontrol)
-{
-	struct hdspm *hdspm = snd_kcontrol_chip(kcontrol);
-
-	spin_lock_irq(&hdspm->lock);
-	ucontrol->value.integer.value[0] = hdspm_line_out(hdspm);
-	spin_unlock_irq(&hdspm->lock);
-	return 0;
-}
-
-static int snd_hdspm_put_line_out(struct snd_kcontrol *kcontrol,
-				  struct snd_ctl_elem_value *ucontrol)
-{
-	struct hdspm *hdspm = snd_kcontrol_chip(kcontrol);
-	int change;
-	unsigned int val;
-
-	if (!snd_hdspm_use_is_exclusive(hdspm))
-		return -EBUSY;
-	val = ucontrol->value.integer.value[0] & 1;
-	spin_lock_irq(&hdspm->lock);
-	change = (int) val != hdspm_line_out(hdspm);
-	hdspm_set_line_output(hdspm, val);
-	spin_unlock_irq(&hdspm->lock);
-	return change;
-}
-
-
-#define HDSPM_TX_64(xname, xindex) \
-{	.iface = SNDRV_CTL_ELEM_IFACE_MIXER, \
-	.name = xname, \
-	.index = xindex, \
-	.info = snd_hdspm_info_tx_64, \
-	.get = snd_hdspm_get_tx_64, \
-	.put = snd_hdspm_put_tx_64 \
-}
-
-static int hdspm_tx_64(struct hdspm * hdspm)
-{
-	return (hdspm->control_register & HDSPM_TX_64ch) ? 1 : 0;
-}
-
-static int hdspm_set_tx_64(struct hdspm * hdspm, int out)
-{
-	if (out)
-		hdspm->control_register |= HDSPM_TX_64ch;
-	else
-		hdspm->control_register &= ~HDSPM_TX_64ch;
-	hdspm_write(hdspm, HDSPM_controlRegister, hdspm->control_register);
-
-	return 0;
-}
-
-#define snd_hdspm_info_tx_64		snd_ctl_boolean_mono_info
-
-static int snd_hdspm_get_tx_64(struct snd_kcontrol *kcontrol,
-			       struct snd_ctl_elem_value *ucontrol)
-{
-	struct hdspm *hdspm = snd_kcontrol_chip(kcontrol);
-
-	spin_lock_irq(&hdspm->lock);
-	ucontrol->value.integer.value[0] = hdspm_tx_64(hdspm);
-	spin_unlock_irq(&hdspm->lock);
-	return 0;
-}
-
-static int snd_hdspm_put_tx_64(struct snd_kcontrol *kcontrol,
-			       struct snd_ctl_elem_value *ucontrol)
-{
-	struct hdspm *hdspm = snd_kcontrol_chip(kcontrol);
-	int change;
-	unsigned int val;
-
-	if (!snd_hdspm_use_is_exclusive(hdspm))
-		return -EBUSY;
-	val = ucontrol->value.integer.value[0] & 1;
-	spin_lock_irq(&hdspm->lock);
-	change = (int) val != hdspm_tx_64(hdspm);
-	hdspm_set_tx_64(hdspm, val);
-	spin_unlock_irq(&hdspm->lock);
-	return change;
-}
-
-
-#define HDSPM_C_TMS(xname, xindex) \
-{	.iface = SNDRV_CTL_ELEM_IFACE_MIXER, \
-	.name = xname, \
-	.index = xindex, \
-	.info = snd_hdspm_info_c_tms, \
-	.get = snd_hdspm_get_c_tms, \
-	.put = snd_hdspm_put_c_tms \
-}
-
-static int hdspm_c_tms(struct hdspm * hdspm)
-{
-	return (hdspm->control_register & HDSPM_clr_tms) ? 1 : 0;
-}
-
-static int hdspm_set_c_tms(struct hdspm * hdspm, int out)
-{
-	if (out)
-		hdspm->control_register |= HDSPM_clr_tms;
-	else
-		hdspm->control_register &= ~HDSPM_clr_tms;
-	hdspm_write(hdspm, HDSPM_controlRegister, hdspm->control_register);
-
-	return 0;
-}
-
-#define snd_hdspm_info_c_tms		snd_ctl_boolean_mono_info
-
-static int snd_hdspm_get_c_tms(struct snd_kcontrol *kcontrol,
-			       struct snd_ctl_elem_value *ucontrol)
-{
-	struct hdspm *hdspm = snd_kcontrol_chip(kcontrol);
-
-	spin_lock_irq(&hdspm->lock);
-	ucontrol->value.integer.value[0] = hdspm_c_tms(hdspm);
-	spin_unlock_irq(&hdspm->lock);
-	return 0;
-}
-
-static int snd_hdspm_put_c_tms(struct snd_kcontrol *kcontrol,
-			       struct snd_ctl_elem_value *ucontrol)
-{
-	struct hdspm *hdspm = snd_kcontrol_chip(kcontrol);
-	int change;
-	unsigned int val;
-
-	if (!snd_hdspm_use_is_exclusive(hdspm))
-		return -EBUSY;
-	val = ucontrol->value.integer.value[0] & 1;
-	spin_lock_irq(&hdspm->lock);
-	change = (int) val != hdspm_c_tms(hdspm);
-	hdspm_set_c_tms(hdspm, val);
-	spin_unlock_irq(&hdspm->lock);
-	return change;
-}
-
-
-#define HDSPM_SAFE_MODE(xname, xindex) \
-{	.iface = SNDRV_CTL_ELEM_IFACE_MIXER, \
-	.name = xname, \
-	.index = xindex, \
-	.info = snd_hdspm_info_safe_mode, \
-	.get = snd_hdspm_get_safe_mode, \
-	.put = snd_hdspm_put_safe_mode \
-=======
 #define HDSPM_TOGGLE_SETTING(xname, xindex) \
 {	.iface = SNDRV_CTL_ELEM_IFACE_MIXER, \
 	.name = xname, \
@@ -3073,7 +2894,6 @@
 	.info = snd_hdspm_info_toggle_setting, \
 	.get = snd_hdspm_get_toggle_setting, \
 	.put = snd_hdspm_put_toggle_setting \
->>>>>>> 097e3635
 }
 
 static int hdspm_toggle_setting(struct hdspm *hdspm, u32 regmask)
@@ -3084,32 +2904,33 @@
 static int hdspm_set_toggle_setting(struct hdspm *hdspm, u32 regmask, int out)
 {
 	if (out)
-<<<<<<< HEAD
-		hdspm->control_register |= HDSPM_AutoInp;
+		hdspm->control_register |= regmask;
 	else
-		hdspm->control_register &= ~HDSPM_AutoInp;
+		hdspm->control_register &= ~regmask;
 	hdspm_write(hdspm, HDSPM_controlRegister, hdspm->control_register);
 
 	return 0;
 }
 
-#define snd_hdspm_info_safe_mode	snd_ctl_boolean_mono_info
-
-static int snd_hdspm_get_safe_mode(struct snd_kcontrol *kcontrol,
-				   struct snd_ctl_elem_value *ucontrol)
+#define snd_hdspm_info_toggle_setting		snd_ctl_boolean_mono_info
+
+static int snd_hdspm_get_toggle_setting(struct snd_kcontrol *kcontrol,
+			       struct snd_ctl_elem_value *ucontrol)
 {
 	struct hdspm *hdspm = snd_kcontrol_chip(kcontrol);
+	u32 regmask = kcontrol->private_value;
 
 	spin_lock_irq(&hdspm->lock);
-	ucontrol->value.integer.value[0] = hdspm_safe_mode(hdspm);
+	ucontrol->value.integer.value[0] = hdspm_toggle_setting(hdspm, regmask);
 	spin_unlock_irq(&hdspm->lock);
 	return 0;
 }
 
-static int snd_hdspm_put_safe_mode(struct snd_kcontrol *kcontrol,
-				   struct snd_ctl_elem_value *ucontrol)
+static int snd_hdspm_put_toggle_setting(struct snd_kcontrol *kcontrol,
+			       struct snd_ctl_elem_value *ucontrol)
 {
 	struct hdspm *hdspm = snd_kcontrol_chip(kcontrol);
+	u32 regmask = kcontrol->private_value;
 	int change;
 	unsigned int val;
 
@@ -3117,161 +2938,8 @@
 		return -EBUSY;
 	val = ucontrol->value.integer.value[0] & 1;
 	spin_lock_irq(&hdspm->lock);
-	change = (int) val != hdspm_safe_mode(hdspm);
-	hdspm_set_safe_mode(hdspm, val);
-	spin_unlock_irq(&hdspm->lock);
-	return change;
-}
-
-
-#define HDSPM_EMPHASIS(xname, xindex) \
-{	.iface = SNDRV_CTL_ELEM_IFACE_MIXER, \
-	.name = xname, \
-	.index = xindex, \
-	.info = snd_hdspm_info_emphasis, \
-	.get = snd_hdspm_get_emphasis, \
-	.put = snd_hdspm_put_emphasis \
-}
-
-static int hdspm_emphasis(struct hdspm * hdspm)
-{
-	return (hdspm->control_register & HDSPM_Emphasis) ? 1 : 0;
-}
-
-static int hdspm_set_emphasis(struct hdspm * hdspm, int emp)
-{
-	if (emp)
-		hdspm->control_register |= HDSPM_Emphasis;
-=======
-		hdspm->control_register |= regmask;
->>>>>>> 097e3635
-	else
-		hdspm->control_register &= ~regmask;
-	hdspm_write(hdspm, HDSPM_controlRegister, hdspm->control_register);
-
-	return 0;
-}
-
-#define snd_hdspm_info_toggle_setting		snd_ctl_boolean_mono_info
-
-<<<<<<< HEAD
-#define HDSPM_DOLBY(xname, xindex) \
-{	.iface = SNDRV_CTL_ELEM_IFACE_MIXER, \
-	.name = xname, \
-	.index = xindex, \
-	.info = snd_hdspm_info_dolby, \
-	.get = snd_hdspm_get_dolby, \
-	.put = snd_hdspm_put_dolby \
-}
-
-static int hdspm_dolby(struct hdspm * hdspm)
-{
-	return (hdspm->control_register & HDSPM_Dolby) ? 1 : 0;
-}
-
-static int hdspm_set_dolby(struct hdspm * hdspm, int dol)
-{
-	if (dol)
-		hdspm->control_register |= HDSPM_Dolby;
-	else
-		hdspm->control_register &= ~HDSPM_Dolby;
-	hdspm_write(hdspm, HDSPM_controlRegister, hdspm->control_register);
-
-	return 0;
-}
-
-#define snd_hdspm_info_dolby		snd_ctl_boolean_mono_info
-
-static int snd_hdspm_get_dolby(struct snd_kcontrol *kcontrol,
-=======
-static int snd_hdspm_get_toggle_setting(struct snd_kcontrol *kcontrol,
->>>>>>> 097e3635
-			       struct snd_ctl_elem_value *ucontrol)
-{
-	struct hdspm *hdspm = snd_kcontrol_chip(kcontrol);
-	u32 regmask = kcontrol->private_value;
-
-	spin_lock_irq(&hdspm->lock);
-	ucontrol->value.integer.value[0] = hdspm_toggle_setting(hdspm, regmask);
-	spin_unlock_irq(&hdspm->lock);
-	return 0;
-}
-
-static int snd_hdspm_put_toggle_setting(struct snd_kcontrol *kcontrol,
-			       struct snd_ctl_elem_value *ucontrol)
-{
-	struct hdspm *hdspm = snd_kcontrol_chip(kcontrol);
-	u32 regmask = kcontrol->private_value;
-	int change;
-	unsigned int val;
-
-	if (!snd_hdspm_use_is_exclusive(hdspm))
-		return -EBUSY;
-	val = ucontrol->value.integer.value[0] & 1;
-	spin_lock_irq(&hdspm->lock);
-<<<<<<< HEAD
-	change = (int) val != hdspm_dolby(hdspm);
-	hdspm_set_dolby(hdspm, val);
-	spin_unlock_irq(&hdspm->lock);
-	return change;
-}
-
-
-#define HDSPM_PROFESSIONAL(xname, xindex) \
-{	.iface = SNDRV_CTL_ELEM_IFACE_MIXER, \
-	.name = xname, \
-	.index = xindex, \
-	.info = snd_hdspm_info_professional, \
-	.get = snd_hdspm_get_professional, \
-	.put = snd_hdspm_put_professional \
-}
-
-static int hdspm_professional(struct hdspm * hdspm)
-{
-	return (hdspm->control_register & HDSPM_Professional) ? 1 : 0;
-}
-
-static int hdspm_set_professional(struct hdspm * hdspm, int dol)
-{
-	if (dol)
-		hdspm->control_register |= HDSPM_Professional;
-	else
-		hdspm->control_register &= ~HDSPM_Professional;
-	hdspm_write(hdspm, HDSPM_controlRegister, hdspm->control_register);
-
-	return 0;
-}
-
-#define snd_hdspm_info_professional	snd_ctl_boolean_mono_info
-
-static int snd_hdspm_get_professional(struct snd_kcontrol *kcontrol,
-				      struct snd_ctl_elem_value *ucontrol)
-{
-	struct hdspm *hdspm = snd_kcontrol_chip(kcontrol);
-
-	spin_lock_irq(&hdspm->lock);
-	ucontrol->value.enumerated.item[0] = hdspm_professional(hdspm);
-	spin_unlock_irq(&hdspm->lock);
-	return 0;
-}
-
-static int snd_hdspm_put_professional(struct snd_kcontrol *kcontrol,
-				      struct snd_ctl_elem_value *ucontrol)
-{
-	struct hdspm *hdspm = snd_kcontrol_chip(kcontrol);
-	int change;
-	unsigned int val;
-
-	if (!snd_hdspm_use_is_exclusive(hdspm))
-		return -EBUSY;
-	val = ucontrol->value.integer.value[0] & 1;
-	spin_lock_irq(&hdspm->lock);
-	change = (int) val != hdspm_professional(hdspm);
-	hdspm_set_professional(hdspm, val);
-=======
 	change = (int) val != hdspm_toggle_setting(hdspm, regmask);
 	hdspm_set_toggle_setting(hdspm, regmask, val);
->>>>>>> 097e3635
 	spin_unlock_irq(&hdspm->lock);
 	return change;
 }
