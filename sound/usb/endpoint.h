--- conflicted
+++ resolved
@@ -16,14 +16,8 @@
 				struct audioformat *fmt,
 				struct snd_usb_endpoint *sync_ep);
 
-<<<<<<< HEAD
-int  snd_usb_endpoint_start(struct snd_usb_endpoint *ep, int can_sleep);
-void snd_usb_endpoint_stop(struct snd_usb_endpoint *ep,
-			   int force, int can_sleep, int wait);
-=======
 int  snd_usb_endpoint_start(struct snd_usb_endpoint *ep, bool can_sleep);
 void snd_usb_endpoint_stop(struct snd_usb_endpoint *ep);
->>>>>>> 097e3635
 void snd_usb_endpoint_sync_pending_stop(struct snd_usb_endpoint *ep);
 int  snd_usb_endpoint_activate(struct snd_usb_endpoint *ep);
 int  snd_usb_endpoint_deactivate(struct snd_usb_endpoint *ep);
