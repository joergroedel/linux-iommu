/*
 * Copyright (C) ST-Ericsson SA 2012
 *
 * Author: Ola Lilja (ola.o.lilja@stericsson.com)
 *         for ST-Ericsson.
 *
 * License terms:
 *
 * This program is free software; you can redistribute it and/or modify
 * it under the terms of the GNU General Public License version 2 as published
 * by the Free Software Foundation.
 */

#include <asm/mach-types.h>

#include <linux/module.h>
#include <linux/io.h>
#include <linux/spi/spi.h>
#include <linux/of.h>

#include <sound/soc.h>
#include <sound/initval.h>

#include "ux500_pcm.h"
#include "ux500_msp_dai.h"

#include <mop500_ab8500.h>

/* Define the whole MOP500 soundcard, linking platform to the codec-drivers  */
struct snd_soc_dai_link mop500_dai_links[] = {
	{
		.name = "ab8500_0",
		.stream_name = "ab8500_0",
		.cpu_dai_name = "ux500-msp-i2s.1",
		.codec_dai_name = "ab8500-codec-dai.0",
		.platform_name = "ux500-msp-i2s.1",
		.codec_name = "ab8500-codec.0",
		.init = mop500_ab8500_machine_init,
		.ops = mop500_ab8500_ops,
	},
	{
		.name = "ab8500_1",
		.stream_name = "ab8500_1",
		.cpu_dai_name = "ux500-msp-i2s.3",
		.codec_dai_name = "ab8500-codec-dai.1",
		.platform_name = "ux500-msp-i2s.3",
		.codec_name = "ab8500-codec.0",
		.init = NULL,
		.ops = mop500_ab8500_ops,
	},
};

static struct snd_soc_card mop500_card = {
	.name = "MOP500-card",
	.probe = NULL,
	.dai_link = mop500_dai_links,
	.num_links = ARRAY_SIZE(mop500_dai_links),
};

static void mop500_of_node_put(void)
{
	int i;

	for (i = 0; i < 2; i++) {
		if (mop500_dai_links[i].cpu_of_node)
			of_node_put((struct device_node *)
				mop500_dai_links[i].cpu_of_node);
		if (mop500_dai_links[i].codec_of_node)
			of_node_put((struct device_node *)
				mop500_dai_links[i].codec_of_node);
	}
}

<<<<<<< HEAD
static int __devinit mop500_of_probe(struct platform_device *pdev,
				struct device_node *np)
=======
static int mop500_of_probe(struct platform_device *pdev,
			   struct device_node *np)
>>>>>>> 097e3635
{
	struct device_node *codec_np, *msp_np[2];
	int i;

	msp_np[0] = of_parse_phandle(np, "stericsson,cpu-dai", 0);
	msp_np[1] = of_parse_phandle(np, "stericsson,cpu-dai", 1);
	codec_np  = of_parse_phandle(np, "stericsson,audio-codec", 0);

	if (!(msp_np[0] && msp_np[1] && codec_np)) {
		dev_err(&pdev->dev, "Phandle missing or invalid\n");
		mop500_of_node_put();
		return -EINVAL;
	}

	for (i = 0; i < 2; i++) {
		mop500_dai_links[i].cpu_of_node = msp_np[i];
		mop500_dai_links[i].cpu_dai_name = NULL;
		mop500_dai_links[i].codec_of_node = codec_np;
		mop500_dai_links[i].codec_name = NULL;
	}

	snd_soc_of_parse_card_name(&mop500_card, "stericsson,card-name");

	return 0;
}

<<<<<<< HEAD
static int __devinit mop500_probe(struct platform_device *pdev)
=======
static int mop500_probe(struct platform_device *pdev)
>>>>>>> 097e3635
{
	struct device_node *np = pdev->dev.of_node;
	int ret;

	dev_dbg(&pdev->dev, "%s: Enter.\n", __func__);

	mop500_card.dev = &pdev->dev;

	if (np) {
		ret = mop500_of_probe(pdev, np);
		if (ret)
			return ret;
	}

	dev_dbg(&pdev->dev, "%s: Card %s: Set platform drvdata.\n",
		__func__, mop500_card.name);
	platform_set_drvdata(pdev, &mop500_card);

	snd_soc_card_set_drvdata(&mop500_card, NULL);

	dev_dbg(&pdev->dev, "%s: Card %s: num_links = %d\n",
		__func__, mop500_card.name, mop500_card.num_links);
	dev_dbg(&pdev->dev, "%s: Card %s: DAI-link 0: name = %s\n",
		__func__, mop500_card.name, mop500_card.dai_link[0].name);
	dev_dbg(&pdev->dev, "%s: Card %s: DAI-link 0: stream_name = %s\n",
		__func__, mop500_card.name,
		mop500_card.dai_link[0].stream_name);

	ret = snd_soc_register_card(&mop500_card);
	if (ret)
		dev_err(&pdev->dev,
			"Error: snd_soc_register_card failed (%d)!\n", ret);

	return ret;
}

static int mop500_remove(struct platform_device *pdev)
{
	struct snd_soc_card *mop500_card = platform_get_drvdata(pdev);

	pr_debug("%s: Enter.\n", __func__);

	snd_soc_unregister_card(mop500_card);
	mop500_ab8500_remove(mop500_card);
	mop500_of_node_put();

	return 0;
}

static const struct of_device_id snd_soc_mop500_match[] = {
	{ .compatible = "stericsson,snd-soc-mop500", },
	{},
};

static struct platform_driver snd_soc_mop500_driver = {
	.driver = {
		.owner = THIS_MODULE,
		.name = "snd-soc-mop500",
		.of_match_table = snd_soc_mop500_match,
	},
	.probe = mop500_probe,
	.remove = mop500_remove,
};

module_platform_driver(snd_soc_mop500_driver);<|MERGE_RESOLUTION|>--- conflicted
+++ resolved
@@ -71,13 +71,8 @@
 	}
 }
 
-<<<<<<< HEAD
-static int __devinit mop500_of_probe(struct platform_device *pdev,
-				struct device_node *np)
-=======
 static int mop500_of_probe(struct platform_device *pdev,
 			   struct device_node *np)
->>>>>>> 097e3635
 {
 	struct device_node *codec_np, *msp_np[2];
 	int i;
@@ -104,11 +99,7 @@
 	return 0;
 }
 
-<<<<<<< HEAD
-static int __devinit mop500_probe(struct platform_device *pdev)
-=======
 static int mop500_probe(struct platform_device *pdev)
->>>>>>> 097e3635
 {
 	struct device_node *np = pdev->dev.of_node;
 	int ret;
