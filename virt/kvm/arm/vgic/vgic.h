/*
 * Copyright (C) 2015, 2016 ARM Ltd.
 *
 * This program is free software; you can redistribute it and/or modify
 * it under the terms of the GNU General Public License version 2 as
 * published by the Free Software Foundation.
 *
 * This program is distributed in the hope that it will be useful,
 * but WITHOUT ANY WARRANTY; without even the implied warranty of
 * MERCHANTABILITY or FITNESS FOR A PARTICULAR PURPOSE.  See the
 * GNU General Public License for more details.
 *
 * You should have received a copy of the GNU General Public License
 * along with this program.  If not, see <http://www.gnu.org/licenses/>.
 */
#ifndef __KVM_ARM_VGIC_NEW_H__
#define __KVM_ARM_VGIC_NEW_H__

#include <linux/irqchip/arm-gic-common.h>

#define PRODUCT_ID_KVM		0x4b	/* ASCII code K */
#define IMPLEMENTER_ARM		0x43b

#define VGIC_ADDR_UNDEF		(-1)
#define IS_VGIC_ADDR_UNDEF(_x)  ((_x) == VGIC_ADDR_UNDEF)

#define INTERRUPT_ID_BITS_SPIS	10
#define INTERRUPT_ID_BITS_ITS	16
#define VGIC_PRI_BITS		5

#define vgic_irq_is_sgi(intid) ((intid) < VGIC_NR_SGIS)

#define VGIC_AFFINITY_0_SHIFT 0
#define VGIC_AFFINITY_0_MASK (0xffUL << VGIC_AFFINITY_0_SHIFT)
#define VGIC_AFFINITY_1_SHIFT 8
#define VGIC_AFFINITY_1_MASK (0xffUL << VGIC_AFFINITY_1_SHIFT)
#define VGIC_AFFINITY_2_SHIFT 16
#define VGIC_AFFINITY_2_MASK (0xffUL << VGIC_AFFINITY_2_SHIFT)
#define VGIC_AFFINITY_3_SHIFT 24
#define VGIC_AFFINITY_3_MASK (0xffUL << VGIC_AFFINITY_3_SHIFT)

#define VGIC_AFFINITY_LEVEL(reg, level) \
	((((reg) & VGIC_AFFINITY_## level ##_MASK) \
	>> VGIC_AFFINITY_## level ##_SHIFT) << MPIDR_LEVEL_SHIFT(level))

/*
 * The Userspace encodes the affinity differently from the MPIDR,
 * Below macro converts vgic userspace format to MPIDR reg format.
 */
#define VGIC_TO_MPIDR(val) (VGIC_AFFINITY_LEVEL(val, 0) | \
			    VGIC_AFFINITY_LEVEL(val, 1) | \
			    VGIC_AFFINITY_LEVEL(val, 2) | \
			    VGIC_AFFINITY_LEVEL(val, 3))

/*
 * As per Documentation/virtual/kvm/devices/arm-vgic-v3.txt,
 * below macros are defined for CPUREG encoding.
 */
#define KVM_REG_ARM_VGIC_SYSREG_OP0_MASK   0x000000000000c000
#define KVM_REG_ARM_VGIC_SYSREG_OP0_SHIFT  14
#define KVM_REG_ARM_VGIC_SYSREG_OP1_MASK   0x0000000000003800
#define KVM_REG_ARM_VGIC_SYSREG_OP1_SHIFT  11
#define KVM_REG_ARM_VGIC_SYSREG_CRN_MASK   0x0000000000000780
#define KVM_REG_ARM_VGIC_SYSREG_CRN_SHIFT  7
#define KVM_REG_ARM_VGIC_SYSREG_CRM_MASK   0x0000000000000078
#define KVM_REG_ARM_VGIC_SYSREG_CRM_SHIFT  3
#define KVM_REG_ARM_VGIC_SYSREG_OP2_MASK   0x0000000000000007
#define KVM_REG_ARM_VGIC_SYSREG_OP2_SHIFT  0

#define KVM_DEV_ARM_VGIC_SYSREG_MASK (KVM_REG_ARM_VGIC_SYSREG_OP0_MASK | \
				      KVM_REG_ARM_VGIC_SYSREG_OP1_MASK | \
				      KVM_REG_ARM_VGIC_SYSREG_CRN_MASK | \
				      KVM_REG_ARM_VGIC_SYSREG_CRM_MASK | \
				      KVM_REG_ARM_VGIC_SYSREG_OP2_MASK)

/*
 * As per Documentation/virtual/kvm/devices/arm-vgic-its.txt,
 * below macros are defined for ITS table entry encoding.
 */
#define KVM_ITS_CTE_VALID_SHIFT		63
#define KVM_ITS_CTE_VALID_MASK		BIT_ULL(63)
#define KVM_ITS_CTE_RDBASE_SHIFT	16
#define KVM_ITS_CTE_ICID_MASK		GENMASK_ULL(15, 0)
#define KVM_ITS_ITE_NEXT_SHIFT		48
#define KVM_ITS_ITE_PINTID_SHIFT	16
#define KVM_ITS_ITE_PINTID_MASK		GENMASK_ULL(47, 16)
#define KVM_ITS_ITE_ICID_MASK		GENMASK_ULL(15, 0)
#define KVM_ITS_DTE_VALID_SHIFT		63
#define KVM_ITS_DTE_VALID_MASK		BIT_ULL(63)
#define KVM_ITS_DTE_NEXT_SHIFT		49
#define KVM_ITS_DTE_NEXT_MASK		GENMASK_ULL(62, 49)
#define KVM_ITS_DTE_ITTADDR_SHIFT	5
#define KVM_ITS_DTE_ITTADDR_MASK	GENMASK_ULL(48, 5)
#define KVM_ITS_DTE_SIZE_MASK		GENMASK_ULL(4, 0)
#define KVM_ITS_L1E_VALID_MASK		BIT_ULL(63)
/* we only support 64 kB translation table page size */
#define KVM_ITS_L1E_ADDR_MASK		GENMASK_ULL(51, 16)

static inline bool irq_is_pending(struct vgic_irq *irq)
{
	if (irq->config == VGIC_CONFIG_EDGE)
		return irq->pending_latch;
	else
		return irq->pending_latch || irq->line_level;
}

/*
 * This struct provides an intermediate representation of the fields contained
 * in the GICH_VMCR and ICH_VMCR registers, such that code exporting the GIC
 * state to userspace can generate either GICv2 or GICv3 CPU interface
 * registers regardless of the hardware backed GIC used.
 */
struct vgic_vmcr {
	u32	ctlr;
	u32	abpr;
	u32	bpr;
	u32	pmr;  /* Priority mask field in the GICC_PMR and
		       * ICC_PMR_EL1 priority field format */
	/* Below member variable are valid only for GICv3 */
	u32	grpen0;
	u32	grpen1;
};

struct vgic_reg_attr {
	struct kvm_vcpu *vcpu;
	gpa_t addr;
};

int vgic_v3_parse_attr(struct kvm_device *dev, struct kvm_device_attr *attr,
		       struct vgic_reg_attr *reg_attr);
int vgic_v2_parse_attr(struct kvm_device *dev, struct kvm_device_attr *attr,
		       struct vgic_reg_attr *reg_attr);
const struct vgic_register_region *
vgic_get_mmio_region(struct kvm_vcpu *vcpu, struct vgic_io_device *iodev,
		     gpa_t addr, int len);
struct vgic_irq *vgic_get_irq(struct kvm *kvm, struct kvm_vcpu *vcpu,
			      u32 intid);
void vgic_put_irq(struct kvm *kvm, struct vgic_irq *irq);
bool vgic_queue_irq_unlock(struct kvm *kvm, struct vgic_irq *irq);
void vgic_kick_vcpus(struct kvm *kvm);

int vgic_check_ioaddr(struct kvm *kvm, phys_addr_t *ioaddr,
		      phys_addr_t addr, phys_addr_t alignment);

void vgic_v2_fold_lr_state(struct kvm_vcpu *vcpu);
void vgic_v2_populate_lr(struct kvm_vcpu *vcpu, struct vgic_irq *irq, int lr);
void vgic_v2_clear_lr(struct kvm_vcpu *vcpu, int lr);
void vgic_v2_set_underflow(struct kvm_vcpu *vcpu);
int vgic_v2_has_attr_regs(struct kvm_device *dev, struct kvm_device_attr *attr);
int vgic_v2_dist_uaccess(struct kvm_vcpu *vcpu, bool is_write,
			 int offset, u32 *val);
int vgic_v2_cpuif_uaccess(struct kvm_vcpu *vcpu, bool is_write,
			  int offset, u32 *val);
void vgic_v2_set_vmcr(struct kvm_vcpu *vcpu, struct vgic_vmcr *vmcr);
void vgic_v2_get_vmcr(struct kvm_vcpu *vcpu, struct vgic_vmcr *vmcr);
void vgic_v2_enable(struct kvm_vcpu *vcpu);
int vgic_v2_probe(const struct gic_kvm_info *info);
int vgic_v2_map_resources(struct kvm *kvm);
int vgic_register_dist_iodev(struct kvm *kvm, gpa_t dist_base_address,
			     enum vgic_type);

void vgic_v2_init_lrs(void);
<<<<<<< HEAD
=======
void vgic_v2_load(struct kvm_vcpu *vcpu);
void vgic_v2_put(struct kvm_vcpu *vcpu);
>>>>>>> 2ea659a9

static inline void vgic_get_irq_kref(struct vgic_irq *irq)
{
	if (irq->intid < VGIC_MIN_LPI)
		return;

	kref_get(&irq->refcount);
}

void vgic_v3_fold_lr_state(struct kvm_vcpu *vcpu);
void vgic_v3_populate_lr(struct kvm_vcpu *vcpu, struct vgic_irq *irq, int lr);
void vgic_v3_clear_lr(struct kvm_vcpu *vcpu, int lr);
void vgic_v3_set_underflow(struct kvm_vcpu *vcpu);
void vgic_v3_set_vmcr(struct kvm_vcpu *vcpu, struct vgic_vmcr *vmcr);
void vgic_v3_get_vmcr(struct kvm_vcpu *vcpu, struct vgic_vmcr *vmcr);
void vgic_v3_enable(struct kvm_vcpu *vcpu);
int vgic_v3_probe(const struct gic_kvm_info *info);
int vgic_v3_map_resources(struct kvm *kvm);
int vgic_v3_lpi_sync_pending_status(struct kvm *kvm, struct vgic_irq *irq);
int vgic_v3_save_pending_tables(struct kvm *kvm);
int vgic_v3_set_redist_base(struct kvm *kvm, u64 addr);
int vgic_register_redist_iodev(struct kvm_vcpu *vcpu);
bool vgic_v3_check_base(struct kvm *kvm);

void vgic_v3_load(struct kvm_vcpu *vcpu);
void vgic_v3_put(struct kvm_vcpu *vcpu);

bool vgic_has_its(struct kvm *kvm);
int kvm_vgic_register_its_device(void);
void vgic_enable_lpis(struct kvm_vcpu *vcpu);
int vgic_its_inject_msi(struct kvm *kvm, struct kvm_msi *msi);
int vgic_v3_has_attr_regs(struct kvm_device *dev, struct kvm_device_attr *attr);
int vgic_v3_dist_uaccess(struct kvm_vcpu *vcpu, bool is_write,
			 int offset, u32 *val);
int vgic_v3_redist_uaccess(struct kvm_vcpu *vcpu, bool is_write,
			 int offset, u32 *val);
int vgic_v3_cpu_sysregs_uaccess(struct kvm_vcpu *vcpu, bool is_write,
			 u64 id, u64 *val);
int vgic_v3_has_cpu_sysregs_attr(struct kvm_vcpu *vcpu, bool is_write, u64 id,
				u64 *reg);
int vgic_v3_line_level_info_uaccess(struct kvm_vcpu *vcpu, bool is_write,
				    u32 intid, u64 *val);
int kvm_register_vgic_device(unsigned long type);
void vgic_set_vmcr(struct kvm_vcpu *vcpu, struct vgic_vmcr *vmcr);
void vgic_get_vmcr(struct kvm_vcpu *vcpu, struct vgic_vmcr *vmcr);
int vgic_lazy_init(struct kvm *kvm);
int vgic_init(struct kvm *kvm);

int vgic_debug_init(struct kvm *kvm);
int vgic_debug_destroy(struct kvm *kvm);

bool lock_all_vcpus(struct kvm *kvm);
void unlock_all_vcpus(struct kvm *kvm);

#endif<|MERGE_RESOLUTION|>--- conflicted
+++ resolved
@@ -160,11 +160,8 @@
 			     enum vgic_type);
 
 void vgic_v2_init_lrs(void);
-<<<<<<< HEAD
-=======
 void vgic_v2_load(struct kvm_vcpu *vcpu);
 void vgic_v2_put(struct kvm_vcpu *vcpu);
->>>>>>> 2ea659a9
 
 static inline void vgic_get_irq_kref(struct vgic_irq *irq)
 {
