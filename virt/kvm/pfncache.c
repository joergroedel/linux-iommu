// SPDX-License-Identifier: GPL-2.0-only
/*
 * Kernel-based Virtual Machine driver for Linux
 *
 * This module enables kernel and guest-mode vCPU access to guest physical
 * memory with suitable invalidation mechanisms.
 *
 * Copyright © 2021 Amazon.com, Inc. or its affiliates.
 *
 * Authors:
 *   David Woodhouse <dwmw2@infradead.org>
 */

#include <linux/kvm_host.h>
#include <linux/kvm.h>
#include <linux/highmem.h>
#include <linux/module.h>
#include <linux/errno.h>

#include "kvm_mm.h"

/*
 * MMU notifier 'invalidate_range_start' hook.
 */
void gfn_to_pfn_cache_invalidate_start(struct kvm *kvm, unsigned long start,
				       unsigned long end, bool may_block)
{
	DECLARE_BITMAP(vcpu_bitmap, KVM_MAX_VCPUS);
	struct gfn_to_pfn_cache *gpc;
	bool evict_vcpus = false;

	spin_lock(&kvm->gpc_lock);
	list_for_each_entry(gpc, &kvm->gpc_list, list) {
		write_lock_irq(&gpc->lock);

		/* Only a single page so no need to care about length */
		if (gpc->valid && !is_error_noslot_pfn(gpc->pfn) &&
		    gpc->uhva >= start && gpc->uhva < end) {
			gpc->valid = false;

			/*
			 * If a guest vCPU could be using the physical address,
			 * it needs to be forced out of guest mode.
			 */
			if (gpc->usage & KVM_GUEST_USES_PFN) {
				if (!evict_vcpus) {
					evict_vcpus = true;
					bitmap_zero(vcpu_bitmap, KVM_MAX_VCPUS);
				}
				__set_bit(gpc->vcpu->vcpu_idx, vcpu_bitmap);
			}
		}
		write_unlock_irq(&gpc->lock);
	}
	spin_unlock(&kvm->gpc_lock);

	if (evict_vcpus) {
		/*
		 * KVM needs to ensure the vCPU is fully out of guest context
		 * before allowing the invalidation to continue.
		 */
		unsigned int req = KVM_REQ_OUTSIDE_GUEST_MODE;
		bool called;

		/*
		 * If the OOM reaper is active, then all vCPUs should have
		 * been stopped already, so perform the request without
		 * KVM_REQUEST_WAIT and be sad if any needed to be IPI'd.
		 */
		if (!may_block)
			req &= ~KVM_REQUEST_WAIT;

		called = kvm_make_vcpus_request_mask(kvm, req, vcpu_bitmap);

		WARN_ON_ONCE(called && !may_block);
	}
}

bool kvm_gpc_check(struct gfn_to_pfn_cache *gpc, unsigned long len)
{
	struct kvm_memslots *slots = kvm_memslots(gpc->kvm);

	if (!gpc->active)
<<<<<<< HEAD
		return false;

	if ((gpa & ~PAGE_MASK) + len > PAGE_SIZE)
=======
>>>>>>> b7bfaa76
		return false;

	if ((gpc->gpa & ~PAGE_MASK) + len > PAGE_SIZE)
		return false;

	if (gpc->generation != slots->generation || kvm_is_error_hva(gpc->uhva))
		return false;

	if (!gpc->valid)
		return false;

	return true;
}
EXPORT_SYMBOL_GPL(kvm_gpc_check);

static void gpc_unmap_khva(kvm_pfn_t pfn, void *khva)
{
	/* Unmap the old pfn/page if it was mapped before. */
	if (!is_error_noslot_pfn(pfn) && khva) {
		if (pfn_valid(pfn))
			kunmap(pfn_to_page(pfn));
#ifdef CONFIG_HAS_IOMEM
		else
			memunmap(khva);
#endif
	}
}

static inline bool mmu_notifier_retry_cache(struct kvm *kvm, unsigned long mmu_seq)
{
	/*
	 * mn_active_invalidate_count acts for all intents and purposes
	 * like mmu_invalidate_in_progress here; but the latter cannot
	 * be used here because the invalidation of caches in the
	 * mmu_notifier event occurs _before_ mmu_invalidate_in_progress
	 * is elevated.
	 *
	 * Note, it does not matter that mn_active_invalidate_count
	 * is not protected by gpc->lock.  It is guaranteed to
	 * be elevated before the mmu_notifier acquires gpc->lock, and
	 * isn't dropped until after mmu_invalidate_seq is updated.
	 */
	if (kvm->mn_active_invalidate_count)
		return true;

	/*
	 * Ensure mn_active_invalidate_count is read before
	 * mmu_invalidate_seq.  This pairs with the smp_wmb() in
	 * mmu_notifier_invalidate_range_end() to guarantee either the
	 * old (non-zero) value of mn_active_invalidate_count or the
	 * new (incremented) value of mmu_invalidate_seq is observed.
	 */
	smp_rmb();
	return kvm->mmu_invalidate_seq != mmu_seq;
}

static kvm_pfn_t hva_to_pfn_retry(struct gfn_to_pfn_cache *gpc)
{
	/* Note, the new page offset may be different than the old! */
	void *old_khva = gpc->khva - offset_in_page(gpc->khva);
	kvm_pfn_t new_pfn = KVM_PFN_ERR_FAULT;
	void *new_khva = NULL;
	unsigned long mmu_seq;

	lockdep_assert_held(&gpc->refresh_lock);

	lockdep_assert_held_write(&gpc->lock);

	/*
	 * Invalidate the cache prior to dropping gpc->lock, the gpa=>uhva
	 * assets have already been updated and so a concurrent check() from a
	 * different task may not fail the gpa/uhva/generation checks.
	 */
	gpc->valid = false;

	do {
		mmu_seq = gpc->kvm->mmu_invalidate_seq;
		smp_rmb();

		write_unlock_irq(&gpc->lock);

		/*
		 * If the previous iteration "failed" due to an mmu_notifier
		 * event, release the pfn and unmap the kernel virtual address
		 * from the previous attempt.  Unmapping might sleep, so this
		 * needs to be done after dropping the lock.  Opportunistically
		 * check for resched while the lock isn't held.
		 */
		if (new_pfn != KVM_PFN_ERR_FAULT) {
			/*
			 * Keep the mapping if the previous iteration reused
			 * the existing mapping and didn't create a new one.
			 */
			if (new_khva != old_khva)
				gpc_unmap_khva(new_pfn, new_khva);

			kvm_release_pfn_clean(new_pfn);

			cond_resched();
		}

		/* We always request a writeable mapping */
		new_pfn = hva_to_pfn(gpc->uhva, false, false, NULL, true, NULL);
		if (is_error_noslot_pfn(new_pfn))
			goto out_error;

		/*
		 * Obtain a new kernel mapping if KVM itself will access the
		 * pfn.  Note, kmap() and memremap() can both sleep, so this
		 * too must be done outside of gpc->lock!
		 */
		if (gpc->usage & KVM_HOST_USES_PFN) {
			if (new_pfn == gpc->pfn) {
				new_khva = old_khva;
			} else if (pfn_valid(new_pfn)) {
				new_khva = kmap(pfn_to_page(new_pfn));
#ifdef CONFIG_HAS_IOMEM
			} else {
				new_khva = memremap(pfn_to_hpa(new_pfn), PAGE_SIZE, MEMREMAP_WB);
#endif
			}
			if (!new_khva) {
				kvm_release_pfn_clean(new_pfn);
				goto out_error;
			}
		}

		write_lock_irq(&gpc->lock);

		/*
		 * Other tasks must wait for _this_ refresh to complete before
		 * attempting to refresh.
		 */
		WARN_ON_ONCE(gpc->valid);
	} while (mmu_notifier_retry_cache(gpc->kvm, mmu_seq));

	gpc->valid = true;
	gpc->pfn = new_pfn;
	gpc->khva = new_khva + (gpc->gpa & ~PAGE_MASK);

	/*
	 * Put the reference to the _new_ pfn.  The pfn is now tracked by the
	 * cache and can be safely migrated, swapped, etc... as the cache will
	 * invalidate any mappings in response to relevant mmu_notifier events.
	 */
	kvm_release_pfn_clean(new_pfn);

	return 0;

out_error:
	write_lock_irq(&gpc->lock);

	return -EFAULT;
}

static int __kvm_gpc_refresh(struct gfn_to_pfn_cache *gpc, gpa_t gpa,
			     unsigned long len)
{
	struct kvm_memslots *slots = kvm_memslots(gpc->kvm);
	unsigned long page_offset = gpa & ~PAGE_MASK;
	bool unmap_old = false;
	unsigned long old_uhva;
	kvm_pfn_t old_pfn;
	void *old_khva;
	int ret;

	/*
	 * If must fit within a single page. The 'len' argument is
	 * only to enforce that.
	 */
	if (page_offset + len > PAGE_SIZE)
		return -EINVAL;

	/*
	 * If another task is refreshing the cache, wait for it to complete.
	 * There is no guarantee that concurrent refreshes will see the same
	 * gpa, memslots generation, etc..., so they must be fully serialized.
	 */
	mutex_lock(&gpc->refresh_lock);

	write_lock_irq(&gpc->lock);

	if (!gpc->active) {
		ret = -EINVAL;
		goto out_unlock;
	}

	old_pfn = gpc->pfn;
	old_khva = gpc->khva - offset_in_page(gpc->khva);
	old_uhva = gpc->uhva;

	/* If the userspace HVA is invalid, refresh that first */
	if (gpc->gpa != gpa || gpc->generation != slots->generation ||
	    kvm_is_error_hva(gpc->uhva)) {
		gfn_t gfn = gpa_to_gfn(gpa);

		gpc->gpa = gpa;
		gpc->generation = slots->generation;
		gpc->memslot = __gfn_to_memslot(slots, gfn);
		gpc->uhva = gfn_to_hva_memslot(gpc->memslot, gfn);

		if (kvm_is_error_hva(gpc->uhva)) {
			ret = -EFAULT;
			goto out;
		}
	}

	/*
	 * If the userspace HVA changed or the PFN was already invalid,
	 * drop the lock and do the HVA to PFN lookup again.
	 */
	if (!gpc->valid || old_uhva != gpc->uhva) {
		ret = hva_to_pfn_retry(gpc);
	} else {
		/*
		 * If the HVA→PFN mapping was already valid, don't unmap it.
		 * But do update gpc->khva because the offset within the page
		 * may have changed.
		 */
		gpc->khva = old_khva + page_offset;
<<<<<<< HEAD
		old_pfn = KVM_PFN_ERR_FAULT;
		old_khva = NULL;
		ret = 0;
=======
		ret = 0;
		goto out_unlock;
>>>>>>> b7bfaa76
	}

 out:
	/*
	 * Invalidate the cache and purge the pfn/khva if the refresh failed.
	 * Some/all of the uhva, gpa, and memslot generation info may still be
	 * valid, leave it as is.
	 */
	if (ret) {
		gpc->valid = false;
		gpc->pfn = KVM_PFN_ERR_FAULT;
		gpc->khva = NULL;
	}

	/* Detect a pfn change before dropping the lock! */
	unmap_old = (old_pfn != gpc->pfn);

out_unlock:
	write_unlock_irq(&gpc->lock);

	mutex_unlock(&gpc->refresh_lock);

	if (unmap_old)
<<<<<<< HEAD
		gpc_unmap_khva(kvm, old_pfn, old_khva);
=======
		gpc_unmap_khva(old_pfn, old_khva);
>>>>>>> b7bfaa76

	return ret;
}

int kvm_gpc_refresh(struct gfn_to_pfn_cache *gpc, unsigned long len)
{
	return __kvm_gpc_refresh(gpc, gpc->gpa, len);
}
EXPORT_SYMBOL_GPL(kvm_gpc_refresh);

void kvm_gpc_init(struct gfn_to_pfn_cache *gpc, struct kvm *kvm,
		  struct kvm_vcpu *vcpu, enum pfn_cache_usage usage)
{
	WARN_ON_ONCE(!usage || (usage & KVM_GUEST_AND_HOST_USE_PFN) != usage);
	WARN_ON_ONCE((usage & KVM_GUEST_USES_PFN) && !vcpu);

	rwlock_init(&gpc->lock);
	mutex_init(&gpc->refresh_lock);

	gpc->kvm = kvm;
	gpc->vcpu = vcpu;
	gpc->usage = usage;
	gpc->pfn = KVM_PFN_ERR_FAULT;
	gpc->uhva = KVM_HVA_ERR_BAD;
}
<<<<<<< HEAD
EXPORT_SYMBOL_GPL(kvm_gfn_to_pfn_cache_unmap);

void kvm_gpc_init(struct gfn_to_pfn_cache *gpc)
{
	rwlock_init(&gpc->lock);
	mutex_init(&gpc->refresh_lock);
}
EXPORT_SYMBOL_GPL(kvm_gpc_init);

int kvm_gpc_activate(struct kvm *kvm, struct gfn_to_pfn_cache *gpc,
		     struct kvm_vcpu *vcpu, enum pfn_cache_usage usage,
		     gpa_t gpa, unsigned long len)
=======
EXPORT_SYMBOL_GPL(kvm_gpc_init);

int kvm_gpc_activate(struct gfn_to_pfn_cache *gpc, gpa_t gpa, unsigned long len)
>>>>>>> b7bfaa76
{
	struct kvm *kvm = gpc->kvm;

	if (!gpc->active) {
<<<<<<< HEAD
		gpc->khva = NULL;
		gpc->pfn = KVM_PFN_ERR_FAULT;
		gpc->uhva = KVM_HVA_ERR_BAD;
		gpc->vcpu = vcpu;
		gpc->usage = usage;
		gpc->valid = false;
=======
		if (KVM_BUG_ON(gpc->valid, kvm))
			return -EIO;
>>>>>>> b7bfaa76

		spin_lock(&kvm->gpc_lock);
		list_add(&gpc->list, &kvm->gpc_list);
		spin_unlock(&kvm->gpc_lock);

		/*
		 * Activate the cache after adding it to the list, a concurrent
		 * refresh must not establish a mapping until the cache is
		 * reachable by mmu_notifier events.
		 */
		write_lock_irq(&gpc->lock);
		gpc->active = true;
		write_unlock_irq(&gpc->lock);
	}
	return __kvm_gpc_refresh(gpc, gpa, len);
}
EXPORT_SYMBOL_GPL(kvm_gpc_activate);

<<<<<<< HEAD
void kvm_gpc_deactivate(struct kvm *kvm, struct gfn_to_pfn_cache *gpc)
=======
void kvm_gpc_deactivate(struct gfn_to_pfn_cache *gpc)
>>>>>>> b7bfaa76
{
	struct kvm *kvm = gpc->kvm;
	kvm_pfn_t old_pfn;
	void *old_khva;

	if (gpc->active) {
		/*
		 * Deactivate the cache before removing it from the list, KVM
		 * must stall mmu_notifier events until all users go away, i.e.
		 * until gpc->lock is dropped and refresh is guaranteed to fail.
		 */
		write_lock_irq(&gpc->lock);
		gpc->active = false;
<<<<<<< HEAD
=======
		gpc->valid = false;

		/*
		 * Leave the GPA => uHVA cache intact, it's protected by the
		 * memslot generation.  The PFN lookup needs to be redone every
		 * time as mmu_notifier protection is lost when the cache is
		 * removed from the VM's gpc_list.
		 */
		old_khva = gpc->khva - offset_in_page(gpc->khva);
		gpc->khva = NULL;

		old_pfn = gpc->pfn;
		gpc->pfn = KVM_PFN_ERR_FAULT;
>>>>>>> b7bfaa76
		write_unlock_irq(&gpc->lock);

		spin_lock(&kvm->gpc_lock);
		list_del(&gpc->list);
		spin_unlock(&kvm->gpc_lock);

<<<<<<< HEAD
		kvm_gfn_to_pfn_cache_unmap(kvm, gpc);
=======
		gpc_unmap_khva(old_pfn, old_khva);
>>>>>>> b7bfaa76
	}
}
EXPORT_SYMBOL_GPL(kvm_gpc_deactivate);<|MERGE_RESOLUTION|>--- conflicted
+++ resolved
@@ -81,12 +81,6 @@
 	struct kvm_memslots *slots = kvm_memslots(gpc->kvm);
 
 	if (!gpc->active)
-<<<<<<< HEAD
-		return false;
-
-	if ((gpa & ~PAGE_MASK) + len > PAGE_SIZE)
-=======
->>>>>>> b7bfaa76
 		return false;
 
 	if ((gpc->gpa & ~PAGE_MASK) + len > PAGE_SIZE)
@@ -307,14 +301,8 @@
 		 * may have changed.
 		 */
 		gpc->khva = old_khva + page_offset;
-<<<<<<< HEAD
-		old_pfn = KVM_PFN_ERR_FAULT;
-		old_khva = NULL;
-		ret = 0;
-=======
 		ret = 0;
 		goto out_unlock;
->>>>>>> b7bfaa76
 	}
 
  out:
@@ -338,11 +326,7 @@
 	mutex_unlock(&gpc->refresh_lock);
 
 	if (unmap_old)
-<<<<<<< HEAD
-		gpc_unmap_khva(kvm, old_pfn, old_khva);
-=======
 		gpc_unmap_khva(old_pfn, old_khva);
->>>>>>> b7bfaa76
 
 	return ret;
 }
@@ -368,39 +352,15 @@
 	gpc->pfn = KVM_PFN_ERR_FAULT;
 	gpc->uhva = KVM_HVA_ERR_BAD;
 }
-<<<<<<< HEAD
-EXPORT_SYMBOL_GPL(kvm_gfn_to_pfn_cache_unmap);
-
-void kvm_gpc_init(struct gfn_to_pfn_cache *gpc)
-{
-	rwlock_init(&gpc->lock);
-	mutex_init(&gpc->refresh_lock);
-}
 EXPORT_SYMBOL_GPL(kvm_gpc_init);
 
-int kvm_gpc_activate(struct kvm *kvm, struct gfn_to_pfn_cache *gpc,
-		     struct kvm_vcpu *vcpu, enum pfn_cache_usage usage,
-		     gpa_t gpa, unsigned long len)
-=======
-EXPORT_SYMBOL_GPL(kvm_gpc_init);
-
 int kvm_gpc_activate(struct gfn_to_pfn_cache *gpc, gpa_t gpa, unsigned long len)
->>>>>>> b7bfaa76
 {
 	struct kvm *kvm = gpc->kvm;
 
 	if (!gpc->active) {
-<<<<<<< HEAD
-		gpc->khva = NULL;
-		gpc->pfn = KVM_PFN_ERR_FAULT;
-		gpc->uhva = KVM_HVA_ERR_BAD;
-		gpc->vcpu = vcpu;
-		gpc->usage = usage;
-		gpc->valid = false;
-=======
 		if (KVM_BUG_ON(gpc->valid, kvm))
 			return -EIO;
->>>>>>> b7bfaa76
 
 		spin_lock(&kvm->gpc_lock);
 		list_add(&gpc->list, &kvm->gpc_list);
@@ -419,11 +379,7 @@
 }
 EXPORT_SYMBOL_GPL(kvm_gpc_activate);
 
-<<<<<<< HEAD
-void kvm_gpc_deactivate(struct kvm *kvm, struct gfn_to_pfn_cache *gpc)
-=======
 void kvm_gpc_deactivate(struct gfn_to_pfn_cache *gpc)
->>>>>>> b7bfaa76
 {
 	struct kvm *kvm = gpc->kvm;
 	kvm_pfn_t old_pfn;
@@ -437,8 +393,6 @@
 		 */
 		write_lock_irq(&gpc->lock);
 		gpc->active = false;
-<<<<<<< HEAD
-=======
 		gpc->valid = false;
 
 		/*
@@ -452,18 +406,13 @@
 
 		old_pfn = gpc->pfn;
 		gpc->pfn = KVM_PFN_ERR_FAULT;
->>>>>>> b7bfaa76
 		write_unlock_irq(&gpc->lock);
 
 		spin_lock(&kvm->gpc_lock);
 		list_del(&gpc->list);
 		spin_unlock(&kvm->gpc_lock);
 
-<<<<<<< HEAD
-		kvm_gfn_to_pfn_cache_unmap(kvm, gpc);
-=======
 		gpc_unmap_khva(old_pfn, old_khva);
->>>>>>> b7bfaa76
 	}
 }
 EXPORT_SYMBOL_GPL(kvm_gpc_deactivate);