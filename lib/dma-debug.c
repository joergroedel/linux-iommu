--- conflicted
+++ resolved
@@ -852,36 +852,12 @@
 __setup("dma_debug=", dma_debug_cmdline);
 __setup("dma_debug_entries=", dma_debug_entries_cmdline);
 
-/* Calling dma_mapping_error() from dma-debug api will result in calling
-   debug_dma_mapping_error() - need internal mapping error routine to
-   avoid debug checks */
-#ifndef DMA_ERROR_CODE
-#define DMA_ERROR_CODE 0
-#endif
-static inline int has_mapping_error(struct device *dev, dma_addr_t dma_addr)
-{
-	const struct dma_map_ops *ops = get_dma_ops(dev);
-	if (ops->mapping_error)
-		return ops->mapping_error(dev, dma_addr);
-
-	return (dma_addr == DMA_ERROR_CODE);
-}
-
 static void check_unmap(struct dma_debug_entry *ref)
 {
 	struct dma_debug_entry *entry;
 	struct hash_bucket *bucket;
 	unsigned long flags;
 
-<<<<<<< HEAD
-	if (unlikely(has_mapping_error(ref->dev, ref->dev_addr))) {
-		err_printk(ref->dev, NULL, "DMA-API: device driver tries "
-			   "to free an invalid DMA memory address\n");
-		return;
-	}
-
-=======
->>>>>>> 0070799c
 	bucket = get_hash_bucket(ref, &flags);
 	entry = bucket_find_exact(bucket, ref);
 
@@ -1064,11 +1040,7 @@
 	if (unlikely(global_disable))
 		return;
 
-<<<<<<< HEAD
-	if (unlikely(has_mapping_error(dev, dma_addr)))
-=======
 	if (dma_mapping_error(dev, dma_addr))
->>>>>>> 0070799c
 		return;
 
 	entry = dma_entry_alloc();
