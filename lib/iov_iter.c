#include <linux/export.h>
#include <linux/bvec.h>
#include <linux/uio.h>
#include <linux/pagemap.h>
#include <linux/slab.h>
#include <linux/vmalloc.h>
#include <linux/splice.h>
#include <net/checksum.h>

#define PIPE_PARANOIA /* for now */

#define iterate_iovec(i, n, __v, __p, skip, STEP) {	\
	size_t left;					\
	size_t wanted = n;				\
	__p = i->iov;					\
	__v.iov_len = min(n, __p->iov_len - skip);	\
	if (likely(__v.iov_len)) {			\
		__v.iov_base = __p->iov_base + skip;	\
		left = (STEP);				\
		__v.iov_len -= left;			\
		skip += __v.iov_len;			\
		n -= __v.iov_len;			\
	} else {					\
		left = 0;				\
	}						\
	while (unlikely(!left && n)) {			\
		__p++;					\
		__v.iov_len = min(n, __p->iov_len);	\
		if (unlikely(!__v.iov_len))		\
			continue;			\
		__v.iov_base = __p->iov_base;		\
		left = (STEP);				\
		__v.iov_len -= left;			\
		skip = __v.iov_len;			\
		n -= __v.iov_len;			\
	}						\
	n = wanted - n;					\
}

#define iterate_kvec(i, n, __v, __p, skip, STEP) {	\
	size_t wanted = n;				\
	__p = i->kvec;					\
	__v.iov_len = min(n, __p->iov_len - skip);	\
	if (likely(__v.iov_len)) {			\
		__v.iov_base = __p->iov_base + skip;	\
		(void)(STEP);				\
		skip += __v.iov_len;			\
		n -= __v.iov_len;			\
	}						\
	while (unlikely(n)) {				\
		__p++;					\
		__v.iov_len = min(n, __p->iov_len);	\
		if (unlikely(!__v.iov_len))		\
			continue;			\
		__v.iov_base = __p->iov_base;		\
		(void)(STEP);				\
		skip = __v.iov_len;			\
		n -= __v.iov_len;			\
	}						\
	n = wanted;					\
}

#define iterate_bvec(i, n, __v, __bi, skip, STEP) {	\
	struct bvec_iter __start;			\
	__start.bi_size = n;				\
	__start.bi_bvec_done = skip;			\
	__start.bi_idx = 0;				\
	for_each_bvec(__v, i->bvec, __bi, __start) {	\
		if (!__v.bv_len)			\
			continue;			\
		(void)(STEP);				\
	}						\
}

#define iterate_all_kinds(i, n, v, I, B, K) {			\
	if (likely(n)) {					\
		size_t skip = i->iov_offset;			\
		if (unlikely(i->type & ITER_BVEC)) {		\
			struct bio_vec v;			\
			struct bvec_iter __bi;			\
			iterate_bvec(i, n, v, __bi, skip, (B))	\
		} else if (unlikely(i->type & ITER_KVEC)) {	\
			const struct kvec *kvec;		\
			struct kvec v;				\
			iterate_kvec(i, n, v, kvec, skip, (K))	\
		} else {					\
			const struct iovec *iov;		\
			struct iovec v;				\
			iterate_iovec(i, n, v, iov, skip, (I))	\
		}						\
	}							\
}

#define iterate_and_advance(i, n, v, I, B, K) {			\
	if (unlikely(i->count < n))				\
		n = i->count;					\
	if (i->count) {						\
		size_t skip = i->iov_offset;			\
		if (unlikely(i->type & ITER_BVEC)) {		\
			const struct bio_vec *bvec = i->bvec;	\
			struct bio_vec v;			\
			struct bvec_iter __bi;			\
			iterate_bvec(i, n, v, __bi, skip, (B))	\
			i->bvec = __bvec_iter_bvec(i->bvec, __bi);	\
			i->nr_segs -= i->bvec - bvec;		\
			skip = __bi.bi_bvec_done;		\
		} else if (unlikely(i->type & ITER_KVEC)) {	\
			const struct kvec *kvec;		\
			struct kvec v;				\
			iterate_kvec(i, n, v, kvec, skip, (K))	\
			if (skip == kvec->iov_len) {		\
				kvec++;				\
				skip = 0;			\
			}					\
			i->nr_segs -= kvec - i->kvec;		\
			i->kvec = kvec;				\
		} else {					\
			const struct iovec *iov;		\
			struct iovec v;				\
			iterate_iovec(i, n, v, iov, skip, (I))	\
			if (skip == iov->iov_len) {		\
				iov++;				\
				skip = 0;			\
			}					\
			i->nr_segs -= iov - i->iov;		\
			i->iov = iov;				\
		}						\
		i->count -= n;					\
		i->iov_offset = skip;				\
	}							\
}

static size_t copy_page_to_iter_iovec(struct page *page, size_t offset, size_t bytes,
			 struct iov_iter *i)
{
	size_t skip, copy, left, wanted;
	const struct iovec *iov;
	char __user *buf;
	void *kaddr, *from;

	if (unlikely(bytes > i->count))
		bytes = i->count;

	if (unlikely(!bytes))
		return 0;

	wanted = bytes;
	iov = i->iov;
	skip = i->iov_offset;
	buf = iov->iov_base + skip;
	copy = min(bytes, iov->iov_len - skip);

	if (IS_ENABLED(CONFIG_HIGHMEM) && !fault_in_pages_writeable(buf, copy)) {
		kaddr = kmap_atomic(page);
		from = kaddr + offset;

		/* first chunk, usually the only one */
		left = __copy_to_user_inatomic(buf, from, copy);
		copy -= left;
		skip += copy;
		from += copy;
		bytes -= copy;

		while (unlikely(!left && bytes)) {
			iov++;
			buf = iov->iov_base;
			copy = min(bytes, iov->iov_len);
			left = __copy_to_user_inatomic(buf, from, copy);
			copy -= left;
			skip = copy;
			from += copy;
			bytes -= copy;
		}
		if (likely(!bytes)) {
			kunmap_atomic(kaddr);
			goto done;
		}
		offset = from - kaddr;
		buf += copy;
		kunmap_atomic(kaddr);
		copy = min(bytes, iov->iov_len - skip);
	}
	/* Too bad - revert to non-atomic kmap */

	kaddr = kmap(page);
	from = kaddr + offset;
	left = __copy_to_user(buf, from, copy);
	copy -= left;
	skip += copy;
	from += copy;
	bytes -= copy;
	while (unlikely(!left && bytes)) {
		iov++;
		buf = iov->iov_base;
		copy = min(bytes, iov->iov_len);
		left = __copy_to_user(buf, from, copy);
		copy -= left;
		skip = copy;
		from += copy;
		bytes -= copy;
	}
	kunmap(page);

done:
	if (skip == iov->iov_len) {
		iov++;
		skip = 0;
	}
	i->count -= wanted - bytes;
	i->nr_segs -= iov - i->iov;
	i->iov = iov;
	i->iov_offset = skip;
	return wanted - bytes;
}

static size_t copy_page_from_iter_iovec(struct page *page, size_t offset, size_t bytes,
			 struct iov_iter *i)
{
	size_t skip, copy, left, wanted;
	const struct iovec *iov;
	char __user *buf;
	void *kaddr, *to;

	if (unlikely(bytes > i->count))
		bytes = i->count;

	if (unlikely(!bytes))
		return 0;

	wanted = bytes;
	iov = i->iov;
	skip = i->iov_offset;
	buf = iov->iov_base + skip;
	copy = min(bytes, iov->iov_len - skip);

	if (IS_ENABLED(CONFIG_HIGHMEM) && !fault_in_pages_readable(buf, copy)) {
		kaddr = kmap_atomic(page);
		to = kaddr + offset;

		/* first chunk, usually the only one */
		left = __copy_from_user_inatomic(to, buf, copy);
		copy -= left;
		skip += copy;
		to += copy;
		bytes -= copy;

		while (unlikely(!left && bytes)) {
			iov++;
			buf = iov->iov_base;
			copy = min(bytes, iov->iov_len);
			left = __copy_from_user_inatomic(to, buf, copy);
			copy -= left;
			skip = copy;
			to += copy;
			bytes -= copy;
		}
		if (likely(!bytes)) {
			kunmap_atomic(kaddr);
			goto done;
		}
		offset = to - kaddr;
		buf += copy;
		kunmap_atomic(kaddr);
		copy = min(bytes, iov->iov_len - skip);
	}
	/* Too bad - revert to non-atomic kmap */

	kaddr = kmap(page);
	to = kaddr + offset;
	left = __copy_from_user(to, buf, copy);
	copy -= left;
	skip += copy;
	to += copy;
	bytes -= copy;
	while (unlikely(!left && bytes)) {
		iov++;
		buf = iov->iov_base;
		copy = min(bytes, iov->iov_len);
		left = __copy_from_user(to, buf, copy);
		copy -= left;
		skip = copy;
		to += copy;
		bytes -= copy;
	}
	kunmap(page);

done:
	if (skip == iov->iov_len) {
		iov++;
		skip = 0;
	}
	i->count -= wanted - bytes;
	i->nr_segs -= iov - i->iov;
	i->iov = iov;
	i->iov_offset = skip;
	return wanted - bytes;
}

#ifdef PIPE_PARANOIA
static bool sanity(const struct iov_iter *i)
{
	struct pipe_inode_info *pipe = i->pipe;
	int idx = i->idx;
	int next = pipe->curbuf + pipe->nrbufs;
	if (i->iov_offset) {
		struct pipe_buffer *p;
		if (unlikely(!pipe->nrbufs))
			goto Bad;	// pipe must be non-empty
		if (unlikely(idx != ((next - 1) & (pipe->buffers - 1))))
			goto Bad;	// must be at the last buffer...

		p = &pipe->bufs[idx];
		if (unlikely(p->offset + p->len != i->iov_offset))
			goto Bad;	// ... at the end of segment
	} else {
		if (idx != (next & (pipe->buffers - 1)))
			goto Bad;	// must be right after the last buffer
	}
	return true;
Bad:
	printk(KERN_ERR "idx = %d, offset = %zd\n", i->idx, i->iov_offset);
	printk(KERN_ERR "curbuf = %d, nrbufs = %d, buffers = %d\n",
			pipe->curbuf, pipe->nrbufs, pipe->buffers);
	for (idx = 0; idx < pipe->buffers; idx++)
		printk(KERN_ERR "[%p %p %d %d]\n",
			pipe->bufs[idx].ops,
			pipe->bufs[idx].page,
			pipe->bufs[idx].offset,
			pipe->bufs[idx].len);
	WARN_ON(1);
	return false;
}
#else
#define sanity(i) true
#endif

static inline int next_idx(int idx, struct pipe_inode_info *pipe)
{
	return (idx + 1) & (pipe->buffers - 1);
}

static size_t copy_page_to_iter_pipe(struct page *page, size_t offset, size_t bytes,
			 struct iov_iter *i)
{
	struct pipe_inode_info *pipe = i->pipe;
	struct pipe_buffer *buf;
	size_t off;
	int idx;

	if (unlikely(bytes > i->count))
		bytes = i->count;

	if (unlikely(!bytes))
		return 0;

	if (!sanity(i))
		return 0;

	off = i->iov_offset;
	idx = i->idx;
	buf = &pipe->bufs[idx];
	if (off) {
		if (offset == off && buf->page == page) {
			/* merge with the last one */
			buf->len += bytes;
			i->iov_offset += bytes;
			goto out;
		}
		idx = next_idx(idx, pipe);
		buf = &pipe->bufs[idx];
	}
	if (idx == pipe->curbuf && pipe->nrbufs)
		return 0;
	pipe->nrbufs++;
	buf->ops = &page_cache_pipe_buf_ops;
	get_page(buf->page = page);
	buf->offset = offset;
	buf->len = bytes;
	i->iov_offset = offset + bytes;
	i->idx = idx;
out:
	i->count -= bytes;
	return bytes;
}

/*
 * Fault in one or more iovecs of the given iov_iter, to a maximum length of
 * bytes.  For each iovec, fault in each page that constitutes the iovec.
 *
 * Return 0 on success, or non-zero if the memory could not be accessed (i.e.
 * because it is an invalid address).
 */
int iov_iter_fault_in_readable(struct iov_iter *i, size_t bytes)
{
	size_t skip = i->iov_offset;
	const struct iovec *iov;
	int err;
	struct iovec v;

	if (!(i->type & (ITER_BVEC|ITER_KVEC))) {
		iterate_iovec(i, bytes, v, iov, skip, ({
			err = fault_in_pages_readable(v.iov_base, v.iov_len);
			if (unlikely(err))
			return err;
		0;}))
	}
	return 0;
}
EXPORT_SYMBOL(iov_iter_fault_in_readable);

void iov_iter_init(struct iov_iter *i, int direction,
			const struct iovec *iov, unsigned long nr_segs,
			size_t count)
{
	/* It will get better.  Eventually... */
	if (uaccess_kernel()) {
		direction |= ITER_KVEC;
		i->type = direction;
		i->kvec = (struct kvec *)iov;
	} else {
		i->type = direction;
		i->iov = iov;
	}
	i->nr_segs = nr_segs;
	i->iov_offset = 0;
	i->count = count;
}
EXPORT_SYMBOL(iov_iter_init);

static void memcpy_from_page(char *to, struct page *page, size_t offset, size_t len)
{
	char *from = kmap_atomic(page);
	memcpy(to, from + offset, len);
	kunmap_atomic(from);
}

static void memcpy_to_page(struct page *page, size_t offset, const char *from, size_t len)
{
	char *to = kmap_atomic(page);
	memcpy(to + offset, from, len);
	kunmap_atomic(to);
}

static void memzero_page(struct page *page, size_t offset, size_t len)
{
	char *addr = kmap_atomic(page);
	memset(addr + offset, 0, len);
	kunmap_atomic(addr);
}

static inline bool allocated(struct pipe_buffer *buf)
{
	return buf->ops == &default_pipe_buf_ops;
}

static inline void data_start(const struct iov_iter *i, int *idxp, size_t *offp)
{
	size_t off = i->iov_offset;
	int idx = i->idx;
	if (off && (!allocated(&i->pipe->bufs[idx]) || off == PAGE_SIZE)) {
		idx = next_idx(idx, i->pipe);
		off = 0;
	}
	*idxp = idx;
	*offp = off;
}

static size_t push_pipe(struct iov_iter *i, size_t size,
			int *idxp, size_t *offp)
{
	struct pipe_inode_info *pipe = i->pipe;
	size_t off;
	int idx;
	ssize_t left;

	if (unlikely(size > i->count))
		size = i->count;
	if (unlikely(!size))
		return 0;

	left = size;
	data_start(i, &idx, &off);
	*idxp = idx;
	*offp = off;
	if (off) {
		left -= PAGE_SIZE - off;
		if (left <= 0) {
			pipe->bufs[idx].len += size;
			return size;
		}
		pipe->bufs[idx].len = PAGE_SIZE;
		idx = next_idx(idx, pipe);
	}
	while (idx != pipe->curbuf || !pipe->nrbufs) {
		struct page *page = alloc_page(GFP_USER);
		if (!page)
			break;
		pipe->nrbufs++;
		pipe->bufs[idx].ops = &default_pipe_buf_ops;
		pipe->bufs[idx].page = page;
		pipe->bufs[idx].offset = 0;
		if (left <= PAGE_SIZE) {
			pipe->bufs[idx].len = left;
			return size;
		}
		pipe->bufs[idx].len = PAGE_SIZE;
		left -= PAGE_SIZE;
		idx = next_idx(idx, pipe);
	}
	return size - left;
}

static size_t copy_pipe_to_iter(const void *addr, size_t bytes,
				struct iov_iter *i)
{
	struct pipe_inode_info *pipe = i->pipe;
	size_t n, off;
	int idx;

	if (!sanity(i))
		return 0;

	bytes = n = push_pipe(i, bytes, &idx, &off);
	if (unlikely(!n))
		return 0;
	for ( ; n; idx = next_idx(idx, pipe), off = 0) {
		size_t chunk = min_t(size_t, n, PAGE_SIZE - off);
		memcpy_to_page(pipe->bufs[idx].page, off, addr, chunk);
		i->idx = idx;
		i->iov_offset = off + chunk;
		n -= chunk;
		addr += chunk;
	}
	i->count -= bytes;
	return bytes;
}

size_t copy_to_iter(const void *addr, size_t bytes, struct iov_iter *i)
{
	const char *from = addr;
	if (unlikely(i->type & ITER_PIPE))
		return copy_pipe_to_iter(addr, bytes, i);
	iterate_and_advance(i, bytes, v,
		__copy_to_user(v.iov_base, (from += v.iov_len) - v.iov_len,
			       v.iov_len),
		memcpy_to_page(v.bv_page, v.bv_offset,
			       (from += v.bv_len) - v.bv_len, v.bv_len),
		memcpy(v.iov_base, (from += v.iov_len) - v.iov_len, v.iov_len)
	)

	return bytes;
}
EXPORT_SYMBOL(copy_to_iter);

size_t copy_from_iter(void *addr, size_t bytes, struct iov_iter *i)
{
	char *to = addr;
	if (unlikely(i->type & ITER_PIPE)) {
		WARN_ON(1);
		return 0;
	}
	iterate_and_advance(i, bytes, v,
		__copy_from_user((to += v.iov_len) - v.iov_len, v.iov_base,
				 v.iov_len),
		memcpy_from_page((to += v.bv_len) - v.bv_len, v.bv_page,
				 v.bv_offset, v.bv_len),
		memcpy((to += v.iov_len) - v.iov_len, v.iov_base, v.iov_len)
	)

	return bytes;
}
EXPORT_SYMBOL(copy_from_iter);

bool copy_from_iter_full(void *addr, size_t bytes, struct iov_iter *i)
{
	char *to = addr;
	if (unlikely(i->type & ITER_PIPE)) {
		WARN_ON(1);
		return false;
	}
	if (unlikely(i->count < bytes))
		return false;

	iterate_all_kinds(i, bytes, v, ({
		if (__copy_from_user((to += v.iov_len) - v.iov_len,
				      v.iov_base, v.iov_len))
			return false;
		0;}),
		memcpy_from_page((to += v.bv_len) - v.bv_len, v.bv_page,
				 v.bv_offset, v.bv_len),
		memcpy((to += v.iov_len) - v.iov_len, v.iov_base, v.iov_len)
	)

	iov_iter_advance(i, bytes);
	return true;
}
EXPORT_SYMBOL(copy_from_iter_full);

size_t copy_from_iter_nocache(void *addr, size_t bytes, struct iov_iter *i)
{
	char *to = addr;
	if (unlikely(i->type & ITER_PIPE)) {
		WARN_ON(1);
		return 0;
	}
	iterate_and_advance(i, bytes, v,
		__copy_from_user_inatomic_nocache((to += v.iov_len) - v.iov_len,
					 v.iov_base, v.iov_len),
		memcpy_from_page((to += v.bv_len) - v.bv_len, v.bv_page,
				 v.bv_offset, v.bv_len),
		memcpy((to += v.iov_len) - v.iov_len, v.iov_base, v.iov_len)
	)

	return bytes;
}
EXPORT_SYMBOL(copy_from_iter_nocache);

bool copy_from_iter_full_nocache(void *addr, size_t bytes, struct iov_iter *i)
{
	char *to = addr;
	if (unlikely(i->type & ITER_PIPE)) {
		WARN_ON(1);
		return false;
	}
	if (unlikely(i->count < bytes))
		return false;
	iterate_all_kinds(i, bytes, v, ({
		if (__copy_from_user_inatomic_nocache((to += v.iov_len) - v.iov_len,
					     v.iov_base, v.iov_len))
			return false;
		0;}),
		memcpy_from_page((to += v.bv_len) - v.bv_len, v.bv_page,
				 v.bv_offset, v.bv_len),
		memcpy((to += v.iov_len) - v.iov_len, v.iov_base, v.iov_len)
	)

	iov_iter_advance(i, bytes);
	return true;
}
EXPORT_SYMBOL(copy_from_iter_full_nocache);

size_t copy_page_to_iter(struct page *page, size_t offset, size_t bytes,
			 struct iov_iter *i)
{
	if (i->type & (ITER_BVEC|ITER_KVEC)) {
		void *kaddr = kmap_atomic(page);
		size_t wanted = copy_to_iter(kaddr + offset, bytes, i);
		kunmap_atomic(kaddr);
		return wanted;
	} else if (likely(!(i->type & ITER_PIPE)))
		return copy_page_to_iter_iovec(page, offset, bytes, i);
	else
		return copy_page_to_iter_pipe(page, offset, bytes, i);
}
EXPORT_SYMBOL(copy_page_to_iter);

size_t copy_page_from_iter(struct page *page, size_t offset, size_t bytes,
			 struct iov_iter *i)
{
	if (unlikely(i->type & ITER_PIPE)) {
		WARN_ON(1);
		return 0;
	}
	if (i->type & (ITER_BVEC|ITER_KVEC)) {
		void *kaddr = kmap_atomic(page);
		size_t wanted = copy_from_iter(kaddr + offset, bytes, i);
		kunmap_atomic(kaddr);
		return wanted;
	} else
		return copy_page_from_iter_iovec(page, offset, bytes, i);
}
EXPORT_SYMBOL(copy_page_from_iter);

static size_t pipe_zero(size_t bytes, struct iov_iter *i)
{
	struct pipe_inode_info *pipe = i->pipe;
	size_t n, off;
	int idx;

	if (!sanity(i))
		return 0;

	bytes = n = push_pipe(i, bytes, &idx, &off);
	if (unlikely(!n))
		return 0;

	for ( ; n; idx = next_idx(idx, pipe), off = 0) {
		size_t chunk = min_t(size_t, n, PAGE_SIZE - off);
		memzero_page(pipe->bufs[idx].page, off, chunk);
		i->idx = idx;
		i->iov_offset = off + chunk;
		n -= chunk;
	}
	i->count -= bytes;
	return bytes;
}

size_t iov_iter_zero(size_t bytes, struct iov_iter *i)
{
	if (unlikely(i->type & ITER_PIPE))
		return pipe_zero(bytes, i);
	iterate_and_advance(i, bytes, v,
		__clear_user(v.iov_base, v.iov_len),
		memzero_page(v.bv_page, v.bv_offset, v.bv_len),
		memset(v.iov_base, 0, v.iov_len)
	)

	return bytes;
}
EXPORT_SYMBOL(iov_iter_zero);

size_t iov_iter_copy_from_user_atomic(struct page *page,
		struct iov_iter *i, unsigned long offset, size_t bytes)
{
	char *kaddr = kmap_atomic(page), *p = kaddr + offset;
	if (unlikely(i->type & ITER_PIPE)) {
		kunmap_atomic(kaddr);
		WARN_ON(1);
		return 0;
	}
	iterate_all_kinds(i, bytes, v,
		__copy_from_user_inatomic((p += v.iov_len) - v.iov_len,
					  v.iov_base, v.iov_len),
		memcpy_from_page((p += v.bv_len) - v.bv_len, v.bv_page,
				 v.bv_offset, v.bv_len),
		memcpy((p += v.iov_len) - v.iov_len, v.iov_base, v.iov_len)
	)
	kunmap_atomic(kaddr);
	return bytes;
}
EXPORT_SYMBOL(iov_iter_copy_from_user_atomic);

static inline void pipe_truncate(struct iov_iter *i)
{
	struct pipe_inode_info *pipe = i->pipe;
	if (pipe->nrbufs) {
		size_t off = i->iov_offset;
		int idx = i->idx;
		int nrbufs = (idx - pipe->curbuf) & (pipe->buffers - 1);
		if (off) {
			pipe->bufs[idx].len = off - pipe->bufs[idx].offset;
			idx = next_idx(idx, pipe);
			nrbufs++;
		}
		while (pipe->nrbufs > nrbufs) {
			pipe_buf_release(pipe, &pipe->bufs[idx]);
			idx = next_idx(idx, pipe);
			pipe->nrbufs--;
		}
	}
}

static void pipe_advance(struct iov_iter *i, size_t size)
{
	struct pipe_inode_info *pipe = i->pipe;
	if (unlikely(i->count < size))
		size = i->count;
	if (size) {
		struct pipe_buffer *buf;
		size_t off = i->iov_offset, left = size;
		int idx = i->idx;
		if (off) /* make it relative to the beginning of buffer */
			left += off - pipe->bufs[idx].offset;
		while (1) {
			buf = &pipe->bufs[idx];
			if (left <= buf->len)
				break;
			left -= buf->len;
			idx = next_idx(idx, pipe);
		}
		i->idx = idx;
		i->iov_offset = buf->offset + left;
	}
	i->count -= size;
	/* ... and discard everything past that point */
	pipe_truncate(i);
}

void iov_iter_advance(struct iov_iter *i, size_t size)
{
	if (unlikely(i->type & ITER_PIPE)) {
		pipe_advance(i, size);
		return;
	}
	iterate_and_advance(i, size, v, 0, 0, 0)
}
EXPORT_SYMBOL(iov_iter_advance);

void iov_iter_revert(struct iov_iter *i, size_t unroll)
{
	if (!unroll)
		return;
<<<<<<< HEAD
=======
	if (WARN_ON(unroll > MAX_RW_COUNT))
		return;
>>>>>>> 2ea659a9
	i->count += unroll;
	if (unlikely(i->type & ITER_PIPE)) {
		struct pipe_inode_info *pipe = i->pipe;
		int idx = i->idx;
		size_t off = i->iov_offset;
		while (1) {
			size_t n = off - pipe->bufs[idx].offset;
			if (unroll < n) {
<<<<<<< HEAD
				off -= (n - unroll);
=======
				off -= unroll;
>>>>>>> 2ea659a9
				break;
			}
			unroll -= n;
			if (!unroll && idx == i->start_idx) {
				off = 0;
				break;
			}
			if (!idx--)
				idx = pipe->buffers - 1;
			off = pipe->bufs[idx].offset + pipe->bufs[idx].len;
		}
		i->iov_offset = off;
		i->idx = idx;
		pipe_truncate(i);
		return;
	}
	if (unroll <= i->iov_offset) {
		i->iov_offset -= unroll;
		return;
	}
	unroll -= i->iov_offset;
	if (i->type & ITER_BVEC) {
		const struct bio_vec *bvec = i->bvec;
		while (1) {
			size_t n = (--bvec)->bv_len;
			i->nr_segs++;
			if (unroll <= n) {
				i->bvec = bvec;
				i->iov_offset = n - unroll;
				return;
			}
			unroll -= n;
		}
	} else { /* same logics for iovec and kvec */
		const struct iovec *iov = i->iov;
		while (1) {
			size_t n = (--iov)->iov_len;
			i->nr_segs++;
			if (unroll <= n) {
				i->iov = iov;
				i->iov_offset = n - unroll;
				return;
			}
			unroll -= n;
		}
	}
}
EXPORT_SYMBOL(iov_iter_revert);

/*
 * Return the count of just the current iov_iter segment.
 */
size_t iov_iter_single_seg_count(const struct iov_iter *i)
{
	if (unlikely(i->type & ITER_PIPE))
		return i->count;	// it is a silly place, anyway
	if (i->nr_segs == 1)
		return i->count;
	else if (i->type & ITER_BVEC)
		return min(i->count, i->bvec->bv_len - i->iov_offset);
	else
		return min(i->count, i->iov->iov_len - i->iov_offset);
}
EXPORT_SYMBOL(iov_iter_single_seg_count);

void iov_iter_kvec(struct iov_iter *i, int direction,
			const struct kvec *kvec, unsigned long nr_segs,
			size_t count)
{
	BUG_ON(!(direction & ITER_KVEC));
	i->type = direction;
	i->kvec = kvec;
	i->nr_segs = nr_segs;
	i->iov_offset = 0;
	i->count = count;
}
EXPORT_SYMBOL(iov_iter_kvec);

void iov_iter_bvec(struct iov_iter *i, int direction,
			const struct bio_vec *bvec, unsigned long nr_segs,
			size_t count)
{
	BUG_ON(!(direction & ITER_BVEC));
	i->type = direction;
	i->bvec = bvec;
	i->nr_segs = nr_segs;
	i->iov_offset = 0;
	i->count = count;
}
EXPORT_SYMBOL(iov_iter_bvec);

void iov_iter_pipe(struct iov_iter *i, int direction,
			struct pipe_inode_info *pipe,
			size_t count)
{
	BUG_ON(direction != ITER_PIPE);
	WARN_ON(pipe->nrbufs == pipe->buffers);
	i->type = direction;
	i->pipe = pipe;
	i->idx = (pipe->curbuf + pipe->nrbufs) & (pipe->buffers - 1);
	i->iov_offset = 0;
	i->count = count;
	i->start_idx = i->idx;
}
EXPORT_SYMBOL(iov_iter_pipe);

unsigned long iov_iter_alignment(const struct iov_iter *i)
{
	unsigned long res = 0;
	size_t size = i->count;

	if (unlikely(i->type & ITER_PIPE)) {
		if (size && i->iov_offset && allocated(&i->pipe->bufs[i->idx]))
			return size | i->iov_offset;
		return size;
	}
	iterate_all_kinds(i, size, v,
		(res |= (unsigned long)v.iov_base | v.iov_len, 0),
		res |= v.bv_offset | v.bv_len,
		res |= (unsigned long)v.iov_base | v.iov_len
	)
	return res;
}
EXPORT_SYMBOL(iov_iter_alignment);

unsigned long iov_iter_gap_alignment(const struct iov_iter *i)
{
	unsigned long res = 0;
	size_t size = i->count;

	if (unlikely(i->type & ITER_PIPE)) {
		WARN_ON(1);
		return ~0U;
	}

	iterate_all_kinds(i, size, v,
		(res |= (!res ? 0 : (unsigned long)v.iov_base) |
			(size != v.iov_len ? size : 0), 0),
		(res |= (!res ? 0 : (unsigned long)v.bv_offset) |
			(size != v.bv_len ? size : 0)),
		(res |= (!res ? 0 : (unsigned long)v.iov_base) |
			(size != v.iov_len ? size : 0))
		);
	return res;
}
EXPORT_SYMBOL(iov_iter_gap_alignment);

static inline size_t __pipe_get_pages(struct iov_iter *i,
				size_t maxsize,
				struct page **pages,
				int idx,
				size_t *start)
{
	struct pipe_inode_info *pipe = i->pipe;
	ssize_t n = push_pipe(i, maxsize, &idx, start);
	if (!n)
		return -EFAULT;

	maxsize = n;
	n += *start;
	while (n > 0) {
		get_page(*pages++ = pipe->bufs[idx].page);
		idx = next_idx(idx, pipe);
		n -= PAGE_SIZE;
	}

	return maxsize;
}

static ssize_t pipe_get_pages(struct iov_iter *i,
		   struct page **pages, size_t maxsize, unsigned maxpages,
		   size_t *start)
{
	unsigned npages;
	size_t capacity;
	int idx;

	if (!maxsize)
		return 0;

	if (!sanity(i))
		return -EFAULT;

	data_start(i, &idx, start);
	/* some of this one + all after this one */
	npages = ((i->pipe->curbuf - idx - 1) & (i->pipe->buffers - 1)) + 1;
	capacity = min(npages,maxpages) * PAGE_SIZE - *start;

	return __pipe_get_pages(i, min(maxsize, capacity), pages, idx, start);
}

ssize_t iov_iter_get_pages(struct iov_iter *i,
		   struct page **pages, size_t maxsize, unsigned maxpages,
		   size_t *start)
{
	if (maxsize > i->count)
		maxsize = i->count;

	if (unlikely(i->type & ITER_PIPE))
		return pipe_get_pages(i, pages, maxsize, maxpages, start);
	iterate_all_kinds(i, maxsize, v, ({
		unsigned long addr = (unsigned long)v.iov_base;
		size_t len = v.iov_len + (*start = addr & (PAGE_SIZE - 1));
		int n;
		int res;

		if (len > maxpages * PAGE_SIZE)
			len = maxpages * PAGE_SIZE;
		addr &= ~(PAGE_SIZE - 1);
		n = DIV_ROUND_UP(len, PAGE_SIZE);
		res = get_user_pages_fast(addr, n, (i->type & WRITE) != WRITE, pages);
		if (unlikely(res < 0))
			return res;
		return (res == n ? len : res * PAGE_SIZE) - *start;
	0;}),({
		/* can't be more than PAGE_SIZE */
		*start = v.bv_offset;
		get_page(*pages = v.bv_page);
		return v.bv_len;
	}),({
		return -EFAULT;
	})
	)
	return 0;
}
EXPORT_SYMBOL(iov_iter_get_pages);

static struct page **get_pages_array(size_t n)
{
	return kvmalloc_array(n, sizeof(struct page *), GFP_KERNEL);
}

static ssize_t pipe_get_pages_alloc(struct iov_iter *i,
		   struct page ***pages, size_t maxsize,
		   size_t *start)
{
	struct page **p;
	size_t n;
	int idx;
	int npages;

	if (!maxsize)
		return 0;

	if (!sanity(i))
		return -EFAULT;

	data_start(i, &idx, start);
	/* some of this one + all after this one */
	npages = ((i->pipe->curbuf - idx - 1) & (i->pipe->buffers - 1)) + 1;
	n = npages * PAGE_SIZE - *start;
	if (maxsize > n)
		maxsize = n;
	else
		npages = DIV_ROUND_UP(maxsize + *start, PAGE_SIZE);
	p = get_pages_array(npages);
	if (!p)
		return -ENOMEM;
	n = __pipe_get_pages(i, maxsize, p, idx, start);
	if (n > 0)
		*pages = p;
	else
		kvfree(p);
	return n;
}

ssize_t iov_iter_get_pages_alloc(struct iov_iter *i,
		   struct page ***pages, size_t maxsize,
		   size_t *start)
{
	struct page **p;

	if (maxsize > i->count)
		maxsize = i->count;

	if (unlikely(i->type & ITER_PIPE))
		return pipe_get_pages_alloc(i, pages, maxsize, start);
	iterate_all_kinds(i, maxsize, v, ({
		unsigned long addr = (unsigned long)v.iov_base;
		size_t len = v.iov_len + (*start = addr & (PAGE_SIZE - 1));
		int n;
		int res;

		addr &= ~(PAGE_SIZE - 1);
		n = DIV_ROUND_UP(len, PAGE_SIZE);
		p = get_pages_array(n);
		if (!p)
			return -ENOMEM;
		res = get_user_pages_fast(addr, n, (i->type & WRITE) != WRITE, p);
		if (unlikely(res < 0)) {
			kvfree(p);
			return res;
		}
		*pages = p;
		return (res == n ? len : res * PAGE_SIZE) - *start;
	0;}),({
		/* can't be more than PAGE_SIZE */
		*start = v.bv_offset;
		*pages = p = get_pages_array(1);
		if (!p)
			return -ENOMEM;
		get_page(*p = v.bv_page);
		return v.bv_len;
	}),({
		return -EFAULT;
	})
	)
	return 0;
}
EXPORT_SYMBOL(iov_iter_get_pages_alloc);

size_t csum_and_copy_from_iter(void *addr, size_t bytes, __wsum *csum,
			       struct iov_iter *i)
{
	char *to = addr;
	__wsum sum, next;
	size_t off = 0;
	sum = *csum;
	if (unlikely(i->type & ITER_PIPE)) {
		WARN_ON(1);
		return 0;
	}
	iterate_and_advance(i, bytes, v, ({
		int err = 0;
		next = csum_and_copy_from_user(v.iov_base,
					       (to += v.iov_len) - v.iov_len,
					       v.iov_len, 0, &err);
		if (!err) {
			sum = csum_block_add(sum, next, off);
			off += v.iov_len;
		}
		err ? v.iov_len : 0;
	}), ({
		char *p = kmap_atomic(v.bv_page);
		next = csum_partial_copy_nocheck(p + v.bv_offset,
						 (to += v.bv_len) - v.bv_len,
						 v.bv_len, 0);
		kunmap_atomic(p);
		sum = csum_block_add(sum, next, off);
		off += v.bv_len;
	}),({
		next = csum_partial_copy_nocheck(v.iov_base,
						 (to += v.iov_len) - v.iov_len,
						 v.iov_len, 0);
		sum = csum_block_add(sum, next, off);
		off += v.iov_len;
	})
	)
	*csum = sum;
	return bytes;
}
EXPORT_SYMBOL(csum_and_copy_from_iter);

bool csum_and_copy_from_iter_full(void *addr, size_t bytes, __wsum *csum,
			       struct iov_iter *i)
{
	char *to = addr;
	__wsum sum, next;
	size_t off = 0;
	sum = *csum;
	if (unlikely(i->type & ITER_PIPE)) {
		WARN_ON(1);
		return false;
	}
	if (unlikely(i->count < bytes))
		return false;
	iterate_all_kinds(i, bytes, v, ({
		int err = 0;
		next = csum_and_copy_from_user(v.iov_base,
					       (to += v.iov_len) - v.iov_len,
					       v.iov_len, 0, &err);
		if (err)
			return false;
		sum = csum_block_add(sum, next, off);
		off += v.iov_len;
		0;
	}), ({
		char *p = kmap_atomic(v.bv_page);
		next = csum_partial_copy_nocheck(p + v.bv_offset,
						 (to += v.bv_len) - v.bv_len,
						 v.bv_len, 0);
		kunmap_atomic(p);
		sum = csum_block_add(sum, next, off);
		off += v.bv_len;
	}),({
		next = csum_partial_copy_nocheck(v.iov_base,
						 (to += v.iov_len) - v.iov_len,
						 v.iov_len, 0);
		sum = csum_block_add(sum, next, off);
		off += v.iov_len;
	})
	)
	*csum = sum;
	iov_iter_advance(i, bytes);
	return true;
}
EXPORT_SYMBOL(csum_and_copy_from_iter_full);

size_t csum_and_copy_to_iter(const void *addr, size_t bytes, __wsum *csum,
			     struct iov_iter *i)
{
	const char *from = addr;
	__wsum sum, next;
	size_t off = 0;
	sum = *csum;
	if (unlikely(i->type & ITER_PIPE)) {
		WARN_ON(1);	/* for now */
		return 0;
	}
	iterate_and_advance(i, bytes, v, ({
		int err = 0;
		next = csum_and_copy_to_user((from += v.iov_len) - v.iov_len,
					     v.iov_base,
					     v.iov_len, 0, &err);
		if (!err) {
			sum = csum_block_add(sum, next, off);
			off += v.iov_len;
		}
		err ? v.iov_len : 0;
	}), ({
		char *p = kmap_atomic(v.bv_page);
		next = csum_partial_copy_nocheck((from += v.bv_len) - v.bv_len,
						 p + v.bv_offset,
						 v.bv_len, 0);
		kunmap_atomic(p);
		sum = csum_block_add(sum, next, off);
		off += v.bv_len;
	}),({
		next = csum_partial_copy_nocheck((from += v.iov_len) - v.iov_len,
						 v.iov_base,
						 v.iov_len, 0);
		sum = csum_block_add(sum, next, off);
		off += v.iov_len;
	})
	)
	*csum = sum;
	return bytes;
}
EXPORT_SYMBOL(csum_and_copy_to_iter);

int iov_iter_npages(const struct iov_iter *i, int maxpages)
{
	size_t size = i->count;
	int npages = 0;

	if (!size)
		return 0;

	if (unlikely(i->type & ITER_PIPE)) {
		struct pipe_inode_info *pipe = i->pipe;
		size_t off;
		int idx;

		if (!sanity(i))
			return 0;

		data_start(i, &idx, &off);
		/* some of this one + all after this one */
		npages = ((pipe->curbuf - idx - 1) & (pipe->buffers - 1)) + 1;
		if (npages >= maxpages)
			return maxpages;
	} else iterate_all_kinds(i, size, v, ({
		unsigned long p = (unsigned long)v.iov_base;
		npages += DIV_ROUND_UP(p + v.iov_len, PAGE_SIZE)
			- p / PAGE_SIZE;
		if (npages >= maxpages)
			return maxpages;
	0;}),({
		npages++;
		if (npages >= maxpages)
			return maxpages;
	}),({
		unsigned long p = (unsigned long)v.iov_base;
		npages += DIV_ROUND_UP(p + v.iov_len, PAGE_SIZE)
			- p / PAGE_SIZE;
		if (npages >= maxpages)
			return maxpages;
	})
	)
	return npages;
}
EXPORT_SYMBOL(iov_iter_npages);

const void *dup_iter(struct iov_iter *new, struct iov_iter *old, gfp_t flags)
{
	*new = *old;
	if (unlikely(new->type & ITER_PIPE)) {
		WARN_ON(1);
		return NULL;
	}
	if (new->type & ITER_BVEC)
		return new->bvec = kmemdup(new->bvec,
				    new->nr_segs * sizeof(struct bio_vec),
				    flags);
	else
		/* iovec and kvec have identical layout */
		return new->iov = kmemdup(new->iov,
				   new->nr_segs * sizeof(struct iovec),
				   flags);
}
EXPORT_SYMBOL(dup_iter);

/**
 * import_iovec() - Copy an array of &struct iovec from userspace
 *     into the kernel, check that it is valid, and initialize a new
 *     &struct iov_iter iterator to access it.
 *
 * @type: One of %READ or %WRITE.
 * @uvector: Pointer to the userspace array.
 * @nr_segs: Number of elements in userspace array.
 * @fast_segs: Number of elements in @iov.
 * @iov: (input and output parameter) Pointer to pointer to (usually small
 *     on-stack) kernel array.
 * @i: Pointer to iterator that will be initialized on success.
 *
 * If the array pointed to by *@iov is large enough to hold all @nr_segs,
 * then this function places %NULL in *@iov on return. Otherwise, a new
 * array will be allocated and the result placed in *@iov. This means that
 * the caller may call kfree() on *@iov regardless of whether the small
 * on-stack array was used or not (and regardless of whether this function
 * returns an error or not).
 *
 * Return: 0 on success or negative error code on error.
 */
int import_iovec(int type, const struct iovec __user * uvector,
		 unsigned nr_segs, unsigned fast_segs,
		 struct iovec **iov, struct iov_iter *i)
{
	ssize_t n;
	struct iovec *p;
	n = rw_copy_check_uvector(type, uvector, nr_segs, fast_segs,
				  *iov, &p);
	if (n < 0) {
		if (p != *iov)
			kfree(p);
		*iov = NULL;
		return n;
	}
	iov_iter_init(i, type, p, nr_segs, n);
	*iov = p == *iov ? NULL : p;
	return 0;
}
EXPORT_SYMBOL(import_iovec);

#ifdef CONFIG_COMPAT
#include <linux/compat.h>

int compat_import_iovec(int type, const struct compat_iovec __user * uvector,
		 unsigned nr_segs, unsigned fast_segs,
		 struct iovec **iov, struct iov_iter *i)
{
	ssize_t n;
	struct iovec *p;
	n = compat_rw_copy_check_uvector(type, uvector, nr_segs, fast_segs,
				  *iov, &p);
	if (n < 0) {
		if (p != *iov)
			kfree(p);
		*iov = NULL;
		return n;
	}
	iov_iter_init(i, type, p, nr_segs, n);
	*iov = p == *iov ? NULL : p;
	return 0;
}
#endif

int import_single_range(int rw, void __user *buf, size_t len,
		 struct iovec *iov, struct iov_iter *i)
{
	if (len > MAX_RW_COUNT)
		len = MAX_RW_COUNT;
	if (unlikely(!access_ok(!rw, buf, len)))
		return -EFAULT;

	iov->iov_base = buf;
	iov->iov_len = len;
	iov_iter_init(i, rw, iov, 1, len);
	return 0;
}
EXPORT_SYMBOL(import_single_range);<|MERGE_RESOLUTION|>--- conflicted
+++ resolved
@@ -790,11 +790,8 @@
 {
 	if (!unroll)
 		return;
-<<<<<<< HEAD
-=======
 	if (WARN_ON(unroll > MAX_RW_COUNT))
 		return;
->>>>>>> 2ea659a9
 	i->count += unroll;
 	if (unlikely(i->type & ITER_PIPE)) {
 		struct pipe_inode_info *pipe = i->pipe;
@@ -803,11 +800,7 @@
 		while (1) {
 			size_t n = off - pipe->bufs[idx].offset;
 			if (unroll < n) {
-<<<<<<< HEAD
-				off -= (n - unroll);
-=======
 				off -= unroll;
->>>>>>> 2ea659a9
 				break;
 			}
 			unroll -= n;
