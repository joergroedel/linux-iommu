--- conflicted
+++ resolved
@@ -2283,10 +2283,7 @@
 	tristate "Test the XArray code at runtime"
 
 config TEST_MAPLE_TREE
-<<<<<<< HEAD
-=======
-	depends on DEBUG_KERNEL
->>>>>>> b7bfaa76
+	depends on DEBUG_KERNEL
 	select DEBUG_MAPLE_TREE
 	tristate "Test the Maple Tree code at runtime"
 
