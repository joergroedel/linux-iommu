--- conflicted
+++ resolved
@@ -1023,51 +1023,6 @@
 }
 
 #ifdef CONFIG_CONTIG_ALLOC
-<<<<<<< HEAD
-static int __alloc_gigantic_page(unsigned long start_pfn,
-				unsigned long nr_pages, gfp_t gfp_mask)
-{
-	unsigned long end_pfn = start_pfn + nr_pages;
-	return alloc_contig_range(start_pfn, end_pfn, MIGRATE_MOVABLE,
-				  gfp_mask);
-}
-
-static bool pfn_range_valid_gigantic(struct zone *z,
-			unsigned long start_pfn, unsigned long nr_pages)
-{
-	unsigned long i, end_pfn = start_pfn + nr_pages;
-	struct page *page;
-
-	for (i = start_pfn; i < end_pfn; i++) {
-		page = pfn_to_online_page(i);
-		if (!page)
-			return false;
-
-		if (page_zone(page) != z)
-			return false;
-
-		if (PageReserved(page))
-			return false;
-
-		if (page_count(page) > 0)
-			return false;
-
-		if (PageHuge(page))
-			return false;
-	}
-
-	return true;
-}
-
-static bool zone_spans_last_pfn(const struct zone *zone,
-			unsigned long start_pfn, unsigned long nr_pages)
-{
-	unsigned long last_pfn = start_pfn + nr_pages - 1;
-	return zone_spans_pfn(zone, last_pfn);
-}
-
-=======
->>>>>>> d1eef1c6
 static struct page *alloc_gigantic_page(struct hstate *h, gfp_t gfp_mask,
 		int nid, nodemask_t *nodemask)
 {
