/*
 *  Copyright (C) 2009  Red Hat, Inc.
 *
 *  This work is licensed under the terms of the GNU GPL, version 2. See
 *  the COPYING file in the top-level directory.
 */

#define pr_fmt(fmt) KBUILD_MODNAME ": " fmt

#include <linux/mm.h>
#include <linux/sched.h>
#include <linux/sched/coredump.h>
#include <linux/sched/numa_balancing.h>
#include <linux/highmem.h>
#include <linux/hugetlb.h>
#include <linux/mmu_notifier.h>
#include <linux/rmap.h>
#include <linux/swap.h>
#include <linux/shrinker.h>
#include <linux/mm_inline.h>
#include <linux/swapops.h>
#include <linux/dax.h>
#include <linux/khugepaged.h>
#include <linux/freezer.h>
#include <linux/pfn_t.h>
#include <linux/mman.h>
#include <linux/memremap.h>
#include <linux/pagemap.h>
#include <linux/debugfs.h>
#include <linux/migrate.h>
#include <linux/hashtable.h>
#include <linux/userfaultfd_k.h>
#include <linux/page_idle.h>
#include <linux/shmem_fs.h>

#include <asm/tlb.h>
#include <asm/pgalloc.h>
#include "internal.h"

/*
 * By default transparent hugepage support is disabled in order that avoid
 * to risk increase the memory footprint of applications without a guaranteed
 * benefit. When transparent hugepage support is enabled, is for all mappings,
 * and khugepaged scans all mappings.
 * Defrag is invoked by khugepaged hugepage allocations and by page faults
 * for all hugepage allocations.
 */
unsigned long transparent_hugepage_flags __read_mostly =
#ifdef CONFIG_TRANSPARENT_HUGEPAGE_ALWAYS
	(1<<TRANSPARENT_HUGEPAGE_FLAG)|
#endif
#ifdef CONFIG_TRANSPARENT_HUGEPAGE_MADVISE
	(1<<TRANSPARENT_HUGEPAGE_REQ_MADV_FLAG)|
#endif
	(1<<TRANSPARENT_HUGEPAGE_DEFRAG_REQ_MADV_FLAG)|
	(1<<TRANSPARENT_HUGEPAGE_DEFRAG_KHUGEPAGED_FLAG)|
	(1<<TRANSPARENT_HUGEPAGE_USE_ZERO_PAGE_FLAG);

static struct shrinker deferred_split_shrinker;

static atomic_t huge_zero_refcount;
struct page *huge_zero_page __read_mostly;

static struct page *get_huge_zero_page(void)
{
	struct page *zero_page;
retry:
	if (likely(atomic_inc_not_zero(&huge_zero_refcount)))
		return READ_ONCE(huge_zero_page);

	zero_page = alloc_pages((GFP_TRANSHUGE | __GFP_ZERO) & ~__GFP_MOVABLE,
			HPAGE_PMD_ORDER);
	if (!zero_page) {
		count_vm_event(THP_ZERO_PAGE_ALLOC_FAILED);
		return NULL;
	}
	count_vm_event(THP_ZERO_PAGE_ALLOC);
	preempt_disable();
	if (cmpxchg(&huge_zero_page, NULL, zero_page)) {
		preempt_enable();
		__free_pages(zero_page, compound_order(zero_page));
		goto retry;
	}

	/* We take additional reference here. It will be put back by shrinker */
	atomic_set(&huge_zero_refcount, 2);
	preempt_enable();
	return READ_ONCE(huge_zero_page);
}

static void put_huge_zero_page(void)
{
	/*
	 * Counter should never go to zero here. Only shrinker can put
	 * last reference.
	 */
	BUG_ON(atomic_dec_and_test(&huge_zero_refcount));
}

struct page *mm_get_huge_zero_page(struct mm_struct *mm)
{
	if (test_bit(MMF_HUGE_ZERO_PAGE, &mm->flags))
		return READ_ONCE(huge_zero_page);

	if (!get_huge_zero_page())
		return NULL;

	if (test_and_set_bit(MMF_HUGE_ZERO_PAGE, &mm->flags))
		put_huge_zero_page();

	return READ_ONCE(huge_zero_page);
}

void mm_put_huge_zero_page(struct mm_struct *mm)
{
	if (test_bit(MMF_HUGE_ZERO_PAGE, &mm->flags))
		put_huge_zero_page();
}

static unsigned long shrink_huge_zero_page_count(struct shrinker *shrink,
					struct shrink_control *sc)
{
	/* we can free zero page only if last reference remains */
	return atomic_read(&huge_zero_refcount) == 1 ? HPAGE_PMD_NR : 0;
}

static unsigned long shrink_huge_zero_page_scan(struct shrinker *shrink,
				       struct shrink_control *sc)
{
	if (atomic_cmpxchg(&huge_zero_refcount, 1, 0) == 1) {
		struct page *zero_page = xchg(&huge_zero_page, NULL);
		BUG_ON(zero_page == NULL);
		__free_pages(zero_page, compound_order(zero_page));
		return HPAGE_PMD_NR;
	}

	return 0;
}

static struct shrinker huge_zero_page_shrinker = {
	.count_objects = shrink_huge_zero_page_count,
	.scan_objects = shrink_huge_zero_page_scan,
	.seeks = DEFAULT_SEEKS,
};

#ifdef CONFIG_SYSFS
static ssize_t enabled_show(struct kobject *kobj,
			    struct kobj_attribute *attr, char *buf)
{
	if (test_bit(TRANSPARENT_HUGEPAGE_FLAG, &transparent_hugepage_flags))
		return sprintf(buf, "[always] madvise never\n");
	else if (test_bit(TRANSPARENT_HUGEPAGE_REQ_MADV_FLAG, &transparent_hugepage_flags))
		return sprintf(buf, "always [madvise] never\n");
	else
		return sprintf(buf, "always madvise [never]\n");
}

static ssize_t enabled_store(struct kobject *kobj,
			     struct kobj_attribute *attr,
			     const char *buf, size_t count)
{
	ssize_t ret = count;

	if (!memcmp("always", buf,
		    min(sizeof("always")-1, count))) {
		clear_bit(TRANSPARENT_HUGEPAGE_REQ_MADV_FLAG, &transparent_hugepage_flags);
		set_bit(TRANSPARENT_HUGEPAGE_FLAG, &transparent_hugepage_flags);
	} else if (!memcmp("madvise", buf,
			   min(sizeof("madvise")-1, count))) {
		clear_bit(TRANSPARENT_HUGEPAGE_FLAG, &transparent_hugepage_flags);
		set_bit(TRANSPARENT_HUGEPAGE_REQ_MADV_FLAG, &transparent_hugepage_flags);
	} else if (!memcmp("never", buf,
			   min(sizeof("never")-1, count))) {
		clear_bit(TRANSPARENT_HUGEPAGE_FLAG, &transparent_hugepage_flags);
		clear_bit(TRANSPARENT_HUGEPAGE_REQ_MADV_FLAG, &transparent_hugepage_flags);
	} else
		ret = -EINVAL;

	if (ret > 0) {
		int err = start_stop_khugepaged();
		if (err)
			ret = err;
	}
	return ret;
}
static struct kobj_attribute enabled_attr =
	__ATTR(enabled, 0644, enabled_show, enabled_store);

ssize_t single_hugepage_flag_show(struct kobject *kobj,
				struct kobj_attribute *attr, char *buf,
				enum transparent_hugepage_flag flag)
{
	return sprintf(buf, "%d\n",
		       !!test_bit(flag, &transparent_hugepage_flags));
}

ssize_t single_hugepage_flag_store(struct kobject *kobj,
				 struct kobj_attribute *attr,
				 const char *buf, size_t count,
				 enum transparent_hugepage_flag flag)
{
	unsigned long value;
	int ret;

	ret = kstrtoul(buf, 10, &value);
	if (ret < 0)
		return ret;
	if (value > 1)
		return -EINVAL;

	if (value)
		set_bit(flag, &transparent_hugepage_flags);
	else
		clear_bit(flag, &transparent_hugepage_flags);

	return count;
}

static ssize_t defrag_show(struct kobject *kobj,
			   struct kobj_attribute *attr, char *buf)
{
	if (test_bit(TRANSPARENT_HUGEPAGE_DEFRAG_DIRECT_FLAG, &transparent_hugepage_flags))
		return sprintf(buf, "[always] defer defer+madvise madvise never\n");
	if (test_bit(TRANSPARENT_HUGEPAGE_DEFRAG_KSWAPD_FLAG, &transparent_hugepage_flags))
		return sprintf(buf, "always [defer] defer+madvise madvise never\n");
	if (test_bit(TRANSPARENT_HUGEPAGE_DEFRAG_KSWAPD_OR_MADV_FLAG, &transparent_hugepage_flags))
		return sprintf(buf, "always defer [defer+madvise] madvise never\n");
	if (test_bit(TRANSPARENT_HUGEPAGE_DEFRAG_REQ_MADV_FLAG, &transparent_hugepage_flags))
		return sprintf(buf, "always defer defer+madvise [madvise] never\n");
	return sprintf(buf, "always defer defer+madvise madvise [never]\n");
}

static ssize_t defrag_store(struct kobject *kobj,
			    struct kobj_attribute *attr,
			    const char *buf, size_t count)
{
	if (!memcmp("always", buf,
		    min(sizeof("always")-1, count))) {
		clear_bit(TRANSPARENT_HUGEPAGE_DEFRAG_KSWAPD_FLAG, &transparent_hugepage_flags);
		clear_bit(TRANSPARENT_HUGEPAGE_DEFRAG_KSWAPD_OR_MADV_FLAG, &transparent_hugepage_flags);
		clear_bit(TRANSPARENT_HUGEPAGE_DEFRAG_REQ_MADV_FLAG, &transparent_hugepage_flags);
		set_bit(TRANSPARENT_HUGEPAGE_DEFRAG_DIRECT_FLAG, &transparent_hugepage_flags);
	} else if (!memcmp("defer+madvise", buf,
		    min(sizeof("defer+madvise")-1, count))) {
		clear_bit(TRANSPARENT_HUGEPAGE_DEFRAG_DIRECT_FLAG, &transparent_hugepage_flags);
		clear_bit(TRANSPARENT_HUGEPAGE_DEFRAG_KSWAPD_FLAG, &transparent_hugepage_flags);
		clear_bit(TRANSPARENT_HUGEPAGE_DEFRAG_REQ_MADV_FLAG, &transparent_hugepage_flags);
		set_bit(TRANSPARENT_HUGEPAGE_DEFRAG_KSWAPD_OR_MADV_FLAG, &transparent_hugepage_flags);
	} else if (!memcmp("defer", buf,
		    min(sizeof("defer")-1, count))) {
		clear_bit(TRANSPARENT_HUGEPAGE_DEFRAG_DIRECT_FLAG, &transparent_hugepage_flags);
		clear_bit(TRANSPARENT_HUGEPAGE_DEFRAG_KSWAPD_OR_MADV_FLAG, &transparent_hugepage_flags);
		clear_bit(TRANSPARENT_HUGEPAGE_DEFRAG_REQ_MADV_FLAG, &transparent_hugepage_flags);
		set_bit(TRANSPARENT_HUGEPAGE_DEFRAG_KSWAPD_FLAG, &transparent_hugepage_flags);
	} else if (!memcmp("madvise", buf,
			   min(sizeof("madvise")-1, count))) {
		clear_bit(TRANSPARENT_HUGEPAGE_DEFRAG_DIRECT_FLAG, &transparent_hugepage_flags);
		clear_bit(TRANSPARENT_HUGEPAGE_DEFRAG_KSWAPD_FLAG, &transparent_hugepage_flags);
		clear_bit(TRANSPARENT_HUGEPAGE_DEFRAG_KSWAPD_OR_MADV_FLAG, &transparent_hugepage_flags);
		set_bit(TRANSPARENT_HUGEPAGE_DEFRAG_REQ_MADV_FLAG, &transparent_hugepage_flags);
	} else if (!memcmp("never", buf,
			   min(sizeof("never")-1, count))) {
		clear_bit(TRANSPARENT_HUGEPAGE_DEFRAG_DIRECT_FLAG, &transparent_hugepage_flags);
		clear_bit(TRANSPARENT_HUGEPAGE_DEFRAG_KSWAPD_FLAG, &transparent_hugepage_flags);
		clear_bit(TRANSPARENT_HUGEPAGE_DEFRAG_KSWAPD_OR_MADV_FLAG, &transparent_hugepage_flags);
		clear_bit(TRANSPARENT_HUGEPAGE_DEFRAG_REQ_MADV_FLAG, &transparent_hugepage_flags);
	} else
		return -EINVAL;

	return count;
}
static struct kobj_attribute defrag_attr =
	__ATTR(defrag, 0644, defrag_show, defrag_store);

static ssize_t use_zero_page_show(struct kobject *kobj,
		struct kobj_attribute *attr, char *buf)
{
	return single_hugepage_flag_show(kobj, attr, buf,
				TRANSPARENT_HUGEPAGE_USE_ZERO_PAGE_FLAG);
}
static ssize_t use_zero_page_store(struct kobject *kobj,
		struct kobj_attribute *attr, const char *buf, size_t count)
{
	return single_hugepage_flag_store(kobj, attr, buf, count,
				 TRANSPARENT_HUGEPAGE_USE_ZERO_PAGE_FLAG);
}
static struct kobj_attribute use_zero_page_attr =
	__ATTR(use_zero_page, 0644, use_zero_page_show, use_zero_page_store);

static ssize_t hpage_pmd_size_show(struct kobject *kobj,
		struct kobj_attribute *attr, char *buf)
{
	return sprintf(buf, "%lu\n", HPAGE_PMD_SIZE);
}
static struct kobj_attribute hpage_pmd_size_attr =
	__ATTR_RO(hpage_pmd_size);

#ifdef CONFIG_DEBUG_VM
static ssize_t debug_cow_show(struct kobject *kobj,
				struct kobj_attribute *attr, char *buf)
{
	return single_hugepage_flag_show(kobj, attr, buf,
				TRANSPARENT_HUGEPAGE_DEBUG_COW_FLAG);
}
static ssize_t debug_cow_store(struct kobject *kobj,
			       struct kobj_attribute *attr,
			       const char *buf, size_t count)
{
	return single_hugepage_flag_store(kobj, attr, buf, count,
				 TRANSPARENT_HUGEPAGE_DEBUG_COW_FLAG);
}
static struct kobj_attribute debug_cow_attr =
	__ATTR(debug_cow, 0644, debug_cow_show, debug_cow_store);
#endif /* CONFIG_DEBUG_VM */

static struct attribute *hugepage_attr[] = {
	&enabled_attr.attr,
	&defrag_attr.attr,
	&use_zero_page_attr.attr,
	&hpage_pmd_size_attr.attr,
#if defined(CONFIG_SHMEM) && defined(CONFIG_TRANSPARENT_HUGE_PAGECACHE)
	&shmem_enabled_attr.attr,
#endif
#ifdef CONFIG_DEBUG_VM
	&debug_cow_attr.attr,
#endif
	NULL,
};

static struct attribute_group hugepage_attr_group = {
	.attrs = hugepage_attr,
};

static int __init hugepage_init_sysfs(struct kobject **hugepage_kobj)
{
	int err;

	*hugepage_kobj = kobject_create_and_add("transparent_hugepage", mm_kobj);
	if (unlikely(!*hugepage_kobj)) {
		pr_err("failed to create transparent hugepage kobject\n");
		return -ENOMEM;
	}

	err = sysfs_create_group(*hugepage_kobj, &hugepage_attr_group);
	if (err) {
		pr_err("failed to register transparent hugepage group\n");
		goto delete_obj;
	}

	err = sysfs_create_group(*hugepage_kobj, &khugepaged_attr_group);
	if (err) {
		pr_err("failed to register transparent hugepage group\n");
		goto remove_hp_group;
	}

	return 0;

remove_hp_group:
	sysfs_remove_group(*hugepage_kobj, &hugepage_attr_group);
delete_obj:
	kobject_put(*hugepage_kobj);
	return err;
}

static void __init hugepage_exit_sysfs(struct kobject *hugepage_kobj)
{
	sysfs_remove_group(hugepage_kobj, &khugepaged_attr_group);
	sysfs_remove_group(hugepage_kobj, &hugepage_attr_group);
	kobject_put(hugepage_kobj);
}
#else
static inline int hugepage_init_sysfs(struct kobject **hugepage_kobj)
{
	return 0;
}

static inline void hugepage_exit_sysfs(struct kobject *hugepage_kobj)
{
}
#endif /* CONFIG_SYSFS */

static int __init hugepage_init(void)
{
	int err;
	struct kobject *hugepage_kobj;

	if (!has_transparent_hugepage()) {
		transparent_hugepage_flags = 0;
		return -EINVAL;
	}

	/*
	 * hugepages can't be allocated by the buddy allocator
	 */
	MAYBE_BUILD_BUG_ON(HPAGE_PMD_ORDER >= MAX_ORDER);
	/*
	 * we use page->mapping and page->index in second tail page
	 * as list_head: assuming THP order >= 2
	 */
	MAYBE_BUILD_BUG_ON(HPAGE_PMD_ORDER < 2);

	err = hugepage_init_sysfs(&hugepage_kobj);
	if (err)
		goto err_sysfs;

	err = khugepaged_init();
	if (err)
		goto err_slab;

	err = register_shrinker(&huge_zero_page_shrinker);
	if (err)
		goto err_hzp_shrinker;
	err = register_shrinker(&deferred_split_shrinker);
	if (err)
		goto err_split_shrinker;

	/*
	 * By default disable transparent hugepages on smaller systems,
	 * where the extra memory used could hurt more than TLB overhead
	 * is likely to save.  The admin can still enable it through /sys.
	 */
	if (totalram_pages < (512 << (20 - PAGE_SHIFT))) {
		transparent_hugepage_flags = 0;
		return 0;
	}

	err = start_stop_khugepaged();
	if (err)
		goto err_khugepaged;

	return 0;
err_khugepaged:
	unregister_shrinker(&deferred_split_shrinker);
err_split_shrinker:
	unregister_shrinker(&huge_zero_page_shrinker);
err_hzp_shrinker:
	khugepaged_destroy();
err_slab:
	hugepage_exit_sysfs(hugepage_kobj);
err_sysfs:
	return err;
}
subsys_initcall(hugepage_init);

static int __init setup_transparent_hugepage(char *str)
{
	int ret = 0;
	if (!str)
		goto out;
	if (!strcmp(str, "always")) {
		set_bit(TRANSPARENT_HUGEPAGE_FLAG,
			&transparent_hugepage_flags);
		clear_bit(TRANSPARENT_HUGEPAGE_REQ_MADV_FLAG,
			  &transparent_hugepage_flags);
		ret = 1;
	} else if (!strcmp(str, "madvise")) {
		clear_bit(TRANSPARENT_HUGEPAGE_FLAG,
			  &transparent_hugepage_flags);
		set_bit(TRANSPARENT_HUGEPAGE_REQ_MADV_FLAG,
			&transparent_hugepage_flags);
		ret = 1;
	} else if (!strcmp(str, "never")) {
		clear_bit(TRANSPARENT_HUGEPAGE_FLAG,
			  &transparent_hugepage_flags);
		clear_bit(TRANSPARENT_HUGEPAGE_REQ_MADV_FLAG,
			  &transparent_hugepage_flags);
		ret = 1;
	}
out:
	if (!ret)
		pr_warn("transparent_hugepage= cannot parse, ignored\n");
	return ret;
}
__setup("transparent_hugepage=", setup_transparent_hugepage);

pmd_t maybe_pmd_mkwrite(pmd_t pmd, struct vm_area_struct *vma)
{
	if (likely(vma->vm_flags & VM_WRITE))
		pmd = pmd_mkwrite(pmd);
	return pmd;
}

static inline struct list_head *page_deferred_list(struct page *page)
{
	/*
	 * ->lru in the tail pages is occupied by compound_head.
	 * Let's use ->mapping + ->index in the second tail page as list_head.
	 */
	return (struct list_head *)&page[2].mapping;
}

void prep_transhuge_page(struct page *page)
{
	/*
	 * we use page->mapping and page->indexlru in second tail page
	 * as list_head: assuming THP order >= 2
	 */

	INIT_LIST_HEAD(page_deferred_list(page));
	set_compound_page_dtor(page, TRANSHUGE_PAGE_DTOR);
}

unsigned long __thp_get_unmapped_area(struct file *filp, unsigned long len,
		loff_t off, unsigned long flags, unsigned long size)
{
	unsigned long addr;
	loff_t off_end = off + len;
	loff_t off_align = round_up(off, size);
	unsigned long len_pad;

	if (off_end <= off_align || (off_end - off_align) < size)
		return 0;

	len_pad = len + size;
	if (len_pad < len || (off + len_pad) < off)
		return 0;

	addr = current->mm->get_unmapped_area(filp, 0, len_pad,
					      off >> PAGE_SHIFT, flags);
	if (IS_ERR_VALUE(addr))
		return 0;

	addr += (off - addr) & (size - 1);
	return addr;
}

unsigned long thp_get_unmapped_area(struct file *filp, unsigned long addr,
		unsigned long len, unsigned long pgoff, unsigned long flags)
{
	loff_t off = (loff_t)pgoff << PAGE_SHIFT;

	if (addr)
		goto out;
	if (!IS_DAX(filp->f_mapping->host) || !IS_ENABLED(CONFIG_FS_DAX_PMD))
		goto out;

	addr = __thp_get_unmapped_area(filp, len, off, flags, PMD_SIZE);
	if (addr)
		return addr;

 out:
	return current->mm->get_unmapped_area(filp, addr, len, pgoff, flags);
}
EXPORT_SYMBOL_GPL(thp_get_unmapped_area);

static int __do_huge_pmd_anonymous_page(struct vm_fault *vmf, struct page *page,
		gfp_t gfp)
{
	struct vm_area_struct *vma = vmf->vma;
	struct mem_cgroup *memcg;
	pgtable_t pgtable;
	unsigned long haddr = vmf->address & HPAGE_PMD_MASK;

	VM_BUG_ON_PAGE(!PageCompound(page), page);

	if (mem_cgroup_try_charge(page, vma->vm_mm, gfp, &memcg, true)) {
		put_page(page);
		count_vm_event(THP_FAULT_FALLBACK);
		return VM_FAULT_FALLBACK;
	}

	pgtable = pte_alloc_one(vma->vm_mm, haddr);
	if (unlikely(!pgtable)) {
		mem_cgroup_cancel_charge(page, memcg, true);
		put_page(page);
		return VM_FAULT_OOM;
	}

	clear_huge_page(page, haddr, HPAGE_PMD_NR);
	/*
	 * The memory barrier inside __SetPageUptodate makes sure that
	 * clear_huge_page writes become visible before the set_pmd_at()
	 * write.
	 */
	__SetPageUptodate(page);

	vmf->ptl = pmd_lock(vma->vm_mm, vmf->pmd);
	if (unlikely(!pmd_none(*vmf->pmd))) {
		spin_unlock(vmf->ptl);
		mem_cgroup_cancel_charge(page, memcg, true);
		put_page(page);
		pte_free(vma->vm_mm, pgtable);
	} else {
		pmd_t entry;

		/* Deliver the page fault to userland */
		if (userfaultfd_missing(vma)) {
			int ret;

			spin_unlock(vmf->ptl);
			mem_cgroup_cancel_charge(page, memcg, true);
			put_page(page);
			pte_free(vma->vm_mm, pgtable);
			ret = handle_userfault(vmf, VM_UFFD_MISSING);
			VM_BUG_ON(ret & VM_FAULT_FALLBACK);
			return ret;
		}

		entry = mk_huge_pmd(page, vma->vm_page_prot);
		entry = maybe_pmd_mkwrite(pmd_mkdirty(entry), vma);
		page_add_new_anon_rmap(page, vma, haddr, true);
		mem_cgroup_commit_charge(page, memcg, false, true);
		lru_cache_add_active_or_unevictable(page, vma);
		pgtable_trans_huge_deposit(vma->vm_mm, vmf->pmd, pgtable);
		set_pmd_at(vma->vm_mm, haddr, vmf->pmd, entry);
		add_mm_counter(vma->vm_mm, MM_ANONPAGES, HPAGE_PMD_NR);
		atomic_long_inc(&vma->vm_mm->nr_ptes);
		spin_unlock(vmf->ptl);
		count_vm_event(THP_FAULT_ALLOC);
	}

	return 0;
}

/*
 * always: directly stall for all thp allocations
 * defer: wake kswapd and fail if not immediately available
 * defer+madvise: wake kswapd and directly stall for MADV_HUGEPAGE, otherwise
 *		  fail if not immediately available
 * madvise: directly stall for MADV_HUGEPAGE, otherwise fail if not immediately
 *	    available
 * never: never stall for any thp allocation
 */
static inline gfp_t alloc_hugepage_direct_gfpmask(struct vm_area_struct *vma)
{
	const bool vma_madvised = !!(vma->vm_flags & VM_HUGEPAGE);

	if (test_bit(TRANSPARENT_HUGEPAGE_DEFRAG_DIRECT_FLAG, &transparent_hugepage_flags))
		return GFP_TRANSHUGE | (vma_madvised ? 0 : __GFP_NORETRY);
	if (test_bit(TRANSPARENT_HUGEPAGE_DEFRAG_KSWAPD_FLAG, &transparent_hugepage_flags))
		return GFP_TRANSHUGE_LIGHT | __GFP_KSWAPD_RECLAIM;
	if (test_bit(TRANSPARENT_HUGEPAGE_DEFRAG_KSWAPD_OR_MADV_FLAG, &transparent_hugepage_flags))
		return GFP_TRANSHUGE_LIGHT | (vma_madvised ? __GFP_DIRECT_RECLAIM :
							     __GFP_KSWAPD_RECLAIM);
	if (test_bit(TRANSPARENT_HUGEPAGE_DEFRAG_REQ_MADV_FLAG, &transparent_hugepage_flags))
		return GFP_TRANSHUGE_LIGHT | (vma_madvised ? __GFP_DIRECT_RECLAIM :
							     0);
	return GFP_TRANSHUGE_LIGHT;
}

/* Caller must hold page table lock. */
static bool set_huge_zero_page(pgtable_t pgtable, struct mm_struct *mm,
		struct vm_area_struct *vma, unsigned long haddr, pmd_t *pmd,
		struct page *zero_page)
{
	pmd_t entry;
	if (!pmd_none(*pmd))
		return false;
	entry = mk_pmd(zero_page, vma->vm_page_prot);
	entry = pmd_mkhuge(entry);
	if (pgtable)
		pgtable_trans_huge_deposit(mm, pmd, pgtable);
	set_pmd_at(mm, haddr, pmd, entry);
	atomic_long_inc(&mm->nr_ptes);
	return true;
}

int do_huge_pmd_anonymous_page(struct vm_fault *vmf)
{
	struct vm_area_struct *vma = vmf->vma;
	gfp_t gfp;
	struct page *page;
	unsigned long haddr = vmf->address & HPAGE_PMD_MASK;

	if (haddr < vma->vm_start || haddr + HPAGE_PMD_SIZE > vma->vm_end)
		return VM_FAULT_FALLBACK;
	if (unlikely(anon_vma_prepare(vma)))
		return VM_FAULT_OOM;
	if (unlikely(khugepaged_enter(vma, vma->vm_flags)))
		return VM_FAULT_OOM;
	if (!(vmf->flags & FAULT_FLAG_WRITE) &&
			!mm_forbids_zeropage(vma->vm_mm) &&
			transparent_hugepage_use_zero_page()) {
		pgtable_t pgtable;
		struct page *zero_page;
		bool set;
		int ret;
		pgtable = pte_alloc_one(vma->vm_mm, haddr);
		if (unlikely(!pgtable))
			return VM_FAULT_OOM;
		zero_page = mm_get_huge_zero_page(vma->vm_mm);
		if (unlikely(!zero_page)) {
			pte_free(vma->vm_mm, pgtable);
			count_vm_event(THP_FAULT_FALLBACK);
			return VM_FAULT_FALLBACK;
		}
		vmf->ptl = pmd_lock(vma->vm_mm, vmf->pmd);
		ret = 0;
		set = false;
		if (pmd_none(*vmf->pmd)) {
			if (userfaultfd_missing(vma)) {
				spin_unlock(vmf->ptl);
				ret = handle_userfault(vmf, VM_UFFD_MISSING);
				VM_BUG_ON(ret & VM_FAULT_FALLBACK);
			} else {
				set_huge_zero_page(pgtable, vma->vm_mm, vma,
						   haddr, vmf->pmd, zero_page);
				spin_unlock(vmf->ptl);
				set = true;
			}
		} else
			spin_unlock(vmf->ptl);
		if (!set)
			pte_free(vma->vm_mm, pgtable);
		return ret;
	}
	gfp = alloc_hugepage_direct_gfpmask(vma);
	page = alloc_hugepage_vma(gfp, vma, haddr, HPAGE_PMD_ORDER);
	if (unlikely(!page)) {
		count_vm_event(THP_FAULT_FALLBACK);
		return VM_FAULT_FALLBACK;
	}
	prep_transhuge_page(page);
	return __do_huge_pmd_anonymous_page(vmf, page, gfp);
}

static void insert_pfn_pmd(struct vm_area_struct *vma, unsigned long addr,
		pmd_t *pmd, pfn_t pfn, pgprot_t prot, bool write,
		pgtable_t pgtable)
{
	struct mm_struct *mm = vma->vm_mm;
	pmd_t entry;
	spinlock_t *ptl;

	ptl = pmd_lock(mm, pmd);
	entry = pmd_mkhuge(pfn_t_pmd(pfn, prot));
	if (pfn_t_devmap(pfn))
		entry = pmd_mkdevmap(entry);
	if (write) {
		entry = pmd_mkyoung(pmd_mkdirty(entry));
		entry = maybe_pmd_mkwrite(entry, vma);
	}

	if (pgtable) {
		pgtable_trans_huge_deposit(mm, pmd, pgtable);
		atomic_long_inc(&mm->nr_ptes);
	}

	set_pmd_at(mm, addr, pmd, entry);
	update_mmu_cache_pmd(vma, addr, pmd);
	spin_unlock(ptl);
}

int vmf_insert_pfn_pmd(struct vm_area_struct *vma, unsigned long addr,
			pmd_t *pmd, pfn_t pfn, bool write)
{
	pgprot_t pgprot = vma->vm_page_prot;
	pgtable_t pgtable = NULL;
	/*
	 * If we had pmd_special, we could avoid all these restrictions,
	 * but we need to be consistent with PTEs and architectures that
	 * can't support a 'special' bit.
	 */
	BUG_ON(!(vma->vm_flags & (VM_PFNMAP|VM_MIXEDMAP)));
	BUG_ON((vma->vm_flags & (VM_PFNMAP|VM_MIXEDMAP)) ==
						(VM_PFNMAP|VM_MIXEDMAP));
	BUG_ON((vma->vm_flags & VM_PFNMAP) && is_cow_mapping(vma->vm_flags));
	BUG_ON(!pfn_t_devmap(pfn));

	if (addr < vma->vm_start || addr >= vma->vm_end)
		return VM_FAULT_SIGBUS;

	if (arch_needs_pgtable_deposit()) {
		pgtable = pte_alloc_one(vma->vm_mm, addr);
		if (!pgtable)
			return VM_FAULT_OOM;
	}

	track_pfn_insert(vma, &pgprot, pfn);

	insert_pfn_pmd(vma, addr, pmd, pfn, pgprot, write, pgtable);
	return VM_FAULT_NOPAGE;
}
EXPORT_SYMBOL_GPL(vmf_insert_pfn_pmd);

#ifdef CONFIG_HAVE_ARCH_TRANSPARENT_HUGEPAGE_PUD
static pud_t maybe_pud_mkwrite(pud_t pud, struct vm_area_struct *vma)
{
	if (likely(vma->vm_flags & VM_WRITE))
		pud = pud_mkwrite(pud);
	return pud;
}

static void insert_pfn_pud(struct vm_area_struct *vma, unsigned long addr,
		pud_t *pud, pfn_t pfn, pgprot_t prot, bool write)
{
	struct mm_struct *mm = vma->vm_mm;
	pud_t entry;
	spinlock_t *ptl;

	ptl = pud_lock(mm, pud);
	entry = pud_mkhuge(pfn_t_pud(pfn, prot));
	if (pfn_t_devmap(pfn))
		entry = pud_mkdevmap(entry);
	if (write) {
		entry = pud_mkyoung(pud_mkdirty(entry));
		entry = maybe_pud_mkwrite(entry, vma);
	}
	set_pud_at(mm, addr, pud, entry);
	update_mmu_cache_pud(vma, addr, pud);
	spin_unlock(ptl);
}

int vmf_insert_pfn_pud(struct vm_area_struct *vma, unsigned long addr,
			pud_t *pud, pfn_t pfn, bool write)
{
	pgprot_t pgprot = vma->vm_page_prot;
	/*
	 * If we had pud_special, we could avoid all these restrictions,
	 * but we need to be consistent with PTEs and architectures that
	 * can't support a 'special' bit.
	 */
	BUG_ON(!(vma->vm_flags & (VM_PFNMAP|VM_MIXEDMAP)));
	BUG_ON((vma->vm_flags & (VM_PFNMAP|VM_MIXEDMAP)) ==
						(VM_PFNMAP|VM_MIXEDMAP));
	BUG_ON((vma->vm_flags & VM_PFNMAP) && is_cow_mapping(vma->vm_flags));
	BUG_ON(!pfn_t_devmap(pfn));

	if (addr < vma->vm_start || addr >= vma->vm_end)
		return VM_FAULT_SIGBUS;

	track_pfn_insert(vma, &pgprot, pfn);

	insert_pfn_pud(vma, addr, pud, pfn, pgprot, write);
	return VM_FAULT_NOPAGE;
}
EXPORT_SYMBOL_GPL(vmf_insert_pfn_pud);
#endif /* CONFIG_HAVE_ARCH_TRANSPARENT_HUGEPAGE_PUD */

static void touch_pmd(struct vm_area_struct *vma, unsigned long addr,
		pmd_t *pmd)
{
	pmd_t _pmd;

	/*
	 * We should set the dirty bit only for FOLL_WRITE but for now
	 * the dirty bit in the pmd is meaningless.  And if the dirty
	 * bit will become meaningful and we'll only set it with
	 * FOLL_WRITE, an atomic set_bit will be required on the pmd to
	 * set the young bit, instead of the current set_pmd_at.
	 */
	_pmd = pmd_mkyoung(pmd_mkdirty(*pmd));
	if (pmdp_set_access_flags(vma, addr & HPAGE_PMD_MASK,
				pmd, _pmd,  1))
		update_mmu_cache_pmd(vma, addr, pmd);
}

struct page *follow_devmap_pmd(struct vm_area_struct *vma, unsigned long addr,
		pmd_t *pmd, int flags)
{
	unsigned long pfn = pmd_pfn(*pmd);
	struct mm_struct *mm = vma->vm_mm;
	struct dev_pagemap *pgmap;
	struct page *page;

	assert_spin_locked(pmd_lockptr(mm, pmd));

	/*
	 * When we COW a devmap PMD entry, we split it into PTEs, so we should
	 * not be in this function with `flags & FOLL_COW` set.
	 */
	WARN_ONCE(flags & FOLL_COW, "mm: In follow_devmap_pmd with FOLL_COW set");

	if (flags & FOLL_WRITE && !pmd_write(*pmd))
		return NULL;

	if (pmd_present(*pmd) && pmd_devmap(*pmd))
		/* pass */;
	else
		return NULL;

	if (flags & FOLL_TOUCH)
		touch_pmd(vma, addr, pmd);

	/*
	 * device mapped pages can only be returned if the
	 * caller will manage the page reference count.
	 */
	if (!(flags & FOLL_GET))
		return ERR_PTR(-EEXIST);

	pfn += (addr & ~PMD_MASK) >> PAGE_SHIFT;
	pgmap = get_dev_pagemap(pfn, NULL);
	if (!pgmap)
		return ERR_PTR(-EFAULT);
	page = pfn_to_page(pfn);
	get_page(page);
	put_dev_pagemap(pgmap);

	return page;
}

int copy_huge_pmd(struct mm_struct *dst_mm, struct mm_struct *src_mm,
		  pmd_t *dst_pmd, pmd_t *src_pmd, unsigned long addr,
		  struct vm_area_struct *vma)
{
	spinlock_t *dst_ptl, *src_ptl;
	struct page *src_page;
	pmd_t pmd;
	pgtable_t pgtable = NULL;
	int ret = -ENOMEM;

	/* Skip if can be re-fill on fault */
	if (!vma_is_anonymous(vma))
		return 0;

	pgtable = pte_alloc_one(dst_mm, addr);
	if (unlikely(!pgtable))
		goto out;

	dst_ptl = pmd_lock(dst_mm, dst_pmd);
	src_ptl = pmd_lockptr(src_mm, src_pmd);
	spin_lock_nested(src_ptl, SINGLE_DEPTH_NESTING);

	ret = -EAGAIN;
	pmd = *src_pmd;
	if (unlikely(!pmd_trans_huge(pmd))) {
		pte_free(dst_mm, pgtable);
		goto out_unlock;
	}
	/*
	 * When page table lock is held, the huge zero pmd should not be
	 * under splitting since we don't split the page itself, only pmd to
	 * a page table.
	 */
	if (is_huge_zero_pmd(pmd)) {
		struct page *zero_page;
		/*
		 * get_huge_zero_page() will never allocate a new page here,
		 * since we already have a zero page to copy. It just takes a
		 * reference.
		 */
		zero_page = mm_get_huge_zero_page(dst_mm);
		set_huge_zero_page(pgtable, dst_mm, vma, addr, dst_pmd,
				zero_page);
		ret = 0;
		goto out_unlock;
	}

	src_page = pmd_page(pmd);
	VM_BUG_ON_PAGE(!PageHead(src_page), src_page);
	get_page(src_page);
	page_dup_rmap(src_page, true);
	add_mm_counter(dst_mm, MM_ANONPAGES, HPAGE_PMD_NR);
	atomic_long_inc(&dst_mm->nr_ptes);
	pgtable_trans_huge_deposit(dst_mm, dst_pmd, pgtable);

	pmdp_set_wrprotect(src_mm, addr, src_pmd);
	pmd = pmd_mkold(pmd_wrprotect(pmd));
	set_pmd_at(dst_mm, addr, dst_pmd, pmd);

	ret = 0;
out_unlock:
	spin_unlock(src_ptl);
	spin_unlock(dst_ptl);
out:
	return ret;
}

#ifdef CONFIG_HAVE_ARCH_TRANSPARENT_HUGEPAGE_PUD
static void touch_pud(struct vm_area_struct *vma, unsigned long addr,
		pud_t *pud)
{
	pud_t _pud;

	/*
	 * We should set the dirty bit only for FOLL_WRITE but for now
	 * the dirty bit in the pud is meaningless.  And if the dirty
	 * bit will become meaningful and we'll only set it with
	 * FOLL_WRITE, an atomic set_bit will be required on the pud to
	 * set the young bit, instead of the current set_pud_at.
	 */
	_pud = pud_mkyoung(pud_mkdirty(*pud));
	if (pudp_set_access_flags(vma, addr & HPAGE_PUD_MASK,
				pud, _pud,  1))
		update_mmu_cache_pud(vma, addr, pud);
}

struct page *follow_devmap_pud(struct vm_area_struct *vma, unsigned long addr,
		pud_t *pud, int flags)
{
	unsigned long pfn = pud_pfn(*pud);
	struct mm_struct *mm = vma->vm_mm;
	struct dev_pagemap *pgmap;
	struct page *page;

	assert_spin_locked(pud_lockptr(mm, pud));

	if (flags & FOLL_WRITE && !pud_write(*pud))
		return NULL;

	if (pud_present(*pud) && pud_devmap(*pud))
		/* pass */;
	else
		return NULL;

	if (flags & FOLL_TOUCH)
		touch_pud(vma, addr, pud);

	/*
	 * device mapped pages can only be returned if the
	 * caller will manage the page reference count.
	 */
	if (!(flags & FOLL_GET))
		return ERR_PTR(-EEXIST);

	pfn += (addr & ~PUD_MASK) >> PAGE_SHIFT;
	pgmap = get_dev_pagemap(pfn, NULL);
	if (!pgmap)
		return ERR_PTR(-EFAULT);
	page = pfn_to_page(pfn);
	get_page(page);
	put_dev_pagemap(pgmap);

	return page;
}

int copy_huge_pud(struct mm_struct *dst_mm, struct mm_struct *src_mm,
		  pud_t *dst_pud, pud_t *src_pud, unsigned long addr,
		  struct vm_area_struct *vma)
{
	spinlock_t *dst_ptl, *src_ptl;
	pud_t pud;
	int ret;

	dst_ptl = pud_lock(dst_mm, dst_pud);
	src_ptl = pud_lockptr(src_mm, src_pud);
	spin_lock_nested(src_ptl, SINGLE_DEPTH_NESTING);

	ret = -EAGAIN;
	pud = *src_pud;
	if (unlikely(!pud_trans_huge(pud) && !pud_devmap(pud)))
		goto out_unlock;

	/*
	 * When page table lock is held, the huge zero pud should not be
	 * under splitting since we don't split the page itself, only pud to
	 * a page table.
	 */
	if (is_huge_zero_pud(pud)) {
		/* No huge zero pud yet */
	}

	pudp_set_wrprotect(src_mm, addr, src_pud);
	pud = pud_mkold(pud_wrprotect(pud));
	set_pud_at(dst_mm, addr, dst_pud, pud);

	ret = 0;
out_unlock:
	spin_unlock(src_ptl);
	spin_unlock(dst_ptl);
	return ret;
}

void huge_pud_set_accessed(struct vm_fault *vmf, pud_t orig_pud)
{
	pud_t entry;
	unsigned long haddr;
	bool write = vmf->flags & FAULT_FLAG_WRITE;

	vmf->ptl = pud_lock(vmf->vma->vm_mm, vmf->pud);
	if (unlikely(!pud_same(*vmf->pud, orig_pud)))
		goto unlock;

	entry = pud_mkyoung(orig_pud);
	if (write)
		entry = pud_mkdirty(entry);
	haddr = vmf->address & HPAGE_PUD_MASK;
	if (pudp_set_access_flags(vmf->vma, haddr, vmf->pud, entry, write))
		update_mmu_cache_pud(vmf->vma, vmf->address, vmf->pud);

unlock:
	spin_unlock(vmf->ptl);
}
#endif /* CONFIG_HAVE_ARCH_TRANSPARENT_HUGEPAGE_PUD */

void huge_pmd_set_accessed(struct vm_fault *vmf, pmd_t orig_pmd)
{
	pmd_t entry;
	unsigned long haddr;
	bool write = vmf->flags & FAULT_FLAG_WRITE;

	vmf->ptl = pmd_lock(vmf->vma->vm_mm, vmf->pmd);
	if (unlikely(!pmd_same(*vmf->pmd, orig_pmd)))
		goto unlock;

	entry = pmd_mkyoung(orig_pmd);
	if (write)
		entry = pmd_mkdirty(entry);
	haddr = vmf->address & HPAGE_PMD_MASK;
	if (pmdp_set_access_flags(vmf->vma, haddr, vmf->pmd, entry, write))
		update_mmu_cache_pmd(vmf->vma, vmf->address, vmf->pmd);

unlock:
	spin_unlock(vmf->ptl);
}

static int do_huge_pmd_wp_page_fallback(struct vm_fault *vmf, pmd_t orig_pmd,
		struct page *page)
{
	struct vm_area_struct *vma = vmf->vma;
	unsigned long haddr = vmf->address & HPAGE_PMD_MASK;
	struct mem_cgroup *memcg;
	pgtable_t pgtable;
	pmd_t _pmd;
	int ret = 0, i;
	struct page **pages;
	unsigned long mmun_start;	/* For mmu_notifiers */
	unsigned long mmun_end;		/* For mmu_notifiers */

	pages = kmalloc(sizeof(struct page *) * HPAGE_PMD_NR,
			GFP_KERNEL);
	if (unlikely(!pages)) {
		ret |= VM_FAULT_OOM;
		goto out;
	}

	for (i = 0; i < HPAGE_PMD_NR; i++) {
		pages[i] = alloc_page_vma_node(GFP_HIGHUSER_MOVABLE, vma,
					       vmf->address, page_to_nid(page));
		if (unlikely(!pages[i] ||
			     mem_cgroup_try_charge(pages[i], vma->vm_mm,
				     GFP_KERNEL, &memcg, false))) {
			if (pages[i])
				put_page(pages[i]);
			while (--i >= 0) {
				memcg = (void *)page_private(pages[i]);
				set_page_private(pages[i], 0);
				mem_cgroup_cancel_charge(pages[i], memcg,
						false);
				put_page(pages[i]);
			}
			kfree(pages);
			ret |= VM_FAULT_OOM;
			goto out;
		}
		set_page_private(pages[i], (unsigned long)memcg);
	}

	for (i = 0; i < HPAGE_PMD_NR; i++) {
		copy_user_highpage(pages[i], page + i,
				   haddr + PAGE_SIZE * i, vma);
		__SetPageUptodate(pages[i]);
		cond_resched();
	}

	mmun_start = haddr;
	mmun_end   = haddr + HPAGE_PMD_SIZE;
	mmu_notifier_invalidate_range_start(vma->vm_mm, mmun_start, mmun_end);

	vmf->ptl = pmd_lock(vma->vm_mm, vmf->pmd);
	if (unlikely(!pmd_same(*vmf->pmd, orig_pmd)))
		goto out_free_pages;
	VM_BUG_ON_PAGE(!PageHead(page), page);

	pmdp_huge_clear_flush_notify(vma, haddr, vmf->pmd);
	/* leave pmd empty until pte is filled */

	pgtable = pgtable_trans_huge_withdraw(vma->vm_mm, vmf->pmd);
	pmd_populate(vma->vm_mm, &_pmd, pgtable);

	for (i = 0; i < HPAGE_PMD_NR; i++, haddr += PAGE_SIZE) {
		pte_t entry;
		entry = mk_pte(pages[i], vma->vm_page_prot);
		entry = maybe_mkwrite(pte_mkdirty(entry), vma);
		memcg = (void *)page_private(pages[i]);
		set_page_private(pages[i], 0);
		page_add_new_anon_rmap(pages[i], vmf->vma, haddr, false);
		mem_cgroup_commit_charge(pages[i], memcg, false, false);
		lru_cache_add_active_or_unevictable(pages[i], vma);
		vmf->pte = pte_offset_map(&_pmd, haddr);
		VM_BUG_ON(!pte_none(*vmf->pte));
		set_pte_at(vma->vm_mm, haddr, vmf->pte, entry);
		pte_unmap(vmf->pte);
	}
	kfree(pages);

	smp_wmb(); /* make pte visible before pmd */
	pmd_populate(vma->vm_mm, vmf->pmd, pgtable);
	page_remove_rmap(page, true);
	spin_unlock(vmf->ptl);

	mmu_notifier_invalidate_range_end(vma->vm_mm, mmun_start, mmun_end);

	ret |= VM_FAULT_WRITE;
	put_page(page);

out:
	return ret;

out_free_pages:
	spin_unlock(vmf->ptl);
	mmu_notifier_invalidate_range_end(vma->vm_mm, mmun_start, mmun_end);
	for (i = 0; i < HPAGE_PMD_NR; i++) {
		memcg = (void *)page_private(pages[i]);
		set_page_private(pages[i], 0);
		mem_cgroup_cancel_charge(pages[i], memcg, false);
		put_page(pages[i]);
	}
	kfree(pages);
	goto out;
}

int do_huge_pmd_wp_page(struct vm_fault *vmf, pmd_t orig_pmd)
{
	struct vm_area_struct *vma = vmf->vma;
	struct page *page = NULL, *new_page;
	struct mem_cgroup *memcg;
	unsigned long haddr = vmf->address & HPAGE_PMD_MASK;
	unsigned long mmun_start;	/* For mmu_notifiers */
	unsigned long mmun_end;		/* For mmu_notifiers */
	gfp_t huge_gfp;			/* for allocation and charge */
	int ret = 0;

	vmf->ptl = pmd_lockptr(vma->vm_mm, vmf->pmd);
	VM_BUG_ON_VMA(!vma->anon_vma, vma);
	if (is_huge_zero_pmd(orig_pmd))
		goto alloc;
	spin_lock(vmf->ptl);
	if (unlikely(!pmd_same(*vmf->pmd, orig_pmd)))
		goto out_unlock;

	page = pmd_page(orig_pmd);
	VM_BUG_ON_PAGE(!PageCompound(page) || !PageHead(page), page);
	/*
	 * We can only reuse the page if nobody else maps the huge page or it's
	 * part.
	 */
	if (page_trans_huge_mapcount(page, NULL) == 1) {
		pmd_t entry;
		entry = pmd_mkyoung(orig_pmd);
		entry = maybe_pmd_mkwrite(pmd_mkdirty(entry), vma);
		if (pmdp_set_access_flags(vma, haddr, vmf->pmd, entry,  1))
			update_mmu_cache_pmd(vma, vmf->address, vmf->pmd);
		ret |= VM_FAULT_WRITE;
		goto out_unlock;
	}
	get_page(page);
	spin_unlock(vmf->ptl);
alloc:
	if (transparent_hugepage_enabled(vma) &&
	    !transparent_hugepage_debug_cow()) {
		huge_gfp = alloc_hugepage_direct_gfpmask(vma);
		new_page = alloc_hugepage_vma(huge_gfp, vma, haddr, HPAGE_PMD_ORDER);
	} else
		new_page = NULL;

	if (likely(new_page)) {
		prep_transhuge_page(new_page);
	} else {
		if (!page) {
			split_huge_pmd(vma, vmf->pmd, vmf->address);
			ret |= VM_FAULT_FALLBACK;
		} else {
			ret = do_huge_pmd_wp_page_fallback(vmf, orig_pmd, page);
			if (ret & VM_FAULT_OOM) {
				split_huge_pmd(vma, vmf->pmd, vmf->address);
				ret |= VM_FAULT_FALLBACK;
			}
			put_page(page);
		}
		count_vm_event(THP_FAULT_FALLBACK);
		goto out;
	}

	if (unlikely(mem_cgroup_try_charge(new_page, vma->vm_mm,
					huge_gfp, &memcg, true))) {
		put_page(new_page);
		split_huge_pmd(vma, vmf->pmd, vmf->address);
		if (page)
			put_page(page);
		ret |= VM_FAULT_FALLBACK;
		count_vm_event(THP_FAULT_FALLBACK);
		goto out;
	}

	count_vm_event(THP_FAULT_ALLOC);

	if (!page)
		clear_huge_page(new_page, haddr, HPAGE_PMD_NR);
	else
		copy_user_huge_page(new_page, page, haddr, vma, HPAGE_PMD_NR);
	__SetPageUptodate(new_page);

	mmun_start = haddr;
	mmun_end   = haddr + HPAGE_PMD_SIZE;
	mmu_notifier_invalidate_range_start(vma->vm_mm, mmun_start, mmun_end);

	spin_lock(vmf->ptl);
	if (page)
		put_page(page);
	if (unlikely(!pmd_same(*vmf->pmd, orig_pmd))) {
		spin_unlock(vmf->ptl);
		mem_cgroup_cancel_charge(new_page, memcg, true);
		put_page(new_page);
		goto out_mn;
	} else {
		pmd_t entry;
		entry = mk_huge_pmd(new_page, vma->vm_page_prot);
		entry = maybe_pmd_mkwrite(pmd_mkdirty(entry), vma);
		pmdp_huge_clear_flush_notify(vma, haddr, vmf->pmd);
		page_add_new_anon_rmap(new_page, vma, haddr, true);
		mem_cgroup_commit_charge(new_page, memcg, false, true);
		lru_cache_add_active_or_unevictable(new_page, vma);
		set_pmd_at(vma->vm_mm, haddr, vmf->pmd, entry);
		update_mmu_cache_pmd(vma, vmf->address, vmf->pmd);
		if (!page) {
			add_mm_counter(vma->vm_mm, MM_ANONPAGES, HPAGE_PMD_NR);
		} else {
			VM_BUG_ON_PAGE(!PageHead(page), page);
			page_remove_rmap(page, true);
			put_page(page);
		}
		ret |= VM_FAULT_WRITE;
	}
	spin_unlock(vmf->ptl);
out_mn:
	mmu_notifier_invalidate_range_end(vma->vm_mm, mmun_start, mmun_end);
out:
	return ret;
out_unlock:
	spin_unlock(vmf->ptl);
	return ret;
}

/*
 * FOLL_FORCE can write to even unwritable pmd's, but only
 * after we've gone through a COW cycle and they are dirty.
 */
static inline bool can_follow_write_pmd(pmd_t pmd, unsigned int flags)
{
	return pmd_write(pmd) ||
	       ((flags & FOLL_FORCE) && (flags & FOLL_COW) && pmd_dirty(pmd));
}

struct page *follow_trans_huge_pmd(struct vm_area_struct *vma,
				   unsigned long addr,
				   pmd_t *pmd,
				   unsigned int flags)
{
	struct mm_struct *mm = vma->vm_mm;
	struct page *page = NULL;

	assert_spin_locked(pmd_lockptr(mm, pmd));

	if (flags & FOLL_WRITE && !can_follow_write_pmd(*pmd, flags))
		goto out;

	/* Avoid dumping huge zero page */
	if ((flags & FOLL_DUMP) && is_huge_zero_pmd(*pmd))
		return ERR_PTR(-EFAULT);

	/* Full NUMA hinting faults to serialise migration in fault paths */
	if ((flags & FOLL_NUMA) && pmd_protnone(*pmd))
		goto out;

	page = pmd_page(*pmd);
	VM_BUG_ON_PAGE(!PageHead(page) && !is_zone_device_page(page), page);
	if (flags & FOLL_TOUCH)
		touch_pmd(vma, addr, pmd);
	if ((flags & FOLL_MLOCK) && (vma->vm_flags & VM_LOCKED)) {
		/*
		 * We don't mlock() pte-mapped THPs. This way we can avoid
		 * leaking mlocked pages into non-VM_LOCKED VMAs.
		 *
		 * For anon THP:
		 *
		 * In most cases the pmd is the only mapping of the page as we
		 * break COW for the mlock() -- see gup_flags |= FOLL_WRITE for
		 * writable private mappings in populate_vma_page_range().
		 *
		 * The only scenario when we have the page shared here is if we
		 * mlocking read-only mapping shared over fork(). We skip
		 * mlocking such pages.
		 *
		 * For file THP:
		 *
		 * We can expect PageDoubleMap() to be stable under page lock:
		 * for file pages we set it in page_add_file_rmap(), which
		 * requires page to be locked.
		 */

		if (PageAnon(page) && compound_mapcount(page) != 1)
			goto skip_mlock;
		if (PageDoubleMap(page) || !page->mapping)
			goto skip_mlock;
		if (!trylock_page(page))
			goto skip_mlock;
		lru_add_drain();
		if (page->mapping && !PageDoubleMap(page))
			mlock_vma_page(page);
		unlock_page(page);
	}
skip_mlock:
	page += (addr & ~HPAGE_PMD_MASK) >> PAGE_SHIFT;
	VM_BUG_ON_PAGE(!PageCompound(page) && !is_zone_device_page(page), page);
	if (flags & FOLL_GET)
		get_page(page);

out:
	return page;
}

/* NUMA hinting page fault entry point for trans huge pmds */
int do_huge_pmd_numa_page(struct vm_fault *vmf, pmd_t pmd)
{
	struct vm_area_struct *vma = vmf->vma;
	struct anon_vma *anon_vma = NULL;
	struct page *page;
	unsigned long haddr = vmf->address & HPAGE_PMD_MASK;
	int page_nid = -1, this_nid = numa_node_id();
	int target_nid, last_cpupid = -1;
	bool page_locked;
	bool migrated = false;
	bool was_writable;
	int flags = 0;

	vmf->ptl = pmd_lock(vma->vm_mm, vmf->pmd);
	if (unlikely(!pmd_same(pmd, *vmf->pmd)))
		goto out_unlock;

	/*
	 * If there are potential migrations, wait for completion and retry
	 * without disrupting NUMA hinting information. Do not relock and
	 * check_same as the page may no longer be mapped.
	 */
	if (unlikely(pmd_trans_migrating(*vmf->pmd))) {
		page = pmd_page(*vmf->pmd);
		spin_unlock(vmf->ptl);
		wait_on_page_locked(page);
		goto out;
	}

	page = pmd_page(pmd);
	BUG_ON(is_huge_zero_page(page));
	page_nid = page_to_nid(page);
	last_cpupid = page_cpupid_last(page);
	count_vm_numa_event(NUMA_HINT_FAULTS);
	if (page_nid == this_nid) {
		count_vm_numa_event(NUMA_HINT_FAULTS_LOCAL);
		flags |= TNF_FAULT_LOCAL;
	}

	/* See similar comment in do_numa_page for explanation */
	if (!pmd_savedwrite(pmd))
		flags |= TNF_NO_GROUP;

	/*
	 * Acquire the page lock to serialise THP migrations but avoid dropping
	 * page_table_lock if at all possible
	 */
	page_locked = trylock_page(page);
	target_nid = mpol_misplaced(page, vma, haddr);
	if (target_nid == -1) {
		/* If the page was locked, there are no parallel migrations */
		if (page_locked)
			goto clear_pmdnuma;
	}

	/* Migration could have started since the pmd_trans_migrating check */
	if (!page_locked) {
		spin_unlock(vmf->ptl);
		wait_on_page_locked(page);
		page_nid = -1;
		goto out;
	}

	/*
	 * Page is misplaced. Page lock serialises migrations. Acquire anon_vma
	 * to serialises splits
	 */
	get_page(page);
	spin_unlock(vmf->ptl);
	anon_vma = page_lock_anon_vma_read(page);

	/* Confirm the PMD did not change while page_table_lock was released */
	spin_lock(vmf->ptl);
	if (unlikely(!pmd_same(pmd, *vmf->pmd))) {
		unlock_page(page);
		put_page(page);
		page_nid = -1;
		goto out_unlock;
	}

	/* Bail if we fail to protect against THP splits for any reason */
	if (unlikely(!anon_vma)) {
		put_page(page);
		page_nid = -1;
		goto clear_pmdnuma;
	}

	/*
	 * Migrate the THP to the requested node, returns with page unlocked
	 * and access rights restored.
	 */
	spin_unlock(vmf->ptl);
	migrated = migrate_misplaced_transhuge_page(vma->vm_mm, vma,
				vmf->pmd, pmd, vmf->address, page, target_nid);
	if (migrated) {
		flags |= TNF_MIGRATED;
		page_nid = target_nid;
	} else
		flags |= TNF_MIGRATE_FAIL;

	goto out;
clear_pmdnuma:
	BUG_ON(!PageLocked(page));
	was_writable = pmd_savedwrite(pmd);
	pmd = pmd_modify(pmd, vma->vm_page_prot);
	pmd = pmd_mkyoung(pmd);
	if (was_writable)
		pmd = pmd_mkwrite(pmd);
	set_pmd_at(vma->vm_mm, haddr, vmf->pmd, pmd);
	update_mmu_cache_pmd(vma, vmf->address, vmf->pmd);
	unlock_page(page);
out_unlock:
	spin_unlock(vmf->ptl);

out:
	if (anon_vma)
		page_unlock_anon_vma_read(anon_vma);

	if (page_nid != -1)
		task_numa_fault(last_cpupid, page_nid, HPAGE_PMD_NR,
				flags);

	return 0;
}

/*
 * Return true if we do MADV_FREE successfully on entire pmd page.
 * Otherwise, return false.
 */
bool madvise_free_huge_pmd(struct mmu_gather *tlb, struct vm_area_struct *vma,
		pmd_t *pmd, unsigned long addr, unsigned long next)
{
	spinlock_t *ptl;
	pmd_t orig_pmd;
	struct page *page;
	struct mm_struct *mm = tlb->mm;
	bool ret = false;

	tlb_remove_check_page_size_change(tlb, HPAGE_PMD_SIZE);

	ptl = pmd_trans_huge_lock(pmd, vma);
	if (!ptl)
		goto out_unlocked;

	orig_pmd = *pmd;
	if (is_huge_zero_pmd(orig_pmd))
		goto out;

	page = pmd_page(orig_pmd);
	/*
	 * If other processes are mapping this page, we couldn't discard
	 * the page unless they all do MADV_FREE so let's skip the page.
	 */
	if (page_mapcount(page) != 1)
		goto out;

	if (!trylock_page(page))
		goto out;

	/*
	 * If user want to discard part-pages of THP, split it so MADV_FREE
	 * will deactivate only them.
	 */
	if (next - addr != HPAGE_PMD_SIZE) {
		get_page(page);
		spin_unlock(ptl);
		split_huge_page(page);
		put_page(page);
		unlock_page(page);
		goto out_unlocked;
	}

	if (PageDirty(page))
		ClearPageDirty(page);
	unlock_page(page);

	if (pmd_young(orig_pmd) || pmd_dirty(orig_pmd)) {
		pmdp_invalidate(vma, addr, pmd);
		orig_pmd = pmd_mkold(orig_pmd);
		orig_pmd = pmd_mkclean(orig_pmd);

		set_pmd_at(mm, addr, pmd, orig_pmd);
		tlb_remove_pmd_tlb_entry(tlb, pmd, addr);
	}

	mark_page_lazyfree(page);
	ret = true;
out:
	spin_unlock(ptl);
out_unlocked:
	return ret;
}

static inline void zap_deposited_table(struct mm_struct *mm, pmd_t *pmd)
{
	pgtable_t pgtable;

	pgtable = pgtable_trans_huge_withdraw(mm, pmd);
	pte_free(mm, pgtable);
	atomic_long_dec(&mm->nr_ptes);
}

int zap_huge_pmd(struct mmu_gather *tlb, struct vm_area_struct *vma,
		 pmd_t *pmd, unsigned long addr)
{
	pmd_t orig_pmd;
	spinlock_t *ptl;

	tlb_remove_check_page_size_change(tlb, HPAGE_PMD_SIZE);

	ptl = __pmd_trans_huge_lock(pmd, vma);
	if (!ptl)
		return 0;
	/*
	 * For architectures like ppc64 we look at deposited pgtable
	 * when calling pmdp_huge_get_and_clear. So do the
	 * pgtable_trans_huge_withdraw after finishing pmdp related
	 * operations.
	 */
	orig_pmd = pmdp_huge_get_and_clear_full(tlb->mm, addr, pmd,
			tlb->fullmm);
	tlb_remove_pmd_tlb_entry(tlb, pmd, addr);
	if (vma_is_dax(vma)) {
		if (arch_needs_pgtable_deposit())
			zap_deposited_table(tlb->mm, pmd);
		spin_unlock(ptl);
		if (is_huge_zero_pmd(orig_pmd))
			tlb_remove_page_size(tlb, pmd_page(orig_pmd), HPAGE_PMD_SIZE);
	} else if (is_huge_zero_pmd(orig_pmd)) {
		zap_deposited_table(tlb->mm, pmd);
		spin_unlock(ptl);
		tlb_remove_page_size(tlb, pmd_page(orig_pmd), HPAGE_PMD_SIZE);
	} else {
		struct page *page = pmd_page(orig_pmd);
		page_remove_rmap(page, true);
		VM_BUG_ON_PAGE(page_mapcount(page) < 0, page);
		VM_BUG_ON_PAGE(!PageHead(page), page);
		if (PageAnon(page)) {
			zap_deposited_table(tlb->mm, pmd);
			add_mm_counter(tlb->mm, MM_ANONPAGES, -HPAGE_PMD_NR);
		} else {
			if (arch_needs_pgtable_deposit())
				zap_deposited_table(tlb->mm, pmd);
			add_mm_counter(tlb->mm, MM_FILEPAGES, -HPAGE_PMD_NR);
		}
		spin_unlock(ptl);
		tlb_remove_page_size(tlb, page, HPAGE_PMD_SIZE);
	}
	return 1;
}

#ifndef pmd_move_must_withdraw
static inline int pmd_move_must_withdraw(spinlock_t *new_pmd_ptl,
					 spinlock_t *old_pmd_ptl,
					 struct vm_area_struct *vma)
{
	/*
	 * With split pmd lock we also need to move preallocated
	 * PTE page table if new_pmd is on different PMD page table.
	 *
	 * We also don't deposit and withdraw tables for file pages.
	 */
	return (new_pmd_ptl != old_pmd_ptl) && vma_is_anonymous(vma);
}
#endif

bool move_huge_pmd(struct vm_area_struct *vma, unsigned long old_addr,
		  unsigned long new_addr, unsigned long old_end,
		  pmd_t *old_pmd, pmd_t *new_pmd, bool *need_flush)
{
	spinlock_t *old_ptl, *new_ptl;
	pmd_t pmd;
	struct mm_struct *mm = vma->vm_mm;
	bool force_flush = false;

	if ((old_addr & ~HPAGE_PMD_MASK) ||
	    (new_addr & ~HPAGE_PMD_MASK) ||
	    old_end - old_addr < HPAGE_PMD_SIZE)
		return false;

	/*
	 * The destination pmd shouldn't be established, free_pgtables()
	 * should have release it.
	 */
	if (WARN_ON(!pmd_none(*new_pmd))) {
		VM_BUG_ON(pmd_trans_huge(*new_pmd));
		return false;
	}

	/*
	 * We don't have to worry about the ordering of src and dst
	 * ptlocks because exclusive mmap_sem prevents deadlock.
	 */
	old_ptl = __pmd_trans_huge_lock(old_pmd, vma);
	if (old_ptl) {
		new_ptl = pmd_lockptr(mm, new_pmd);
		if (new_ptl != old_ptl)
			spin_lock_nested(new_ptl, SINGLE_DEPTH_NESTING);
		pmd = pmdp_huge_get_and_clear(mm, old_addr, old_pmd);
		if (pmd_present(pmd) && pmd_dirty(pmd))
			force_flush = true;
		VM_BUG_ON(!pmd_none(*new_pmd));

		if (pmd_move_must_withdraw(new_ptl, old_ptl, vma)) {
			pgtable_t pgtable;
			pgtable = pgtable_trans_huge_withdraw(mm, old_pmd);
			pgtable_trans_huge_deposit(mm, new_pmd, pgtable);
		}
		set_pmd_at(mm, new_addr, new_pmd, pmd_mksoft_dirty(pmd));
		if (new_ptl != old_ptl)
			spin_unlock(new_ptl);
		if (force_flush)
			flush_tlb_range(vma, old_addr, old_addr + PMD_SIZE);
		else
			*need_flush = true;
		spin_unlock(old_ptl);
		return true;
	}
	return false;
}

/*
 * Returns
 *  - 0 if PMD could not be locked
 *  - 1 if PMD was locked but protections unchange and TLB flush unnecessary
 *  - HPAGE_PMD_NR is protections changed and TLB flush necessary
 */
int change_huge_pmd(struct vm_area_struct *vma, pmd_t *pmd,
		unsigned long addr, pgprot_t newprot, int prot_numa)
{
	struct mm_struct *mm = vma->vm_mm;
	spinlock_t *ptl;
	pmd_t entry;
	bool preserve_write;
	int ret;

	ptl = __pmd_trans_huge_lock(pmd, vma);
	if (!ptl)
		return 0;

	preserve_write = prot_numa && pmd_write(*pmd);
	ret = 1;

	/*
	 * Avoid trapping faults against the zero page. The read-only
	 * data is likely to be read-cached on the local CPU and
	 * local/remote hits to the zero page are not interesting.
	 */
	if (prot_numa && is_huge_zero_pmd(*pmd))
		goto unlock;

	if (prot_numa && pmd_protnone(*pmd))
		goto unlock;
<<<<<<< HEAD

	/*
	 * In case prot_numa, we are under down_read(mmap_sem). It's critical
	 * to not clear pmd intermittently to avoid race with MADV_DONTNEED
	 * which is also under down_read(mmap_sem):
	 *
	 *	CPU0:				CPU1:
	 *				change_huge_pmd(prot_numa=1)
	 *				 pmdp_huge_get_and_clear_notify()
	 * madvise_dontneed()
	 *  zap_pmd_range()
	 *   pmd_trans_huge(*pmd) == 0 (without ptl)
	 *   // skip the pmd
	 *				 set_pmd_at();
	 *				 // pmd is re-established
	 *
	 * The race makes MADV_DONTNEED miss the huge pmd and don't clear it
	 * which may break userspace.
	 *
	 * pmdp_invalidate() is required to make sure we don't miss
	 * dirty/young flags set by hardware.
	 */
	entry = *pmd;
	pmdp_invalidate(vma, addr, pmd);

	/*
=======

	/*
	 * In case prot_numa, we are under down_read(mmap_sem). It's critical
	 * to not clear pmd intermittently to avoid race with MADV_DONTNEED
	 * which is also under down_read(mmap_sem):
	 *
	 *	CPU0:				CPU1:
	 *				change_huge_pmd(prot_numa=1)
	 *				 pmdp_huge_get_and_clear_notify()
	 * madvise_dontneed()
	 *  zap_pmd_range()
	 *   pmd_trans_huge(*pmd) == 0 (without ptl)
	 *   // skip the pmd
	 *				 set_pmd_at();
	 *				 // pmd is re-established
	 *
	 * The race makes MADV_DONTNEED miss the huge pmd and don't clear it
	 * which may break userspace.
	 *
	 * pmdp_invalidate() is required to make sure we don't miss
	 * dirty/young flags set by hardware.
	 */
	entry = *pmd;
	pmdp_invalidate(vma, addr, pmd);

	/*
>>>>>>> 2ea659a9
	 * Recover dirty/young flags.  It relies on pmdp_invalidate to not
	 * corrupt them.
	 */
	if (pmd_dirty(*pmd))
		entry = pmd_mkdirty(entry);
	if (pmd_young(*pmd))
		entry = pmd_mkyoung(entry);

	entry = pmd_modify(entry, newprot);
	if (preserve_write)
		entry = pmd_mk_savedwrite(entry);
	ret = HPAGE_PMD_NR;
	set_pmd_at(mm, addr, pmd, entry);
	BUG_ON(vma_is_anonymous(vma) && !preserve_write && pmd_write(entry));
unlock:
	spin_unlock(ptl);
	return ret;
}

/*
 * Returns page table lock pointer if a given pmd maps a thp, NULL otherwise.
 *
 * Note that if it returns page table lock pointer, this routine returns without
 * unlocking page table lock. So callers must unlock it.
 */
spinlock_t *__pmd_trans_huge_lock(pmd_t *pmd, struct vm_area_struct *vma)
{
	spinlock_t *ptl;
	ptl = pmd_lock(vma->vm_mm, pmd);
	if (likely(pmd_trans_huge(*pmd) || pmd_devmap(*pmd)))
		return ptl;
	spin_unlock(ptl);
	return NULL;
}

/*
 * Returns true if a given pud maps a thp, false otherwise.
 *
 * Note that if it returns true, this routine returns without unlocking page
 * table lock. So callers must unlock it.
 */
spinlock_t *__pud_trans_huge_lock(pud_t *pud, struct vm_area_struct *vma)
{
	spinlock_t *ptl;

	ptl = pud_lock(vma->vm_mm, pud);
	if (likely(pud_trans_huge(*pud) || pud_devmap(*pud)))
		return ptl;
	spin_unlock(ptl);
	return NULL;
}

#ifdef CONFIG_HAVE_ARCH_TRANSPARENT_HUGEPAGE_PUD
int zap_huge_pud(struct mmu_gather *tlb, struct vm_area_struct *vma,
		 pud_t *pud, unsigned long addr)
{
	pud_t orig_pud;
	spinlock_t *ptl;

	ptl = __pud_trans_huge_lock(pud, vma);
	if (!ptl)
		return 0;
	/*
	 * For architectures like ppc64 we look at deposited pgtable
	 * when calling pudp_huge_get_and_clear. So do the
	 * pgtable_trans_huge_withdraw after finishing pudp related
	 * operations.
	 */
	orig_pud = pudp_huge_get_and_clear_full(tlb->mm, addr, pud,
			tlb->fullmm);
	tlb_remove_pud_tlb_entry(tlb, pud, addr);
	if (vma_is_dax(vma)) {
		spin_unlock(ptl);
		/* No zero page support yet */
	} else {
		/* No support for anonymous PUD pages yet */
		BUG();
	}
	return 1;
}

static void __split_huge_pud_locked(struct vm_area_struct *vma, pud_t *pud,
		unsigned long haddr)
{
	VM_BUG_ON(haddr & ~HPAGE_PUD_MASK);
	VM_BUG_ON_VMA(vma->vm_start > haddr, vma);
	VM_BUG_ON_VMA(vma->vm_end < haddr + HPAGE_PUD_SIZE, vma);
	VM_BUG_ON(!pud_trans_huge(*pud) && !pud_devmap(*pud));

	count_vm_event(THP_SPLIT_PUD);

	pudp_huge_clear_flush_notify(vma, haddr, pud);
}

void __split_huge_pud(struct vm_area_struct *vma, pud_t *pud,
		unsigned long address)
{
	spinlock_t *ptl;
	struct mm_struct *mm = vma->vm_mm;
	unsigned long haddr = address & HPAGE_PUD_MASK;

	mmu_notifier_invalidate_range_start(mm, haddr, haddr + HPAGE_PUD_SIZE);
	ptl = pud_lock(mm, pud);
	if (unlikely(!pud_trans_huge(*pud) && !pud_devmap(*pud)))
		goto out;
	__split_huge_pud_locked(vma, pud, haddr);

out:
	spin_unlock(ptl);
	mmu_notifier_invalidate_range_end(mm, haddr, haddr + HPAGE_PUD_SIZE);
}
#endif /* CONFIG_HAVE_ARCH_TRANSPARENT_HUGEPAGE_PUD */

static void __split_huge_zero_page_pmd(struct vm_area_struct *vma,
		unsigned long haddr, pmd_t *pmd)
{
	struct mm_struct *mm = vma->vm_mm;
	pgtable_t pgtable;
	pmd_t _pmd;
	int i;

	/* leave pmd empty until pte is filled */
	pmdp_huge_clear_flush_notify(vma, haddr, pmd);

	pgtable = pgtable_trans_huge_withdraw(mm, pmd);
	pmd_populate(mm, &_pmd, pgtable);

	for (i = 0; i < HPAGE_PMD_NR; i++, haddr += PAGE_SIZE) {
		pte_t *pte, entry;
		entry = pfn_pte(my_zero_pfn(haddr), vma->vm_page_prot);
		entry = pte_mkspecial(entry);
		pte = pte_offset_map(&_pmd, haddr);
		VM_BUG_ON(!pte_none(*pte));
		set_pte_at(mm, haddr, pte, entry);
		pte_unmap(pte);
	}
	smp_wmb(); /* make pte visible before pmd */
	pmd_populate(mm, pmd, pgtable);
}

static void __split_huge_pmd_locked(struct vm_area_struct *vma, pmd_t *pmd,
		unsigned long haddr, bool freeze)
{
	struct mm_struct *mm = vma->vm_mm;
	struct page *page;
	pgtable_t pgtable;
	pmd_t _pmd;
	bool young, write, dirty, soft_dirty;
	unsigned long addr;
	int i;

	VM_BUG_ON(haddr & ~HPAGE_PMD_MASK);
	VM_BUG_ON_VMA(vma->vm_start > haddr, vma);
	VM_BUG_ON_VMA(vma->vm_end < haddr + HPAGE_PMD_SIZE, vma);
	VM_BUG_ON(!pmd_trans_huge(*pmd) && !pmd_devmap(*pmd));

	count_vm_event(THP_SPLIT_PMD);

	if (!vma_is_anonymous(vma)) {
		_pmd = pmdp_huge_clear_flush_notify(vma, haddr, pmd);
		/*
		 * We are going to unmap this huge page. So
		 * just go ahead and zap it
		 */
		if (arch_needs_pgtable_deposit())
			zap_deposited_table(mm, pmd);
		if (vma_is_dax(vma))
			return;
		page = pmd_page(_pmd);
		if (!PageReferenced(page) && pmd_young(_pmd))
			SetPageReferenced(page);
		page_remove_rmap(page, true);
		put_page(page);
		add_mm_counter(mm, MM_FILEPAGES, -HPAGE_PMD_NR);
		return;
	} else if (is_huge_zero_pmd(*pmd)) {
		return __split_huge_zero_page_pmd(vma, haddr, pmd);
	}

	page = pmd_page(*pmd);
	VM_BUG_ON_PAGE(!page_count(page), page);
	page_ref_add(page, HPAGE_PMD_NR - 1);
	write = pmd_write(*pmd);
	young = pmd_young(*pmd);
	dirty = pmd_dirty(*pmd);
	soft_dirty = pmd_soft_dirty(*pmd);

	pmdp_huge_split_prepare(vma, haddr, pmd);
	pgtable = pgtable_trans_huge_withdraw(mm, pmd);
	pmd_populate(mm, &_pmd, pgtable);

	for (i = 0, addr = haddr; i < HPAGE_PMD_NR; i++, addr += PAGE_SIZE) {
		pte_t entry, *pte;
		/*
		 * Note that NUMA hinting access restrictions are not
		 * transferred to avoid any possibility of altering
		 * permissions across VMAs.
		 */
		if (freeze) {
			swp_entry_t swp_entry;
			swp_entry = make_migration_entry(page + i, write);
			entry = swp_entry_to_pte(swp_entry);
			if (soft_dirty)
				entry = pte_swp_mksoft_dirty(entry);
		} else {
			entry = mk_pte(page + i, READ_ONCE(vma->vm_page_prot));
			entry = maybe_mkwrite(entry, vma);
			if (!write)
				entry = pte_wrprotect(entry);
			if (!young)
				entry = pte_mkold(entry);
			if (soft_dirty)
				entry = pte_mksoft_dirty(entry);
		}
		if (dirty)
			SetPageDirty(page + i);
		pte = pte_offset_map(&_pmd, addr);
		BUG_ON(!pte_none(*pte));
		set_pte_at(mm, addr, pte, entry);
		atomic_inc(&page[i]._mapcount);
		pte_unmap(pte);
	}

	/*
	 * Set PG_double_map before dropping compound_mapcount to avoid
	 * false-negative page_mapped().
	 */
	if (compound_mapcount(page) > 1 && !TestSetPageDoubleMap(page)) {
		for (i = 0; i < HPAGE_PMD_NR; i++)
			atomic_inc(&page[i]._mapcount);
	}

	if (atomic_add_negative(-1, compound_mapcount_ptr(page))) {
		/* Last compound_mapcount is gone. */
		__dec_node_page_state(page, NR_ANON_THPS);
		if (TestClearPageDoubleMap(page)) {
			/* No need in mapcount reference anymore */
			for (i = 0; i < HPAGE_PMD_NR; i++)
				atomic_dec(&page[i]._mapcount);
		}
	}

	smp_wmb(); /* make pte visible before pmd */
	/*
	 * Up to this point the pmd is present and huge and userland has the
	 * whole access to the hugepage during the split (which happens in
	 * place). If we overwrite the pmd with the not-huge version pointing
	 * to the pte here (which of course we could if all CPUs were bug
	 * free), userland could trigger a small page size TLB miss on the
	 * small sized TLB while the hugepage TLB entry is still established in
	 * the huge TLB. Some CPU doesn't like that.
	 * See http://support.amd.com/us/Processor_TechDocs/41322.pdf, Erratum
	 * 383 on page 93. Intel should be safe but is also warns that it's
	 * only safe if the permission and cache attributes of the two entries
	 * loaded in the two TLB is identical (which should be the case here).
	 * But it is generally safer to never allow small and huge TLB entries
	 * for the same virtual address to be loaded simultaneously. So instead
	 * of doing "pmd_populate(); flush_pmd_tlb_range();" we first mark the
	 * current pmd notpresent (atomically because here the pmd_trans_huge
	 * and pmd_trans_splitting must remain set at all times on the pmd
	 * until the split is complete for this pmd), then we flush the SMP TLB
	 * and finally we write the non-huge version of the pmd entry with
	 * pmd_populate.
	 */
	pmdp_invalidate(vma, haddr, pmd);
	pmd_populate(mm, pmd, pgtable);

	if (freeze) {
		for (i = 0; i < HPAGE_PMD_NR; i++) {
			page_remove_rmap(page + i, false);
			put_page(page + i);
		}
	}
}

void __split_huge_pmd(struct vm_area_struct *vma, pmd_t *pmd,
		unsigned long address, bool freeze, struct page *page)
{
	spinlock_t *ptl;
	struct mm_struct *mm = vma->vm_mm;
	unsigned long haddr = address & HPAGE_PMD_MASK;

	mmu_notifier_invalidate_range_start(mm, haddr, haddr + HPAGE_PMD_SIZE);
	ptl = pmd_lock(mm, pmd);

	/*
	 * If caller asks to setup a migration entries, we need a page to check
	 * pmd against. Otherwise we can end up replacing wrong page.
	 */
	VM_BUG_ON(freeze && !page);
	if (page && page != pmd_page(*pmd))
	        goto out;

	if (pmd_trans_huge(*pmd)) {
		page = pmd_page(*pmd);
		if (PageMlocked(page))
			clear_page_mlock(page);
	} else if (!pmd_devmap(*pmd))
		goto out;
	__split_huge_pmd_locked(vma, pmd, haddr, freeze);
out:
	spin_unlock(ptl);
	mmu_notifier_invalidate_range_end(mm, haddr, haddr + HPAGE_PMD_SIZE);
}

void split_huge_pmd_address(struct vm_area_struct *vma, unsigned long address,
		bool freeze, struct page *page)
{
	pgd_t *pgd;
	p4d_t *p4d;
	pud_t *pud;
	pmd_t *pmd;

	pgd = pgd_offset(vma->vm_mm, address);
	if (!pgd_present(*pgd))
		return;

	p4d = p4d_offset(pgd, address);
	if (!p4d_present(*p4d))
		return;

	pud = pud_offset(p4d, address);
	if (!pud_present(*pud))
		return;

	pmd = pmd_offset(pud, address);

	__split_huge_pmd(vma, pmd, address, freeze, page);
}

void vma_adjust_trans_huge(struct vm_area_struct *vma,
			     unsigned long start,
			     unsigned long end,
			     long adjust_next)
{
	/*
	 * If the new start address isn't hpage aligned and it could
	 * previously contain an hugepage: check if we need to split
	 * an huge pmd.
	 */
	if (start & ~HPAGE_PMD_MASK &&
	    (start & HPAGE_PMD_MASK) >= vma->vm_start &&
	    (start & HPAGE_PMD_MASK) + HPAGE_PMD_SIZE <= vma->vm_end)
		split_huge_pmd_address(vma, start, false, NULL);

	/*
	 * If the new end address isn't hpage aligned and it could
	 * previously contain an hugepage: check if we need to split
	 * an huge pmd.
	 */
	if (end & ~HPAGE_PMD_MASK &&
	    (end & HPAGE_PMD_MASK) >= vma->vm_start &&
	    (end & HPAGE_PMD_MASK) + HPAGE_PMD_SIZE <= vma->vm_end)
		split_huge_pmd_address(vma, end, false, NULL);

	/*
	 * If we're also updating the vma->vm_next->vm_start, if the new
	 * vm_next->vm_start isn't page aligned and it could previously
	 * contain an hugepage: check if we need to split an huge pmd.
	 */
	if (adjust_next > 0) {
		struct vm_area_struct *next = vma->vm_next;
		unsigned long nstart = next->vm_start;
		nstart += adjust_next << PAGE_SHIFT;
		if (nstart & ~HPAGE_PMD_MASK &&
		    (nstart & HPAGE_PMD_MASK) >= next->vm_start &&
		    (nstart & HPAGE_PMD_MASK) + HPAGE_PMD_SIZE <= next->vm_end)
			split_huge_pmd_address(next, nstart, false, NULL);
	}
}

static void freeze_page(struct page *page)
{
	enum ttu_flags ttu_flags = TTU_IGNORE_MLOCK | TTU_IGNORE_ACCESS |
		TTU_RMAP_LOCKED | TTU_SPLIT_HUGE_PMD;
	bool unmap_success;

	VM_BUG_ON_PAGE(!PageHead(page), page);

	if (PageAnon(page))
		ttu_flags |= TTU_MIGRATION;

	unmap_success = try_to_unmap(page, ttu_flags);
	VM_BUG_ON_PAGE(!unmap_success, page);
}

static void unfreeze_page(struct page *page)
{
	int i;
	if (PageTransHuge(page)) {
		remove_migration_ptes(page, page, true);
	} else {
		for (i = 0; i < HPAGE_PMD_NR; i++)
			remove_migration_ptes(page + i, page + i, true);
	}
}

static void __split_huge_page_tail(struct page *head, int tail,
		struct lruvec *lruvec, struct list_head *list)
{
	struct page *page_tail = head + tail;

	VM_BUG_ON_PAGE(atomic_read(&page_tail->_mapcount) != -1, page_tail);
	VM_BUG_ON_PAGE(page_ref_count(page_tail) != 0, page_tail);

	/*
	 * tail_page->_refcount is zero and not changing from under us. But
	 * get_page_unless_zero() may be running from under us on the
	 * tail_page. If we used atomic_set() below instead of atomic_inc() or
	 * atomic_add(), we would then run atomic_set() concurrently with
	 * get_page_unless_zero(), and atomic_set() is implemented in C not
	 * using locked ops. spin_unlock on x86 sometime uses locked ops
	 * because of PPro errata 66, 92, so unless somebody can guarantee
	 * atomic_set() here would be safe on all archs (and not only on x86),
	 * it's safer to use atomic_inc()/atomic_add().
	 */
	if (PageAnon(head)) {
		page_ref_inc(page_tail);
	} else {
		/* Additional pin to radix tree */
		page_ref_add(page_tail, 2);
	}

	page_tail->flags &= ~PAGE_FLAGS_CHECK_AT_PREP;
	page_tail->flags |= (head->flags &
			((1L << PG_referenced) |
			 (1L << PG_swapbacked) |
			 (1L << PG_mlocked) |
			 (1L << PG_uptodate) |
			 (1L << PG_active) |
			 (1L << PG_locked) |
			 (1L << PG_unevictable) |
			 (1L << PG_dirty)));

	/*
	 * After clearing PageTail the gup refcount can be released.
	 * Page flags also must be visible before we make the page non-compound.
	 */
	smp_wmb();

	clear_compound_head(page_tail);

	if (page_is_young(head))
		set_page_young(page_tail);
	if (page_is_idle(head))
		set_page_idle(page_tail);

	/* ->mapping in first tail page is compound_mapcount */
	VM_BUG_ON_PAGE(tail > 2 && page_tail->mapping != TAIL_MAPPING,
			page_tail);
	page_tail->mapping = head->mapping;

	page_tail->index = head->index + tail;
	page_cpupid_xchg_last(page_tail, page_cpupid_last(head));
	lru_add_page_tail(head, page_tail, lruvec, list);
}

static void __split_huge_page(struct page *page, struct list_head *list,
		unsigned long flags)
{
	struct page *head = compound_head(page);
	struct zone *zone = page_zone(head);
	struct lruvec *lruvec;
	pgoff_t end = -1;
	int i;

	lruvec = mem_cgroup_page_lruvec(head, zone->zone_pgdat);

	/* complete memcg works before add pages to LRU */
	mem_cgroup_split_huge_fixup(head);

	if (!PageAnon(page))
		end = DIV_ROUND_UP(i_size_read(head->mapping->host), PAGE_SIZE);

	for (i = HPAGE_PMD_NR - 1; i >= 1; i--) {
		__split_huge_page_tail(head, i, lruvec, list);
		/* Some pages can be beyond i_size: drop them from page cache */
		if (head[i].index >= end) {
			__ClearPageDirty(head + i);
			__delete_from_page_cache(head + i, NULL);
			if (IS_ENABLED(CONFIG_SHMEM) && PageSwapBacked(head))
				shmem_uncharge(head->mapping->host, 1);
			put_page(head + i);
		}
	}

	ClearPageCompound(head);
	/* See comment in __split_huge_page_tail() */
	if (PageAnon(head)) {
		page_ref_inc(head);
	} else {
		/* Additional pin to radix tree */
		page_ref_add(head, 2);
		spin_unlock(&head->mapping->tree_lock);
	}

	spin_unlock_irqrestore(zone_lru_lock(page_zone(head)), flags);

	unfreeze_page(head);

	for (i = 0; i < HPAGE_PMD_NR; i++) {
		struct page *subpage = head + i;
		if (subpage == page)
			continue;
		unlock_page(subpage);

		/*
		 * Subpages may be freed if there wasn't any mapping
		 * like if add_to_swap() is running on a lru page that
		 * had its mapping zapped. And freeing these pages
		 * requires taking the lru_lock so we do the put_page
		 * of the tail pages after the split is complete.
		 */
		put_page(subpage);
	}
}

int total_mapcount(struct page *page)
{
	int i, compound, ret;

	VM_BUG_ON_PAGE(PageTail(page), page);

	if (likely(!PageCompound(page)))
		return atomic_read(&page->_mapcount) + 1;

	compound = compound_mapcount(page);
	if (PageHuge(page))
		return compound;
	ret = compound;
	for (i = 0; i < HPAGE_PMD_NR; i++)
		ret += atomic_read(&page[i]._mapcount) + 1;
	/* File pages has compound_mapcount included in _mapcount */
	if (!PageAnon(page))
		return ret - compound * HPAGE_PMD_NR;
	if (PageDoubleMap(page))
		ret -= HPAGE_PMD_NR;
	return ret;
}

/*
 * This calculates accurately how many mappings a transparent hugepage
 * has (unlike page_mapcount() which isn't fully accurate). This full
 * accuracy is primarily needed to know if copy-on-write faults can
 * reuse the page and change the mapping to read-write instead of
 * copying them. At the same time this returns the total_mapcount too.
 *
 * The function returns the highest mapcount any one of the subpages
 * has. If the return value is one, even if different processes are
 * mapping different subpages of the transparent hugepage, they can
 * all reuse it, because each process is reusing a different subpage.
 *
 * The total_mapcount is instead counting all virtual mappings of the
 * subpages. If the total_mapcount is equal to "one", it tells the
 * caller all mappings belong to the same "mm" and in turn the
 * anon_vma of the transparent hugepage can become the vma->anon_vma
 * local one as no other process may be mapping any of the subpages.
 *
 * It would be more accurate to replace page_mapcount() with
 * page_trans_huge_mapcount(), however we only use
 * page_trans_huge_mapcount() in the copy-on-write faults where we
 * need full accuracy to avoid breaking page pinning, because
 * page_trans_huge_mapcount() is slower than page_mapcount().
 */
int page_trans_huge_mapcount(struct page *page, int *total_mapcount)
{
	int i, ret, _total_mapcount, mapcount;

	/* hugetlbfs shouldn't call it */
	VM_BUG_ON_PAGE(PageHuge(page), page);

	if (likely(!PageTransCompound(page))) {
		mapcount = atomic_read(&page->_mapcount) + 1;
		if (total_mapcount)
			*total_mapcount = mapcount;
		return mapcount;
	}

	page = compound_head(page);

	_total_mapcount = ret = 0;
	for (i = 0; i < HPAGE_PMD_NR; i++) {
		mapcount = atomic_read(&page[i]._mapcount) + 1;
		ret = max(ret, mapcount);
		_total_mapcount += mapcount;
	}
	if (PageDoubleMap(page)) {
		ret -= 1;
		_total_mapcount -= HPAGE_PMD_NR;
	}
	mapcount = compound_mapcount(page);
	ret += mapcount;
	_total_mapcount += mapcount;
	if (total_mapcount)
		*total_mapcount = _total_mapcount;
	return ret;
}

/*
 * This function splits huge page into normal pages. @page can point to any
 * subpage of huge page to split. Split doesn't change the position of @page.
 *
 * Only caller must hold pin on the @page, otherwise split fails with -EBUSY.
 * The huge page must be locked.
 *
 * If @list is null, tail pages will be added to LRU list, otherwise, to @list.
 *
 * Both head page and tail pages will inherit mapping, flags, and so on from
 * the hugepage.
 *
 * GUP pin and PG_locked transferred to @page. Rest subpages can be freed if
 * they are not mapped.
 *
 * Returns 0 if the hugepage is split successfully.
 * Returns -EBUSY if the page is pinned or if anon_vma disappeared from under
 * us.
 */
int split_huge_page_to_list(struct page *page, struct list_head *list)
{
	struct page *head = compound_head(page);
	struct pglist_data *pgdata = NODE_DATA(page_to_nid(head));
	struct anon_vma *anon_vma = NULL;
	struct address_space *mapping = NULL;
	int count, mapcount, extra_pins, ret;
	bool mlocked;
	unsigned long flags;

	VM_BUG_ON_PAGE(is_huge_zero_page(page), page);
	VM_BUG_ON_PAGE(!PageLocked(page), page);
	VM_BUG_ON_PAGE(!PageCompound(page), page);

	if (PageAnon(head)) {
		/*
		 * The caller does not necessarily hold an mmap_sem that would
		 * prevent the anon_vma disappearing so we first we take a
		 * reference to it and then lock the anon_vma for write. This
		 * is similar to page_lock_anon_vma_read except the write lock
		 * is taken to serialise against parallel split or collapse
		 * operations.
		 */
		anon_vma = page_get_anon_vma(head);
		if (!anon_vma) {
			ret = -EBUSY;
			goto out;
		}
		extra_pins = 0;
		mapping = NULL;
		anon_vma_lock_write(anon_vma);
	} else {
		mapping = head->mapping;

		/* Truncated ? */
		if (!mapping) {
			ret = -EBUSY;
			goto out;
		}

		/* Addidional pins from radix tree */
		extra_pins = HPAGE_PMD_NR;
		anon_vma = NULL;
		i_mmap_lock_read(mapping);
	}

	/*
	 * Racy check if we can split the page, before freeze_page() will
	 * split PMDs
	 */
	if (total_mapcount(head) != page_count(head) - extra_pins - 1) {
		ret = -EBUSY;
		goto out_unlock;
	}

	mlocked = PageMlocked(page);
	freeze_page(head);
	VM_BUG_ON_PAGE(compound_mapcount(head), head);

	/* Make sure the page is not on per-CPU pagevec as it takes pin */
	if (mlocked)
		lru_add_drain();

	/* prevent PageLRU to go away from under us, and freeze lru stats */
	spin_lock_irqsave(zone_lru_lock(page_zone(head)), flags);

	if (mapping) {
		void **pslot;

		spin_lock(&mapping->tree_lock);
		pslot = radix_tree_lookup_slot(&mapping->page_tree,
				page_index(head));
		/*
		 * Check if the head page is present in radix tree.
		 * We assume all tail are present too, if head is there.
		 */
		if (radix_tree_deref_slot_protected(pslot,
					&mapping->tree_lock) != head)
			goto fail;
	}

	/* Prevent deferred_split_scan() touching ->_refcount */
	spin_lock(&pgdata->split_queue_lock);
	count = page_count(head);
	mapcount = total_mapcount(head);
	if (!mapcount && page_ref_freeze(head, 1 + extra_pins)) {
		if (!list_empty(page_deferred_list(head))) {
			pgdata->split_queue_len--;
			list_del(page_deferred_list(head));
		}
		if (mapping)
			__dec_node_page_state(page, NR_SHMEM_THPS);
		spin_unlock(&pgdata->split_queue_lock);
		__split_huge_page(page, list, flags);
		ret = 0;
	} else {
		if (IS_ENABLED(CONFIG_DEBUG_VM) && mapcount) {
			pr_alert("total_mapcount: %u, page_count(): %u\n",
					mapcount, count);
			if (PageTail(page))
				dump_page(head, NULL);
			dump_page(page, "total_mapcount(head) > 0");
			BUG();
		}
		spin_unlock(&pgdata->split_queue_lock);
fail:		if (mapping)
			spin_unlock(&mapping->tree_lock);
		spin_unlock_irqrestore(zone_lru_lock(page_zone(head)), flags);
		unfreeze_page(head);
		ret = -EBUSY;
	}

out_unlock:
	if (anon_vma) {
		anon_vma_unlock_write(anon_vma);
		put_anon_vma(anon_vma);
	}
	if (mapping)
		i_mmap_unlock_read(mapping);
out:
	count_vm_event(!ret ? THP_SPLIT_PAGE : THP_SPLIT_PAGE_FAILED);
	return ret;
}

void free_transhuge_page(struct page *page)
{
	struct pglist_data *pgdata = NODE_DATA(page_to_nid(page));
	unsigned long flags;

	spin_lock_irqsave(&pgdata->split_queue_lock, flags);
	if (!list_empty(page_deferred_list(page))) {
		pgdata->split_queue_len--;
		list_del(page_deferred_list(page));
	}
	spin_unlock_irqrestore(&pgdata->split_queue_lock, flags);
	free_compound_page(page);
}

void deferred_split_huge_page(struct page *page)
{
	struct pglist_data *pgdata = NODE_DATA(page_to_nid(page));
	unsigned long flags;

	VM_BUG_ON_PAGE(!PageTransHuge(page), page);

	spin_lock_irqsave(&pgdata->split_queue_lock, flags);
	if (list_empty(page_deferred_list(page))) {
		count_vm_event(THP_DEFERRED_SPLIT_PAGE);
		list_add_tail(page_deferred_list(page), &pgdata->split_queue);
		pgdata->split_queue_len++;
	}
	spin_unlock_irqrestore(&pgdata->split_queue_lock, flags);
}

static unsigned long deferred_split_count(struct shrinker *shrink,
		struct shrink_control *sc)
{
	struct pglist_data *pgdata = NODE_DATA(sc->nid);
	return ACCESS_ONCE(pgdata->split_queue_len);
}

static unsigned long deferred_split_scan(struct shrinker *shrink,
		struct shrink_control *sc)
{
	struct pglist_data *pgdata = NODE_DATA(sc->nid);
	unsigned long flags;
	LIST_HEAD(list), *pos, *next;
	struct page *page;
	int split = 0;

	spin_lock_irqsave(&pgdata->split_queue_lock, flags);
	/* Take pin on all head pages to avoid freeing them under us */
	list_for_each_safe(pos, next, &pgdata->split_queue) {
		page = list_entry((void *)pos, struct page, mapping);
		page = compound_head(page);
		if (get_page_unless_zero(page)) {
			list_move(page_deferred_list(page), &list);
		} else {
			/* We lost race with put_compound_page() */
			list_del_init(page_deferred_list(page));
			pgdata->split_queue_len--;
		}
		if (!--sc->nr_to_scan)
			break;
	}
	spin_unlock_irqrestore(&pgdata->split_queue_lock, flags);

	list_for_each_safe(pos, next, &list) {
		page = list_entry((void *)pos, struct page, mapping);
		lock_page(page);
		/* split_huge_page() removes page from list on success */
		if (!split_huge_page(page))
			split++;
		unlock_page(page);
		put_page(page);
	}

	spin_lock_irqsave(&pgdata->split_queue_lock, flags);
	list_splice_tail(&list, &pgdata->split_queue);
	spin_unlock_irqrestore(&pgdata->split_queue_lock, flags);

	/*
	 * Stop shrinker if we didn't split any page, but the queue is empty.
	 * This can happen if pages were freed under us.
	 */
	if (!split && list_empty(&pgdata->split_queue))
		return SHRINK_STOP;
	return split;
}

static struct shrinker deferred_split_shrinker = {
	.count_objects = deferred_split_count,
	.scan_objects = deferred_split_scan,
	.seeks = DEFAULT_SEEKS,
	.flags = SHRINKER_NUMA_AWARE,
};

#ifdef CONFIG_DEBUG_FS
static int split_huge_pages_set(void *data, u64 val)
{
	struct zone *zone;
	struct page *page;
	unsigned long pfn, max_zone_pfn;
	unsigned long total = 0, split = 0;

	if (val != 1)
		return -EINVAL;

	for_each_populated_zone(zone) {
		max_zone_pfn = zone_end_pfn(zone);
		for (pfn = zone->zone_start_pfn; pfn < max_zone_pfn; pfn++) {
			if (!pfn_valid(pfn))
				continue;

			page = pfn_to_page(pfn);
			if (!get_page_unless_zero(page))
				continue;

			if (zone != page_zone(page))
				goto next;

			if (!PageHead(page) || PageHuge(page) || !PageLRU(page))
				goto next;

			total++;
			lock_page(page);
			if (!split_huge_page(page))
				split++;
			unlock_page(page);
next:
			put_page(page);
		}
	}

	pr_info("%lu of %lu THP split\n", split, total);

	return 0;
}
DEFINE_SIMPLE_ATTRIBUTE(split_huge_pages_fops, NULL, split_huge_pages_set,
		"%llu\n");

static int __init split_huge_pages_debugfs(void)
{
	void *ret;

	ret = debugfs_create_file("split_huge_pages", 0200, NULL, NULL,
			&split_huge_pages_fops);
	if (!ret)
		pr_warn("Failed to create split_huge_pages in debugfs");
	return 0;
}
late_initcall(split_huge_pages_debugfs);
#endif<|MERGE_RESOLUTION|>--- conflicted
+++ resolved
@@ -1755,7 +1755,6 @@
 
 	if (prot_numa && pmd_protnone(*pmd))
 		goto unlock;
-<<<<<<< HEAD
 
 	/*
 	 * In case prot_numa, we are under down_read(mmap_sem). It's critical
@@ -1782,34 +1781,6 @@
 	pmdp_invalidate(vma, addr, pmd);
 
 	/*
-=======
-
-	/*
-	 * In case prot_numa, we are under down_read(mmap_sem). It's critical
-	 * to not clear pmd intermittently to avoid race with MADV_DONTNEED
-	 * which is also under down_read(mmap_sem):
-	 *
-	 *	CPU0:				CPU1:
-	 *				change_huge_pmd(prot_numa=1)
-	 *				 pmdp_huge_get_and_clear_notify()
-	 * madvise_dontneed()
-	 *  zap_pmd_range()
-	 *   pmd_trans_huge(*pmd) == 0 (without ptl)
-	 *   // skip the pmd
-	 *				 set_pmd_at();
-	 *				 // pmd is re-established
-	 *
-	 * The race makes MADV_DONTNEED miss the huge pmd and don't clear it
-	 * which may break userspace.
-	 *
-	 * pmdp_invalidate() is required to make sure we don't miss
-	 * dirty/young flags set by hardware.
-	 */
-	entry = *pmd;
-	pmdp_invalidate(vma, addr, pmd);
-
-	/*
->>>>>>> 2ea659a9
 	 * Recover dirty/young flags.  It relies on pmdp_invalidate to not
 	 * corrupt them.
 	 */
