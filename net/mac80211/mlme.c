--- conflicted
+++ resolved
@@ -3491,41 +3491,6 @@
 		if (vht_oper && !ht_oper) {
 			vht_oper = NULL;
 			sdata_info(sdata,
-<<<<<<< HEAD
-				   "Wrong control channel: center-freq: %d ht-cfreq: %d ht->primary_chan: %d band: %d - Disabling HT\n",
-				   cbss->channel->center_freq,
-				   ht_cfreq, ht_oper->primary_chan,
-				   cbss->channel->band);
-			ht_oper = NULL;
-		} else {
-			channel_type = NL80211_CHAN_HT20;
-		}
-	}
-
-	if (ht_oper && sband->ht_cap.cap & IEEE80211_HT_CAP_SUP_WIDTH_20_40) {
-		/*
-		 * cfg80211 already verified that the channel itself can
-		 * be used, but it didn't check that we can do the right
-		 * HT type, so do that here as well. If HT40 isn't allowed
-		 * on this channel, disable 40 MHz operation.
-		 */
-
-		switch (ht_oper->ht_param & IEEE80211_HT_PARAM_CHA_SEC_OFFSET) {
-		case IEEE80211_HT_PARAM_CHA_SEC_ABOVE:
-			if (cbss->channel->flags & IEEE80211_CHAN_NO_HT40PLUS)
-				ifmgd->flags |= IEEE80211_STA_DISABLE_40MHZ;
-			else
-				channel_type = NL80211_CHAN_HT40PLUS;
-			break;
-		case IEEE80211_HT_PARAM_CHA_SEC_BELOW:
-			if (cbss->channel->flags & IEEE80211_CHAN_NO_HT40MINUS)
-				ifmgd->flags |= IEEE80211_STA_DISABLE_40MHZ;
-			else
-				channel_type = NL80211_CHAN_HT40MINUS;
-			break;
-		}
-	}
-=======
 				   "AP advertised VHT without HT, disabling both\n");
 			sdata->flags |= IEEE80211_STA_DISABLE_HT;
 			sdata->flags |= IEEE80211_STA_DISABLE_VHT;
@@ -3539,7 +3504,6 @@
 
 	sdata->needed_rx_chains = min(ieee80211_ht_vht_rx_chains(sdata, cbss),
 				      local->rx_chains);
->>>>>>> 097e3635
 
 	rcu_read_unlock();
 
@@ -3987,10 +3951,7 @@
 	struct ieee80211_if_managed *ifmgd = &sdata->u.mgd;
 	u8 frame_buf[IEEE80211_DEAUTH_FRAME_LEN];
 	bool tx = !req->local_state_change;
-<<<<<<< HEAD
-=======
 	bool sent_frame = false;
->>>>>>> 097e3635
 
 	mutex_lock(&ifmgd->mtx);
 
@@ -3998,15 +3959,7 @@
 		   "deauthenticating from %pM by local choice (reason=%d)\n",
 		   req->bssid, req->reason_code);
 
-<<<<<<< HEAD
-	if (ifmgd->associated &&
-	    ether_addr_equal(ifmgd->associated->bssid, req->bssid)) {
-		ieee80211_set_disassoc(sdata, IEEE80211_STYPE_DEAUTH,
-				       req->reason_code, tx, frame_buf);
-	} else {
-=======
 	if (ifmgd->auth_data) {
->>>>>>> 097e3635
 		drv_mgd_prepare_tx(sdata->local, sdata);
 		ieee80211_send_deauth_disassoc(sdata, req->bssid,
 					       IEEE80211_STYPE_DEAUTH,
