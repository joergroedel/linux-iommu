// SPDX-License-Identifier: GPL-2.0-only
/*
 * Fd transport layer.  Includes deprecated socket layer.
 *
 *  Copyright (C) 2006 by Russ Cox <rsc@swtch.com>
 *  Copyright (C) 2004-2005 by Latchesar Ionkov <lucho@ionkov.net>
 *  Copyright (C) 2004-2008 by Eric Van Hensbergen <ericvh@gmail.com>
 *  Copyright (C) 1997-2002 by Ron Minnich <rminnich@sarnoff.com>
 */

#define pr_fmt(fmt) KBUILD_MODNAME ": " fmt

#include <linux/in.h>
#include <linux/module.h>
#include <linux/net.h>
#include <linux/ipv6.h>
#include <linux/kthread.h>
#include <linux/errno.h>
#include <linux/kernel.h>
#include <linux/un.h>
#include <linux/uaccess.h>
#include <linux/inet.h>
#include <linux/file.h>
#include <linux/parser.h>
#include <linux/slab.h>
#include <linux/seq_file.h>
#include <net/9p/9p.h>
#include <net/9p/client.h>
#include <net/9p/transport.h>

#include <linux/syscalls.h> /* killme */

#define P9_PORT 564
#define MAX_SOCK_BUF (1024*1024)
#define MAXPOLLWADDR	2

static struct p9_trans_module p9_tcp_trans;
static struct p9_trans_module p9_fd_trans;

/**
 * struct p9_fd_opts - per-transport options
 * @rfd: file descriptor for reading (trans=fd)
 * @wfd: file descriptor for writing (trans=fd)
 * @port: port to connect to (trans=tcp)
 * @privport: port is privileged
 */

struct p9_fd_opts {
	int rfd;
	int wfd;
	u16 port;
	bool privport;
};

/*
  * Option Parsing (code inspired by NFS code)
  *  - a little lazy - parse all fd-transport options
  */

enum {
	/* Options that take integer arguments */
	Opt_port, Opt_rfdno, Opt_wfdno, Opt_err,
	/* Options that take no arguments */
	Opt_privport,
};

static const match_table_t tokens = {
	{Opt_port, "port=%u"},
	{Opt_rfdno, "rfdno=%u"},
	{Opt_wfdno, "wfdno=%u"},
	{Opt_privport, "privport"},
	{Opt_err, NULL},
};

enum {
	Rworksched = 1,		/* read work scheduled or running */
	Rpending = 2,		/* can read */
	Wworksched = 4,		/* write work scheduled or running */
	Wpending = 8,		/* can write */
};

struct p9_poll_wait {
	struct p9_conn *conn;
	wait_queue_entry_t wait;
	wait_queue_head_t *wait_addr;
};

/**
 * struct p9_conn - fd mux connection state information
 * @mux_list: list link for mux to manage multiple connections (?)
 * @client: reference to client instance for this connection
 * @err: error state
 * @req_lock: lock protecting req_list and requests statuses
 * @req_list: accounting for requests which have been sent
 * @unsent_req_list: accounting for requests that haven't been sent
 * @rreq: read request
 * @wreq: write request
 * @req: current request being processed (if any)
 * @tmp_buf: temporary buffer to read in header
 * @rc: temporary fcall for reading current frame
 * @wpos: write position for current frame
 * @wsize: amount of data to write for current frame
 * @wbuf: current write buffer
 * @poll_pending_link: pending links to be polled per conn
 * @poll_wait: array of wait_q's for various worker threads
 * @pt: poll state
 * @rq: current read work
 * @wq: current write work
 * @wsched: ????
 *
 */

struct p9_conn {
	struct list_head mux_list;
	struct p9_client *client;
	int err;
	spinlock_t req_lock;
	struct list_head req_list;
	struct list_head unsent_req_list;
	struct p9_req_t *rreq;
	struct p9_req_t *wreq;
	char tmp_buf[P9_HDRSZ];
	struct p9_fcall rc;
	int wpos;
	int wsize;
	char *wbuf;
	struct list_head poll_pending_link;
	struct p9_poll_wait poll_wait[MAXPOLLWADDR];
	poll_table pt;
	struct work_struct rq;
	struct work_struct wq;
	unsigned long wsched;
};

/**
 * struct p9_trans_fd - transport state
 * @rd: reference to file to read from
 * @wr: reference of file to write to
 * @conn: connection state reference
 *
 */

struct p9_trans_fd {
	struct file *rd;
	struct file *wr;
	struct p9_conn conn;
};

static void p9_poll_workfn(struct work_struct *work);

static DEFINE_SPINLOCK(p9_poll_lock);
static LIST_HEAD(p9_poll_pending_list);
static DECLARE_WORK(p9_poll_work, p9_poll_workfn);

static unsigned int p9_ipport_resv_min = P9_DEF_MIN_RESVPORT;
static unsigned int p9_ipport_resv_max = P9_DEF_MAX_RESVPORT;

static void p9_mux_poll_stop(struct p9_conn *m)
{
	unsigned long flags;
	int i;

	for (i = 0; i < ARRAY_SIZE(m->poll_wait); i++) {
		struct p9_poll_wait *pwait = &m->poll_wait[i];

		if (pwait->wait_addr) {
			remove_wait_queue(pwait->wait_addr, &pwait->wait);
			pwait->wait_addr = NULL;
		}
	}

	spin_lock_irqsave(&p9_poll_lock, flags);
	list_del_init(&m->poll_pending_link);
	spin_unlock_irqrestore(&p9_poll_lock, flags);

	flush_work(&p9_poll_work);
}

/**
 * p9_conn_cancel - cancel all pending requests with error
 * @m: mux data
 * @err: error code
 *
 */

static void p9_conn_cancel(struct p9_conn *m, int err)
{
	struct p9_req_t *req, *rtmp;
	LIST_HEAD(cancel_list);

	p9_debug(P9_DEBUG_ERROR, "mux %p err %d\n", m, err);

	spin_lock(&m->req_lock);

	if (m->err) {
		spin_unlock(&m->req_lock);
		return;
	}

	m->err = err;

	list_for_each_entry_safe(req, rtmp, &m->req_list, req_list) {
		list_move(&req->req_list, &cancel_list);
<<<<<<< HEAD
		req->status = REQ_STATUS_ERROR;
	}
	list_for_each_entry_safe(req, rtmp, &m->unsent_req_list, req_list) {
		list_move(&req->req_list, &cancel_list);
		req->status = REQ_STATUS_ERROR;
=======
		WRITE_ONCE(req->status, REQ_STATUS_ERROR);
	}
	list_for_each_entry_safe(req, rtmp, &m->unsent_req_list, req_list) {
		list_move(&req->req_list, &cancel_list);
		WRITE_ONCE(req->status, REQ_STATUS_ERROR);
>>>>>>> b7bfaa76
	}

	spin_unlock(&m->req_lock);

	list_for_each_entry_safe(req, rtmp, &cancel_list, req_list) {
		p9_debug(P9_DEBUG_ERROR, "call back req %p\n", req);
		list_del(&req->req_list);
		if (!req->t_err)
			req->t_err = err;
		p9_client_cb(m->client, req, REQ_STATUS_ERROR);
	}
}

static __poll_t
p9_fd_poll(struct p9_client *client, struct poll_table_struct *pt, int *err)
{
	__poll_t ret;
	struct p9_trans_fd *ts = NULL;

	if (client && client->status == Connected)
		ts = client->trans;

	if (!ts) {
		if (err)
			*err = -EREMOTEIO;
		return EPOLLERR;
	}

	ret = vfs_poll(ts->rd, pt);
	if (ts->rd != ts->wr)
		ret = (ret & ~EPOLLOUT) | (vfs_poll(ts->wr, pt) & ~EPOLLIN);
	return ret;
}

/**
 * p9_fd_read- read from a fd
 * @client: client instance
 * @v: buffer to receive data into
 * @len: size of receive buffer
 *
 */

static int p9_fd_read(struct p9_client *client, void *v, int len)
{
	int ret;
	struct p9_trans_fd *ts = NULL;
	loff_t pos;

	if (client && client->status != Disconnected)
		ts = client->trans;

	if (!ts)
		return -EREMOTEIO;

	if (!(ts->rd->f_flags & O_NONBLOCK))
		p9_debug(P9_DEBUG_ERROR, "blocking read ...\n");

	pos = ts->rd->f_pos;
	ret = kernel_read(ts->rd, v, len, &pos);
	if (ret <= 0 && ret != -ERESTARTSYS && ret != -EAGAIN)
		client->status = Disconnected;
	return ret;
}

/**
 * p9_read_work - called when there is some data to be read from a transport
 * @work: container of work to be done
 *
 */

static void p9_read_work(struct work_struct *work)
{
	__poll_t n;
	int err;
	struct p9_conn *m;

	m = container_of(work, struct p9_conn, rq);

	if (m->err < 0)
		return;

	p9_debug(P9_DEBUG_TRANS, "start mux %p pos %zd\n", m, m->rc.offset);

	if (!m->rc.sdata) {
		m->rc.sdata = m->tmp_buf;
		m->rc.offset = 0;
		m->rc.capacity = P9_HDRSZ; /* start by reading header */
	}

	clear_bit(Rpending, &m->wsched);
	p9_debug(P9_DEBUG_TRANS, "read mux %p pos %zd size: %zd = %zd\n",
		 m, m->rc.offset, m->rc.capacity,
		 m->rc.capacity - m->rc.offset);
	err = p9_fd_read(m->client, m->rc.sdata + m->rc.offset,
			 m->rc.capacity - m->rc.offset);
	p9_debug(P9_DEBUG_TRANS, "mux %p got %d bytes\n", m, err);
	if (err == -EAGAIN)
		goto end_clear;

	if (err <= 0)
		goto error;

	m->rc.offset += err;

	/* header read in */
	if ((!m->rreq) && (m->rc.offset == m->rc.capacity)) {
		p9_debug(P9_DEBUG_TRANS, "got new header\n");

		/* Header size */
		m->rc.size = P9_HDRSZ;
		err = p9_parse_header(&m->rc, &m->rc.size, NULL, NULL, 0);
		if (err) {
			p9_debug(P9_DEBUG_ERROR,
				 "error parsing header: %d\n", err);
			goto error;
		}

		p9_debug(P9_DEBUG_TRANS,
			 "mux %p pkt: size: %d bytes tag: %d\n",
			 m, m->rc.size, m->rc.tag);

		m->rreq = p9_tag_lookup(m->client, m->rc.tag);
		if (!m->rreq || (m->rreq->status != REQ_STATUS_SENT)) {
			p9_debug(P9_DEBUG_ERROR, "Unexpected packet tag %d\n",
				 m->rc.tag);
			err = -EIO;
			goto error;
		}

		if (m->rc.size > m->rreq->rc.capacity) {
			p9_debug(P9_DEBUG_ERROR,
				 "requested packet size too big: %d for tag %d with capacity %zd\n",
				 m->rc.size, m->rc.tag, m->rreq->rc.capacity);
			err = -EIO;
			goto error;
		}

		if (!m->rreq->rc.sdata) {
			p9_debug(P9_DEBUG_ERROR,
				 "No recv fcall for tag %d (req %p), disconnecting!\n",
				 m->rc.tag, m->rreq);
			p9_req_put(m->client, m->rreq);
			m->rreq = NULL;
			err = -EIO;
			goto error;
		}
		m->rc.sdata = m->rreq->rc.sdata;
		memcpy(m->rc.sdata, m->tmp_buf, m->rc.capacity);
		m->rc.capacity = m->rc.size;
	}

	/* packet is read in
	 * not an else because some packets (like clunk) have no payload
	 */
	if ((m->rreq) && (m->rc.offset == m->rc.capacity)) {
		p9_debug(P9_DEBUG_TRANS, "got new packet\n");
		m->rreq->rc.size = m->rc.offset;
		spin_lock(&m->req_lock);
		if (m->rreq->status == REQ_STATUS_SENT) {
			list_del(&m->rreq->req_list);
			p9_client_cb(m->client, m->rreq, REQ_STATUS_RCVD);
		} else if (m->rreq->status == REQ_STATUS_FLSHD) {
			/* Ignore replies associated with a cancelled request. */
			p9_debug(P9_DEBUG_TRANS,
				 "Ignore replies associated with a cancelled request\n");
		} else {
			spin_unlock(&m->req_lock);
			p9_debug(P9_DEBUG_ERROR,
				 "Request tag %d errored out while we were reading the reply\n",
				 m->rc.tag);
			err = -EIO;
			goto error;
		}
		spin_unlock(&m->req_lock);
		m->rc.sdata = NULL;
		m->rc.offset = 0;
		m->rc.capacity = 0;
		p9_req_put(m->client, m->rreq);
		m->rreq = NULL;
	}

end_clear:
	clear_bit(Rworksched, &m->wsched);

	if (!list_empty(&m->req_list)) {
		if (test_and_clear_bit(Rpending, &m->wsched))
			n = EPOLLIN;
		else
			n = p9_fd_poll(m->client, NULL, NULL);

		if ((n & EPOLLIN) && !test_and_set_bit(Rworksched, &m->wsched)) {
			p9_debug(P9_DEBUG_TRANS, "sched read work %p\n", m);
			schedule_work(&m->rq);
		}
	}

	return;
error:
	p9_conn_cancel(m, err);
	clear_bit(Rworksched, &m->wsched);
}

/**
 * p9_fd_write - write to a socket
 * @client: client instance
 * @v: buffer to send data from
 * @len: size of send buffer
 *
 */

static int p9_fd_write(struct p9_client *client, void *v, int len)
{
	ssize_t ret;
	struct p9_trans_fd *ts = NULL;

	if (client && client->status != Disconnected)
		ts = client->trans;

	if (!ts)
		return -EREMOTEIO;

	if (!(ts->wr->f_flags & O_NONBLOCK))
		p9_debug(P9_DEBUG_ERROR, "blocking write ...\n");

	ret = kernel_write(ts->wr, v, len, &ts->wr->f_pos);
	if (ret <= 0 && ret != -ERESTARTSYS && ret != -EAGAIN)
		client->status = Disconnected;
	return ret;
}

/**
 * p9_write_work - called when a transport can send some data
 * @work: container for work to be done
 *
 */

static void p9_write_work(struct work_struct *work)
{
	__poll_t n;
	int err;
	struct p9_conn *m;
	struct p9_req_t *req;

	m = container_of(work, struct p9_conn, wq);

	if (m->err < 0) {
		clear_bit(Wworksched, &m->wsched);
		return;
	}

	if (!m->wsize) {
		spin_lock(&m->req_lock);
		if (list_empty(&m->unsent_req_list)) {
			clear_bit(Wworksched, &m->wsched);
			spin_unlock(&m->req_lock);
			return;
		}

		req = list_entry(m->unsent_req_list.next, struct p9_req_t,
			       req_list);
		WRITE_ONCE(req->status, REQ_STATUS_SENT);
		p9_debug(P9_DEBUG_TRANS, "move req %p\n", req);
		list_move_tail(&req->req_list, &m->req_list);

		m->wbuf = req->tc.sdata;
		m->wsize = req->tc.size;
		m->wpos = 0;
		p9_req_get(req);
		m->wreq = req;
		spin_unlock(&m->req_lock);
	}

	p9_debug(P9_DEBUG_TRANS, "mux %p pos %d size %d\n",
		 m, m->wpos, m->wsize);
	clear_bit(Wpending, &m->wsched);
	err = p9_fd_write(m->client, m->wbuf + m->wpos, m->wsize - m->wpos);
	p9_debug(P9_DEBUG_TRANS, "mux %p sent %d bytes\n", m, err);
	if (err == -EAGAIN)
		goto end_clear;


	if (err < 0)
		goto error;
	else if (err == 0) {
		err = -EREMOTEIO;
		goto error;
	}

	m->wpos += err;
	if (m->wpos == m->wsize) {
		m->wpos = m->wsize = 0;
		p9_req_put(m->client, m->wreq);
		m->wreq = NULL;
	}

end_clear:
	clear_bit(Wworksched, &m->wsched);

	if (m->wsize || !list_empty(&m->unsent_req_list)) {
		if (test_and_clear_bit(Wpending, &m->wsched))
			n = EPOLLOUT;
		else
			n = p9_fd_poll(m->client, NULL, NULL);

		if ((n & EPOLLOUT) &&
		   !test_and_set_bit(Wworksched, &m->wsched)) {
			p9_debug(P9_DEBUG_TRANS, "sched write work %p\n", m);
			schedule_work(&m->wq);
		}
	}

	return;

error:
	p9_conn_cancel(m, err);
	clear_bit(Wworksched, &m->wsched);
}

static int p9_pollwake(wait_queue_entry_t *wait, unsigned int mode, int sync, void *key)
{
	struct p9_poll_wait *pwait =
		container_of(wait, struct p9_poll_wait, wait);
	struct p9_conn *m = pwait->conn;
	unsigned long flags;

	spin_lock_irqsave(&p9_poll_lock, flags);
	if (list_empty(&m->poll_pending_link))
		list_add_tail(&m->poll_pending_link, &p9_poll_pending_list);
	spin_unlock_irqrestore(&p9_poll_lock, flags);

	schedule_work(&p9_poll_work);
	return 1;
}

/**
 * p9_pollwait - add poll task to the wait queue
 * @filp: file pointer being polled
 * @wait_address: wait_q to block on
 * @p: poll state
 *
 * called by files poll operation to add v9fs-poll task to files wait queue
 */

static void
p9_pollwait(struct file *filp, wait_queue_head_t *wait_address, poll_table *p)
{
	struct p9_conn *m = container_of(p, struct p9_conn, pt);
	struct p9_poll_wait *pwait = NULL;
	int i;

	for (i = 0; i < ARRAY_SIZE(m->poll_wait); i++) {
		if (m->poll_wait[i].wait_addr == NULL) {
			pwait = &m->poll_wait[i];
			break;
		}
	}

	if (!pwait) {
		p9_debug(P9_DEBUG_ERROR, "not enough wait_address slots\n");
		return;
	}

	pwait->conn = m;
	pwait->wait_addr = wait_address;
	init_waitqueue_func_entry(&pwait->wait, p9_pollwake);
	add_wait_queue(wait_address, &pwait->wait);
}

/**
 * p9_conn_create - initialize the per-session mux data
 * @client: client instance
 *
 * Note: Creates the polling task if this is the first session.
 */

static void p9_conn_create(struct p9_client *client)
{
	__poll_t n;
	struct p9_trans_fd *ts = client->trans;
	struct p9_conn *m = &ts->conn;

	p9_debug(P9_DEBUG_TRANS, "client %p msize %d\n", client, client->msize);

	INIT_LIST_HEAD(&m->mux_list);
	m->client = client;

	spin_lock_init(&m->req_lock);
	INIT_LIST_HEAD(&m->req_list);
	INIT_LIST_HEAD(&m->unsent_req_list);
	INIT_WORK(&m->rq, p9_read_work);
	INIT_WORK(&m->wq, p9_write_work);
	INIT_LIST_HEAD(&m->poll_pending_link);
	init_poll_funcptr(&m->pt, p9_pollwait);

	n = p9_fd_poll(client, &m->pt, NULL);
	if (n & EPOLLIN) {
		p9_debug(P9_DEBUG_TRANS, "mux %p can read\n", m);
		set_bit(Rpending, &m->wsched);
	}

	if (n & EPOLLOUT) {
		p9_debug(P9_DEBUG_TRANS, "mux %p can write\n", m);
		set_bit(Wpending, &m->wsched);
	}
}

/**
 * p9_poll_mux - polls a mux and schedules read or write works if necessary
 * @m: connection to poll
 *
 */

static void p9_poll_mux(struct p9_conn *m)
{
	__poll_t n;
	int err = -ECONNRESET;

	if (m->err < 0)
		return;

	n = p9_fd_poll(m->client, NULL, &err);
	if (n & (EPOLLERR | EPOLLHUP | EPOLLNVAL)) {
		p9_debug(P9_DEBUG_TRANS, "error mux %p err %d\n", m, n);
		p9_conn_cancel(m, err);
	}

	if (n & EPOLLIN) {
		set_bit(Rpending, &m->wsched);
		p9_debug(P9_DEBUG_TRANS, "mux %p can read\n", m);
		if (!test_and_set_bit(Rworksched, &m->wsched)) {
			p9_debug(P9_DEBUG_TRANS, "sched read work %p\n", m);
			schedule_work(&m->rq);
		}
	}

	if (n & EPOLLOUT) {
		set_bit(Wpending, &m->wsched);
		p9_debug(P9_DEBUG_TRANS, "mux %p can write\n", m);
		if ((m->wsize || !list_empty(&m->unsent_req_list)) &&
		    !test_and_set_bit(Wworksched, &m->wsched)) {
			p9_debug(P9_DEBUG_TRANS, "sched write work %p\n", m);
			schedule_work(&m->wq);
		}
	}
}

/**
 * p9_fd_request - send 9P request
 * The function can sleep until the request is scheduled for sending.
 * The function can be interrupted. Return from the function is not
 * a guarantee that the request is sent successfully.
 *
 * @client: client instance
 * @req: request to be sent
 *
 */

static int p9_fd_request(struct p9_client *client, struct p9_req_t *req)
{
	__poll_t n;
	struct p9_trans_fd *ts = client->trans;
	struct p9_conn *m = &ts->conn;

	p9_debug(P9_DEBUG_TRANS, "mux %p task %p tcall %p id %d\n",
		 m, current, &req->tc, req->tc.id);
	if (m->err < 0)
		return m->err;

	spin_lock(&m->req_lock);
	WRITE_ONCE(req->status, REQ_STATUS_UNSENT);
	list_add_tail(&req->req_list, &m->unsent_req_list);
	spin_unlock(&m->req_lock);

	if (test_and_clear_bit(Wpending, &m->wsched))
		n = EPOLLOUT;
	else
		n = p9_fd_poll(m->client, NULL, NULL);

	if (n & EPOLLOUT && !test_and_set_bit(Wworksched, &m->wsched))
		schedule_work(&m->wq);

	return 0;
}

static int p9_fd_cancel(struct p9_client *client, struct p9_req_t *req)
{
	struct p9_trans_fd *ts = client->trans;
	struct p9_conn *m = &ts->conn;
	int ret = 1;

	p9_debug(P9_DEBUG_TRANS, "client %p req %p\n", client, req);

	spin_lock(&m->req_lock);

	if (req->status == REQ_STATUS_UNSENT) {
		list_del(&req->req_list);
		WRITE_ONCE(req->status, REQ_STATUS_FLSHD);
		p9_req_put(client, req);
		ret = 0;
	}
	spin_unlock(&m->req_lock);

	return ret;
}

static int p9_fd_cancelled(struct p9_client *client, struct p9_req_t *req)
{
	struct p9_trans_fd *ts = client->trans;
	struct p9_conn *m = &ts->conn;

	p9_debug(P9_DEBUG_TRANS, "client %p req %p\n", client, req);

	spin_lock(&m->req_lock);
	/* Ignore cancelled request if message has been received
	 * before lock.
	 */
	if (req->status == REQ_STATUS_RCVD) {
		spin_unlock(&m->req_lock);
		return 0;
	}

	/* we haven't received a response for oldreq,
	 * remove it from the list.
	 */
	list_del(&req->req_list);
	WRITE_ONCE(req->status, REQ_STATUS_FLSHD);
	spin_unlock(&m->req_lock);

	p9_req_put(client, req);

	return 0;
}

static int p9_fd_show_options(struct seq_file *m, struct p9_client *clnt)
{
	if (clnt->trans_mod == &p9_tcp_trans) {
		if (clnt->trans_opts.tcp.port != P9_PORT)
			seq_printf(m, ",port=%u", clnt->trans_opts.tcp.port);
	} else if (clnt->trans_mod == &p9_fd_trans) {
		if (clnt->trans_opts.fd.rfd != ~0)
			seq_printf(m, ",rfd=%u", clnt->trans_opts.fd.rfd);
		if (clnt->trans_opts.fd.wfd != ~0)
			seq_printf(m, ",wfd=%u", clnt->trans_opts.fd.wfd);
	}
	return 0;
}

/**
 * parse_opts - parse mount options into p9_fd_opts structure
 * @params: options string passed from mount
 * @opts: fd transport-specific structure to parse options into
 *
 * Returns 0 upon success, -ERRNO upon failure
 */

static int parse_opts(char *params, struct p9_fd_opts *opts)
{
	char *p;
	substring_t args[MAX_OPT_ARGS];
	int option;
	char *options, *tmp_options;

	opts->port = P9_PORT;
	opts->rfd = ~0;
	opts->wfd = ~0;
	opts->privport = false;

	if (!params)
		return 0;

	tmp_options = kstrdup(params, GFP_KERNEL);
	if (!tmp_options) {
		p9_debug(P9_DEBUG_ERROR,
			 "failed to allocate copy of option string\n");
		return -ENOMEM;
	}
	options = tmp_options;

	while ((p = strsep(&options, ",")) != NULL) {
		int token;
		int r;
		if (!*p)
			continue;
		token = match_token(p, tokens, args);
		if ((token != Opt_err) && (token != Opt_privport)) {
			r = match_int(&args[0], &option);
			if (r < 0) {
				p9_debug(P9_DEBUG_ERROR,
					 "integer field, but no integer?\n");
				continue;
			}
		}
		switch (token) {
		case Opt_port:
			opts->port = option;
			break;
		case Opt_rfdno:
			opts->rfd = option;
			break;
		case Opt_wfdno:
			opts->wfd = option;
			break;
		case Opt_privport:
			opts->privport = true;
			break;
		default:
			continue;
		}
	}

	kfree(tmp_options);
	return 0;
}

static int p9_fd_open(struct p9_client *client, int rfd, int wfd)
{
	struct p9_trans_fd *ts = kzalloc(sizeof(struct p9_trans_fd),
					   GFP_KERNEL);
	if (!ts)
		return -ENOMEM;

	ts->rd = fget(rfd);
	if (!ts->rd)
		goto out_free_ts;
	if (!(ts->rd->f_mode & FMODE_READ))
		goto out_put_rd;
	/* prevent workers from hanging on IO when fd is a pipe */
	ts->rd->f_flags |= O_NONBLOCK;
	ts->wr = fget(wfd);
	if (!ts->wr)
		goto out_put_rd;
	if (!(ts->wr->f_mode & FMODE_WRITE))
		goto out_put_wr;
	ts->wr->f_flags |= O_NONBLOCK;

	client->trans = ts;
	client->status = Connected;

	return 0;

out_put_wr:
	fput(ts->wr);
out_put_rd:
	fput(ts->rd);
out_free_ts:
	kfree(ts);
	return -EIO;
}

static int p9_socket_open(struct p9_client *client, struct socket *csocket)
{
	struct p9_trans_fd *p;
	struct file *file;

	p = kzalloc(sizeof(struct p9_trans_fd), GFP_KERNEL);
	if (!p) {
		sock_release(csocket);
		return -ENOMEM;
	}

	csocket->sk->sk_allocation = GFP_NOIO;
	csocket->sk->sk_use_task_frag = false;
	file = sock_alloc_file(csocket, 0, NULL);
	if (IS_ERR(file)) {
		pr_err("%s (%d): failed to map fd\n",
		       __func__, task_pid_nr(current));
		kfree(p);
		return PTR_ERR(file);
	}

	get_file(file);
	p->wr = p->rd = file;
	client->trans = p;
	client->status = Connected;

	p->rd->f_flags |= O_NONBLOCK;

	p9_conn_create(client);
	return 0;
}

/**
 * p9_conn_destroy - cancels all pending requests of mux
 * @m: mux to destroy
 *
 */

static void p9_conn_destroy(struct p9_conn *m)
{
	p9_debug(P9_DEBUG_TRANS, "mux %p prev %p next %p\n",
		 m, m->mux_list.prev, m->mux_list.next);

	p9_mux_poll_stop(m);
	cancel_work_sync(&m->rq);
	if (m->rreq) {
		p9_req_put(m->client, m->rreq);
		m->rreq = NULL;
	}
	cancel_work_sync(&m->wq);
	if (m->wreq) {
		p9_req_put(m->client, m->wreq);
		m->wreq = NULL;
	}

	p9_conn_cancel(m, -ECONNRESET);

	m->client = NULL;
}

/**
 * p9_fd_close - shutdown file descriptor transport
 * @client: client instance
 *
 */

static void p9_fd_close(struct p9_client *client)
{
	struct p9_trans_fd *ts;

	if (!client)
		return;

	ts = client->trans;
	if (!ts)
		return;

	client->status = Disconnected;

	p9_conn_destroy(&ts->conn);

	if (ts->rd)
		fput(ts->rd);
	if (ts->wr)
		fput(ts->wr);

	kfree(ts);
}

/*
 * stolen from NFS - maybe should be made a generic function?
 */
static inline int valid_ipaddr4(const char *buf)
{
	int rc, count, in[4];

	rc = sscanf(buf, "%d.%d.%d.%d", &in[0], &in[1], &in[2], &in[3]);
	if (rc != 4)
		return -EINVAL;
	for (count = 0; count < 4; count++) {
		if (in[count] > 255)
			return -EINVAL;
	}
	return 0;
}

static int p9_bind_privport(struct socket *sock)
{
	struct sockaddr_in cl;
	int port, err = -EINVAL;

	memset(&cl, 0, sizeof(cl));
	cl.sin_family = AF_INET;
	cl.sin_addr.s_addr = htonl(INADDR_ANY);
	for (port = p9_ipport_resv_max; port >= p9_ipport_resv_min; port--) {
		cl.sin_port = htons((ushort)port);
		err = kernel_bind(sock, (struct sockaddr *)&cl, sizeof(cl));
		if (err != -EADDRINUSE)
			break;
	}
	return err;
}


static int
p9_fd_create_tcp(struct p9_client *client, const char *addr, char *args)
{
	int err;
	struct socket *csocket;
	struct sockaddr_in sin_server;
	struct p9_fd_opts opts;

	err = parse_opts(args, &opts);
	if (err < 0)
		return err;

	if (addr == NULL || valid_ipaddr4(addr) < 0)
		return -EINVAL;

	csocket = NULL;

	client->trans_opts.tcp.port = opts.port;
	client->trans_opts.tcp.privport = opts.privport;
	sin_server.sin_family = AF_INET;
	sin_server.sin_addr.s_addr = in_aton(addr);
	sin_server.sin_port = htons(opts.port);
	err = __sock_create(current->nsproxy->net_ns, PF_INET,
			    SOCK_STREAM, IPPROTO_TCP, &csocket, 1);
	if (err) {
		pr_err("%s (%d): problem creating socket\n",
		       __func__, task_pid_nr(current));
		return err;
	}

	if (opts.privport) {
		err = p9_bind_privport(csocket);
		if (err < 0) {
			pr_err("%s (%d): problem binding to privport\n",
			       __func__, task_pid_nr(current));
			sock_release(csocket);
			return err;
		}
	}

	err = csocket->ops->connect(csocket,
				    (struct sockaddr *)&sin_server,
				    sizeof(struct sockaddr_in), 0);
	if (err < 0) {
		pr_err("%s (%d): problem connecting socket to %s\n",
		       __func__, task_pid_nr(current), addr);
		sock_release(csocket);
		return err;
	}

	return p9_socket_open(client, csocket);
}

static int
p9_fd_create_unix(struct p9_client *client, const char *addr, char *args)
{
	int err;
	struct socket *csocket;
	struct sockaddr_un sun_server;

	csocket = NULL;

	if (!addr || !strlen(addr))
		return -EINVAL;

	if (strlen(addr) >= UNIX_PATH_MAX) {
		pr_err("%s (%d): address too long: %s\n",
		       __func__, task_pid_nr(current), addr);
		return -ENAMETOOLONG;
	}

	sun_server.sun_family = PF_UNIX;
	strcpy(sun_server.sun_path, addr);
	err = __sock_create(current->nsproxy->net_ns, PF_UNIX,
			    SOCK_STREAM, 0, &csocket, 1);
	if (err < 0) {
		pr_err("%s (%d): problem creating socket\n",
		       __func__, task_pid_nr(current));

		return err;
	}
	err = csocket->ops->connect(csocket, (struct sockaddr *)&sun_server,
			sizeof(struct sockaddr_un) - 1, 0);
	if (err < 0) {
		pr_err("%s (%d): problem connecting socket: %s: %d\n",
		       __func__, task_pid_nr(current), addr, err);
		sock_release(csocket);
		return err;
	}

	return p9_socket_open(client, csocket);
}

static int
p9_fd_create(struct p9_client *client, const char *addr, char *args)
{
	int err;
	struct p9_fd_opts opts;

	err = parse_opts(args, &opts);
	if (err < 0)
		return err;
	client->trans_opts.fd.rfd = opts.rfd;
	client->trans_opts.fd.wfd = opts.wfd;

	if (opts.rfd == ~0 || opts.wfd == ~0) {
		pr_err("Insufficient options for proto=fd\n");
		return -ENOPROTOOPT;
	}

	err = p9_fd_open(client, opts.rfd, opts.wfd);
	if (err < 0)
		return err;

	p9_conn_create(client);

	return 0;
}

static struct p9_trans_module p9_tcp_trans = {
	.name = "tcp",
	.maxsize = MAX_SOCK_BUF,
	.pooled_rbuffers = false,
	.def = 0,
	.create = p9_fd_create_tcp,
	.close = p9_fd_close,
	.request = p9_fd_request,
	.cancel = p9_fd_cancel,
	.cancelled = p9_fd_cancelled,
	.show_options = p9_fd_show_options,
	.owner = THIS_MODULE,
};
MODULE_ALIAS_9P("tcp");

static struct p9_trans_module p9_unix_trans = {
	.name = "unix",
	.maxsize = MAX_SOCK_BUF,
	.def = 0,
	.create = p9_fd_create_unix,
	.close = p9_fd_close,
	.request = p9_fd_request,
	.cancel = p9_fd_cancel,
	.cancelled = p9_fd_cancelled,
	.show_options = p9_fd_show_options,
	.owner = THIS_MODULE,
};
MODULE_ALIAS_9P("unix");

static struct p9_trans_module p9_fd_trans = {
	.name = "fd",
	.maxsize = MAX_SOCK_BUF,
	.def = 0,
	.create = p9_fd_create,
	.close = p9_fd_close,
	.request = p9_fd_request,
	.cancel = p9_fd_cancel,
	.cancelled = p9_fd_cancelled,
	.show_options = p9_fd_show_options,
	.owner = THIS_MODULE,
};
MODULE_ALIAS_9P("fd");

/**
 * p9_poll_workfn - poll worker thread
 * @work: work queue
 *
 * polls all v9fs transports for new events and queues the appropriate
 * work to the work queue
 *
 */

static void p9_poll_workfn(struct work_struct *work)
{
	unsigned long flags;

	p9_debug(P9_DEBUG_TRANS, "start %p\n", current);

	spin_lock_irqsave(&p9_poll_lock, flags);
	while (!list_empty(&p9_poll_pending_list)) {
		struct p9_conn *conn = list_first_entry(&p9_poll_pending_list,
							struct p9_conn,
							poll_pending_link);
		list_del_init(&conn->poll_pending_link);
		spin_unlock_irqrestore(&p9_poll_lock, flags);

		p9_poll_mux(conn);

		spin_lock_irqsave(&p9_poll_lock, flags);
	}
	spin_unlock_irqrestore(&p9_poll_lock, flags);

	p9_debug(P9_DEBUG_TRANS, "finish\n");
}

static int __init p9_trans_fd_init(void)
{
	v9fs_register_trans(&p9_tcp_trans);
	v9fs_register_trans(&p9_unix_trans);
	v9fs_register_trans(&p9_fd_trans);

	return 0;
}

static void __exit p9_trans_fd_exit(void)
{
	flush_work(&p9_poll_work);
	v9fs_unregister_trans(&p9_tcp_trans);
	v9fs_unregister_trans(&p9_unix_trans);
	v9fs_unregister_trans(&p9_fd_trans);
}

module_init(p9_trans_fd_init);
module_exit(p9_trans_fd_exit);

MODULE_AUTHOR("Eric Van Hensbergen <ericvh@gmail.com>");
MODULE_DESCRIPTION("Filedescriptor Transport for 9P");
MODULE_LICENSE("GPL");<|MERGE_RESOLUTION|>--- conflicted
+++ resolved
@@ -201,19 +201,11 @@
 
 	list_for_each_entry_safe(req, rtmp, &m->req_list, req_list) {
 		list_move(&req->req_list, &cancel_list);
-<<<<<<< HEAD
-		req->status = REQ_STATUS_ERROR;
-	}
-	list_for_each_entry_safe(req, rtmp, &m->unsent_req_list, req_list) {
-		list_move(&req->req_list, &cancel_list);
-		req->status = REQ_STATUS_ERROR;
-=======
 		WRITE_ONCE(req->status, REQ_STATUS_ERROR);
 	}
 	list_for_each_entry_safe(req, rtmp, &m->unsent_req_list, req_list) {
 		list_move(&req->req_list, &cancel_list);
 		WRITE_ONCE(req->status, REQ_STATUS_ERROR);
->>>>>>> b7bfaa76
 	}
 
 	spin_unlock(&m->req_lock);
