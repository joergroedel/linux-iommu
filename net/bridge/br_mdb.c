// SPDX-License-Identifier: GPL-2.0
#include <linux/err.h>
#include <linux/igmp.h>
#include <linux/kernel.h>
#include <linux/netdevice.h>
#include <linux/rculist.h>
#include <linux/skbuff.h>
#include <linux/if_ether.h>
#include <net/ip.h>
#include <net/netlink.h>
#include <net/switchdev.h>
#if IS_ENABLED(CONFIG_IPV6)
#include <net/ipv6.h>
#include <net/addrconf.h>
#endif

#include "br_private.h"

static int br_rports_fill_info(struct sk_buff *skb, struct netlink_callback *cb,
			       struct net_device *dev)
{
	struct net_bridge *br = netdev_priv(dev);
	struct net_bridge_port *p;
	struct nlattr *nest, *port_nest;

	if (!br->multicast_router || hlist_empty(&br->router_list))
		return 0;

	nest = nla_nest_start_noflag(skb, MDBA_ROUTER);
	if (nest == NULL)
		return -EMSGSIZE;

	hlist_for_each_entry_rcu(p, &br->router_list, rlist) {
		if (!p)
			continue;
		port_nest = nla_nest_start_noflag(skb, MDBA_ROUTER_PORT);
		if (!port_nest)
			goto fail;
		if (nla_put_nohdr(skb, sizeof(u32), &p->dev->ifindex) ||
		    nla_put_u32(skb, MDBA_ROUTER_PATTR_TIMER,
				br_timer_value(&p->multicast_router_timer)) ||
		    nla_put_u8(skb, MDBA_ROUTER_PATTR_TYPE,
			       p->multicast_router)) {
			nla_nest_cancel(skb, port_nest);
			goto fail;
		}
		nla_nest_end(skb, port_nest);
	}

	nla_nest_end(skb, nest);
	return 0;
fail:
	nla_nest_cancel(skb, nest);
	return -EMSGSIZE;
}

static void __mdb_entry_fill_flags(struct br_mdb_entry *e, unsigned char flags)
{
	e->state = flags & MDB_PG_FLAGS_PERMANENT;
	e->flags = 0;
	if (flags & MDB_PG_FLAGS_OFFLOAD)
		e->flags |= MDB_FLAGS_OFFLOAD;
}

static void __mdb_entry_to_br_ip(struct br_mdb_entry *entry, struct br_ip *ip)
{
	memset(ip, 0, sizeof(struct br_ip));
	ip->vid = entry->vid;
	ip->proto = entry->addr.proto;
	if (ip->proto == htons(ETH_P_IP))
		ip->u.ip4 = entry->addr.u.ip4;
#if IS_ENABLED(CONFIG_IPV6)
	else
		ip->u.ip6 = entry->addr.u.ip6;
#endif
}

static int br_mdb_fill_info(struct sk_buff *skb, struct netlink_callback *cb,
			    struct net_device *dev)
{
	int idx = 0, s_idx = cb->args[1], err = 0;
	struct net_bridge *br = netdev_priv(dev);
	struct net_bridge_mdb_entry *mp;
	struct nlattr *nest, *nest2;

	if (!br_opt_get(br, BROPT_MULTICAST_ENABLED))
		return 0;

<<<<<<< HEAD
	nest = nla_nest_start(skb, MDBA_MDB);
=======
	nest = nla_nest_start_noflag(skb, MDBA_MDB);
>>>>>>> 0ecfebd2
	if (nest == NULL)
		return -EMSGSIZE;

	hlist_for_each_entry_rcu(mp, &br->mdb_list, mdb_node) {
		struct net_bridge_port_group *p;
		struct net_bridge_port_group __rcu **pp;
		struct net_bridge_port *port;

		if (idx < s_idx)
			goto skip;

<<<<<<< HEAD
		nest2 = nla_nest_start(skb, MDBA_MDB_ENTRY);
=======
		nest2 = nla_nest_start_noflag(skb, MDBA_MDB_ENTRY);
>>>>>>> 0ecfebd2
		if (!nest2) {
			err = -EMSGSIZE;
			break;
		}

		for (pp = &mp->ports; (p = rcu_dereference(*pp)) != NULL;
		      pp = &p->next) {
			struct nlattr *nest_ent;
			struct br_mdb_entry e;

			port = p->port;
			if (!port)
				continue;

			memset(&e, 0, sizeof(e));
			e.ifindex = port->dev->ifindex;
			e.vid = p->addr.vid;
			__mdb_entry_fill_flags(&e, p->flags);
			if (p->addr.proto == htons(ETH_P_IP))
				e.addr.u.ip4 = p->addr.u.ip4;
#if IS_ENABLED(CONFIG_IPV6)
			if (p->addr.proto == htons(ETH_P_IPV6))
				e.addr.u.ip6 = p->addr.u.ip6;
#endif
			e.addr.proto = p->addr.proto;
<<<<<<< HEAD
			nest_ent = nla_nest_start(skb, MDBA_MDB_ENTRY_INFO);
=======
			nest_ent = nla_nest_start_noflag(skb,
							 MDBA_MDB_ENTRY_INFO);
>>>>>>> 0ecfebd2
			if (!nest_ent) {
				nla_nest_cancel(skb, nest2);
				err = -EMSGSIZE;
				goto out;
			}
			if (nla_put_nohdr(skb, sizeof(e), &e) ||
			    nla_put_u32(skb,
					MDBA_MDB_EATTR_TIMER,
					br_timer_value(&p->timer))) {
				nla_nest_cancel(skb, nest_ent);
				nla_nest_cancel(skb, nest2);
				err = -EMSGSIZE;
				goto out;
			}
			nla_nest_end(skb, nest_ent);
		}
		nla_nest_end(skb, nest2);
skip:
		idx++;
	}

out:
	cb->args[1] = idx;
	nla_nest_end(skb, nest);
	return err;
}

static int br_mdb_valid_dump_req(const struct nlmsghdr *nlh,
				 struct netlink_ext_ack *extack)
{
	struct br_port_msg *bpm;

	if (nlh->nlmsg_len < nlmsg_msg_size(sizeof(*bpm))) {
		NL_SET_ERR_MSG_MOD(extack, "Invalid header for mdb dump request");
		return -EINVAL;
	}

	bpm = nlmsg_data(nlh);
	if (bpm->ifindex) {
		NL_SET_ERR_MSG_MOD(extack, "Filtering by device index is not supported for mdb dump request");
		return -EINVAL;
	}
	if (nlmsg_attrlen(nlh, sizeof(*bpm))) {
		NL_SET_ERR_MSG(extack, "Invalid data after header in mdb dump request");
		return -EINVAL;
	}

	return 0;
}

static int br_mdb_dump(struct sk_buff *skb, struct netlink_callback *cb)
{
	struct net_device *dev;
	struct net *net = sock_net(skb->sk);
	struct nlmsghdr *nlh = NULL;
	int idx = 0, s_idx;

	if (cb->strict_check) {
		int err = br_mdb_valid_dump_req(cb->nlh, cb->extack);

		if (err < 0)
			return err;
	}

	s_idx = cb->args[0];

	rcu_read_lock();

	cb->seq = net->dev_base_seq;

	for_each_netdev_rcu(net, dev) {
		if (dev->priv_flags & IFF_EBRIDGE) {
			struct br_port_msg *bpm;

			if (idx < s_idx)
				goto skip;

			nlh = nlmsg_put(skb, NETLINK_CB(cb->skb).portid,
					cb->nlh->nlmsg_seq, RTM_GETMDB,
					sizeof(*bpm), NLM_F_MULTI);
			if (nlh == NULL)
				break;

			bpm = nlmsg_data(nlh);
			memset(bpm, 0, sizeof(*bpm));
			bpm->ifindex = dev->ifindex;
			if (br_mdb_fill_info(skb, cb, dev) < 0)
				goto out;
			if (br_rports_fill_info(skb, cb, dev) < 0)
				goto out;

			cb->args[1] = 0;
			nlmsg_end(skb, nlh);
		skip:
			idx++;
		}
	}

out:
	if (nlh)
		nlmsg_end(skb, nlh);
	rcu_read_unlock();
	cb->args[0] = idx;
	return skb->len;
}

static int nlmsg_populate_mdb_fill(struct sk_buff *skb,
				   struct net_device *dev,
				   struct br_mdb_entry *entry, u32 pid,
				   u32 seq, int type, unsigned int flags)
{
	struct nlmsghdr *nlh;
	struct br_port_msg *bpm;
	struct nlattr *nest, *nest2;

	nlh = nlmsg_put(skb, pid, seq, type, sizeof(*bpm), 0);
	if (!nlh)
		return -EMSGSIZE;

	bpm = nlmsg_data(nlh);
	memset(bpm, 0, sizeof(*bpm));
	bpm->family  = AF_BRIDGE;
	bpm->ifindex = dev->ifindex;
	nest = nla_nest_start_noflag(skb, MDBA_MDB);
	if (nest == NULL)
		goto cancel;
	nest2 = nla_nest_start_noflag(skb, MDBA_MDB_ENTRY);
	if (nest2 == NULL)
		goto end;

	if (nla_put(skb, MDBA_MDB_ENTRY_INFO, sizeof(*entry), entry))
		goto end;

	nla_nest_end(skb, nest2);
	nla_nest_end(skb, nest);
	nlmsg_end(skb, nlh);
	return 0;

end:
	nla_nest_end(skb, nest);
cancel:
	nlmsg_cancel(skb, nlh);
	return -EMSGSIZE;
}

static inline size_t rtnl_mdb_nlmsg_size(void)
{
	return NLMSG_ALIGN(sizeof(struct br_port_msg))
		+ nla_total_size(sizeof(struct br_mdb_entry));
}

struct br_mdb_complete_info {
	struct net_bridge_port *port;
	struct br_ip ip;
};

static void br_mdb_complete(struct net_device *dev, int err, void *priv)
{
	struct br_mdb_complete_info *data = priv;
	struct net_bridge_port_group __rcu **pp;
	struct net_bridge_port_group *p;
	struct net_bridge_mdb_entry *mp;
	struct net_bridge_port *port = data->port;
	struct net_bridge *br = port->br;

	if (err)
		goto err;

	spin_lock_bh(&br->multicast_lock);
	mp = br_mdb_ip_get(br, &data->ip);
	if (!mp)
		goto out;
	for (pp = &mp->ports; (p = mlock_dereference(*pp, br)) != NULL;
	     pp = &p->next) {
		if (p->port != port)
			continue;
		p->flags |= MDB_PG_FLAGS_OFFLOAD;
	}
out:
	spin_unlock_bh(&br->multicast_lock);
err:
	kfree(priv);
}

static void br_mdb_switchdev_host_port(struct net_device *dev,
				       struct net_device *lower_dev,
				       struct br_mdb_entry *entry, int type)
{
	struct switchdev_obj_port_mdb mdb = {
		.obj = {
			.id = SWITCHDEV_OBJ_ID_HOST_MDB,
			.flags = SWITCHDEV_F_DEFER,
		},
		.vid = entry->vid,
	};

	if (entry->addr.proto == htons(ETH_P_IP))
		ip_eth_mc_map(entry->addr.u.ip4, mdb.addr);
#if IS_ENABLED(CONFIG_IPV6)
	else
		ipv6_eth_mc_map(&entry->addr.u.ip6, mdb.addr);
#endif

	mdb.obj.orig_dev = dev;
	switch (type) {
	case RTM_NEWMDB:
		switchdev_port_obj_add(lower_dev, &mdb.obj, NULL);
		break;
	case RTM_DELMDB:
		switchdev_port_obj_del(lower_dev, &mdb.obj);
		break;
	}
}

static void br_mdb_switchdev_host(struct net_device *dev,
				  struct br_mdb_entry *entry, int type)
{
	struct net_device *lower_dev;
	struct list_head *iter;

	netdev_for_each_lower_dev(dev, lower_dev, iter)
		br_mdb_switchdev_host_port(dev, lower_dev, entry, type);
}

static void __br_mdb_notify(struct net_device *dev, struct net_bridge_port *p,
			    struct br_mdb_entry *entry, int type)
{
	struct br_mdb_complete_info *complete_info;
	struct switchdev_obj_port_mdb mdb = {
		.obj = {
			.id = SWITCHDEV_OBJ_ID_PORT_MDB,
			.flags = SWITCHDEV_F_DEFER,
		},
		.vid = entry->vid,
	};
	struct net_device *port_dev;
	struct net *net = dev_net(dev);
	struct sk_buff *skb;
	int err = -ENOBUFS;

	port_dev = __dev_get_by_index(net, entry->ifindex);
	if (entry->addr.proto == htons(ETH_P_IP))
		ip_eth_mc_map(entry->addr.u.ip4, mdb.addr);
#if IS_ENABLED(CONFIG_IPV6)
	else
		ipv6_eth_mc_map(&entry->addr.u.ip6, mdb.addr);
#endif

	mdb.obj.orig_dev = port_dev;
	if (p && port_dev && type == RTM_NEWMDB) {
		complete_info = kmalloc(sizeof(*complete_info), GFP_ATOMIC);
		if (complete_info) {
			complete_info->port = p;
			__mdb_entry_to_br_ip(entry, &complete_info->ip);
			mdb.obj.complete_priv = complete_info;
			mdb.obj.complete = br_mdb_complete;
			if (switchdev_port_obj_add(port_dev, &mdb.obj, NULL))
				kfree(complete_info);
		}
	} else if (p && port_dev && type == RTM_DELMDB) {
		switchdev_port_obj_del(port_dev, &mdb.obj);
	}

	if (!p)
		br_mdb_switchdev_host(dev, entry, type);

	skb = nlmsg_new(rtnl_mdb_nlmsg_size(), GFP_ATOMIC);
	if (!skb)
		goto errout;

	err = nlmsg_populate_mdb_fill(skb, dev, entry, 0, 0, type, NTF_SELF);
	if (err < 0) {
		kfree_skb(skb);
		goto errout;
	}

	rtnl_notify(skb, net, 0, RTNLGRP_MDB, NULL, GFP_ATOMIC);
	return;
errout:
	rtnl_set_sk_err(net, RTNLGRP_MDB, err);
}

void br_mdb_notify(struct net_device *dev, struct net_bridge_port *port,
		   struct br_ip *group, int type, u8 flags)
{
	struct br_mdb_entry entry;

	memset(&entry, 0, sizeof(entry));
	if (port)
		entry.ifindex = port->dev->ifindex;
	else
		entry.ifindex = dev->ifindex;
	entry.addr.proto = group->proto;
	entry.addr.u.ip4 = group->u.ip4;
#if IS_ENABLED(CONFIG_IPV6)
	entry.addr.u.ip6 = group->u.ip6;
#endif
	entry.vid = group->vid;
	__mdb_entry_fill_flags(&entry, flags);
	__br_mdb_notify(dev, port, &entry, type);
}

static int nlmsg_populate_rtr_fill(struct sk_buff *skb,
				   struct net_device *dev,
				   int ifindex, u32 pid,
				   u32 seq, int type, unsigned int flags)
{
	struct br_port_msg *bpm;
	struct nlmsghdr *nlh;
	struct nlattr *nest;

	nlh = nlmsg_put(skb, pid, seq, type, sizeof(*bpm), NLM_F_MULTI);
	if (!nlh)
		return -EMSGSIZE;

	bpm = nlmsg_data(nlh);
	memset(bpm, 0, sizeof(*bpm));
	bpm->family = AF_BRIDGE;
	bpm->ifindex = dev->ifindex;
	nest = nla_nest_start_noflag(skb, MDBA_ROUTER);
	if (!nest)
		goto cancel;

	if (nla_put_u32(skb, MDBA_ROUTER_PORT, ifindex))
		goto end;

	nla_nest_end(skb, nest);
	nlmsg_end(skb, nlh);
	return 0;

end:
	nla_nest_end(skb, nest);
cancel:
	nlmsg_cancel(skb, nlh);
	return -EMSGSIZE;
}

static inline size_t rtnl_rtr_nlmsg_size(void)
{
	return NLMSG_ALIGN(sizeof(struct br_port_msg))
		+ nla_total_size(sizeof(__u32));
}

void br_rtr_notify(struct net_device *dev, struct net_bridge_port *port,
		   int type)
{
	struct net *net = dev_net(dev);
	struct sk_buff *skb;
	int err = -ENOBUFS;
	int ifindex;

	ifindex = port ? port->dev->ifindex : 0;
	skb = nlmsg_new(rtnl_rtr_nlmsg_size(), GFP_ATOMIC);
	if (!skb)
		goto errout;

	err = nlmsg_populate_rtr_fill(skb, dev, ifindex, 0, 0, type, NTF_SELF);
	if (err < 0) {
		kfree_skb(skb);
		goto errout;
	}

	rtnl_notify(skb, net, 0, RTNLGRP_MDB, NULL, GFP_ATOMIC);
	return;

errout:
	rtnl_set_sk_err(net, RTNLGRP_MDB, err);
}

static bool is_valid_mdb_entry(struct br_mdb_entry *entry)
{
	if (entry->ifindex == 0)
		return false;

	if (entry->addr.proto == htons(ETH_P_IP)) {
		if (!ipv4_is_multicast(entry->addr.u.ip4))
			return false;
		if (ipv4_is_local_multicast(entry->addr.u.ip4))
			return false;
#if IS_ENABLED(CONFIG_IPV6)
	} else if (entry->addr.proto == htons(ETH_P_IPV6)) {
		if (ipv6_addr_is_ll_all_nodes(&entry->addr.u.ip6))
			return false;
#endif
	} else
		return false;
	if (entry->state != MDB_PERMANENT && entry->state != MDB_TEMPORARY)
		return false;
	if (entry->vid >= VLAN_VID_MASK)
		return false;

	return true;
}

static int br_mdb_parse(struct sk_buff *skb, struct nlmsghdr *nlh,
			struct net_device **pdev, struct br_mdb_entry **pentry)
{
	struct net *net = sock_net(skb->sk);
	struct br_mdb_entry *entry;
	struct br_port_msg *bpm;
	struct nlattr *tb[MDBA_SET_ENTRY_MAX+1];
	struct net_device *dev;
	int err;

	err = nlmsg_parse_deprecated(nlh, sizeof(*bpm), tb,
				     MDBA_SET_ENTRY_MAX, NULL, NULL);
	if (err < 0)
		return err;

	bpm = nlmsg_data(nlh);
	if (bpm->ifindex == 0) {
		pr_info("PF_BRIDGE: br_mdb_parse() with invalid ifindex\n");
		return -EINVAL;
	}

	dev = __dev_get_by_index(net, bpm->ifindex);
	if (dev == NULL) {
		pr_info("PF_BRIDGE: br_mdb_parse() with unknown ifindex\n");
		return -ENODEV;
	}

	if (!(dev->priv_flags & IFF_EBRIDGE)) {
		pr_info("PF_BRIDGE: br_mdb_parse() with non-bridge\n");
		return -EOPNOTSUPP;
	}

	*pdev = dev;

	if (!tb[MDBA_SET_ENTRY] ||
	    nla_len(tb[MDBA_SET_ENTRY]) != sizeof(struct br_mdb_entry)) {
		pr_info("PF_BRIDGE: br_mdb_parse() with invalid attr\n");
		return -EINVAL;
	}

	entry = nla_data(tb[MDBA_SET_ENTRY]);
	if (!is_valid_mdb_entry(entry)) {
		pr_info("PF_BRIDGE: br_mdb_parse() with invalid entry\n");
		return -EINVAL;
	}

	*pentry = entry;
	return 0;
}

static int br_mdb_add_group(struct net_bridge *br, struct net_bridge_port *port,
			    struct br_ip *group, unsigned char state)
{
	struct net_bridge_mdb_entry *mp;
	struct net_bridge_port_group *p;
	struct net_bridge_port_group __rcu **pp;
	unsigned long now = jiffies;
	int err;

	mp = br_mdb_ip_get(br, group);
	if (!mp) {
		mp = br_multicast_new_group(br, group);
		err = PTR_ERR_OR_ZERO(mp);
		if (err)
			return err;
	}

	for (pp = &mp->ports;
	     (p = mlock_dereference(*pp, br)) != NULL;
	     pp = &p->next) {
		if (p->port == port)
			return -EEXIST;
		if ((unsigned long)p->port < (unsigned long)port)
			break;
	}

	p = br_multicast_new_port_group(port, group, *pp, state, NULL);
	if (unlikely(!p))
		return -ENOMEM;
	rcu_assign_pointer(*pp, p);
	if (state == MDB_TEMPORARY)
		mod_timer(&p->timer, now + br->multicast_membership_interval);

	return 0;
}

static int __br_mdb_add(struct net *net, struct net_bridge *br,
			struct br_mdb_entry *entry)
{
	struct br_ip ip;
	struct net_device *dev;
	struct net_bridge_port *p;
	int ret;

	if (!netif_running(br->dev) || !br_opt_get(br, BROPT_MULTICAST_ENABLED))
		return -EINVAL;

	dev = __dev_get_by_index(net, entry->ifindex);
	if (!dev)
		return -ENODEV;

	p = br_port_get_rtnl(dev);
	if (!p || p->br != br || p->state == BR_STATE_DISABLED)
		return -EINVAL;

	__mdb_entry_to_br_ip(entry, &ip);

	spin_lock_bh(&br->multicast_lock);
	ret = br_mdb_add_group(br, p, &ip, entry->state);
	spin_unlock_bh(&br->multicast_lock);
	return ret;
}

static int br_mdb_add(struct sk_buff *skb, struct nlmsghdr *nlh,
		      struct netlink_ext_ack *extack)
{
	struct net *net = sock_net(skb->sk);
	struct net_bridge_vlan_group *vg;
	struct net_device *dev, *pdev;
	struct br_mdb_entry *entry;
	struct net_bridge_port *p;
	struct net_bridge_vlan *v;
	struct net_bridge *br;
	int err;

	err = br_mdb_parse(skb, nlh, &dev, &entry);
	if (err < 0)
		return err;

	br = netdev_priv(dev);

	/* If vlan filtering is enabled and VLAN is not specified
	 * install mdb entry on all vlans configured on the port.
	 */
	pdev = __dev_get_by_index(net, entry->ifindex);
	if (!pdev)
		return -ENODEV;

	p = br_port_get_rtnl(pdev);
	if (!p || p->br != br || p->state == BR_STATE_DISABLED)
		return -EINVAL;

	vg = nbp_vlan_group(p);
	if (br_vlan_enabled(br->dev) && vg && entry->vid == 0) {
		list_for_each_entry(v, &vg->vlan_list, vlist) {
			entry->vid = v->vid;
			err = __br_mdb_add(net, br, entry);
			if (err)
				break;
			__br_mdb_notify(dev, p, entry, RTM_NEWMDB);
		}
	} else {
		err = __br_mdb_add(net, br, entry);
		if (!err)
			__br_mdb_notify(dev, p, entry, RTM_NEWMDB);
	}

	return err;
}

static int __br_mdb_del(struct net_bridge *br, struct br_mdb_entry *entry)
{
	struct net_bridge_mdb_entry *mp;
	struct net_bridge_port_group *p;
	struct net_bridge_port_group __rcu **pp;
	struct br_ip ip;
	int err = -EINVAL;

	if (!netif_running(br->dev) || !br_opt_get(br, BROPT_MULTICAST_ENABLED))
		return -EINVAL;

	__mdb_entry_to_br_ip(entry, &ip);

	spin_lock_bh(&br->multicast_lock);
	mp = br_mdb_ip_get(br, &ip);
	if (!mp)
		goto unlock;

	for (pp = &mp->ports;
	     (p = mlock_dereference(*pp, br)) != NULL;
	     pp = &p->next) {
		if (!p->port || p->port->dev->ifindex != entry->ifindex)
			continue;

		if (p->port->state == BR_STATE_DISABLED)
			goto unlock;

		__mdb_entry_fill_flags(entry, p->flags);
		rcu_assign_pointer(*pp, p->next);
		hlist_del_init(&p->mglist);
		del_timer(&p->timer);
		kfree_rcu(p, rcu);
		err = 0;

		if (!mp->ports && !mp->host_joined &&
		    netif_running(br->dev))
			mod_timer(&mp->timer, jiffies);
		break;
	}

unlock:
	spin_unlock_bh(&br->multicast_lock);
	return err;
}

static int br_mdb_del(struct sk_buff *skb, struct nlmsghdr *nlh,
		      struct netlink_ext_ack *extack)
{
	struct net *net = sock_net(skb->sk);
	struct net_bridge_vlan_group *vg;
	struct net_device *dev, *pdev;
	struct br_mdb_entry *entry;
	struct net_bridge_port *p;
	struct net_bridge_vlan *v;
	struct net_bridge *br;
	int err;

	err = br_mdb_parse(skb, nlh, &dev, &entry);
	if (err < 0)
		return err;

	br = netdev_priv(dev);

	/* If vlan filtering is enabled and VLAN is not specified
	 * delete mdb entry on all vlans configured on the port.
	 */
	pdev = __dev_get_by_index(net, entry->ifindex);
	if (!pdev)
		return -ENODEV;

	p = br_port_get_rtnl(pdev);
	if (!p || p->br != br || p->state == BR_STATE_DISABLED)
		return -EINVAL;

	vg = nbp_vlan_group(p);
	if (br_vlan_enabled(br->dev) && vg && entry->vid == 0) {
		list_for_each_entry(v, &vg->vlan_list, vlist) {
			entry->vid = v->vid;
			err = __br_mdb_del(br, entry);
			if (!err)
				__br_mdb_notify(dev, p, entry, RTM_DELMDB);
		}
	} else {
		err = __br_mdb_del(br, entry);
		if (!err)
			__br_mdb_notify(dev, p, entry, RTM_DELMDB);
	}

	return err;
}

void br_mdb_init(void)
{
	rtnl_register_module(THIS_MODULE, PF_BRIDGE, RTM_GETMDB, NULL, br_mdb_dump, 0);
	rtnl_register_module(THIS_MODULE, PF_BRIDGE, RTM_NEWMDB, br_mdb_add, NULL, 0);
	rtnl_register_module(THIS_MODULE, PF_BRIDGE, RTM_DELMDB, br_mdb_del, NULL, 0);
}

void br_mdb_uninit(void)
{
	rtnl_unregister(PF_BRIDGE, RTM_GETMDB);
	rtnl_unregister(PF_BRIDGE, RTM_NEWMDB);
	rtnl_unregister(PF_BRIDGE, RTM_DELMDB);
}<|MERGE_RESOLUTION|>--- conflicted
+++ resolved
@@ -86,11 +86,7 @@
 	if (!br_opt_get(br, BROPT_MULTICAST_ENABLED))
 		return 0;
 
-<<<<<<< HEAD
-	nest = nla_nest_start(skb, MDBA_MDB);
-=======
 	nest = nla_nest_start_noflag(skb, MDBA_MDB);
->>>>>>> 0ecfebd2
 	if (nest == NULL)
 		return -EMSGSIZE;
 
@@ -102,11 +98,7 @@
 		if (idx < s_idx)
 			goto skip;
 
-<<<<<<< HEAD
-		nest2 = nla_nest_start(skb, MDBA_MDB_ENTRY);
-=======
 		nest2 = nla_nest_start_noflag(skb, MDBA_MDB_ENTRY);
->>>>>>> 0ecfebd2
 		if (!nest2) {
 			err = -EMSGSIZE;
 			break;
@@ -132,12 +124,8 @@
 				e.addr.u.ip6 = p->addr.u.ip6;
 #endif
 			e.addr.proto = p->addr.proto;
-<<<<<<< HEAD
-			nest_ent = nla_nest_start(skb, MDBA_MDB_ENTRY_INFO);
-=======
 			nest_ent = nla_nest_start_noflag(skb,
 							 MDBA_MDB_ENTRY_INFO);
->>>>>>> 0ecfebd2
 			if (!nest_ent) {
 				nla_nest_cancel(skb, nest2);
 				err = -EMSGSIZE;
