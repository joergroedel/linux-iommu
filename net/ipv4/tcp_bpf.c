// SPDX-License-Identifier: GPL-2.0
/* Copyright (c) 2017 - 2018 Covalent IO, Inc. http://covalent.io */

#include <linux/skmsg.h>
#include <linux/filter.h>
#include <linux/bpf.h>
#include <linux/init.h>
#include <linux/wait.h>

#include <net/inet_common.h>
#include <net/tls.h>

static int bpf_tcp_ingress(struct sock *sk, struct sk_psock *psock,
			   struct sk_msg *msg, u32 apply_bytes, int flags)
{
	bool apply = apply_bytes;
	struct scatterlist *sge;
	u32 size, copied = 0;
	struct sk_msg *tmp;
	int i, ret = 0;

	tmp = kzalloc(sizeof(*tmp), __GFP_NOWARN | GFP_KERNEL);
	if (unlikely(!tmp))
		return -ENOMEM;

	lock_sock(sk);
	tmp->sg.start = msg->sg.start;
	i = msg->sg.start;
	do {
		sge = sk_msg_elem(msg, i);
		size = (apply && apply_bytes < sge->length) ?
			apply_bytes : sge->length;
		if (!sk_wmem_schedule(sk, size)) {
			if (!copied)
				ret = -ENOMEM;
			break;
		}

		sk_mem_charge(sk, size);
		sk_msg_xfer(tmp, msg, i, size);
		copied += size;
		if (sge->length)
			get_page(sk_msg_page(tmp, i));
		sk_msg_iter_var_next(i);
		tmp->sg.end = i;
		if (apply) {
			apply_bytes -= size;
			if (!apply_bytes) {
				if (sge->length)
					sk_msg_iter_var_prev(i);
				break;
			}
		}
	} while (i != msg->sg.end);

	if (!ret) {
		msg->sg.start = i;
		sk_psock_queue_msg(psock, tmp);
		sk_psock_data_ready(sk, psock);
	} else {
		sk_msg_free(sk, tmp);
		kfree(tmp);
	}

	release_sock(sk);
	return ret;
}

static int tcp_bpf_push(struct sock *sk, struct sk_msg *msg, u32 apply_bytes,
			int flags, bool uncharge)
{
	bool apply = apply_bytes;
	struct scatterlist *sge;
	struct page *page;
	int size, ret = 0;
	u32 off;

	while (1) {
		bool has_tx_ulp;

		sge = sk_msg_elem(msg, msg->sg.start);
		size = (apply && apply_bytes < sge->length) ?
			apply_bytes : sge->length;
		off  = sge->offset;
		page = sg_page(sge);

		tcp_rate_check_app_limited(sk);
retry:
		has_tx_ulp = tls_sw_has_ctx_tx(sk);
		if (has_tx_ulp) {
			flags |= MSG_SENDPAGE_NOPOLICY;
			ret = kernel_sendpage_locked(sk,
						     page, off, size, flags);
		} else {
			ret = do_tcp_sendpages(sk, page, off, size, flags);
		}

		if (ret <= 0)
			return ret;
		if (apply)
			apply_bytes -= ret;
		msg->sg.size -= ret;
		sge->offset += ret;
		sge->length -= ret;
		if (uncharge)
			sk_mem_uncharge(sk, ret);
		if (ret != size) {
			size -= ret;
			off  += ret;
			goto retry;
		}
		if (!sge->length) {
			put_page(page);
			sk_msg_iter_next(msg, start);
			sg_init_table(sge, 1);
			if (msg->sg.start == msg->sg.end)
				break;
		}
		if (apply && !apply_bytes)
			break;
	}

	return 0;
}

static int tcp_bpf_push_locked(struct sock *sk, struct sk_msg *msg,
			       u32 apply_bytes, int flags, bool uncharge)
{
	int ret;

	lock_sock(sk);
	ret = tcp_bpf_push(sk, msg, apply_bytes, flags, uncharge);
	release_sock(sk);
	return ret;
}

int tcp_bpf_sendmsg_redir(struct sock *sk, bool ingress,
			  struct sk_msg *msg, u32 bytes, int flags)
{
	struct sk_psock *psock = sk_psock_get(sk);
	int ret;

	if (unlikely(!psock))
		return -EPIPE;

	ret = ingress ? bpf_tcp_ingress(sk, psock, msg, bytes, flags) :
			tcp_bpf_push_locked(sk, msg, bytes, flags, false);
	sk_psock_put(sk, psock);
	return ret;
}
EXPORT_SYMBOL_GPL(tcp_bpf_sendmsg_redir);

#ifdef CONFIG_BPF_SYSCALL
static int tcp_msg_wait_data(struct sock *sk, struct sk_psock *psock,
			     long timeo)
{
	DEFINE_WAIT_FUNC(wait, woken_wake_function);
	int ret = 0;

	if (sk->sk_shutdown & RCV_SHUTDOWN)
		return 1;

	if (!timeo)
		return ret;

	add_wait_queue(sk_sleep(sk), &wait);
	sk_set_bit(SOCKWQ_ASYNC_WAITDATA, sk);
	ret = sk_wait_event(sk, &timeo,
			    !list_empty(&psock->ingress_msg) ||
			    !skb_queue_empty(&sk->sk_receive_queue), &wait);
	sk_clear_bit(SOCKWQ_ASYNC_WAITDATA, sk);
	remove_wait_queue(sk_sleep(sk), &wait);
	return ret;
}

static int tcp_bpf_recvmsg_parser(struct sock *sk,
				  struct msghdr *msg,
				  size_t len,
				  int flags,
				  int *addr_len)
{
	struct sk_psock *psock;
	int copied;

	if (unlikely(flags & MSG_ERRQUEUE))
		return inet_recv_error(sk, msg, len, addr_len);

	psock = sk_psock_get(sk);
	if (unlikely(!psock))
		return tcp_recvmsg(sk, msg, len, flags, addr_len);

	lock_sock(sk);
msg_bytes_ready:
	copied = sk_msg_recvmsg(sk, psock, msg, len, flags);
	if (!copied) {
		long timeo;
		int data;

		if (sock_flag(sk, SOCK_DONE))
			goto out;

		if (sk->sk_err) {
			copied = sock_error(sk);
			goto out;
		}

		if (sk->sk_shutdown & RCV_SHUTDOWN)
			goto out;

		if (sk->sk_state == TCP_CLOSE) {
			copied = -ENOTCONN;
			goto out;
		}

		timeo = sock_rcvtimeo(sk, flags & MSG_DONTWAIT);
		if (!timeo) {
			copied = -EAGAIN;
			goto out;
		}

		if (signal_pending(current)) {
			copied = sock_intr_errno(timeo);
			goto out;
		}

		data = tcp_msg_wait_data(sk, psock, timeo);
		if (data && !sk_psock_queue_empty(psock))
			goto msg_bytes_ready;
		copied = -EAGAIN;
	}
out:
	release_sock(sk);
	sk_psock_put(sk, psock);
	return copied;
}

static int tcp_bpf_recvmsg(struct sock *sk, struct msghdr *msg, size_t len,
			   int flags, int *addr_len)
{
	struct sk_psock *psock;
	int copied, ret;

	if (unlikely(flags & MSG_ERRQUEUE))
		return inet_recv_error(sk, msg, len, addr_len);

	psock = sk_psock_get(sk);
	if (unlikely(!psock))
		return tcp_recvmsg(sk, msg, len, flags, addr_len);
	if (!skb_queue_empty(&sk->sk_receive_queue) &&
	    sk_psock_queue_empty(psock)) {
		sk_psock_put(sk, psock);
		return tcp_recvmsg(sk, msg, len, flags, addr_len);
	}
	lock_sock(sk);
msg_bytes_ready:
	copied = sk_msg_recvmsg(sk, psock, msg, len, flags);
	if (!copied) {
		long timeo;
		int data;

		timeo = sock_rcvtimeo(sk, flags & MSG_DONTWAIT);
		data = tcp_msg_wait_data(sk, psock, timeo);
		if (data) {
			if (!sk_psock_queue_empty(psock))
				goto msg_bytes_ready;
			release_sock(sk);
			sk_psock_put(sk, psock);
			return tcp_recvmsg(sk, msg, len, flags, addr_len);
		}
		copied = -EAGAIN;
	}
	ret = copied;
	release_sock(sk);
	sk_psock_put(sk, psock);
	return ret;
}

static int tcp_bpf_send_verdict(struct sock *sk, struct sk_psock *psock,
				struct sk_msg *msg, int *copied, int flags)
{
	bool cork = false, enospc = sk_msg_full(msg), redir_ingress;
	struct sock *sk_redir;
	u32 tosend, origsize, sent, delta = 0;
<<<<<<< HEAD
	u32 eval = __SK_NONE;
=======
	u32 eval;
>>>>>>> b7bfaa76
	int ret;

more_data:
	if (psock->eval == __SK_NONE) {
		/* Track delta in msg size to add/subtract it on SK_DROP from
		 * returned to user copied size. This ensures user doesn't
		 * get a positive return code with msg_cut_data and SK_DROP
		 * verdict.
		 */
		delta = msg->sg.size;
		psock->eval = sk_psock_msg_verdict(sk, psock, msg);
		delta -= msg->sg.size;
	}

	if (msg->cork_bytes &&
	    msg->cork_bytes > msg->sg.size && !enospc) {
		psock->cork_bytes = msg->cork_bytes - msg->sg.size;
		if (!psock->cork) {
			psock->cork = kzalloc(sizeof(*psock->cork),
					      GFP_ATOMIC | __GFP_NOWARN);
			if (!psock->cork)
				return -ENOMEM;
		}
		memcpy(psock->cork, msg, sizeof(*msg));
		return 0;
	}

	tosend = msg->sg.size;
	if (psock->apply_bytes && psock->apply_bytes < tosend)
		tosend = psock->apply_bytes;
	eval = __SK_NONE;

	switch (psock->eval) {
	case __SK_PASS:
		ret = tcp_bpf_push(sk, msg, tosend, flags, true);
		if (unlikely(ret)) {
			*copied -= sk_msg_free(sk, msg);
			break;
		}
		sk_msg_apply_bytes(psock, tosend);
		break;
	case __SK_REDIRECT:
		redir_ingress = psock->redir_ingress;
		sk_redir = psock->sk_redir;
		sk_msg_apply_bytes(psock, tosend);
		if (!psock->apply_bytes) {
			/* Clean up before releasing the sock lock. */
			eval = psock->eval;
			psock->eval = __SK_NONE;
			psock->sk_redir = NULL;
		}
		if (psock->cork) {
			cork = true;
			psock->cork = NULL;
		}
		sk_msg_return(sk, msg, tosend);
		release_sock(sk);

		origsize = msg->sg.size;
<<<<<<< HEAD
		ret = tcp_bpf_sendmsg_redir(sk_redir, msg, tosend, flags);
=======
		ret = tcp_bpf_sendmsg_redir(sk_redir, redir_ingress,
					    msg, tosend, flags);
>>>>>>> b7bfaa76
		sent = origsize - msg->sg.size;

		if (eval == __SK_REDIRECT)
			sock_put(sk_redir);

		lock_sock(sk);
		if (unlikely(ret < 0)) {
			int free = sk_msg_free_nocharge(sk, msg);

			if (!cork)
				*copied -= free;
		}
		if (cork) {
			sk_msg_free(sk, msg);
			kfree(msg);
			msg = NULL;
			ret = 0;
		}
		break;
	case __SK_DROP:
	default:
		sk_msg_free_partial(sk, msg, tosend);
		sk_msg_apply_bytes(psock, tosend);
		*copied -= (tosend + delta);
		return -EACCES;
	}

	if (likely(!ret)) {
		if (!psock->apply_bytes) {
			psock->eval =  __SK_NONE;
			if (psock->sk_redir) {
				sock_put(psock->sk_redir);
				psock->sk_redir = NULL;
			}
		}
		if (msg &&
		    msg->sg.data[msg->sg.start].page_link &&
		    msg->sg.data[msg->sg.start].length) {
			if (eval == __SK_REDIRECT)
				sk_mem_charge(sk, tosend - sent);
			goto more_data;
		}
	}
	return ret;
}

static int tcp_bpf_sendmsg(struct sock *sk, struct msghdr *msg, size_t size)
{
	struct sk_msg tmp, *msg_tx = NULL;
	int copied = 0, err = 0;
	struct sk_psock *psock;
	long timeo;
	int flags;

	/* Don't let internal do_tcp_sendpages() flags through */
	flags = (msg->msg_flags & ~MSG_SENDPAGE_DECRYPTED);
	flags |= MSG_NO_SHARED_FRAGS;

	psock = sk_psock_get(sk);
	if (unlikely(!psock))
		return tcp_sendmsg(sk, msg, size);

	lock_sock(sk);
	timeo = sock_sndtimeo(sk, msg->msg_flags & MSG_DONTWAIT);
	while (msg_data_left(msg)) {
		bool enospc = false;
		u32 copy, osize;

		if (sk->sk_err) {
			err = -sk->sk_err;
			goto out_err;
		}

		copy = msg_data_left(msg);
		if (!sk_stream_memory_free(sk))
			goto wait_for_sndbuf;
		if (psock->cork) {
			msg_tx = psock->cork;
		} else {
			msg_tx = &tmp;
			sk_msg_init(msg_tx);
		}

		osize = msg_tx->sg.size;
		err = sk_msg_alloc(sk, msg_tx, msg_tx->sg.size + copy, msg_tx->sg.end - 1);
		if (err) {
			if (err != -ENOSPC)
				goto wait_for_memory;
			enospc = true;
			copy = msg_tx->sg.size - osize;
		}

		err = sk_msg_memcopy_from_iter(sk, &msg->msg_iter, msg_tx,
					       copy);
		if (err < 0) {
			sk_msg_trim(sk, msg_tx, osize);
			goto out_err;
		}

		copied += copy;
		if (psock->cork_bytes) {
			if (size > psock->cork_bytes)
				psock->cork_bytes = 0;
			else
				psock->cork_bytes -= size;
			if (psock->cork_bytes && !enospc)
				goto out_err;
			/* All cork bytes are accounted, rerun the prog. */
			psock->eval = __SK_NONE;
			psock->cork_bytes = 0;
		}

		err = tcp_bpf_send_verdict(sk, psock, msg_tx, &copied, flags);
		if (unlikely(err < 0))
			goto out_err;
		continue;
wait_for_sndbuf:
		set_bit(SOCK_NOSPACE, &sk->sk_socket->flags);
wait_for_memory:
		err = sk_stream_wait_memory(sk, &timeo);
		if (err) {
			if (msg_tx && msg_tx != psock->cork)
				sk_msg_free(sk, msg_tx);
			goto out_err;
		}
	}
out_err:
	if (err < 0)
		err = sk_stream_error(sk, msg->msg_flags, err);
	release_sock(sk);
	sk_psock_put(sk, psock);
	return copied ? copied : err;
}

static int tcp_bpf_sendpage(struct sock *sk, struct page *page, int offset,
			    size_t size, int flags)
{
	struct sk_msg tmp, *msg = NULL;
	int err = 0, copied = 0;
	struct sk_psock *psock;
	bool enospc = false;

	psock = sk_psock_get(sk);
	if (unlikely(!psock))
		return tcp_sendpage(sk, page, offset, size, flags);

	lock_sock(sk);
	if (psock->cork) {
		msg = psock->cork;
	} else {
		msg = &tmp;
		sk_msg_init(msg);
	}

	/* Catch case where ring is full and sendpage is stalled. */
	if (unlikely(sk_msg_full(msg)))
		goto out_err;

	sk_msg_page_add(msg, page, size, offset);
	sk_mem_charge(sk, size);
	copied = size;
	if (sk_msg_full(msg))
		enospc = true;
	if (psock->cork_bytes) {
		if (size > psock->cork_bytes)
			psock->cork_bytes = 0;
		else
			psock->cork_bytes -= size;
		if (psock->cork_bytes && !enospc)
			goto out_err;
		/* All cork bytes are accounted, rerun the prog. */
		psock->eval = __SK_NONE;
		psock->cork_bytes = 0;
	}

	err = tcp_bpf_send_verdict(sk, psock, msg, &copied, flags);
out_err:
	release_sock(sk);
	sk_psock_put(sk, psock);
	return copied ? copied : err;
}

enum {
	TCP_BPF_IPV4,
	TCP_BPF_IPV6,
	TCP_BPF_NUM_PROTS,
};

enum {
	TCP_BPF_BASE,
	TCP_BPF_TX,
	TCP_BPF_RX,
	TCP_BPF_TXRX,
	TCP_BPF_NUM_CFGS,
};

static struct proto *tcpv6_prot_saved __read_mostly;
static DEFINE_SPINLOCK(tcpv6_prot_lock);
static struct proto tcp_bpf_prots[TCP_BPF_NUM_PROTS][TCP_BPF_NUM_CFGS];

static void tcp_bpf_rebuild_protos(struct proto prot[TCP_BPF_NUM_CFGS],
				   struct proto *base)
{
	prot[TCP_BPF_BASE]			= *base;
	prot[TCP_BPF_BASE].destroy		= sock_map_destroy;
	prot[TCP_BPF_BASE].close		= sock_map_close;
	prot[TCP_BPF_BASE].recvmsg		= tcp_bpf_recvmsg;
	prot[TCP_BPF_BASE].sock_is_readable	= sk_msg_is_readable;

	prot[TCP_BPF_TX]			= prot[TCP_BPF_BASE];
	prot[TCP_BPF_TX].sendmsg		= tcp_bpf_sendmsg;
	prot[TCP_BPF_TX].sendpage		= tcp_bpf_sendpage;

	prot[TCP_BPF_RX]			= prot[TCP_BPF_BASE];
	prot[TCP_BPF_RX].recvmsg		= tcp_bpf_recvmsg_parser;

	prot[TCP_BPF_TXRX]			= prot[TCP_BPF_TX];
	prot[TCP_BPF_TXRX].recvmsg		= tcp_bpf_recvmsg_parser;
}

static void tcp_bpf_check_v6_needs_rebuild(struct proto *ops)
{
	if (unlikely(ops != smp_load_acquire(&tcpv6_prot_saved))) {
		spin_lock_bh(&tcpv6_prot_lock);
		if (likely(ops != tcpv6_prot_saved)) {
			tcp_bpf_rebuild_protos(tcp_bpf_prots[TCP_BPF_IPV6], ops);
			smp_store_release(&tcpv6_prot_saved, ops);
		}
		spin_unlock_bh(&tcpv6_prot_lock);
	}
}

static int __init tcp_bpf_v4_build_proto(void)
{
	tcp_bpf_rebuild_protos(tcp_bpf_prots[TCP_BPF_IPV4], &tcp_prot);
	return 0;
}
late_initcall(tcp_bpf_v4_build_proto);

static int tcp_bpf_assert_proto_ops(struct proto *ops)
{
	/* In order to avoid retpoline, we make assumptions when we call
	 * into ops if e.g. a psock is not present. Make sure they are
	 * indeed valid assumptions.
	 */
	return ops->recvmsg  == tcp_recvmsg &&
	       ops->sendmsg  == tcp_sendmsg &&
	       ops->sendpage == tcp_sendpage ? 0 : -ENOTSUPP;
}

int tcp_bpf_update_proto(struct sock *sk, struct sk_psock *psock, bool restore)
{
	int family = sk->sk_family == AF_INET6 ? TCP_BPF_IPV6 : TCP_BPF_IPV4;
	int config = psock->progs.msg_parser   ? TCP_BPF_TX   : TCP_BPF_BASE;

	if (psock->progs.stream_verdict || psock->progs.skb_verdict) {
		config = (config == TCP_BPF_TX) ? TCP_BPF_TXRX : TCP_BPF_RX;
	}

	if (restore) {
		if (inet_csk_has_ulp(sk)) {
			/* TLS does not have an unhash proto in SW cases,
			 * but we need to ensure we stop using the sock_map
			 * unhash routine because the associated psock is being
			 * removed. So use the original unhash handler.
			 */
			WRITE_ONCE(sk->sk_prot->unhash, psock->saved_unhash);
			tcp_update_ulp(sk, psock->sk_proto, psock->saved_write_space);
		} else {
			sk->sk_write_space = psock->saved_write_space;
			/* Pairs with lockless read in sk_clone_lock() */
			sock_replace_proto(sk, psock->sk_proto);
		}
		return 0;
	}

	if (sk->sk_family == AF_INET6) {
		if (tcp_bpf_assert_proto_ops(psock->sk_proto))
			return -EINVAL;

		tcp_bpf_check_v6_needs_rebuild(psock->sk_proto);
	}

	/* Pairs with lockless read in sk_clone_lock() */
	sock_replace_proto(sk, &tcp_bpf_prots[family][config]);
	return 0;
}
EXPORT_SYMBOL_GPL(tcp_bpf_update_proto);

/* If a child got cloned from a listening socket that had tcp_bpf
 * protocol callbacks installed, we need to restore the callbacks to
 * the default ones because the child does not inherit the psock state
 * that tcp_bpf callbacks expect.
 */
void tcp_bpf_clone(const struct sock *sk, struct sock *newsk)
{
	int family = sk->sk_family == AF_INET6 ? TCP_BPF_IPV6 : TCP_BPF_IPV4;
	struct proto *prot = newsk->sk_prot;

	if (prot == &tcp_bpf_prots[family][TCP_BPF_BASE])
		newsk->sk_prot = sk->sk_prot_creator;
}
#endif /* CONFIG_BPF_SYSCALL */<|MERGE_RESOLUTION|>--- conflicted
+++ resolved
@@ -281,11 +281,7 @@
 	bool cork = false, enospc = sk_msg_full(msg), redir_ingress;
 	struct sock *sk_redir;
 	u32 tosend, origsize, sent, delta = 0;
-<<<<<<< HEAD
-	u32 eval = __SK_NONE;
-=======
 	u32 eval;
->>>>>>> b7bfaa76
 	int ret;
 
 more_data:
@@ -345,12 +341,8 @@
 		release_sock(sk);
 
 		origsize = msg->sg.size;
-<<<<<<< HEAD
-		ret = tcp_bpf_sendmsg_redir(sk_redir, msg, tosend, flags);
-=======
 		ret = tcp_bpf_sendmsg_redir(sk_redir, redir_ingress,
 					    msg, tosend, flags);
->>>>>>> b7bfaa76
 		sent = origsize - msg->sg.size;
 
 		if (eval == __SK_REDIRECT)
