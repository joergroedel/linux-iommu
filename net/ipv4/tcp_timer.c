// SPDX-License-Identifier: GPL-2.0-only
/*
 * INET		An implementation of the TCP/IP protocol suite for the LINUX
 *		operating system.  INET is implemented using the  BSD Socket
 *		interface as the means of communication with the user level.
 *
 *		Implementation of the Transmission Control Protocol(TCP).
 *
 * Authors:	Ross Biro
 *		Fred N. van Kempen, <waltje@uWalt.NL.Mugnet.ORG>
 *		Mark Evans, <evansmp@uhura.aston.ac.uk>
 *		Corey Minyard <wf-rch!minyard@relay.EU.net>
 *		Florian La Roche, <flla@stud.uni-sb.de>
 *		Charles Hedrick, <hedrick@klinzhai.rutgers.edu>
 *		Linus Torvalds, <torvalds@cs.helsinki.fi>
 *		Alan Cox, <gw4pts@gw4pts.ampr.org>
 *		Matthew Dillon, <dillon@apollo.west.oic.com>
 *		Arnt Gulbrandsen, <agulbra@nvg.unit.no>
 *		Jorge Cwik, <jorge@laser.satlink.net>
 */

#include <linux/module.h>
#include <linux/gfp.h>
#include <net/tcp.h>

static u32 tcp_clamp_rto_to_user_timeout(const struct sock *sk)
{
	struct inet_connection_sock *icsk = inet_csk(sk);
	u32 elapsed, start_ts;
	s32 remaining;

	start_ts = tcp_sk(sk)->retrans_stamp;
	if (!icsk->icsk_user_timeout)
		return icsk->icsk_rto;
	elapsed = tcp_time_stamp(tcp_sk(sk)) - start_ts;
	remaining = icsk->icsk_user_timeout - elapsed;
	if (remaining <= 0)
		return 1; /* user timeout has passed; fire ASAP */

	return min_t(u32, icsk->icsk_rto, msecs_to_jiffies(remaining));
}

/**
 *  tcp_write_err() - close socket and save error info
 *  @sk:  The socket the error has appeared on.
 *
 *  Returns: Nothing (void)
 */

static void tcp_write_err(struct sock *sk)
{
	sk->sk_err = sk->sk_err_soft ? : ETIMEDOUT;
	sk->sk_error_report(sk);

	tcp_write_queue_purge(sk);
	tcp_done(sk);
	__NET_INC_STATS(sock_net(sk), LINUX_MIB_TCPABORTONTIMEOUT);
}

/**
 *  tcp_out_of_resources() - Close socket if out of resources
 *  @sk:        pointer to current socket
 *  @do_reset:  send a last packet with reset flag
 *
 *  Do not allow orphaned sockets to eat all our resources.
 *  This is direct violation of TCP specs, but it is required
 *  to prevent DoS attacks. It is called when a retransmission timeout
 *  or zero probe timeout occurs on orphaned socket.
 *
 *  Also close if our net namespace is exiting; in that case there is no
 *  hope of ever communicating again since all netns interfaces are already
 *  down (or about to be down), and we need to release our dst references,
 *  which have been moved to the netns loopback interface, so the namespace
 *  can finish exiting.  This condition is only possible if we are a kernel
 *  socket, as those do not hold references to the namespace.
 *
 *  Criteria is still not confirmed experimentally and may change.
 *  We kill the socket, if:
 *  1. If number of orphaned sockets exceeds an administratively configured
 *     limit.
 *  2. If we have strong memory pressure.
 *  3. If our net namespace is exiting.
 */
static int tcp_out_of_resources(struct sock *sk, bool do_reset)
{
	struct tcp_sock *tp = tcp_sk(sk);
	int shift = 0;

	/* If peer does not open window for long time, or did not transmit
	 * anything for long time, penalize it. */
	if ((s32)(tcp_jiffies32 - tp->lsndtime) > 2*TCP_RTO_MAX || !do_reset)
		shift++;

	/* If some dubious ICMP arrived, penalize even more. */
	if (sk->sk_err_soft)
		shift++;

	if (tcp_check_oom(sk, shift)) {
		/* Catch exceptional cases, when connection requires reset.
		 *      1. Last segment was sent recently. */
		if ((s32)(tcp_jiffies32 - tp->lsndtime) <= TCP_TIMEWAIT_LEN ||
		    /*  2. Window is closed. */
		    (!tp->snd_wnd && !tp->packets_out))
			do_reset = true;
		if (do_reset)
			tcp_send_active_reset(sk, GFP_ATOMIC);
		tcp_done(sk);
		__NET_INC_STATS(sock_net(sk), LINUX_MIB_TCPABORTONMEMORY);
		return 1;
	}

	if (!check_net(sock_net(sk))) {
		/* Not possible to send reset; just close */
		tcp_done(sk);
		return 1;
	}

	return 0;
}

/**
 *  tcp_orphan_retries() - Returns maximal number of retries on an orphaned socket
 *  @sk:    Pointer to the current socket.
 *  @alive: bool, socket alive state
 */
static int tcp_orphan_retries(struct sock *sk, bool alive)
{
	int retries = sock_net(sk)->ipv4.sysctl_tcp_orphan_retries; /* May be zero. */

	/* We know from an ICMP that something is wrong. */
	if (sk->sk_err_soft && !alive)
		retries = 0;

	/* However, if socket sent something recently, select some safe
	 * number of retries. 8 corresponds to >100 seconds with minimal
	 * RTO of 200msec. */
	if (retries == 0 && alive)
		retries = 8;
	return retries;
}

static void tcp_mtu_probing(struct inet_connection_sock *icsk, struct sock *sk)
{
	const struct net *net = sock_net(sk);
	int mss;

	/* Black hole detection */
	if (!net->ipv4.sysctl_tcp_mtu_probing)
		return;

	if (!icsk->icsk_mtup.enabled) {
		icsk->icsk_mtup.enabled = 1;
		icsk->icsk_mtup.probe_timestamp = tcp_jiffies32;
	} else {
		mss = tcp_mtu_to_mss(sk, icsk->icsk_mtup.search_low) >> 1;
		mss = min(net->ipv4.sysctl_tcp_base_mss, mss);
		mss = max(mss, net->ipv4.sysctl_tcp_mtu_probe_floor);
		mss = max(mss, net->ipv4.sysctl_tcp_min_snd_mss);
		icsk->icsk_mtup.search_low = tcp_mss_to_mtu(sk, mss);
	}
	tcp_sync_mss(sk, icsk->icsk_pmtu_cookie);
}

static unsigned int tcp_model_timeout(struct sock *sk,
				      unsigned int boundary,
				      unsigned int rto_base)
{
	unsigned int linear_backoff_thresh, timeout;

	linear_backoff_thresh = ilog2(TCP_RTO_MAX / rto_base);
	if (boundary <= linear_backoff_thresh)
		timeout = ((2 << boundary) - 1) * rto_base;
	else
		timeout = ((2 << linear_backoff_thresh) - 1) * rto_base +
			(boundary - linear_backoff_thresh) * TCP_RTO_MAX;
	return jiffies_to_msecs(timeout);
}
/**
 *  retransmits_timed_out() - returns true if this connection has timed out
 *  @sk:       The current socket
 *  @boundary: max number of retransmissions
 *  @timeout:  A custom timeout value.
 *             If set to 0 the default timeout is calculated and used.
 *             Using TCP_RTO_MIN and the number of unsuccessful retransmits.
 *
 * The default "timeout" value this function can calculate and use
 * is equivalent to the timeout of a TCP Connection
 * after "boundary" unsuccessful, exponentially backed-off
 * retransmissions with an initial RTO of TCP_RTO_MIN.
 */
static bool retransmits_timed_out(struct sock *sk,
				  unsigned int boundary,
				  unsigned int timeout)
{
	unsigned int start_ts;

	if (!inet_csk(sk)->icsk_retransmits)
		return false;

	start_ts = tcp_sk(sk)->retrans_stamp;
	if (likely(timeout == 0)) {
		unsigned int rto_base = TCP_RTO_MIN;

		if ((1 << sk->sk_state) & (TCPF_SYN_SENT | TCPF_SYN_RECV))
			rto_base = tcp_timeout_init(sk);
		timeout = tcp_model_timeout(sk, boundary, rto_base);
	}

	return (s32)(tcp_time_stamp(tcp_sk(sk)) - start_ts - timeout) >= 0;
}

/* A write timeout has occurred. Process the after effects. */
static int tcp_write_timeout(struct sock *sk)
{
	struct inet_connection_sock *icsk = inet_csk(sk);
	struct tcp_sock *tp = tcp_sk(sk);
	struct net *net = sock_net(sk);
	bool expired = false, do_reset;
	int retry_until;

	if ((1 << sk->sk_state) & (TCPF_SYN_SENT | TCPF_SYN_RECV)) {
		if (icsk->icsk_retransmits) {
			dst_negative_advice(sk);
		} else {
			sk_rethink_txhash(sk);
		}
		retry_until = icsk->icsk_syn_retries ? : net->ipv4.sysctl_tcp_syn_retries;
		expired = icsk->icsk_retransmits >= retry_until;
	} else {
		if (retransmits_timed_out(sk, net->ipv4.sysctl_tcp_retries1, 0)) {
			/* Black hole detection */
			tcp_mtu_probing(icsk, sk);

			dst_negative_advice(sk);
		} else {
			sk_rethink_txhash(sk);
		}

		retry_until = net->ipv4.sysctl_tcp_retries2;
		if (sock_flag(sk, SOCK_DEAD)) {
			const bool alive = icsk->icsk_rto < TCP_RTO_MAX;

			retry_until = tcp_orphan_retries(sk, alive);
			do_reset = alive ||
				!retransmits_timed_out(sk, retry_until, 0);

			if (tcp_out_of_resources(sk, do_reset))
				return 1;
		}
	}
	if (!expired)
		expired = retransmits_timed_out(sk, retry_until,
						icsk->icsk_user_timeout);
	tcp_fastopen_active_detect_blackhole(sk, expired);

	if (BPF_SOCK_OPS_TEST_FLAG(tp, BPF_SOCK_OPS_RTO_CB_FLAG))
		tcp_call_bpf_3arg(sk, BPF_SOCK_OPS_RTO_CB,
				  icsk->icsk_retransmits,
				  icsk->icsk_rto, (int)expired);

	if (expired) {
		/* Has it gone just too far? */
		tcp_write_err(sk);
		return 1;
	}

	return 0;
}

/* Called with BH disabled */
void tcp_delack_timer_handler(struct sock *sk)
{
	struct inet_connection_sock *icsk = inet_csk(sk);

	sk_mem_reclaim_partial(sk);

	if (((1 << sk->sk_state) & (TCPF_CLOSE | TCPF_LISTEN)) ||
	    !(icsk->icsk_ack.pending & ICSK_ACK_TIMER))
		goto out;

	if (time_after(icsk->icsk_ack.timeout, jiffies)) {
		sk_reset_timer(sk, &icsk->icsk_delack_timer, icsk->icsk_ack.timeout);
		goto out;
	}
	icsk->icsk_ack.pending &= ~ICSK_ACK_TIMER;

	if (inet_csk_ack_scheduled(sk)) {
		if (!inet_csk_in_pingpong_mode(sk)) {
			/* Delayed ACK missed: inflate ATO. */
			icsk->icsk_ack.ato = min(icsk->icsk_ack.ato << 1, icsk->icsk_rto);
		} else {
			/* Delayed ACK missed: leave pingpong mode and
			 * deflate ATO.
			 */
			inet_csk_exit_pingpong_mode(sk);
			icsk->icsk_ack.ato      = TCP_ATO_MIN;
		}
		tcp_mstamp_refresh(tcp_sk(sk));
		tcp_send_ack(sk);
		__NET_INC_STATS(sock_net(sk), LINUX_MIB_DELAYEDACKS);
	}

out:
	if (tcp_under_memory_pressure(sk))
		sk_mem_reclaim(sk);
}


/**
 *  tcp_delack_timer() - The TCP delayed ACK timeout handler
 *  @data:  Pointer to the current socket. (gets casted to struct sock *)
 *
 *  This function gets (indirectly) called when the kernel timer for a TCP packet
 *  of this socket expires. Calls tcp_delack_timer_handler() to do the actual work.
 *
 *  Returns: Nothing (void)
 */
static void tcp_delack_timer(struct timer_list *t)
{
	struct inet_connection_sock *icsk =
			from_timer(icsk, t, icsk_delack_timer);
	struct sock *sk = &icsk->icsk_inet.sk;

	bh_lock_sock(sk);
	if (!sock_owned_by_user(sk)) {
		tcp_delack_timer_handler(sk);
	} else {
		icsk->icsk_ack.blocked = 1;
		__NET_INC_STATS(sock_net(sk), LINUX_MIB_DELAYEDACKLOCKED);
		/* deleguate our work to tcp_release_cb() */
		if (!test_and_set_bit(TCP_DELACK_TIMER_DEFERRED, &sk->sk_tsq_flags))
			sock_hold(sk);
	}
	bh_unlock_sock(sk);
	sock_put(sk);
}

static void tcp_probe_timer(struct sock *sk)
{
	struct inet_connection_sock *icsk = inet_csk(sk);
	struct sk_buff *skb = tcp_send_head(sk);
	struct tcp_sock *tp = tcp_sk(sk);
	int max_probes;

	if (tp->packets_out || !skb) {
		icsk->icsk_probes_out = 0;
		return;
	}

	/* RFC 1122 4.2.2.17 requires the sender to stay open indefinitely as
	 * long as the receiver continues to respond probes. We support this by
	 * default and reset icsk_probes_out with incoming ACKs. But if the
	 * socket is orphaned or the user specifies TCP_USER_TIMEOUT, we
	 * kill the socket when the retry count and the time exceeds the
	 * corresponding system limit. We also implement similar policy when
	 * we use RTO to probe window in tcp_retransmit_timer().
	 */
	if (icsk->icsk_user_timeout) {
		u32 elapsed = tcp_model_timeout(sk, icsk->icsk_probes_out,
						tcp_probe0_base(sk));

		if (elapsed >= icsk->icsk_user_timeout)
			goto abort;
	}

	max_probes = sock_net(sk)->ipv4.sysctl_tcp_retries2;
	if (sock_flag(sk, SOCK_DEAD)) {
		const bool alive = inet_csk_rto_backoff(icsk, TCP_RTO_MAX) < TCP_RTO_MAX;

		max_probes = tcp_orphan_retries(sk, alive);
		if (!alive && icsk->icsk_backoff >= max_probes)
			goto abort;
		if (tcp_out_of_resources(sk, true))
			return;
	}

	if (icsk->icsk_probes_out >= max_probes) {
abort:		tcp_write_err(sk);
	} else {
		/* Only send another probe if we didn't close things up. */
		tcp_send_probe0(sk);
	}
}

/*
 *	Timer for Fast Open socket to retransmit SYNACK. Note that the
 *	sk here is the child socket, not the parent (listener) socket.
 */
static void tcp_fastopen_synack_timer(struct sock *sk, struct request_sock *req)
{
	struct inet_connection_sock *icsk = inet_csk(sk);
	int max_retries = icsk->icsk_syn_retries ? :
	    sock_net(sk)->ipv4.sysctl_tcp_synack_retries + 1; /* add one more retry for fastopen */
	struct tcp_sock *tp = tcp_sk(sk);

	req->rsk_ops->syn_ack_timeout(req);

	if (req->num_timeout >= max_retries) {
		tcp_write_err(sk);
		return;
	}
	/* Lower cwnd after certain SYNACK timeout like tcp_init_transfer() */
	if (icsk->icsk_retransmits == 1)
		tcp_enter_loss(sk);
	/* XXX (TFO) - Unlike regular SYN-ACK retransmit, we ignore error
	 * returned from rtx_syn_ack() to make it more persistent like
	 * regular retransmit because if the child socket has been accepted
	 * it's not good to give up too easily.
	 */
	inet_rtx_syn_ack(sk, req);
	req->num_timeout++;
	icsk->icsk_retransmits++;
	if (!tp->retrans_stamp)
		tp->retrans_stamp = tcp_time_stamp(tp);
	inet_csk_reset_xmit_timer(sk, ICSK_TIME_RETRANS,
			  TCP_TIMEOUT_INIT << req->num_timeout, TCP_RTO_MAX);
}


/**
 *  tcp_retransmit_timer() - The TCP retransmit timeout handler
 *  @sk:  Pointer to the current socket.
 *
 *  This function gets called when the kernel timer for a TCP packet
 *  of this socket expires.
 *
 *  It handles retransmission, timer adjustment and other necesarry measures.
 *
 *  Returns: Nothing (void)
 */
void tcp_retransmit_timer(struct sock *sk)
{
	struct tcp_sock *tp = tcp_sk(sk);
	struct net *net = sock_net(sk);
	struct inet_connection_sock *icsk = inet_csk(sk);
	struct request_sock *req;
<<<<<<< HEAD
=======
	struct sk_buff *skb;
>>>>>>> d1eef1c6

	req = rcu_dereference_protected(tp->fastopen_rsk,
					lockdep_sock_is_held(sk));
	if (req) {
		WARN_ON_ONCE(sk->sk_state != TCP_SYN_RECV &&
			     sk->sk_state != TCP_FIN_WAIT1);
		tcp_fastopen_synack_timer(sk, req);
		/* Before we receive ACK to our SYN-ACK don't retransmit
		 * anything else (e.g., data or FIN segments).
		 */
		return;
	}

	if (!tp->packets_out)
		return;

	skb = tcp_rtx_queue_head(sk);
	if (WARN_ON_ONCE(!skb))
		return;

	tp->tlp_high_seq = 0;

	if (!tp->snd_wnd && !sock_flag(sk, SOCK_DEAD) &&
	    !((1 << sk->sk_state) & (TCPF_SYN_SENT | TCPF_SYN_RECV))) {
		/* Receiver dastardly shrinks window. Our retransmits
		 * become zero probes, but we should not timeout this
		 * connection. If the socket is an orphan, time it out,
		 * we cannot allow such beasts to hang infinitely.
		 */
		struct inet_sock *inet = inet_sk(sk);
		if (sk->sk_family == AF_INET) {
			net_dbg_ratelimited("Peer %pI4:%u/%u unexpectedly shrunk window %u:%u (repaired)\n",
					    &inet->inet_daddr,
					    ntohs(inet->inet_dport),
					    inet->inet_num,
					    tp->snd_una, tp->snd_nxt);
		}
#if IS_ENABLED(CONFIG_IPV6)
		else if (sk->sk_family == AF_INET6) {
			net_dbg_ratelimited("Peer %pI6:%u/%u unexpectedly shrunk window %u:%u (repaired)\n",
					    &sk->sk_v6_daddr,
					    ntohs(inet->inet_dport),
					    inet->inet_num,
					    tp->snd_una, tp->snd_nxt);
		}
#endif
		if (tcp_jiffies32 - tp->rcv_tstamp > TCP_RTO_MAX) {
			tcp_write_err(sk);
			goto out;
		}
		tcp_enter_loss(sk);
		tcp_retransmit_skb(sk, skb, 1);
		__sk_dst_reset(sk);
		goto out_reset_timer;
	}

	__NET_INC_STATS(sock_net(sk), LINUX_MIB_TCPTIMEOUTS);
	if (tcp_write_timeout(sk))
		goto out;

	if (icsk->icsk_retransmits == 0) {
		int mib_idx = 0;

		if (icsk->icsk_ca_state == TCP_CA_Recovery) {
			if (tcp_is_sack(tp))
				mib_idx = LINUX_MIB_TCPSACKRECOVERYFAIL;
			else
				mib_idx = LINUX_MIB_TCPRENORECOVERYFAIL;
		} else if (icsk->icsk_ca_state == TCP_CA_Loss) {
			mib_idx = LINUX_MIB_TCPLOSSFAILURES;
		} else if ((icsk->icsk_ca_state == TCP_CA_Disorder) ||
			   tp->sacked_out) {
			if (tcp_is_sack(tp))
				mib_idx = LINUX_MIB_TCPSACKFAILURES;
			else
				mib_idx = LINUX_MIB_TCPRENOFAILURES;
		}
		if (mib_idx)
			__NET_INC_STATS(sock_net(sk), mib_idx);
	}

	tcp_enter_loss(sk);

	icsk->icsk_retransmits++;
	if (tcp_retransmit_skb(sk, tcp_rtx_queue_head(sk), 1) > 0) {
		/* Retransmission failed because of local congestion,
		 * Let senders fight for local resources conservatively.
		 */
		inet_csk_reset_xmit_timer(sk, ICSK_TIME_RETRANS,
					  TCP_RESOURCE_PROBE_INTERVAL,
					  TCP_RTO_MAX);
		goto out;
	}

	/* Increase the timeout each time we retransmit.  Note that
	 * we do not increase the rtt estimate.  rto is initialized
	 * from rtt, but increases here.  Jacobson (SIGCOMM 88) suggests
	 * that doubling rto each time is the least we can get away with.
	 * In KA9Q, Karn uses this for the first few times, and then
	 * goes to quadratic.  netBSD doubles, but only goes up to *64,
	 * and clamps at 1 to 64 sec afterwards.  Note that 120 sec is
	 * defined in the protocol as the maximum possible RTT.  I guess
	 * we'll have to use something other than TCP to talk to the
	 * University of Mars.
	 *
	 * PAWS allows us longer timeouts and large windows, so once
	 * implemented ftp to mars will work nicely. We will have to fix
	 * the 120 second clamps though!
	 */
	icsk->icsk_backoff++;

out_reset_timer:
	/* If stream is thin, use linear timeouts. Since 'icsk_backoff' is
	 * used to reset timer, set to 0. Recalculate 'icsk_rto' as this
	 * might be increased if the stream oscillates between thin and thick,
	 * thus the old value might already be too high compared to the value
	 * set by 'tcp_set_rto' in tcp_input.c which resets the rto without
	 * backoff. Limit to TCP_THIN_LINEAR_RETRIES before initiating
	 * exponential backoff behaviour to avoid continue hammering
	 * linear-timeout retransmissions into a black hole
	 */
	if (sk->sk_state == TCP_ESTABLISHED &&
	    (tp->thin_lto || net->ipv4.sysctl_tcp_thin_linear_timeouts) &&
	    tcp_stream_is_thin(tp) &&
	    icsk->icsk_retransmits <= TCP_THIN_LINEAR_RETRIES) {
		icsk->icsk_backoff = 0;
		icsk->icsk_rto = min(__tcp_set_rto(tp), TCP_RTO_MAX);
	} else {
		/* Use normal (exponential) backoff */
		icsk->icsk_rto = min(icsk->icsk_rto << 1, TCP_RTO_MAX);
	}
	inet_csk_reset_xmit_timer(sk, ICSK_TIME_RETRANS,
				  tcp_clamp_rto_to_user_timeout(sk), TCP_RTO_MAX);
	if (retransmits_timed_out(sk, net->ipv4.sysctl_tcp_retries1 + 1, 0))
		__sk_dst_reset(sk);

out:;
}

/* Called with bottom-half processing disabled.
   Called by tcp_write_timer() */
void tcp_write_timer_handler(struct sock *sk)
{
	struct inet_connection_sock *icsk = inet_csk(sk);
	int event;

	if (((1 << sk->sk_state) & (TCPF_CLOSE | TCPF_LISTEN)) ||
	    !icsk->icsk_pending)
		goto out;

	if (time_after(icsk->icsk_timeout, jiffies)) {
		sk_reset_timer(sk, &icsk->icsk_retransmit_timer, icsk->icsk_timeout);
		goto out;
	}

	tcp_mstamp_refresh(tcp_sk(sk));
	event = icsk->icsk_pending;

	switch (event) {
	case ICSK_TIME_REO_TIMEOUT:
		tcp_rack_reo_timeout(sk);
		break;
	case ICSK_TIME_LOSS_PROBE:
		tcp_send_loss_probe(sk);
		break;
	case ICSK_TIME_RETRANS:
		icsk->icsk_pending = 0;
		tcp_retransmit_timer(sk);
		break;
	case ICSK_TIME_PROBE0:
		icsk->icsk_pending = 0;
		tcp_probe_timer(sk);
		break;
	}

out:
	sk_mem_reclaim(sk);
}

static void tcp_write_timer(struct timer_list *t)
{
	struct inet_connection_sock *icsk =
			from_timer(icsk, t, icsk_retransmit_timer);
	struct sock *sk = &icsk->icsk_inet.sk;

	bh_lock_sock(sk);
	if (!sock_owned_by_user(sk)) {
		tcp_write_timer_handler(sk);
	} else {
		/* delegate our work to tcp_release_cb() */
		if (!test_and_set_bit(TCP_WRITE_TIMER_DEFERRED, &sk->sk_tsq_flags))
			sock_hold(sk);
	}
	bh_unlock_sock(sk);
	sock_put(sk);
}

void tcp_syn_ack_timeout(const struct request_sock *req)
{
	struct net *net = read_pnet(&inet_rsk(req)->ireq_net);

	__NET_INC_STATS(net, LINUX_MIB_TCPTIMEOUTS);
}
EXPORT_SYMBOL(tcp_syn_ack_timeout);

void tcp_set_keepalive(struct sock *sk, int val)
{
	if ((1 << sk->sk_state) & (TCPF_CLOSE | TCPF_LISTEN))
		return;

	if (val && !sock_flag(sk, SOCK_KEEPOPEN))
		inet_csk_reset_keepalive_timer(sk, keepalive_time_when(tcp_sk(sk)));
	else if (!val)
		inet_csk_delete_keepalive_timer(sk);
}
EXPORT_SYMBOL_GPL(tcp_set_keepalive);


static void tcp_keepalive_timer (struct timer_list *t)
{
	struct sock *sk = from_timer(sk, t, sk_timer);
	struct inet_connection_sock *icsk = inet_csk(sk);
	struct tcp_sock *tp = tcp_sk(sk);
	u32 elapsed;

	/* Only process if socket is not in use. */
	bh_lock_sock(sk);
	if (sock_owned_by_user(sk)) {
		/* Try again later. */
		inet_csk_reset_keepalive_timer (sk, HZ/20);
		goto out;
	}

	if (sk->sk_state == TCP_LISTEN) {
		pr_err("Hmm... keepalive on a LISTEN ???\n");
		goto out;
	}

	tcp_mstamp_refresh(tp);
	if (sk->sk_state == TCP_FIN_WAIT2 && sock_flag(sk, SOCK_DEAD)) {
		if (tp->linger2 >= 0) {
			const int tmo = tcp_fin_time(sk) - TCP_TIMEWAIT_LEN;

			if (tmo > 0) {
				tcp_time_wait(sk, TCP_FIN_WAIT2, tmo);
				goto out;
			}
		}
		tcp_send_active_reset(sk, GFP_ATOMIC);
		goto death;
	}

	if (!sock_flag(sk, SOCK_KEEPOPEN) ||
	    ((1 << sk->sk_state) & (TCPF_CLOSE | TCPF_SYN_SENT)))
		goto out;

	elapsed = keepalive_time_when(tp);

	/* It is alive without keepalive 8) */
	if (tp->packets_out || !tcp_write_queue_empty(sk))
		goto resched;

	elapsed = keepalive_time_elapsed(tp);

	if (elapsed >= keepalive_time_when(tp)) {
		/* If the TCP_USER_TIMEOUT option is enabled, use that
		 * to determine when to timeout instead.
		 */
		if ((icsk->icsk_user_timeout != 0 &&
		    elapsed >= msecs_to_jiffies(icsk->icsk_user_timeout) &&
		    icsk->icsk_probes_out > 0) ||
		    (icsk->icsk_user_timeout == 0 &&
		    icsk->icsk_probes_out >= keepalive_probes(tp))) {
			tcp_send_active_reset(sk, GFP_ATOMIC);
			tcp_write_err(sk);
			goto out;
		}
		if (tcp_write_wakeup(sk, LINUX_MIB_TCPKEEPALIVE) <= 0) {
			icsk->icsk_probes_out++;
			elapsed = keepalive_intvl_when(tp);
		} else {
			/* If keepalive was lost due to local congestion,
			 * try harder.
			 */
			elapsed = TCP_RESOURCE_PROBE_INTERVAL;
		}
	} else {
		/* It is tp->rcv_tstamp + keepalive_time_when(tp) */
		elapsed = keepalive_time_when(tp) - elapsed;
	}

	sk_mem_reclaim(sk);

resched:
	inet_csk_reset_keepalive_timer (sk, elapsed);
	goto out;

death:
	tcp_done(sk);

out:
	bh_unlock_sock(sk);
	sock_put(sk);
}

static enum hrtimer_restart tcp_compressed_ack_kick(struct hrtimer *timer)
{
	struct tcp_sock *tp = container_of(timer, struct tcp_sock, compressed_ack_timer);
	struct sock *sk = (struct sock *)tp;

	bh_lock_sock(sk);
	if (!sock_owned_by_user(sk)) {
		if (tp->compressed_ack > TCP_FASTRETRANS_THRESH)
			tcp_send_ack(sk);
	} else {
		if (!test_and_set_bit(TCP_DELACK_TIMER_DEFERRED,
				      &sk->sk_tsq_flags))
			sock_hold(sk);
	}
	bh_unlock_sock(sk);

	sock_put(sk);

	return HRTIMER_NORESTART;
}

void tcp_init_xmit_timers(struct sock *sk)
{
	inet_csk_init_xmit_timers(sk, &tcp_write_timer, &tcp_delack_timer,
				  &tcp_keepalive_timer);
	hrtimer_init(&tcp_sk(sk)->pacing_timer, CLOCK_MONOTONIC,
		     HRTIMER_MODE_ABS_PINNED_SOFT);
	tcp_sk(sk)->pacing_timer.function = tcp_pace_kick;

	hrtimer_init(&tcp_sk(sk)->compressed_ack_timer, CLOCK_MONOTONIC,
		     HRTIMER_MODE_REL_PINNED_SOFT);
	tcp_sk(sk)->compressed_ack_timer.function = tcp_compressed_ack_kick;
}<|MERGE_RESOLUTION|>--- conflicted
+++ resolved
@@ -434,10 +434,7 @@
 	struct net *net = sock_net(sk);
 	struct inet_connection_sock *icsk = inet_csk(sk);
 	struct request_sock *req;
-<<<<<<< HEAD
-=======
 	struct sk_buff *skb;
->>>>>>> d1eef1c6
 
 	req = rcu_dereference_protected(tp->fastopen_rsk,
 					lockdep_sock_is_held(sk));
