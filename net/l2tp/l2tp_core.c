--- conflicted
+++ resolved
@@ -278,58 +278,6 @@
 }
 EXPORT_SYMBOL_GPL(l2tp_session_get);
 
-<<<<<<< HEAD
-/* Like l2tp_session_find() but takes a reference on the returned session.
- * Optionally calls session->ref() too if do_ref is true.
- */
-struct l2tp_session *l2tp_session_get(struct net *net,
-				      struct l2tp_tunnel *tunnel,
-				      u32 session_id, bool do_ref)
-{
-	struct hlist_head *session_list;
-	struct l2tp_session *session;
-
-	if (!tunnel) {
-		struct l2tp_net *pn = l2tp_pernet(net);
-
-		session_list = l2tp_session_id_hash_2(pn, session_id);
-
-		rcu_read_lock_bh();
-		hlist_for_each_entry_rcu(session, session_list, global_hlist) {
-			if (session->session_id == session_id) {
-				l2tp_session_inc_refcount(session);
-				if (do_ref && session->ref)
-					session->ref(session);
-				rcu_read_unlock_bh();
-
-				return session;
-			}
-		}
-		rcu_read_unlock_bh();
-
-		return NULL;
-	}
-
-	session_list = l2tp_session_id_hash(tunnel, session_id);
-	read_lock_bh(&tunnel->hlist_lock);
-	hlist_for_each_entry(session, session_list, hlist) {
-		if (session->session_id == session_id) {
-			l2tp_session_inc_refcount(session);
-			if (do_ref && session->ref)
-				session->ref(session);
-			read_unlock_bh(&tunnel->hlist_lock);
-
-			return session;
-		}
-	}
-	read_unlock_bh(&tunnel->hlist_lock);
-
-	return NULL;
-}
-EXPORT_SYMBOL_GPL(l2tp_session_get);
-
-=======
->>>>>>> 2ea659a9
 struct l2tp_session *l2tp_session_get_nth(struct l2tp_tunnel *tunnel, int nth,
 					  bool do_ref)
 {
@@ -359,12 +307,8 @@
 /* Lookup a session by interface name.
  * This is very inefficient but is only used by management interfaces.
  */
-<<<<<<< HEAD
-struct l2tp_session *l2tp_session_get_by_ifname(struct net *net, char *ifname,
-=======
 struct l2tp_session *l2tp_session_get_by_ifname(const struct net *net,
 						const char *ifname,
->>>>>>> 2ea659a9
 						bool do_ref)
 {
 	struct l2tp_net *pn = l2tp_pernet(net);
