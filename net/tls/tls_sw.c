/*
 * Copyright (c) 2016-2017, Mellanox Technologies. All rights reserved.
 * Copyright (c) 2016-2017, Dave Watson <davejwatson@fb.com>. All rights reserved.
 * Copyright (c) 2016-2017, Lance Chao <lancerchao@fb.com>. All rights reserved.
 * Copyright (c) 2016, Fridolin Pokorny <fridolin.pokorny@gmail.com>. All rights reserved.
 * Copyright (c) 2016, Nikos Mavrogiannopoulos <nmav@gnutls.org>. All rights reserved.
 *
 * This software is available to you under a choice of one of two
 * licenses.  You may choose to be licensed under the terms of the GNU
 * General Public License (GPL) Version 2, available from the file
 * COPYING in the main directory of this source tree, or the
 * OpenIB.org BSD license below:
 *
 *     Redistribution and use in source and binary forms, with or
 *     without modification, are permitted provided that the following
 *     conditions are met:
 *
 *      - Redistributions of source code must retain the above
 *        copyright notice, this list of conditions and the following
 *        disclaimer.
 *
 *      - Redistributions in binary form must reproduce the above
 *        copyright notice, this list of conditions and the following
 *        disclaimer in the documentation and/or other materials
 *        provided with the distribution.
 *
 * THE SOFTWARE IS PROVIDED "AS IS", WITHOUT WARRANTY OF ANY KIND,
 * EXPRESS OR IMPLIED, INCLUDING BUT NOT LIMITED TO THE WARRANTIES OF
 * MERCHANTABILITY, FITNESS FOR A PARTICULAR PURPOSE AND
 * NONINFRINGEMENT. IN NO EVENT SHALL THE AUTHORS OR COPYRIGHT HOLDERS
 * BE LIABLE FOR ANY CLAIM, DAMAGES OR OTHER LIABILITY, WHETHER IN AN
 * ACTION OF CONTRACT, TORT OR OTHERWISE, ARISING FROM, OUT OF OR IN
 * CONNECTION WITH THE SOFTWARE OR THE USE OR OTHER DEALINGS IN THE
 * SOFTWARE.
 */

#include <linux/sched/signal.h>
#include <linux/module.h>
#include <crypto/aead.h>

#include <net/strparser.h>
#include <net/tls.h>

#define MAX_IV_SIZE	TLS_CIPHER_AES_GCM_128_IV_SIZE

static int tls_do_decryption(struct sock *sk,
			     struct scatterlist *sgin,
			     struct scatterlist *sgout,
			     char *iv_recv,
			     size_t data_len,
			     struct aead_request *aead_req)
{
	struct tls_context *tls_ctx = tls_get_ctx(sk);
	struct tls_sw_context_rx *ctx = tls_sw_ctx_rx(tls_ctx);
	int ret;

	aead_request_set_tfm(aead_req, ctx->aead_recv);
	aead_request_set_ad(aead_req, TLS_AAD_SPACE_SIZE);
	aead_request_set_crypt(aead_req, sgin, sgout,
			       data_len + tls_ctx->rx.tag_size,
			       (u8 *)iv_recv);
	aead_request_set_callback(aead_req, CRYPTO_TFM_REQ_MAY_BACKLOG,
				  crypto_req_done, &ctx->async_wait);

	ret = crypto_wait_req(crypto_aead_decrypt(aead_req), &ctx->async_wait);
	return ret;
}

static void trim_sg(struct sock *sk, struct scatterlist *sg,
		    int *sg_num_elem, unsigned int *sg_size, int target_size)
{
	int i = *sg_num_elem - 1;
	int trim = *sg_size - target_size;

	if (trim <= 0) {
		WARN_ON(trim < 0);
		return;
	}

	*sg_size = target_size;
	while (trim >= sg[i].length) {
		trim -= sg[i].length;
		sk_mem_uncharge(sk, sg[i].length);
		put_page(sg_page(&sg[i]));
		i--;

		if (i < 0)
			goto out;
	}

	sg[i].length -= trim;
	sk_mem_uncharge(sk, trim);

out:
	*sg_num_elem = i + 1;
}

static void trim_both_sgl(struct sock *sk, int target_size)
{
	struct tls_context *tls_ctx = tls_get_ctx(sk);
	struct tls_sw_context_tx *ctx = tls_sw_ctx_tx(tls_ctx);

	trim_sg(sk, ctx->sg_plaintext_data,
		&ctx->sg_plaintext_num_elem,
		&ctx->sg_plaintext_size,
		target_size);

	if (target_size > 0)
		target_size += tls_ctx->tx.overhead_size;

	trim_sg(sk, ctx->sg_encrypted_data,
		&ctx->sg_encrypted_num_elem,
		&ctx->sg_encrypted_size,
		target_size);
}

static int alloc_encrypted_sg(struct sock *sk, int len)
{
	struct tls_context *tls_ctx = tls_get_ctx(sk);
	struct tls_sw_context_tx *ctx = tls_sw_ctx_tx(tls_ctx);
	int rc = 0;

	rc = sk_alloc_sg(sk, len,
			 ctx->sg_encrypted_data, 0,
			 &ctx->sg_encrypted_num_elem,
			 &ctx->sg_encrypted_size, 0);

	if (rc == -ENOSPC)
		ctx->sg_encrypted_num_elem = ARRAY_SIZE(ctx->sg_encrypted_data);

	return rc;
}

static int alloc_plaintext_sg(struct sock *sk, int len)
{
	struct tls_context *tls_ctx = tls_get_ctx(sk);
	struct tls_sw_context_tx *ctx = tls_sw_ctx_tx(tls_ctx);
	int rc = 0;

	rc = sk_alloc_sg(sk, len, ctx->sg_plaintext_data, 0,
			 &ctx->sg_plaintext_num_elem, &ctx->sg_plaintext_size,
			 tls_ctx->pending_open_record_frags);

	if (rc == -ENOSPC)
		ctx->sg_plaintext_num_elem = ARRAY_SIZE(ctx->sg_plaintext_data);

	return rc;
}

static void free_sg(struct sock *sk, struct scatterlist *sg,
		    int *sg_num_elem, unsigned int *sg_size)
{
	int i, n = *sg_num_elem;

	for (i = 0; i < n; ++i) {
		sk_mem_uncharge(sk, sg[i].length);
		put_page(sg_page(&sg[i]));
	}
	*sg_num_elem = 0;
	*sg_size = 0;
}

static void tls_free_both_sg(struct sock *sk)
{
	struct tls_context *tls_ctx = tls_get_ctx(sk);
	struct tls_sw_context_tx *ctx = tls_sw_ctx_tx(tls_ctx);

	free_sg(sk, ctx->sg_encrypted_data, &ctx->sg_encrypted_num_elem,
		&ctx->sg_encrypted_size);

	free_sg(sk, ctx->sg_plaintext_data, &ctx->sg_plaintext_num_elem,
		&ctx->sg_plaintext_size);
}

static int tls_do_encryption(struct tls_context *tls_ctx,
			     struct tls_sw_context_tx *ctx,
			     struct aead_request *aead_req,
			     size_t data_len)
{
	int rc;

	ctx->sg_encrypted_data[0].offset += tls_ctx->tx.prepend_size;
	ctx->sg_encrypted_data[0].length -= tls_ctx->tx.prepend_size;

	aead_request_set_tfm(aead_req, ctx->aead_send);
	aead_request_set_ad(aead_req, TLS_AAD_SPACE_SIZE);
	aead_request_set_crypt(aead_req, ctx->sg_aead_in, ctx->sg_aead_out,
			       data_len, tls_ctx->tx.iv);

	aead_request_set_callback(aead_req, CRYPTO_TFM_REQ_MAY_BACKLOG,
				  crypto_req_done, &ctx->async_wait);

	rc = crypto_wait_req(crypto_aead_encrypt(aead_req), &ctx->async_wait);

	ctx->sg_encrypted_data[0].offset -= tls_ctx->tx.prepend_size;
	ctx->sg_encrypted_data[0].length += tls_ctx->tx.prepend_size;

	return rc;
}

static int tls_push_record(struct sock *sk, int flags,
			   unsigned char record_type)
{
	struct tls_context *tls_ctx = tls_get_ctx(sk);
	struct tls_sw_context_tx *ctx = tls_sw_ctx_tx(tls_ctx);
	struct aead_request *req;
	int rc;

	req = aead_request_alloc(ctx->aead_send, sk->sk_allocation);
	if (!req)
		return -ENOMEM;

	sg_mark_end(ctx->sg_plaintext_data + ctx->sg_plaintext_num_elem - 1);
	sg_mark_end(ctx->sg_encrypted_data + ctx->sg_encrypted_num_elem - 1);

	tls_make_aad(ctx->aad_space, ctx->sg_plaintext_size,
		     tls_ctx->tx.rec_seq, tls_ctx->tx.rec_seq_size,
		     record_type);

	tls_fill_prepend(tls_ctx,
			 page_address(sg_page(&ctx->sg_encrypted_data[0])) +
			 ctx->sg_encrypted_data[0].offset,
			 ctx->sg_plaintext_size, record_type);

	tls_ctx->pending_open_record_frags = 0;
	set_bit(TLS_PENDING_CLOSED_RECORD, &tls_ctx->flags);

	rc = tls_do_encryption(tls_ctx, ctx, req, ctx->sg_plaintext_size);
	if (rc < 0) {
		/* If we are called from write_space and
		 * we fail, we need to set this SOCK_NOSPACE
		 * to trigger another write_space in the future.
		 */
		set_bit(SOCK_NOSPACE, &sk->sk_socket->flags);
		goto out_req;
	}

	free_sg(sk, ctx->sg_plaintext_data, &ctx->sg_plaintext_num_elem,
		&ctx->sg_plaintext_size);

	ctx->sg_encrypted_num_elem = 0;
	ctx->sg_encrypted_size = 0;

	/* Only pass through MSG_DONTWAIT and MSG_NOSIGNAL flags */
	rc = tls_push_sg(sk, tls_ctx, ctx->sg_encrypted_data, 0, flags);
	if (rc < 0 && rc != -EAGAIN)
		tls_err_abort(sk, EBADMSG);

	tls_advance_record_sn(sk, &tls_ctx->tx);
out_req:
	aead_request_free(req);
	return rc;
}

static int tls_sw_push_pending_record(struct sock *sk, int flags)
{
	return tls_push_record(sk, flags, TLS_RECORD_TYPE_DATA);
}

static int zerocopy_from_iter(struct sock *sk, struct iov_iter *from,
			      int length, int *pages_used,
			      unsigned int *size_used,
			      struct scatterlist *to, int to_max_pages,
			      bool charge)
{
	struct page *pages[MAX_SKB_FRAGS];

	size_t offset;
	ssize_t copied, use;
	int i = 0;
	unsigned int size = *size_used;
	int num_elem = *pages_used;
	int rc = 0;
	int maxpages;

	while (length > 0) {
		i = 0;
		maxpages = to_max_pages - num_elem;
		if (maxpages == 0) {
			rc = -EFAULT;
			goto out;
		}
		copied = iov_iter_get_pages(from, pages,
					    length,
					    maxpages, &offset);
		if (copied <= 0) {
			rc = -EFAULT;
			goto out;
		}

		iov_iter_advance(from, copied);

		length -= copied;
		size += copied;
		while (copied) {
			use = min_t(int, copied, PAGE_SIZE - offset);

			sg_set_page(&to[num_elem],
				    pages[i], use, offset);
			sg_unmark_end(&to[num_elem]);
			if (charge)
				sk_mem_charge(sk, use);

			offset = 0;
			copied -= use;

			++i;
			++num_elem;
		}
	}

	/* Mark the end in the last sg entry if newly added */
	if (num_elem > *pages_used)
		sg_mark_end(&to[num_elem - 1]);
out:
	if (rc)
		iov_iter_revert(from, size - *size_used);
	*size_used = size;
	*pages_used = num_elem;

	return rc;
}

static int memcopy_from_iter(struct sock *sk, struct iov_iter *from,
			     int bytes)
{
	struct tls_context *tls_ctx = tls_get_ctx(sk);
	struct tls_sw_context_tx *ctx = tls_sw_ctx_tx(tls_ctx);
	struct scatterlist *sg = ctx->sg_plaintext_data;
	int copy, i, rc = 0;

	for (i = tls_ctx->pending_open_record_frags;
	     i < ctx->sg_plaintext_num_elem; ++i) {
		copy = sg[i].length;
		if (copy_from_iter(
				page_address(sg_page(&sg[i])) + sg[i].offset,
				copy, from) != copy) {
			rc = -EFAULT;
			goto out;
		}
		bytes -= copy;

		++tls_ctx->pending_open_record_frags;

		if (!bytes)
			break;
	}

out:
	return rc;
}

int tls_sw_sendmsg(struct sock *sk, struct msghdr *msg, size_t size)
{
	struct tls_context *tls_ctx = tls_get_ctx(sk);
	struct tls_sw_context_tx *ctx = tls_sw_ctx_tx(tls_ctx);
	int ret = 0;
	int required_size;
	long timeo = sock_sndtimeo(sk, msg->msg_flags & MSG_DONTWAIT);
	bool eor = !(msg->msg_flags & MSG_MORE);
	size_t try_to_copy, copied = 0;
	unsigned char record_type = TLS_RECORD_TYPE_DATA;
	int record_room;
	bool full_record;
	int orig_size;
	bool is_kvec = msg->msg_iter.type & ITER_KVEC;

	if (msg->msg_flags & ~(MSG_MORE | MSG_DONTWAIT | MSG_NOSIGNAL))
		return -ENOTSUPP;

	lock_sock(sk);

	if (tls_complete_pending_work(sk, tls_ctx, msg->msg_flags, &timeo))
		goto send_end;

	if (unlikely(msg->msg_controllen)) {
		ret = tls_proccess_cmsg(sk, msg, &record_type);
		if (ret)
			goto send_end;
	}

	while (msg_data_left(msg)) {
		if (sk->sk_err) {
			ret = -sk->sk_err;
			goto send_end;
		}

		orig_size = ctx->sg_plaintext_size;
		full_record = false;
		try_to_copy = msg_data_left(msg);
		record_room = TLS_MAX_PAYLOAD_SIZE - ctx->sg_plaintext_size;
		if (try_to_copy >= record_room) {
			try_to_copy = record_room;
			full_record = true;
		}

		required_size = ctx->sg_plaintext_size + try_to_copy +
				tls_ctx->tx.overhead_size;

		if (!sk_stream_memory_free(sk))
			goto wait_for_sndbuf;
alloc_encrypted:
		ret = alloc_encrypted_sg(sk, required_size);
		if (ret) {
			if (ret != -ENOSPC)
				goto wait_for_memory;

			/* Adjust try_to_copy according to the amount that was
			 * actually allocated. The difference is due
			 * to max sg elements limit
			 */
			try_to_copy -= required_size - ctx->sg_encrypted_size;
			full_record = true;
		}
		if (!is_kvec && (full_record || eor)) {
			ret = zerocopy_from_iter(sk, &msg->msg_iter,
				try_to_copy, &ctx->sg_plaintext_num_elem,
				&ctx->sg_plaintext_size,
				ctx->sg_plaintext_data,
				ARRAY_SIZE(ctx->sg_plaintext_data),
				true);
			if (ret)
				goto fallback_to_reg_send;

			copied += try_to_copy;
			ret = tls_push_record(sk, msg->msg_flags, record_type);
<<<<<<< HEAD
			if (!ret)
				continue;
			if (ret < 0)
=======
			if (ret)
>>>>>>> 6bf4ca7f
				goto send_end;
			continue;

fallback_to_reg_send:
			trim_sg(sk, ctx->sg_plaintext_data,
				&ctx->sg_plaintext_num_elem,
				&ctx->sg_plaintext_size,
				orig_size);
		}

		required_size = ctx->sg_plaintext_size + try_to_copy;
alloc_plaintext:
		ret = alloc_plaintext_sg(sk, required_size);
		if (ret) {
			if (ret != -ENOSPC)
				goto wait_for_memory;

			/* Adjust try_to_copy according to the amount that was
			 * actually allocated. The difference is due
			 * to max sg elements limit
			 */
			try_to_copy -= required_size - ctx->sg_plaintext_size;
			full_record = true;

			trim_sg(sk, ctx->sg_encrypted_data,
				&ctx->sg_encrypted_num_elem,
				&ctx->sg_encrypted_size,
				ctx->sg_plaintext_size +
				tls_ctx->tx.overhead_size);
		}

		ret = memcopy_from_iter(sk, &msg->msg_iter, try_to_copy);
		if (ret)
			goto trim_sgl;

		copied += try_to_copy;
		if (full_record || eor) {
push_record:
			ret = tls_push_record(sk, msg->msg_flags, record_type);
			if (ret) {
				if (ret == -ENOMEM)
					goto wait_for_memory;

				goto send_end;
			}
		}

		continue;

wait_for_sndbuf:
		set_bit(SOCK_NOSPACE, &sk->sk_socket->flags);
wait_for_memory:
		ret = sk_stream_wait_memory(sk, &timeo);
		if (ret) {
trim_sgl:
			trim_both_sgl(sk, orig_size);
			goto send_end;
		}

		if (tls_is_pending_closed_record(tls_ctx))
			goto push_record;

		if (ctx->sg_encrypted_size < required_size)
			goto alloc_encrypted;

		goto alloc_plaintext;
	}

send_end:
	ret = sk_stream_error(sk, msg->msg_flags, ret);

	release_sock(sk);
	return copied ? copied : ret;
}

int tls_sw_sendpage(struct sock *sk, struct page *page,
		    int offset, size_t size, int flags)
{
	struct tls_context *tls_ctx = tls_get_ctx(sk);
	struct tls_sw_context_tx *ctx = tls_sw_ctx_tx(tls_ctx);
	int ret = 0;
	long timeo = sock_sndtimeo(sk, flags & MSG_DONTWAIT);
	bool eor;
	size_t orig_size = size;
	unsigned char record_type = TLS_RECORD_TYPE_DATA;
	struct scatterlist *sg;
	bool full_record;
	int record_room;

	if (flags & ~(MSG_MORE | MSG_DONTWAIT | MSG_NOSIGNAL |
		      MSG_SENDPAGE_NOTLAST))
		return -ENOTSUPP;

	/* No MSG_EOR from splice, only look at MSG_MORE */
	eor = !(flags & (MSG_MORE | MSG_SENDPAGE_NOTLAST));

	lock_sock(sk);

	sk_clear_bit(SOCKWQ_ASYNC_NOSPACE, sk);

	if (tls_complete_pending_work(sk, tls_ctx, flags, &timeo))
		goto sendpage_end;

	/* Call the sk_stream functions to manage the sndbuf mem. */
	while (size > 0) {
		size_t copy, required_size;

		if (sk->sk_err) {
			ret = -sk->sk_err;
			goto sendpage_end;
		}

		full_record = false;
		record_room = TLS_MAX_PAYLOAD_SIZE - ctx->sg_plaintext_size;
		copy = size;
		if (copy >= record_room) {
			copy = record_room;
			full_record = true;
		}
		required_size = ctx->sg_plaintext_size + copy +
			      tls_ctx->tx.overhead_size;

		if (!sk_stream_memory_free(sk))
			goto wait_for_sndbuf;
alloc_payload:
		ret = alloc_encrypted_sg(sk, required_size);
		if (ret) {
			if (ret != -ENOSPC)
				goto wait_for_memory;

			/* Adjust copy according to the amount that was
			 * actually allocated. The difference is due
			 * to max sg elements limit
			 */
			copy -= required_size - ctx->sg_plaintext_size;
			full_record = true;
		}

		get_page(page);
		sg = ctx->sg_plaintext_data + ctx->sg_plaintext_num_elem;
		sg_set_page(sg, page, copy, offset);
		sg_unmark_end(sg);

		ctx->sg_plaintext_num_elem++;

		sk_mem_charge(sk, copy);
		offset += copy;
		size -= copy;
		ctx->sg_plaintext_size += copy;
		tls_ctx->pending_open_record_frags = ctx->sg_plaintext_num_elem;

		if (full_record || eor ||
		    ctx->sg_plaintext_num_elem ==
		    ARRAY_SIZE(ctx->sg_plaintext_data)) {
push_record:
			ret = tls_push_record(sk, flags, record_type);
			if (ret) {
				if (ret == -ENOMEM)
					goto wait_for_memory;

				goto sendpage_end;
			}
		}
		continue;
wait_for_sndbuf:
		set_bit(SOCK_NOSPACE, &sk->sk_socket->flags);
wait_for_memory:
		ret = sk_stream_wait_memory(sk, &timeo);
		if (ret) {
			trim_both_sgl(sk, ctx->sg_plaintext_size);
			goto sendpage_end;
		}

		if (tls_is_pending_closed_record(tls_ctx))
			goto push_record;

		goto alloc_payload;
	}

sendpage_end:
	if (orig_size > size)
		ret = orig_size - size;
	else
		ret = sk_stream_error(sk, flags, ret);

	release_sock(sk);
	return ret;
}

static struct sk_buff *tls_wait_data(struct sock *sk, int flags,
				     long timeo, int *err)
{
	struct tls_context *tls_ctx = tls_get_ctx(sk);
	struct tls_sw_context_rx *ctx = tls_sw_ctx_rx(tls_ctx);
	struct sk_buff *skb;
	DEFINE_WAIT_FUNC(wait, woken_wake_function);

	while (!(skb = ctx->recv_pkt)) {
		if (sk->sk_err) {
			*err = sock_error(sk);
			return NULL;
		}

		if (sk->sk_shutdown & RCV_SHUTDOWN)
			return NULL;

		if (sock_flag(sk, SOCK_DONE))
			return NULL;

		if ((flags & MSG_DONTWAIT) || !timeo) {
			*err = -EAGAIN;
			return NULL;
		}

		add_wait_queue(sk_sleep(sk), &wait);
		sk_set_bit(SOCKWQ_ASYNC_WAITDATA, sk);
		sk_wait_event(sk, &timeo, ctx->recv_pkt != skb, &wait);
		sk_clear_bit(SOCKWQ_ASYNC_WAITDATA, sk);
		remove_wait_queue(sk_sleep(sk), &wait);

		/* Handle signals */
		if (signal_pending(current)) {
			*err = sock_intr_errno(timeo);
			return NULL;
		}
	}

	return skb;
}

/* This function decrypts the input skb into either out_iov or in out_sg
 * or in skb buffers itself. The input parameter 'zc' indicates if
 * zero-copy mode needs to be tried or not. With zero-copy mode, either
 * out_iov or out_sg must be non-NULL. In case both out_iov and out_sg are
 * NULL, then the decryption happens inside skb buffers itself, i.e.
 * zero-copy gets disabled and 'zc' is updated.
 */

static int decrypt_internal(struct sock *sk, struct sk_buff *skb,
			    struct iov_iter *out_iov,
			    struct scatterlist *out_sg,
			    int *chunk, bool *zc)
{
	struct tls_context *tls_ctx = tls_get_ctx(sk);
	struct tls_sw_context_rx *ctx = tls_sw_ctx_rx(tls_ctx);
	struct strp_msg *rxm = strp_msg(skb);
	int n_sgin, n_sgout, nsg, mem_size, aead_size, err, pages = 0;
	struct aead_request *aead_req;
	struct sk_buff *unused;
	u8 *aad, *iv, *mem = NULL;
	struct scatterlist *sgin = NULL;
	struct scatterlist *sgout = NULL;
	const int data_len = rxm->full_len - tls_ctx->rx.overhead_size;

	if (*zc && (out_iov || out_sg)) {
		if (out_iov)
			n_sgout = iov_iter_npages(out_iov, INT_MAX) + 1;
		else
			n_sgout = sg_nents(out_sg);
	} else {
		n_sgout = 0;
		*zc = false;
	}

	n_sgin = skb_cow_data(skb, 0, &unused);
	if (n_sgin < 1)
		return -EBADMSG;

	/* Increment to accommodate AAD */
	n_sgin = n_sgin + 1;

	nsg = n_sgin + n_sgout;

	aead_size = sizeof(*aead_req) + crypto_aead_reqsize(ctx->aead_recv);
	mem_size = aead_size + (nsg * sizeof(struct scatterlist));
	mem_size = mem_size + TLS_AAD_SPACE_SIZE;
	mem_size = mem_size + crypto_aead_ivsize(ctx->aead_recv);

	/* Allocate a single block of memory which contains
	 * aead_req || sgin[] || sgout[] || aad || iv.
	 * This order achieves correct alignment for aead_req, sgin, sgout.
	 */
	mem = kmalloc(mem_size, sk->sk_allocation);
	if (!mem)
		return -ENOMEM;

	/* Segment the allocated memory */
	aead_req = (struct aead_request *)mem;
	sgin = (struct scatterlist *)(mem + aead_size);
	sgout = sgin + n_sgin;
	aad = (u8 *)(sgout + n_sgout);
	iv = aad + TLS_AAD_SPACE_SIZE;

	/* Prepare IV */
	err = skb_copy_bits(skb, rxm->offset + TLS_HEADER_SIZE,
			    iv + TLS_CIPHER_AES_GCM_128_SALT_SIZE,
			    tls_ctx->rx.iv_size);
	if (err < 0) {
		kfree(mem);
		return err;
	}
	memcpy(iv, tls_ctx->rx.iv, TLS_CIPHER_AES_GCM_128_SALT_SIZE);

	/* Prepare AAD */
	tls_make_aad(aad, rxm->full_len - tls_ctx->rx.overhead_size,
		     tls_ctx->rx.rec_seq, tls_ctx->rx.rec_seq_size,
		     ctx->control);

	/* Prepare sgin */
	sg_init_table(sgin, n_sgin);
	sg_set_buf(&sgin[0], aad, TLS_AAD_SPACE_SIZE);
	err = skb_to_sgvec(skb, &sgin[1],
			   rxm->offset + tls_ctx->rx.prepend_size,
			   rxm->full_len - tls_ctx->rx.prepend_size);
<<<<<<< HEAD
	if (nsg < 0) {
		ret = nsg;
		goto out;
=======
	if (err < 0) {
		kfree(mem);
		return err;
>>>>>>> 6bf4ca7f
	}

	if (n_sgout) {
		if (out_iov) {
			sg_init_table(sgout, n_sgout);
			sg_set_buf(&sgout[0], aad, TLS_AAD_SPACE_SIZE);

			*chunk = 0;
			err = zerocopy_from_iter(sk, out_iov, data_len, &pages,
						 chunk, &sgout[1],
						 (n_sgout - 1), false);
			if (err < 0)
				goto fallback_to_reg_recv;
		} else if (out_sg) {
			memcpy(sgout, out_sg, n_sgout * sizeof(*sgout));
		} else {
			goto fallback_to_reg_recv;
		}
	} else {
fallback_to_reg_recv:
		sgout = sgin;
		pages = 0;
		*chunk = 0;
		*zc = false;
	}

	/* Prepare and submit AEAD request */
	err = tls_do_decryption(sk, sgin, sgout, iv, data_len, aead_req);

<<<<<<< HEAD
out:
	if (sgin != &sgin_arr[0])
		kfree(sgin);
=======
	/* Release the pages in case iov was mapped to pages */
	for (; pages > 0; pages--)
		put_page(sg_page(&sgout[pages]));
>>>>>>> 6bf4ca7f

	kfree(mem);
	return err;
}

static int decrypt_skb_update(struct sock *sk, struct sk_buff *skb,
			      struct iov_iter *dest, int *chunk, bool *zc)
{
	struct tls_context *tls_ctx = tls_get_ctx(sk);
	struct tls_sw_context_rx *ctx = tls_sw_ctx_rx(tls_ctx);
	struct strp_msg *rxm = strp_msg(skb);
	int err = 0;

#ifdef CONFIG_TLS_DEVICE
	err = tls_device_decrypted(sk, skb);
	if (err < 0)
		return err;
#endif
	if (!ctx->decrypted) {
		err = decrypt_internal(sk, skb, dest, NULL, chunk, zc);
		if (err < 0)
			return err;
	} else {
		*zc = false;
	}

	rxm->offset += tls_ctx->rx.prepend_size;
	rxm->full_len -= tls_ctx->rx.overhead_size;
	tls_advance_record_sn(sk, &tls_ctx->rx);
	ctx->decrypted = true;
	ctx->saved_data_ready(sk);

	return err;
}

int decrypt_skb(struct sock *sk, struct sk_buff *skb,
		struct scatterlist *sgout)
{
	bool zc = true;
	int chunk;

	return decrypt_internal(sk, skb, NULL, sgout, &chunk, &zc);
}

static bool tls_sw_advance_skb(struct sock *sk, struct sk_buff *skb,
			       unsigned int len)
{
	struct tls_context *tls_ctx = tls_get_ctx(sk);
	struct tls_sw_context_rx *ctx = tls_sw_ctx_rx(tls_ctx);
	struct strp_msg *rxm = strp_msg(skb);

	if (len < rxm->full_len) {
		rxm->offset += len;
		rxm->full_len -= len;

		return false;
	}

	/* Finished with message */
	ctx->recv_pkt = NULL;
	kfree_skb(skb);
	__strp_unpause(&ctx->strp);

	return true;
}

int tls_sw_recvmsg(struct sock *sk,
		   struct msghdr *msg,
		   size_t len,
		   int nonblock,
		   int flags,
		   int *addr_len)
{
	struct tls_context *tls_ctx = tls_get_ctx(sk);
	struct tls_sw_context_rx *ctx = tls_sw_ctx_rx(tls_ctx);
	unsigned char control;
	struct strp_msg *rxm;
	struct sk_buff *skb;
	ssize_t copied = 0;
	bool cmsg = false;
	int target, err = 0;
	long timeo;
	bool is_kvec = msg->msg_iter.type & ITER_KVEC;

	flags |= nonblock;

	if (unlikely(flags & MSG_ERRQUEUE))
		return sock_recv_errqueue(sk, msg, len, SOL_IP, IP_RECVERR);

	lock_sock(sk);

	target = sock_rcvlowat(sk, flags & MSG_WAITALL, len);
	timeo = sock_rcvtimeo(sk, flags & MSG_DONTWAIT);
	do {
		bool zc = false;
		int chunk = 0;

		skb = tls_wait_data(sk, flags, timeo, &err);
		if (!skb)
			goto recv_end;

		rxm = strp_msg(skb);
		if (!cmsg) {
			int cerr;

			cerr = put_cmsg(msg, SOL_TLS, TLS_GET_RECORD_TYPE,
					sizeof(ctx->control), &ctx->control);
			cmsg = true;
			control = ctx->control;
			if (ctx->control != TLS_RECORD_TYPE_DATA) {
				if (cerr || msg->msg_flags & MSG_CTRUNC) {
					err = -EIO;
					goto recv_end;
				}
			}
		} else if (control != ctx->control) {
			goto recv_end;
		}

		if (!ctx->decrypted) {
			int to_copy = rxm->full_len - tls_ctx->rx.overhead_size;

			if (!is_kvec && to_copy <= len &&
			    likely(!(flags & MSG_PEEK)))
				zc = true;

			err = decrypt_skb_update(sk, skb, &msg->msg_iter,
						 &chunk, &zc);
			if (err < 0) {
				tls_err_abort(sk, EBADMSG);
				goto recv_end;
			}
			ctx->decrypted = true;
		}

		if (!zc) {
			chunk = min_t(unsigned int, rxm->full_len, len);
			err = skb_copy_datagram_msg(skb, rxm->offset, msg,
						    chunk);
			if (err < 0)
				goto recv_end;
		}

		copied += chunk;
		len -= chunk;
		if (likely(!(flags & MSG_PEEK))) {
			u8 control = ctx->control;

			if (tls_sw_advance_skb(sk, skb, chunk)) {
				/* Return full control message to
				 * userspace before trying to parse
				 * another message type
				 */
				msg->msg_flags |= MSG_EOR;
				if (control != TLS_RECORD_TYPE_DATA)
					goto recv_end;
			}
		} else {
			/* MSG_PEEK right now cannot look beyond current skb
			 * from strparser, meaning we cannot advance skb here
			 * and thus unpause strparser since we'd loose original
			 * one.
			 */
			break;
		}

		/* If we have a new message from strparser, continue now. */
		if (copied >= target && !ctx->recv_pkt)
			break;
	} while (len);

recv_end:
	release_sock(sk);
	return copied ? : err;
}

ssize_t tls_sw_splice_read(struct socket *sock,  loff_t *ppos,
			   struct pipe_inode_info *pipe,
			   size_t len, unsigned int flags)
{
	struct tls_context *tls_ctx = tls_get_ctx(sock->sk);
	struct tls_sw_context_rx *ctx = tls_sw_ctx_rx(tls_ctx);
	struct strp_msg *rxm = NULL;
	struct sock *sk = sock->sk;
	struct sk_buff *skb;
	ssize_t copied = 0;
	int err = 0;
	long timeo;
	int chunk;
	bool zc = false;

	lock_sock(sk);

	timeo = sock_rcvtimeo(sk, flags & MSG_DONTWAIT);

	skb = tls_wait_data(sk, flags, timeo, &err);
	if (!skb)
		goto splice_read_end;

	/* splice does not support reading control messages */
	if (ctx->control != TLS_RECORD_TYPE_DATA) {
		err = -ENOTSUPP;
		goto splice_read_end;
	}

	if (!ctx->decrypted) {
		err = decrypt_skb_update(sk, skb, NULL, &chunk, &zc);

		if (err < 0) {
			tls_err_abort(sk, EBADMSG);
			goto splice_read_end;
		}
		ctx->decrypted = true;
	}
	rxm = strp_msg(skb);

	chunk = min_t(unsigned int, rxm->full_len, len);
	copied = skb_splice_bits(skb, sk, rxm->offset, pipe, chunk, flags);
	if (copied < 0)
		goto splice_read_end;

	if (likely(!(flags & MSG_PEEK)))
		tls_sw_advance_skb(sk, skb, copied);

splice_read_end:
	release_sock(sk);
	return copied ? : err;
}

unsigned int tls_sw_poll(struct file *file, struct socket *sock,
			 struct poll_table_struct *wait)
{
	unsigned int ret;
	struct sock *sk = sock->sk;
	struct tls_context *tls_ctx = tls_get_ctx(sk);
	struct tls_sw_context_rx *ctx = tls_sw_ctx_rx(tls_ctx);

	/* Grab POLLOUT and POLLHUP from the underlying socket */
	ret = ctx->sk_poll(file, sock, wait);

	/* Clear POLLIN bits, and set based on recv_pkt */
	ret &= ~(POLLIN | POLLRDNORM);
	if (ctx->recv_pkt)
		ret |= POLLIN | POLLRDNORM;

	return ret;
}

static int tls_read_size(struct strparser *strp, struct sk_buff *skb)
{
	struct tls_context *tls_ctx = tls_get_ctx(strp->sk);
	struct tls_sw_context_rx *ctx = tls_sw_ctx_rx(tls_ctx);
	char header[TLS_HEADER_SIZE + MAX_IV_SIZE];
	struct strp_msg *rxm = strp_msg(skb);
	size_t cipher_overhead;
	size_t data_len = 0;
	int ret;

	/* Verify that we have a full TLS header, or wait for more data */
	if (rxm->offset + tls_ctx->rx.prepend_size > skb->len)
		return 0;

	/* Sanity-check size of on-stack buffer. */
	if (WARN_ON(tls_ctx->rx.prepend_size > sizeof(header))) {
		ret = -EINVAL;
		goto read_failure;
	}

	/* Linearize header to local buffer */
	ret = skb_copy_bits(skb, rxm->offset, header, tls_ctx->rx.prepend_size);

	if (ret < 0)
		goto read_failure;

	ctx->control = header[0];

	data_len = ((header[4] & 0xFF) | (header[3] << 8));

	cipher_overhead = tls_ctx->rx.tag_size + tls_ctx->rx.iv_size;

	if (data_len > TLS_MAX_PAYLOAD_SIZE + cipher_overhead) {
		ret = -EMSGSIZE;
		goto read_failure;
	}
	if (data_len < cipher_overhead) {
		ret = -EBADMSG;
		goto read_failure;
	}

	if (header[1] != TLS_VERSION_MINOR(tls_ctx->crypto_recv.info.version) ||
	    header[2] != TLS_VERSION_MAJOR(tls_ctx->crypto_recv.info.version)) {
		ret = -EINVAL;
		goto read_failure;
	}

#ifdef CONFIG_TLS_DEVICE
	handle_device_resync(strp->sk, TCP_SKB_CB(skb)->seq + rxm->offset,
			     *(u64*)tls_ctx->rx.rec_seq);
#endif
	return data_len + TLS_HEADER_SIZE;

read_failure:
	tls_err_abort(strp->sk, ret);

	return ret;
}

static void tls_queue(struct strparser *strp, struct sk_buff *skb)
{
	struct tls_context *tls_ctx = tls_get_ctx(strp->sk);
	struct tls_sw_context_rx *ctx = tls_sw_ctx_rx(tls_ctx);

	ctx->decrypted = false;

	ctx->recv_pkt = skb;
	strp_pause(strp);

	ctx->saved_data_ready(strp->sk);
}

static void tls_data_ready(struct sock *sk)
{
	struct tls_context *tls_ctx = tls_get_ctx(sk);
	struct tls_sw_context_rx *ctx = tls_sw_ctx_rx(tls_ctx);

	strp_data_ready(&ctx->strp);
}

void tls_sw_free_resources_tx(struct sock *sk)
{
	struct tls_context *tls_ctx = tls_get_ctx(sk);
	struct tls_sw_context_tx *ctx = tls_sw_ctx_tx(tls_ctx);

	crypto_free_aead(ctx->aead_send);
	tls_free_both_sg(sk);

	kfree(ctx);
}

void tls_sw_release_resources_rx(struct sock *sk)
{
	struct tls_context *tls_ctx = tls_get_ctx(sk);
	struct tls_sw_context_rx *ctx = tls_sw_ctx_rx(tls_ctx);

	if (ctx->aead_recv) {
		kfree_skb(ctx->recv_pkt);
		ctx->recv_pkt = NULL;
		crypto_free_aead(ctx->aead_recv);
		strp_stop(&ctx->strp);
		write_lock_bh(&sk->sk_callback_lock);
		sk->sk_data_ready = ctx->saved_data_ready;
		write_unlock_bh(&sk->sk_callback_lock);
		release_sock(sk);
		strp_done(&ctx->strp);
		lock_sock(sk);
	}
}

void tls_sw_free_resources_rx(struct sock *sk)
{
	struct tls_context *tls_ctx = tls_get_ctx(sk);
	struct tls_sw_context_rx *ctx = tls_sw_ctx_rx(tls_ctx);

	tls_sw_release_resources_rx(sk);

	kfree(ctx);
}

int tls_set_sw_offload(struct sock *sk, struct tls_context *ctx, int tx)
{
	struct tls_crypto_info *crypto_info;
	struct tls12_crypto_info_aes_gcm_128 *gcm_128_info;
	struct tls_sw_context_tx *sw_ctx_tx = NULL;
	struct tls_sw_context_rx *sw_ctx_rx = NULL;
	struct cipher_context *cctx;
	struct crypto_aead **aead;
	struct strp_callbacks cb;
	u16 nonce_size, tag_size, iv_size, rec_seq_size;
	char *iv, *rec_seq;
	int rc = 0;

	if (!ctx) {
		rc = -EINVAL;
		goto out;
	}

	if (tx) {
		if (!ctx->priv_ctx_tx) {
			sw_ctx_tx = kzalloc(sizeof(*sw_ctx_tx), GFP_KERNEL);
			if (!sw_ctx_tx) {
				rc = -ENOMEM;
				goto out;
			}
			ctx->priv_ctx_tx = sw_ctx_tx;
		} else {
			sw_ctx_tx =
				(struct tls_sw_context_tx *)ctx->priv_ctx_tx;
		}
	} else {
		if (!ctx->priv_ctx_rx) {
			sw_ctx_rx = kzalloc(sizeof(*sw_ctx_rx), GFP_KERNEL);
			if (!sw_ctx_rx) {
				rc = -ENOMEM;
				goto out;
			}
			ctx->priv_ctx_rx = sw_ctx_rx;
		} else {
			sw_ctx_rx =
				(struct tls_sw_context_rx *)ctx->priv_ctx_rx;
		}
	}

	if (tx) {
		crypto_init_wait(&sw_ctx_tx->async_wait);
		crypto_info = &ctx->crypto_send.info;
		cctx = &ctx->tx;
		aead = &sw_ctx_tx->aead_send;
	} else {
		crypto_init_wait(&sw_ctx_rx->async_wait);
		crypto_info = &ctx->crypto_recv.info;
		cctx = &ctx->rx;
		aead = &sw_ctx_rx->aead_recv;
	}

	switch (crypto_info->cipher_type) {
	case TLS_CIPHER_AES_GCM_128: {
		nonce_size = TLS_CIPHER_AES_GCM_128_IV_SIZE;
		tag_size = TLS_CIPHER_AES_GCM_128_TAG_SIZE;
		iv_size = TLS_CIPHER_AES_GCM_128_IV_SIZE;
		iv = ((struct tls12_crypto_info_aes_gcm_128 *)crypto_info)->iv;
		rec_seq_size = TLS_CIPHER_AES_GCM_128_REC_SEQ_SIZE;
		rec_seq =
		 ((struct tls12_crypto_info_aes_gcm_128 *)crypto_info)->rec_seq;
		gcm_128_info =
			(struct tls12_crypto_info_aes_gcm_128 *)crypto_info;
		break;
	}
	default:
		rc = -EINVAL;
		goto free_priv;
	}

	/* Sanity-check the IV size for stack allocations. */
	if (iv_size > MAX_IV_SIZE || nonce_size > MAX_IV_SIZE) {
		rc = -EINVAL;
		goto free_priv;
	}

	cctx->prepend_size = TLS_HEADER_SIZE + nonce_size;
	cctx->tag_size = tag_size;
	cctx->overhead_size = cctx->prepend_size + cctx->tag_size;
	cctx->iv_size = iv_size;
	cctx->iv = kmalloc(iv_size + TLS_CIPHER_AES_GCM_128_SALT_SIZE,
			   GFP_KERNEL);
	if (!cctx->iv) {
		rc = -ENOMEM;
		goto free_priv;
	}
	memcpy(cctx->iv, gcm_128_info->salt, TLS_CIPHER_AES_GCM_128_SALT_SIZE);
	memcpy(cctx->iv + TLS_CIPHER_AES_GCM_128_SALT_SIZE, iv, iv_size);
	cctx->rec_seq_size = rec_seq_size;
	cctx->rec_seq = kmemdup(rec_seq, rec_seq_size, GFP_KERNEL);
	if (!cctx->rec_seq) {
		rc = -ENOMEM;
		goto free_iv;
	}

	if (sw_ctx_tx) {
		sg_init_table(sw_ctx_tx->sg_encrypted_data,
			      ARRAY_SIZE(sw_ctx_tx->sg_encrypted_data));
		sg_init_table(sw_ctx_tx->sg_plaintext_data,
			      ARRAY_SIZE(sw_ctx_tx->sg_plaintext_data));

		sg_init_table(sw_ctx_tx->sg_aead_in, 2);
		sg_set_buf(&sw_ctx_tx->sg_aead_in[0], sw_ctx_tx->aad_space,
			   sizeof(sw_ctx_tx->aad_space));
		sg_unmark_end(&sw_ctx_tx->sg_aead_in[1]);
		sg_chain(sw_ctx_tx->sg_aead_in, 2,
			 sw_ctx_tx->sg_plaintext_data);
		sg_init_table(sw_ctx_tx->sg_aead_out, 2);
		sg_set_buf(&sw_ctx_tx->sg_aead_out[0], sw_ctx_tx->aad_space,
			   sizeof(sw_ctx_tx->aad_space));
		sg_unmark_end(&sw_ctx_tx->sg_aead_out[1]);
		sg_chain(sw_ctx_tx->sg_aead_out, 2,
			 sw_ctx_tx->sg_encrypted_data);
	}

	if (!*aead) {
		*aead = crypto_alloc_aead("gcm(aes)", 0, 0);
		if (IS_ERR(*aead)) {
			rc = PTR_ERR(*aead);
			*aead = NULL;
			goto free_rec_seq;
		}
	}

	ctx->push_pending_record = tls_sw_push_pending_record;

	rc = crypto_aead_setkey(*aead, gcm_128_info->key,
				TLS_CIPHER_AES_GCM_128_KEY_SIZE);
	if (rc)
		goto free_aead;

	rc = crypto_aead_setauthsize(*aead, cctx->tag_size);
	if (rc)
		goto free_aead;

	if (sw_ctx_rx) {
		/* Set up strparser */
		memset(&cb, 0, sizeof(cb));
		cb.rcv_msg = tls_queue;
		cb.parse_msg = tls_read_size;

		strp_init(&sw_ctx_rx->strp, sk, &cb);

		write_lock_bh(&sk->sk_callback_lock);
		sw_ctx_rx->saved_data_ready = sk->sk_data_ready;
		sk->sk_data_ready = tls_data_ready;
		write_unlock_bh(&sk->sk_callback_lock);

		sw_ctx_rx->sk_poll = sk->sk_socket->ops->poll;

		strp_check_rcv(&sw_ctx_rx->strp);
	}

	goto out;

free_aead:
	crypto_free_aead(*aead);
	*aead = NULL;
free_rec_seq:
	kfree(cctx->rec_seq);
	cctx->rec_seq = NULL;
free_iv:
	kfree(cctx->iv);
	cctx->iv = NULL;
free_priv:
	if (tx) {
		kfree(ctx->priv_ctx_tx);
		ctx->priv_ctx_tx = NULL;
	} else {
		kfree(ctx->priv_ctx_rx);
		ctx->priv_ctx_rx = NULL;
	}
out:
	return rc;
}<|MERGE_RESOLUTION|>--- conflicted
+++ resolved
@@ -424,13 +424,7 @@
 
 			copied += try_to_copy;
 			ret = tls_push_record(sk, msg->msg_flags, record_type);
-<<<<<<< HEAD
-			if (!ret)
-				continue;
-			if (ret < 0)
-=======
 			if (ret)
->>>>>>> 6bf4ca7f
 				goto send_end;
 			continue;
 
@@ -745,15 +739,9 @@
 	err = skb_to_sgvec(skb, &sgin[1],
 			   rxm->offset + tls_ctx->rx.prepend_size,
 			   rxm->full_len - tls_ctx->rx.prepend_size);
-<<<<<<< HEAD
-	if (nsg < 0) {
-		ret = nsg;
-		goto out;
-=======
 	if (err < 0) {
 		kfree(mem);
 		return err;
->>>>>>> 6bf4ca7f
 	}
 
 	if (n_sgout) {
@@ -783,15 +771,9 @@
 	/* Prepare and submit AEAD request */
 	err = tls_do_decryption(sk, sgin, sgout, iv, data_len, aead_req);
 
-<<<<<<< HEAD
-out:
-	if (sgin != &sgin_arr[0])
-		kfree(sgin);
-=======
 	/* Release the pages in case iov was mapped to pages */
 	for (; pages > 0; pages--)
 		put_page(sg_page(&sgout[pages]));
->>>>>>> 6bf4ca7f
 
 	kfree(mem);
 	return err;
