--- conflicted
+++ resolved
@@ -1949,11 +1949,7 @@
 			goto rcv;
 		}
 		tipc_aead_put(aead);
-<<<<<<< HEAD
-		aead = tipc_aead_get((struct tipc_aead __force __rcu *)tmp);
-=======
 		aead = tmp;
->>>>>>> 4e04e751
 	}
 
 	if (unlikely(err)) {
