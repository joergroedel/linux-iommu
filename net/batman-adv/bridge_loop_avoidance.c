--- conflicted
+++ resolved
@@ -1249,12 +1249,7 @@
 /**
  * batadv_bla_check_bcast_duplist
  * @bat_priv: the bat priv with all the soft interface information
-<<<<<<< HEAD
- * @bcast_packet: encapsulated broadcast frame plus batman header
- * @bcast_packet_len: length of encapsulated broadcast frame plus batman header
-=======
  * @skb: contains the bcast_packet to be checked
->>>>>>> 097e3635
  *
  * check if it is on our broadcast list. Another gateway might
  * have sent the same packet because it is connected to the same backbone,
@@ -1266,19 +1261,6 @@
  * the same host however as this might be intended.
  */
 int batadv_bla_check_bcast_duplist(struct batadv_priv *bat_priv,
-<<<<<<< HEAD
-				   struct batadv_bcast_packet *bcast_packet,
-				   int bcast_packet_len)
-{
-	int i, length, curr, ret = 0;
-	uint8_t *content;
-	uint16_t crc;
-	struct batadv_bcast_duplist_entry *entry;
-
-	length = bcast_packet_len - sizeof(*bcast_packet);
-	content = (uint8_t *)bcast_packet;
-	content += sizeof(*bcast_packet);
-=======
 				   struct sk_buff *skb)
 {
 	int i, curr, ret = 0;
@@ -1287,12 +1269,9 @@
 	struct batadv_bcast_duplist_entry *entry;
 
 	bcast_packet = (struct batadv_bcast_packet *)skb->data;
->>>>>>> 097e3635
 
 	/* calculate the crc ... */
 	crc = batadv_skb_crc32(skb, (u8 *)(bcast_packet + 1));
-
-	spin_lock_bh(&bat_priv->bla.bcast_duplist_lock);
 
 	spin_lock_bh(&bat_priv->bla.bcast_duplist_lock);
 
