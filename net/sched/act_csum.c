--- conflicted
+++ resolved
@@ -94,12 +94,6 @@
 		tcf_idr_release(*a, bind);
 		return -ENOMEM;
 	}
-<<<<<<< HEAD
-	params_old = rtnl_dereference(p->params);
-
-	p->tcf_action = parm->action;
-=======
->>>>>>> 6bf4ca7f
 	params_new->update_flags = parm->update_flags;
 
 	spin_lock_bh(&p->tcf_lock);
@@ -605,15 +599,6 @@
 	struct tcf_csum_params *params;
 	struct tc_csum opt = {
 		.index   = p->tcf_index,
-<<<<<<< HEAD
-		.refcnt  = p->tcf_refcnt - ref,
-		.bindcnt = p->tcf_bindcnt - bind,
-		.action  = p->tcf_action,
-	};
-	struct tcf_t t;
-
-	params = rtnl_dereference(p->params);
-=======
 		.refcnt  = refcount_read(&p->tcf_refcnt) - ref,
 		.bindcnt = atomic_read(&p->tcf_bindcnt) - bind,
 	};
@@ -623,7 +608,6 @@
 	params = rcu_dereference_protected(p->params,
 					   lockdep_is_held(&p->tcf_lock));
 	opt.action = p->tcf_action;
->>>>>>> 6bf4ca7f
 	opt.update_flags = params->update_flags;
 
 	if (nla_put(skb, TCA_CSUM_PARMS, sizeof(opt), &opt))
