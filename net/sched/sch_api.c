/*
 * net/sched/sch_api.c	Packet scheduler API.
 *
 *		This program is free software; you can redistribute it and/or
 *		modify it under the terms of the GNU General Public License
 *		as published by the Free Software Foundation; either version
 *		2 of the License, or (at your option) any later version.
 *
 * Authors:	Alexey Kuznetsov, <kuznet@ms2.inr.ac.ru>
 *
 * Fixes:
 *
 * Rani Assaf <rani@magic.metawire.com> :980802: JIFFIES and CPU clock sources are repaired.
 * Eduardo J. Blanco <ejbs@netlabs.com.uy> :990222: kmod support
 * Jamal Hadi Salim <hadi@nortelnetworks.com>: 990601: ingress support
 */

#include <linux/module.h>
#include <linux/types.h>
#include <linux/kernel.h>
#include <linux/string.h>
#include <linux/errno.h>
#include <linux/skbuff.h>
#include <linux/init.h>
#include <linux/proc_fs.h>
#include <linux/seq_file.h>
#include <linux/kmod.h>
#include <linux/list.h>
#include <linux/hrtimer.h>
#include <linux/slab.h>
#include <linux/hashtable.h>

#include <net/net_namespace.h>
#include <net/sock.h>
#include <net/netlink.h>
#include <net/pkt_sched.h>
#include <net/pkt_cls.h>

/*

   Short review.
   -------------

   This file consists of two interrelated parts:

   1. queueing disciplines manager frontend.
   2. traffic classes manager frontend.

   Generally, queueing discipline ("qdisc") is a black box,
   which is able to enqueue packets and to dequeue them (when
   device is ready to send something) in order and at times
   determined by algorithm hidden in it.

   qdisc's are divided to two categories:
   - "queues", which have no internal structure visible from outside.
   - "schedulers", which split all the packets to "traffic classes",
     using "packet classifiers" (look at cls_api.c)

   In turn, classes may have child qdiscs (as rule, queues)
   attached to them etc. etc. etc.

   The goal of the routines in this file is to translate
   information supplied by user in the form of handles
   to more intelligible for kernel form, to make some sanity
   checks and part of work, which is common to all qdiscs
   and to provide rtnetlink notifications.

   All real intelligent work is done inside qdisc modules.



   Every discipline has two major routines: enqueue and dequeue.

   ---dequeue

   dequeue usually returns a skb to send. It is allowed to return NULL,
   but it does not mean that queue is empty, it just means that
   discipline does not want to send anything this time.
   Queue is really empty if q->q.qlen == 0.
   For complicated disciplines with multiple queues q->q is not
   real packet queue, but however q->q.qlen must be valid.

   ---enqueue

   enqueue returns 0, if packet was enqueued successfully.
   If packet (this one or another one) was dropped, it returns
   not zero error code.
   NET_XMIT_DROP 	- this packet dropped
     Expected action: do not backoff, but wait until queue will clear.
   NET_XMIT_CN	 	- probably this packet enqueued, but another one dropped.
     Expected action: backoff or ignore

   Auxiliary routines:

   ---peek

   like dequeue but without removing a packet from the queue

   ---reset

   returns qdisc to initial state: purge all buffers, clear all
   timers, counters (except for statistics) etc.

   ---init

   initializes newly created qdisc.

   ---destroy

   destroys resources allocated by init and during lifetime of qdisc.

   ---change

   changes qdisc parameters.
 */

/* Protects list of registered TC modules. It is pure SMP lock. */
static DEFINE_RWLOCK(qdisc_mod_lock);


/************************************************
 *	Queueing disciplines manipulation.	*
 ************************************************/


/* The list of all installed queueing disciplines. */

static struct Qdisc_ops *qdisc_base;

/* Register/unregister queueing discipline */

int register_qdisc(struct Qdisc_ops *qops)
{
	struct Qdisc_ops *q, **qp;
	int rc = -EEXIST;

	write_lock(&qdisc_mod_lock);
	for (qp = &qdisc_base; (q = *qp) != NULL; qp = &q->next)
		if (!strcmp(qops->id, q->id))
			goto out;

	if (qops->enqueue == NULL)
		qops->enqueue = noop_qdisc_ops.enqueue;
	if (qops->peek == NULL) {
		if (qops->dequeue == NULL)
			qops->peek = noop_qdisc_ops.peek;
		else
			goto out_einval;
	}
	if (qops->dequeue == NULL)
		qops->dequeue = noop_qdisc_ops.dequeue;

	if (qops->cl_ops) {
		const struct Qdisc_class_ops *cops = qops->cl_ops;

		if (!(cops->find && cops->walk && cops->leaf))
			goto out_einval;

		if (cops->tcf_block && !(cops->bind_tcf && cops->unbind_tcf))
			goto out_einval;
	}

	qops->next = NULL;
	*qp = qops;
	rc = 0;
out:
	write_unlock(&qdisc_mod_lock);
	return rc;

out_einval:
	rc = -EINVAL;
	goto out;
}
EXPORT_SYMBOL(register_qdisc);

int unregister_qdisc(struct Qdisc_ops *qops)
{
	struct Qdisc_ops *q, **qp;
	int err = -ENOENT;

	write_lock(&qdisc_mod_lock);
	for (qp = &qdisc_base; (q = *qp) != NULL; qp = &q->next)
		if (q == qops)
			break;
	if (q) {
		*qp = q->next;
		q->next = NULL;
		err = 0;
	}
	write_unlock(&qdisc_mod_lock);
	return err;
}
EXPORT_SYMBOL(unregister_qdisc);

/* Get default qdisc if not otherwise specified */
void qdisc_get_default(char *name, size_t len)
{
	read_lock(&qdisc_mod_lock);
	strlcpy(name, default_qdisc_ops->id, len);
	read_unlock(&qdisc_mod_lock);
}

static struct Qdisc_ops *qdisc_lookup_default(const char *name)
{
	struct Qdisc_ops *q = NULL;

	for (q = qdisc_base; q; q = q->next) {
		if (!strcmp(name, q->id)) {
			if (!try_module_get(q->owner))
				q = NULL;
			break;
		}
	}

	return q;
}

/* Set new default qdisc to use */
int qdisc_set_default(const char *name)
{
	const struct Qdisc_ops *ops;

	if (!capable(CAP_NET_ADMIN))
		return -EPERM;

	write_lock(&qdisc_mod_lock);
	ops = qdisc_lookup_default(name);
	if (!ops) {
		/* Not found, drop lock and try to load module */
		write_unlock(&qdisc_mod_lock);
		request_module("sch_%s", name);
		write_lock(&qdisc_mod_lock);

		ops = qdisc_lookup_default(name);
	}

	if (ops) {
		/* Set new default */
		module_put(default_qdisc_ops->owner);
		default_qdisc_ops = ops;
	}
	write_unlock(&qdisc_mod_lock);

	return ops ? 0 : -ENOENT;
}

#ifdef CONFIG_NET_SCH_DEFAULT
/* Set default value from kernel config */
static int __init sch_default_qdisc(void)
{
	return qdisc_set_default(CONFIG_DEFAULT_NET_SCH);
}
late_initcall(sch_default_qdisc);
#endif

/* We know handle. Find qdisc among all qdisc's attached to device
 * (root qdisc, all its children, children of children etc.)
 * Note: caller either uses rtnl or rcu_read_lock()
 */

static struct Qdisc *qdisc_match_from_root(struct Qdisc *root, u32 handle)
{
	struct Qdisc *q;

	if (!qdisc_dev(root))
		return (root->handle == handle ? root : NULL);

	if (!(root->flags & TCQ_F_BUILTIN) &&
	    root->handle == handle)
		return root;

	hash_for_each_possible_rcu(qdisc_dev(root)->qdisc_hash, q, hash, handle) {
		if (q->handle == handle)
			return q;
	}
	return NULL;
}

void qdisc_hash_add(struct Qdisc *q, bool invisible)
{
	if ((q->parent != TC_H_ROOT) && !(q->flags & TCQ_F_INGRESS)) {
		ASSERT_RTNL();
		hash_add_rcu(qdisc_dev(q)->qdisc_hash, &q->hash, q->handle);
		if (invisible)
			q->flags |= TCQ_F_INVISIBLE;
	}
}
EXPORT_SYMBOL(qdisc_hash_add);

void qdisc_hash_del(struct Qdisc *q)
{
	if ((q->parent != TC_H_ROOT) && !(q->flags & TCQ_F_INGRESS)) {
		ASSERT_RTNL();
		hash_del_rcu(&q->hash);
	}
}
EXPORT_SYMBOL(qdisc_hash_del);

struct Qdisc *qdisc_lookup(struct net_device *dev, u32 handle)
{
	struct Qdisc *q;

	if (!handle)
		return NULL;
	q = qdisc_match_from_root(dev->qdisc, handle);
	if (q)
		goto out;

	if (dev_ingress_queue(dev))
		q = qdisc_match_from_root(
			dev_ingress_queue(dev)->qdisc_sleeping,
			handle);
out:
	return q;
}

struct Qdisc *qdisc_lookup_rcu(struct net_device *dev, u32 handle)
{
	struct netdev_queue *nq;
	struct Qdisc *q;

	if (!handle)
		return NULL;
	q = qdisc_match_from_root(dev->qdisc, handle);
	if (q)
		goto out;

	nq = dev_ingress_queue_rcu(dev);
	if (nq)
		q = qdisc_match_from_root(nq->qdisc_sleeping, handle);
out:
	return q;
}

static struct Qdisc *qdisc_leaf(struct Qdisc *p, u32 classid)
{
	unsigned long cl;
	struct Qdisc *leaf;
	const struct Qdisc_class_ops *cops = p->ops->cl_ops;

	if (cops == NULL)
		return NULL;
	cl = cops->find(p, classid);

	if (cl == 0)
		return NULL;
	leaf = cops->leaf(p, cl);
	return leaf;
}

/* Find queueing discipline by name */

static struct Qdisc_ops *qdisc_lookup_ops(struct nlattr *kind)
{
	struct Qdisc_ops *q = NULL;

	if (kind) {
		read_lock(&qdisc_mod_lock);
		for (q = qdisc_base; q; q = q->next) {
			if (nla_strcmp(kind, q->id) == 0) {
				if (!try_module_get(q->owner))
					q = NULL;
				break;
			}
		}
		read_unlock(&qdisc_mod_lock);
	}
	return q;
}

/* The linklayer setting were not transferred from iproute2, in older
 * versions, and the rate tables lookup systems have been dropped in
 * the kernel. To keep backward compatible with older iproute2 tc
 * utils, we detect the linklayer setting by detecting if the rate
 * table were modified.
 *
 * For linklayer ATM table entries, the rate table will be aligned to
 * 48 bytes, thus some table entries will contain the same value.  The
 * mpu (min packet unit) is also encoded into the old rate table, thus
 * starting from the mpu, we find low and high table entries for
 * mapping this cell.  If these entries contain the same value, when
 * the rate tables have been modified for linklayer ATM.
 *
 * This is done by rounding mpu to the nearest 48 bytes cell/entry,
 * and then roundup to the next cell, calc the table entry one below,
 * and compare.
 */
static __u8 __detect_linklayer(struct tc_ratespec *r, __u32 *rtab)
{
	int low       = roundup(r->mpu, 48);
	int high      = roundup(low+1, 48);
	int cell_low  = low >> r->cell_log;
	int cell_high = (high >> r->cell_log) - 1;

	/* rtab is too inaccurate at rates > 100Mbit/s */
	if ((r->rate > (100000000/8)) || (rtab[0] == 0)) {
		pr_debug("TC linklayer: Giving up ATM detection\n");
		return TC_LINKLAYER_ETHERNET;
	}

	if ((cell_high > cell_low) && (cell_high < 256)
	    && (rtab[cell_low] == rtab[cell_high])) {
		pr_debug("TC linklayer: Detected ATM, low(%d)=high(%d)=%u\n",
			 cell_low, cell_high, rtab[cell_high]);
		return TC_LINKLAYER_ATM;
	}
	return TC_LINKLAYER_ETHERNET;
}

static struct qdisc_rate_table *qdisc_rtab_list;

struct qdisc_rate_table *qdisc_get_rtab(struct tc_ratespec *r,
					struct nlattr *tab,
					struct netlink_ext_ack *extack)
{
	struct qdisc_rate_table *rtab;

	if (tab == NULL || r->rate == 0 || r->cell_log == 0 ||
	    nla_len(tab) != TC_RTAB_SIZE) {
		NL_SET_ERR_MSG(extack, "Invalid rate table parameters for searching");
		return NULL;
	}

	for (rtab = qdisc_rtab_list; rtab; rtab = rtab->next) {
		if (!memcmp(&rtab->rate, r, sizeof(struct tc_ratespec)) &&
		    !memcmp(&rtab->data, nla_data(tab), 1024)) {
			rtab->refcnt++;
			return rtab;
		}
	}

	rtab = kmalloc(sizeof(*rtab), GFP_KERNEL);
	if (rtab) {
		rtab->rate = *r;
		rtab->refcnt = 1;
		memcpy(rtab->data, nla_data(tab), 1024);
		if (r->linklayer == TC_LINKLAYER_UNAWARE)
			r->linklayer = __detect_linklayer(r, rtab->data);
		rtab->next = qdisc_rtab_list;
		qdisc_rtab_list = rtab;
	} else {
		NL_SET_ERR_MSG(extack, "Failed to allocate new qdisc rate table");
	}
	return rtab;
}
EXPORT_SYMBOL(qdisc_get_rtab);

void qdisc_put_rtab(struct qdisc_rate_table *tab)
{
	struct qdisc_rate_table *rtab, **rtabp;

	if (!tab || --tab->refcnt)
		return;

	for (rtabp = &qdisc_rtab_list;
	     (rtab = *rtabp) != NULL;
	     rtabp = &rtab->next) {
		if (rtab == tab) {
			*rtabp = rtab->next;
			kfree(rtab);
			return;
		}
	}
}
EXPORT_SYMBOL(qdisc_put_rtab);

static LIST_HEAD(qdisc_stab_list);

static const struct nla_policy stab_policy[TCA_STAB_MAX + 1] = {
	[TCA_STAB_BASE]	= { .len = sizeof(struct tc_sizespec) },
	[TCA_STAB_DATA] = { .type = NLA_BINARY },
};

static struct qdisc_size_table *qdisc_get_stab(struct nlattr *opt,
					       struct netlink_ext_ack *extack)
{
	struct nlattr *tb[TCA_STAB_MAX + 1];
	struct qdisc_size_table *stab;
	struct tc_sizespec *s;
	unsigned int tsize = 0;
	u16 *tab = NULL;
	int err;

	err = nla_parse_nested(tb, TCA_STAB_MAX, opt, stab_policy, extack);
	if (err < 0)
		return ERR_PTR(err);
	if (!tb[TCA_STAB_BASE]) {
		NL_SET_ERR_MSG(extack, "Size table base attribute is missing");
		return ERR_PTR(-EINVAL);
	}

	s = nla_data(tb[TCA_STAB_BASE]);

	if (s->tsize > 0) {
		if (!tb[TCA_STAB_DATA]) {
			NL_SET_ERR_MSG(extack, "Size table data attribute is missing");
			return ERR_PTR(-EINVAL);
		}
		tab = nla_data(tb[TCA_STAB_DATA]);
		tsize = nla_len(tb[TCA_STAB_DATA]) / sizeof(u16);
	}

	if (tsize != s->tsize || (!tab && tsize > 0)) {
		NL_SET_ERR_MSG(extack, "Invalid size of size table");
		return ERR_PTR(-EINVAL);
	}

	list_for_each_entry(stab, &qdisc_stab_list, list) {
		if (memcmp(&stab->szopts, s, sizeof(*s)))
			continue;
		if (tsize > 0 && memcmp(stab->data, tab, tsize * sizeof(u16)))
			continue;
		stab->refcnt++;
		return stab;
	}

	stab = kmalloc(sizeof(*stab) + tsize * sizeof(u16), GFP_KERNEL);
	if (!stab)
		return ERR_PTR(-ENOMEM);

	stab->refcnt = 1;
	stab->szopts = *s;
	if (tsize > 0)
		memcpy(stab->data, tab, tsize * sizeof(u16));

	list_add_tail(&stab->list, &qdisc_stab_list);

	return stab;
}

static void stab_kfree_rcu(struct rcu_head *head)
{
	kfree(container_of(head, struct qdisc_size_table, rcu));
}

void qdisc_put_stab(struct qdisc_size_table *tab)
{
	if (!tab)
		return;

	if (--tab->refcnt == 0) {
		list_del(&tab->list);
		call_rcu_bh(&tab->rcu, stab_kfree_rcu);
	}
}
EXPORT_SYMBOL(qdisc_put_stab);

static int qdisc_dump_stab(struct sk_buff *skb, struct qdisc_size_table *stab)
{
	struct nlattr *nest;

	nest = nla_nest_start(skb, TCA_STAB);
	if (nest == NULL)
		goto nla_put_failure;
	if (nla_put(skb, TCA_STAB_BASE, sizeof(stab->szopts), &stab->szopts))
		goto nla_put_failure;
	nla_nest_end(skb, nest);

	return skb->len;

nla_put_failure:
	return -1;
}

void __qdisc_calculate_pkt_len(struct sk_buff *skb,
			       const struct qdisc_size_table *stab)
{
	int pkt_len, slot;

	pkt_len = skb->len + stab->szopts.overhead;
	if (unlikely(!stab->szopts.tsize))
		goto out;

	slot = pkt_len + stab->szopts.cell_align;
	if (unlikely(slot < 0))
		slot = 0;

	slot >>= stab->szopts.cell_log;
	if (likely(slot < stab->szopts.tsize))
		pkt_len = stab->data[slot];
	else
		pkt_len = stab->data[stab->szopts.tsize - 1] *
				(slot / stab->szopts.tsize) +
				stab->data[slot % stab->szopts.tsize];

	pkt_len <<= stab->szopts.size_log;
out:
	if (unlikely(pkt_len < 1))
		pkt_len = 1;
	qdisc_skb_cb(skb)->pkt_len = pkt_len;
}
EXPORT_SYMBOL(__qdisc_calculate_pkt_len);

void qdisc_warn_nonwc(const char *txt, struct Qdisc *qdisc)
{
	if (!(qdisc->flags & TCQ_F_WARN_NONWC)) {
		pr_warn("%s: %s qdisc %X: is non-work-conserving?\n",
			txt, qdisc->ops->id, qdisc->handle >> 16);
		qdisc->flags |= TCQ_F_WARN_NONWC;
	}
}
EXPORT_SYMBOL(qdisc_warn_nonwc);

static enum hrtimer_restart qdisc_watchdog(struct hrtimer *timer)
{
	struct qdisc_watchdog *wd = container_of(timer, struct qdisc_watchdog,
						 timer);

	rcu_read_lock();
	__netif_schedule(qdisc_root(wd->qdisc));
	rcu_read_unlock();

	return HRTIMER_NORESTART;
}

void qdisc_watchdog_init_clockid(struct qdisc_watchdog *wd, struct Qdisc *qdisc,
				 clockid_t clockid)
{
	hrtimer_init(&wd->timer, clockid, HRTIMER_MODE_ABS_PINNED);
	wd->timer.function = qdisc_watchdog;
	wd->qdisc = qdisc;
}
EXPORT_SYMBOL(qdisc_watchdog_init_clockid);

void qdisc_watchdog_init(struct qdisc_watchdog *wd, struct Qdisc *qdisc)
{
	qdisc_watchdog_init_clockid(wd, qdisc, CLOCK_MONOTONIC);
}
EXPORT_SYMBOL(qdisc_watchdog_init);

void qdisc_watchdog_schedule_ns(struct qdisc_watchdog *wd, u64 expires)
{
	if (test_bit(__QDISC_STATE_DEACTIVATED,
		     &qdisc_root_sleeping(wd->qdisc)->state))
		return;

	if (wd->last_expires == expires)
		return;

	wd->last_expires = expires;
	hrtimer_start(&wd->timer,
		      ns_to_ktime(expires),
		      HRTIMER_MODE_ABS_PINNED);
}
EXPORT_SYMBOL(qdisc_watchdog_schedule_ns);

void qdisc_watchdog_cancel(struct qdisc_watchdog *wd)
{
	hrtimer_cancel(&wd->timer);
}
EXPORT_SYMBOL(qdisc_watchdog_cancel);

static struct hlist_head *qdisc_class_hash_alloc(unsigned int n)
{
	struct hlist_head *h;
	unsigned int i;

	h = kvmalloc_array(n, sizeof(struct hlist_head), GFP_KERNEL);

	if (h != NULL) {
		for (i = 0; i < n; i++)
			INIT_HLIST_HEAD(&h[i]);
	}
	return h;
}

void qdisc_class_hash_grow(struct Qdisc *sch, struct Qdisc_class_hash *clhash)
{
	struct Qdisc_class_common *cl;
	struct hlist_node *next;
	struct hlist_head *nhash, *ohash;
	unsigned int nsize, nmask, osize;
	unsigned int i, h;

	/* Rehash when load factor exceeds 0.75 */
	if (clhash->hashelems * 4 <= clhash->hashsize * 3)
		return;
	nsize = clhash->hashsize * 2;
	nmask = nsize - 1;
	nhash = qdisc_class_hash_alloc(nsize);
	if (nhash == NULL)
		return;

	ohash = clhash->hash;
	osize = clhash->hashsize;

	sch_tree_lock(sch);
	for (i = 0; i < osize; i++) {
		hlist_for_each_entry_safe(cl, next, &ohash[i], hnode) {
			h = qdisc_class_hash(cl->classid, nmask);
			hlist_add_head(&cl->hnode, &nhash[h]);
		}
	}
	clhash->hash     = nhash;
	clhash->hashsize = nsize;
	clhash->hashmask = nmask;
	sch_tree_unlock(sch);

	kvfree(ohash);
}
EXPORT_SYMBOL(qdisc_class_hash_grow);

int qdisc_class_hash_init(struct Qdisc_class_hash *clhash)
{
	unsigned int size = 4;

	clhash->hash = qdisc_class_hash_alloc(size);
	if (!clhash->hash)
		return -ENOMEM;
	clhash->hashsize  = size;
	clhash->hashmask  = size - 1;
	clhash->hashelems = 0;
	return 0;
}
EXPORT_SYMBOL(qdisc_class_hash_init);

void qdisc_class_hash_destroy(struct Qdisc_class_hash *clhash)
{
	kvfree(clhash->hash);
}
EXPORT_SYMBOL(qdisc_class_hash_destroy);

void qdisc_class_hash_insert(struct Qdisc_class_hash *clhash,
			     struct Qdisc_class_common *cl)
{
	unsigned int h;

	INIT_HLIST_NODE(&cl->hnode);
	h = qdisc_class_hash(cl->classid, clhash->hashmask);
	hlist_add_head(&cl->hnode, &clhash->hash[h]);
	clhash->hashelems++;
}
EXPORT_SYMBOL(qdisc_class_hash_insert);

void qdisc_class_hash_remove(struct Qdisc_class_hash *clhash,
			     struct Qdisc_class_common *cl)
{
	hlist_del(&cl->hnode);
	clhash->hashelems--;
}
EXPORT_SYMBOL(qdisc_class_hash_remove);

/* Allocate an unique handle from space managed by kernel
 * Possible range is [8000-FFFF]:0000 (0x8000 values)
 */
static u32 qdisc_alloc_handle(struct net_device *dev)
{
	int i = 0x8000;
	static u32 autohandle = TC_H_MAKE(0x80000000U, 0);

	do {
		autohandle += TC_H_MAKE(0x10000U, 0);
		if (autohandle == TC_H_MAKE(TC_H_ROOT, 0))
			autohandle = TC_H_MAKE(0x80000000U, 0);
		if (!qdisc_lookup(dev, autohandle))
			return autohandle;
		cond_resched();
	} while	(--i > 0);

	return 0;
}

void qdisc_tree_reduce_backlog(struct Qdisc *sch, unsigned int n,
			       unsigned int len)
{
	bool qdisc_is_offloaded = sch->flags & TCQ_F_OFFLOADED;
	const struct Qdisc_class_ops *cops;
	unsigned long cl;
	u32 parentid;
	bool notify;
	int drops;

	if (n == 0 && len == 0)
		return;
	drops = max_t(int, n, 0);
	rcu_read_lock();
	while ((parentid = sch->parent)) {
		if (TC_H_MAJ(parentid) == TC_H_MAJ(TC_H_INGRESS))
			break;

		if (sch->flags & TCQ_F_NOPARENT)
			break;
		/* Notify parent qdisc only if child qdisc becomes empty.
		 *
		 * If child was empty even before update then backlog
		 * counter is screwed and we skip notification because
		 * parent class is already passive.
		 *
		 * If the original child was offloaded then it is allowed
		 * to be seem as empty, so the parent is notified anyway.
		 */
		notify = !sch->q.qlen && !WARN_ON_ONCE(!n &&
						       !qdisc_is_offloaded);
		/* TODO: perform the search on a per txq basis */
		sch = qdisc_lookup(qdisc_dev(sch), TC_H_MAJ(parentid));
		if (sch == NULL) {
			WARN_ON_ONCE(parentid != TC_H_ROOT);
			break;
		}
		cops = sch->ops->cl_ops;
		if (notify && cops->qlen_notify) {
			cl = cops->find(sch, parentid);
			cops->qlen_notify(sch, cl);
		}
		sch->q.qlen -= n;
		sch->qstats.backlog -= len;
		__qdisc_qstats_drop(sch, drops);
	}
	rcu_read_unlock();
}
EXPORT_SYMBOL(qdisc_tree_reduce_backlog);

static int tc_fill_qdisc(struct sk_buff *skb, struct Qdisc *q, u32 clid,
			 u32 portid, u32 seq, u16 flags, int event)
{
	struct gnet_stats_basic_cpu __percpu *cpu_bstats = NULL;
	struct gnet_stats_queue __percpu *cpu_qstats = NULL;
	struct tcmsg *tcm;
	struct nlmsghdr  *nlh;
	unsigned char *b = skb_tail_pointer(skb);
	struct gnet_dump d;
	struct qdisc_size_table *stab;
	u32 block_index;
	__u32 qlen;

	cond_resched();
	nlh = nlmsg_put(skb, portid, seq, event, sizeof(*tcm), flags);
	if (!nlh)
		goto out_nlmsg_trim;
	tcm = nlmsg_data(nlh);
	tcm->tcm_family = AF_UNSPEC;
	tcm->tcm__pad1 = 0;
	tcm->tcm__pad2 = 0;
	tcm->tcm_ifindex = qdisc_dev(q)->ifindex;
	tcm->tcm_parent = clid;
	tcm->tcm_handle = q->handle;
	tcm->tcm_info = refcount_read(&q->refcnt);
	if (nla_put_string(skb, TCA_KIND, q->ops->id))
		goto nla_put_failure;
	if (q->ops->ingress_block_get) {
		block_index = q->ops->ingress_block_get(q);
		if (block_index &&
		    nla_put_u32(skb, TCA_INGRESS_BLOCK, block_index))
			goto nla_put_failure;
	}
	if (q->ops->egress_block_get) {
		block_index = q->ops->egress_block_get(q);
		if (block_index &&
		    nla_put_u32(skb, TCA_EGRESS_BLOCK, block_index))
			goto nla_put_failure;
	}
	if (q->ops->dump && q->ops->dump(q, skb) < 0)
		goto nla_put_failure;
	if (nla_put_u8(skb, TCA_HW_OFFLOAD, !!(q->flags & TCQ_F_OFFLOADED)))
		goto nla_put_failure;
	qlen = qdisc_qlen_sum(q);

	stab = rtnl_dereference(q->stab);
	if (stab && qdisc_dump_stab(skb, stab) < 0)
		goto nla_put_failure;

	if (gnet_stats_start_copy_compat(skb, TCA_STATS2, TCA_STATS, TCA_XSTATS,
					 NULL, &d, TCA_PAD) < 0)
		goto nla_put_failure;

	if (q->ops->dump_stats && q->ops->dump_stats(q, &d) < 0)
		goto nla_put_failure;

	if (qdisc_is_percpu_stats(q)) {
		cpu_bstats = q->cpu_bstats;
		cpu_qstats = q->cpu_qstats;
	}

	if (gnet_stats_copy_basic(qdisc_root_sleeping_running(q),
				  &d, cpu_bstats, &q->bstats) < 0 ||
	    gnet_stats_copy_rate_est(&d, &q->rate_est) < 0 ||
	    gnet_stats_copy_queue(&d, cpu_qstats, &q->qstats, qlen) < 0)
		goto nla_put_failure;

	if (gnet_stats_finish_copy(&d) < 0)
		goto nla_put_failure;

	nlh->nlmsg_len = skb_tail_pointer(skb) - b;
	return skb->len;

out_nlmsg_trim:
nla_put_failure:
	nlmsg_trim(skb, b);
	return -1;
}

static bool tc_qdisc_dump_ignore(struct Qdisc *q, bool dump_invisible)
{
	if (q->flags & TCQ_F_BUILTIN)
		return true;
	if ((q->flags & TCQ_F_INVISIBLE) && !dump_invisible)
		return true;

	return false;
}

static int qdisc_notify(struct net *net, struct sk_buff *oskb,
			struct nlmsghdr *n, u32 clid,
			struct Qdisc *old, struct Qdisc *new)
{
	struct sk_buff *skb;
	u32 portid = oskb ? NETLINK_CB(oskb).portid : 0;

	skb = alloc_skb(NLMSG_GOODSIZE, GFP_KERNEL);
	if (!skb)
		return -ENOBUFS;

	if (old && !tc_qdisc_dump_ignore(old, false)) {
		if (tc_fill_qdisc(skb, old, clid, portid, n->nlmsg_seq,
				  0, RTM_DELQDISC) < 0)
			goto err_out;
	}
	if (new && !tc_qdisc_dump_ignore(new, false)) {
		if (tc_fill_qdisc(skb, new, clid, portid, n->nlmsg_seq,
				  old ? NLM_F_REPLACE : 0, RTM_NEWQDISC) < 0)
			goto err_out;
	}

	if (skb->len)
		return rtnetlink_send(skb, net, portid, RTNLGRP_TC,
				      n->nlmsg_flags & NLM_F_ECHO);

err_out:
	kfree_skb(skb);
	return -EINVAL;
}

static void notify_and_destroy(struct net *net, struct sk_buff *skb,
			       struct nlmsghdr *n, u32 clid,
			       struct Qdisc *old, struct Qdisc *new)
{
	if (new || old)
		qdisc_notify(net, skb, n, clid, old, new);

	if (old)
		qdisc_put(old);
}

/* Graft qdisc "new" to class "classid" of qdisc "parent" or
 * to device "dev".
 *
 * When appropriate send a netlink notification using 'skb'
 * and "n".
 *
 * On success, destroy old qdisc.
 */

static int qdisc_graft(struct net_device *dev, struct Qdisc *parent,
		       struct sk_buff *skb, struct nlmsghdr *n, u32 classid,
		       struct Qdisc *new, struct Qdisc *old,
		       struct netlink_ext_ack *extack)
{
	struct Qdisc *q = old;
	struct net *net = dev_net(dev);
	int err = 0;

	if (parent == NULL) {
		unsigned int i, num_q, ingress;

		ingress = 0;
		num_q = dev->num_tx_queues;
		if ((q && q->flags & TCQ_F_INGRESS) ||
		    (new && new->flags & TCQ_F_INGRESS)) {
			num_q = 1;
			ingress = 1;
			if (!dev_ingress_queue(dev)) {
				NL_SET_ERR_MSG(extack, "Device does not have an ingress queue");
				return -ENOENT;
			}
		}

		if (dev->flags & IFF_UP)
			dev_deactivate(dev);

		if (new && new->ops->attach)
			goto skip;

		for (i = 0; i < num_q; i++) {
			struct netdev_queue *dev_queue = dev_ingress_queue(dev);

			if (!ingress)
				dev_queue = netdev_get_tx_queue(dev, i);

			old = dev_graft_qdisc(dev_queue, new);
			if (new && i > 0)
				qdisc_refcount_inc(new);

			if (!ingress)
				qdisc_put(old);
		}

skip:
		if (!ingress) {
			notify_and_destroy(net, skb, n, classid,
					   dev->qdisc, new);
			if (new && !new->ops->attach)
				qdisc_refcount_inc(new);
			dev->qdisc = new ? : &noop_qdisc;

			if (new && new->ops->attach)
				new->ops->attach(new);
		} else {
			notify_and_destroy(net, skb, n, classid, old, new);
		}

		if (dev->flags & IFF_UP)
			dev_activate(dev);
	} else {
		const struct Qdisc_class_ops *cops = parent->ops->cl_ops;

		/* Only support running class lockless if parent is lockless */
		if (new && (new->flags & TCQ_F_NOLOCK) &&
		    parent && !(parent->flags & TCQ_F_NOLOCK))
			new->flags &= ~TCQ_F_NOLOCK;

		err = -EOPNOTSUPP;
		if (cops && cops->graft) {
			unsigned long cl = cops->find(parent, classid);

			if (cl) {
				err = cops->graft(parent, cl, new, &old,
						  extack);
			} else {
				NL_SET_ERR_MSG(extack, "Specified class not found");
				err = -ENOENT;
			}
		}
		if (!err)
			notify_and_destroy(net, skb, n, classid, old, new);
	}
	return err;
}

static int qdisc_block_indexes_set(struct Qdisc *sch, struct nlattr **tca,
				   struct netlink_ext_ack *extack)
{
	u32 block_index;

	if (tca[TCA_INGRESS_BLOCK]) {
		block_index = nla_get_u32(tca[TCA_INGRESS_BLOCK]);

		if (!block_index) {
			NL_SET_ERR_MSG(extack, "Ingress block index cannot be 0");
			return -EINVAL;
		}
		if (!sch->ops->ingress_block_set) {
			NL_SET_ERR_MSG(extack, "Ingress block sharing is not supported");
			return -EOPNOTSUPP;
		}
		sch->ops->ingress_block_set(sch, block_index);
	}
	if (tca[TCA_EGRESS_BLOCK]) {
		block_index = nla_get_u32(tca[TCA_EGRESS_BLOCK]);

		if (!block_index) {
			NL_SET_ERR_MSG(extack, "Egress block index cannot be 0");
			return -EINVAL;
		}
		if (!sch->ops->egress_block_set) {
			NL_SET_ERR_MSG(extack, "Egress block sharing is not supported");
			return -EOPNOTSUPP;
		}
		sch->ops->egress_block_set(sch, block_index);
	}
	return 0;
}

/*
   Allocate and initialize new qdisc.

   Parameters are passed via opt.
 */

static struct Qdisc *qdisc_create(struct net_device *dev,
				  struct netdev_queue *dev_queue,
				  struct Qdisc *p, u32 parent, u32 handle,
				  struct nlattr **tca, int *errp,
				  struct netlink_ext_ack *extack)
{
	int err;
	struct nlattr *kind = tca[TCA_KIND];
	struct Qdisc *sch;
	struct Qdisc_ops *ops;
	struct qdisc_size_table *stab;

	ops = qdisc_lookup_ops(kind);
#ifdef CONFIG_MODULES
	if (ops == NULL && kind != NULL) {
		char name[IFNAMSIZ];
		if (nla_strlcpy(name, kind, IFNAMSIZ) < IFNAMSIZ) {
			/* We dropped the RTNL semaphore in order to
			 * perform the module load.  So, even if we
			 * succeeded in loading the module we have to
			 * tell the caller to replay the request.  We
			 * indicate this using -EAGAIN.
			 * We replay the request because the device may
			 * go away in the mean time.
			 */
			rtnl_unlock();
			request_module("sch_%s", name);
			rtnl_lock();
			ops = qdisc_lookup_ops(kind);
			if (ops != NULL) {
				/* We will try again qdisc_lookup_ops,
				 * so don't keep a reference.
				 */
				module_put(ops->owner);
				err = -EAGAIN;
				goto err_out;
			}
		}
	}
#endif

	err = -ENOENT;
	if (!ops) {
		NL_SET_ERR_MSG(extack, "Specified qdisc not found");
		goto err_out;
	}

	sch = qdisc_alloc(dev_queue, ops, extack);
	if (IS_ERR(sch)) {
		err = PTR_ERR(sch);
		goto err_out2;
	}

	sch->parent = parent;

	if (handle == TC_H_INGRESS) {
		sch->flags |= TCQ_F_INGRESS;
		handle = TC_H_MAKE(TC_H_INGRESS, 0);
	} else {
		if (handle == 0) {
			handle = qdisc_alloc_handle(dev);
			err = -ENOMEM;
			if (handle == 0)
				goto err_out3;
		}
		if (!netif_is_multiqueue(dev))
			sch->flags |= TCQ_F_ONETXQUEUE;
	}

	sch->handle = handle;

	/* This exist to keep backward compatible with a userspace
	 * loophole, what allowed userspace to get IFF_NO_QUEUE
	 * facility on older kernels by setting tx_queue_len=0 (prior
	 * to qdisc init), and then forgot to reinit tx_queue_len
	 * before again attaching a qdisc.
	 */
	if ((dev->priv_flags & IFF_NO_QUEUE) && (dev->tx_queue_len == 0)) {
		dev->tx_queue_len = DEFAULT_TX_QUEUE_LEN;
		netdev_info(dev, "Caught tx_queue_len zero misconfig\n");
	}

	err = qdisc_block_indexes_set(sch, tca, extack);
	if (err)
		goto err_out3;

	if (ops->init) {
		err = ops->init(sch, tca[TCA_OPTIONS], extack);
		if (err != 0)
			goto err_out5;
	}

	if (tca[TCA_STAB]) {
		stab = qdisc_get_stab(tca[TCA_STAB], extack);
		if (IS_ERR(stab)) {
			err = PTR_ERR(stab);
			goto err_out4;
		}
		rcu_assign_pointer(sch->stab, stab);
	}
	if (tca[TCA_RATE]) {
		seqcount_t *running;

		err = -EOPNOTSUPP;
		if (sch->flags & TCQ_F_MQROOT) {
			NL_SET_ERR_MSG(extack, "Cannot attach rate estimator to a multi-queue root qdisc");
			goto err_out4;
		}

		if (sch->parent != TC_H_ROOT &&
		    !(sch->flags & TCQ_F_INGRESS) &&
		    (!p || !(p->flags & TCQ_F_MQROOT)))
			running = qdisc_root_sleeping_running(sch);
		else
			running = &sch->running;

		err = gen_new_estimator(&sch->bstats,
					sch->cpu_bstats,
					&sch->rate_est,
					NULL,
					running,
					tca[TCA_RATE]);
		if (err) {
			NL_SET_ERR_MSG(extack, "Failed to generate new estimator");
			goto err_out4;
		}
	}

	qdisc_hash_add(sch, false);

	return sch;

err_out5:
	/* ops->init() failed, we call ->destroy() like qdisc_create_dflt() */
	if (ops->destroy)
		ops->destroy(sch);
err_out3:
	dev_put(dev);
	qdisc_free(sch);
err_out2:
	module_put(ops->owner);
err_out:
	*errp = err;
	return NULL;

err_out4:
	/*
	 * Any broken qdiscs that would require a ops->reset() here?
	 * The qdisc was never in action so it shouldn't be necessary.
	 */
	qdisc_put_stab(rtnl_dereference(sch->stab));
	if (ops->destroy)
		ops->destroy(sch);
	goto err_out3;
}

static int qdisc_change(struct Qdisc *sch, struct nlattr **tca,
			struct netlink_ext_ack *extack)
{
	struct qdisc_size_table *ostab, *stab = NULL;
	int err = 0;

	if (tca[TCA_OPTIONS]) {
		if (!sch->ops->change) {
			NL_SET_ERR_MSG(extack, "Change operation not supported by specified qdisc");
			return -EINVAL;
		}
		if (tca[TCA_INGRESS_BLOCK] || tca[TCA_EGRESS_BLOCK]) {
			NL_SET_ERR_MSG(extack, "Change of blocks is not supported");
			return -EOPNOTSUPP;
		}
		err = sch->ops->change(sch, tca[TCA_OPTIONS], extack);
		if (err)
			return err;
	}

	if (tca[TCA_STAB]) {
		stab = qdisc_get_stab(tca[TCA_STAB], extack);
		if (IS_ERR(stab))
			return PTR_ERR(stab);
	}

	ostab = rtnl_dereference(sch->stab);
	rcu_assign_pointer(sch->stab, stab);
	qdisc_put_stab(ostab);

	if (tca[TCA_RATE]) {
		/* NB: ignores errors from replace_estimator
		   because change can't be undone. */
		if (sch->flags & TCQ_F_MQROOT)
			goto out;
		gen_replace_estimator(&sch->bstats,
				      sch->cpu_bstats,
				      &sch->rate_est,
				      NULL,
				      qdisc_root_sleeping_running(sch),
				      tca[TCA_RATE]);
	}
out:
	return 0;
}

struct check_loop_arg {
	struct qdisc_walker	w;
	struct Qdisc		*p;
	int			depth;
};

static int check_loop_fn(struct Qdisc *q, unsigned long cl,
			 struct qdisc_walker *w);

static int check_loop(struct Qdisc *q, struct Qdisc *p, int depth)
{
	struct check_loop_arg	arg;

	if (q->ops->cl_ops == NULL)
		return 0;

	arg.w.stop = arg.w.skip = arg.w.count = 0;
	arg.w.fn = check_loop_fn;
	arg.depth = depth;
	arg.p = p;
	q->ops->cl_ops->walk(q, &arg.w);
	return arg.w.stop ? -ELOOP : 0;
}

static int
check_loop_fn(struct Qdisc *q, unsigned long cl, struct qdisc_walker *w)
{
	struct Qdisc *leaf;
	const struct Qdisc_class_ops *cops = q->ops->cl_ops;
	struct check_loop_arg *arg = (struct check_loop_arg *)w;

	leaf = cops->leaf(q, cl);
	if (leaf) {
		if (leaf == arg->p || arg->depth > 7)
			return -ELOOP;
		return check_loop(leaf, arg->p, arg->depth + 1);
	}
	return 0;
}

const struct nla_policy rtm_tca_policy[TCA_MAX + 1] = {
	[TCA_KIND]		= { .type = NLA_STRING },
	[TCA_RATE]		= { .type = NLA_BINARY,
				    .len = sizeof(struct tc_estimator) },
	[TCA_STAB]		= { .type = NLA_NESTED },
	[TCA_DUMP_INVISIBLE]	= { .type = NLA_FLAG },
	[TCA_CHAIN]		= { .type = NLA_U32 },
	[TCA_INGRESS_BLOCK]	= { .type = NLA_U32 },
	[TCA_EGRESS_BLOCK]	= { .type = NLA_U32 },
};

/*
 * Delete/get qdisc.
 */

const struct nla_policy rtm_tca_policy[TCA_MAX + 1] = {
	[TCA_KIND]		= { .type = NLA_STRING },
	[TCA_OPTIONS]		= { .type = NLA_NESTED },
	[TCA_RATE]		= { .type = NLA_BINARY,
				    .len = sizeof(struct tc_estimator) },
	[TCA_STAB]		= { .type = NLA_NESTED },
	[TCA_DUMP_INVISIBLE]	= { .type = NLA_FLAG },
	[TCA_CHAIN]		= { .type = NLA_U32 },
	[TCA_INGRESS_BLOCK]	= { .type = NLA_U32 },
	[TCA_EGRESS_BLOCK]	= { .type = NLA_U32 },
};

static int tc_get_qdisc(struct sk_buff *skb, struct nlmsghdr *n,
			struct netlink_ext_ack *extack)
{
	struct net *net = sock_net(skb->sk);
	struct tcmsg *tcm = nlmsg_data(n);
	struct nlattr *tca[TCA_MAX + 1];
	struct net_device *dev;
	u32 clid;
	struct Qdisc *q = NULL;
	struct Qdisc *p = NULL;
	int err;

	if ((n->nlmsg_type != RTM_GETQDISC) &&
	    !netlink_ns_capable(skb, net->user_ns, CAP_NET_ADMIN))
		return -EPERM;

	err = nlmsg_parse(n, sizeof(*tcm), tca, TCA_MAX, rtm_tca_policy,
			  extack);
	if (err < 0)
		return err;

	dev = __dev_get_by_index(net, tcm->tcm_ifindex);
	if (!dev)
		return -ENODEV;

	clid = tcm->tcm_parent;
	if (clid) {
		if (clid != TC_H_ROOT) {
			if (TC_H_MAJ(clid) != TC_H_MAJ(TC_H_INGRESS)) {
				p = qdisc_lookup(dev, TC_H_MAJ(clid));
				if (!p) {
					NL_SET_ERR_MSG(extack, "Failed to find qdisc with specified classid");
					return -ENOENT;
				}
				q = qdisc_leaf(p, clid);
			} else if (dev_ingress_queue(dev)) {
				q = dev_ingress_queue(dev)->qdisc_sleeping;
			}
		} else {
			q = dev->qdisc;
		}
		if (!q) {
			NL_SET_ERR_MSG(extack, "Cannot find specified qdisc on specified device");
			return -ENOENT;
		}

		if (tcm->tcm_handle && q->handle != tcm->tcm_handle) {
			NL_SET_ERR_MSG(extack, "Invalid handle");
			return -EINVAL;
		}
	} else {
		q = qdisc_lookup(dev, tcm->tcm_handle);
		if (!q) {
			NL_SET_ERR_MSG(extack, "Failed to find qdisc with specified handle");
			return -ENOENT;
		}
	}

	if (tca[TCA_KIND] && nla_strcmp(tca[TCA_KIND], q->ops->id)) {
		NL_SET_ERR_MSG(extack, "Invalid qdisc name");
		return -EINVAL;
	}

	if (n->nlmsg_type == RTM_DELQDISC) {
		if (!clid) {
			NL_SET_ERR_MSG(extack, "Classid cannot be zero");
			return -EINVAL;
		}
		if (q->handle == 0) {
			NL_SET_ERR_MSG(extack, "Cannot delete qdisc with handle of zero");
			return -ENOENT;
		}
		err = qdisc_graft(dev, p, skb, n, clid, NULL, q, extack);
		if (err != 0)
			return err;
	} else {
		qdisc_notify(net, skb, n, clid, NULL, q);
	}
	return 0;
}

/*
 * Create/change qdisc.
 */

static int tc_modify_qdisc(struct sk_buff *skb, struct nlmsghdr *n,
			   struct netlink_ext_ack *extack)
{
	struct net *net = sock_net(skb->sk);
	struct tcmsg *tcm;
	struct nlattr *tca[TCA_MAX + 1];
	struct net_device *dev;
	u32 clid;
	struct Qdisc *q, *p;
	int err;

	if (!netlink_ns_capable(skb, net->user_ns, CAP_NET_ADMIN))
		return -EPERM;

replay:
	/* Reinit, just in case something touches this. */
	err = nlmsg_parse(n, sizeof(*tcm), tca, TCA_MAX, rtm_tca_policy,
			  extack);
	if (err < 0)
		return err;

	tcm = nlmsg_data(n);
	clid = tcm->tcm_parent;
	q = p = NULL;

	dev = __dev_get_by_index(net, tcm->tcm_ifindex);
	if (!dev)
		return -ENODEV;


	if (clid) {
		if (clid != TC_H_ROOT) {
			if (clid != TC_H_INGRESS) {
				p = qdisc_lookup(dev, TC_H_MAJ(clid));
				if (!p) {
					NL_SET_ERR_MSG(extack, "Failed to find specified qdisc");
					return -ENOENT;
				}
				q = qdisc_leaf(p, clid);
			} else if (dev_ingress_queue_create(dev)) {
				q = dev_ingress_queue(dev)->qdisc_sleeping;
			}
		} else {
			q = dev->qdisc;
		}

		/* It may be default qdisc, ignore it */
		if (q && q->handle == 0)
			q = NULL;

		if (!q || !tcm->tcm_handle || q->handle != tcm->tcm_handle) {
			if (tcm->tcm_handle) {
				if (q && !(n->nlmsg_flags & NLM_F_REPLACE)) {
					NL_SET_ERR_MSG(extack, "NLM_F_REPLACE needed to override");
					return -EEXIST;
				}
				if (TC_H_MIN(tcm->tcm_handle)) {
					NL_SET_ERR_MSG(extack, "Invalid minor handle");
					return -EINVAL;
				}
				q = qdisc_lookup(dev, tcm->tcm_handle);
				if (!q)
					goto create_n_graft;
				if (n->nlmsg_flags & NLM_F_EXCL) {
					NL_SET_ERR_MSG(extack, "Exclusivity flag on, cannot override");
					return -EEXIST;
				}
				if (tca[TCA_KIND] &&
				    nla_strcmp(tca[TCA_KIND], q->ops->id)) {
					NL_SET_ERR_MSG(extack, "Invalid qdisc name");
					return -EINVAL;
				}
				if (q == p ||
				    (p && check_loop(q, p, 0))) {
					NL_SET_ERR_MSG(extack, "Qdisc parent/child loop detected");
					return -ELOOP;
				}
				qdisc_refcount_inc(q);
				goto graft;
			} else {
				if (!q)
					goto create_n_graft;

				/* This magic test requires explanation.
				 *
				 *   We know, that some child q is already
				 *   attached to this parent and have choice:
				 *   either to change it or to create/graft new one.
				 *
				 *   1. We are allowed to create/graft only
				 *   if CREATE and REPLACE flags are set.
				 *
				 *   2. If EXCL is set, requestor wanted to say,
				 *   that qdisc tcm_handle is not expected
				 *   to exist, so that we choose create/graft too.
				 *
				 *   3. The last case is when no flags are set.
				 *   Alas, it is sort of hole in API, we
				 *   cannot decide what to do unambiguously.
				 *   For now we select create/graft, if
				 *   user gave KIND, which does not match existing.
				 */
				if ((n->nlmsg_flags & NLM_F_CREATE) &&
				    (n->nlmsg_flags & NLM_F_REPLACE) &&
				    ((n->nlmsg_flags & NLM_F_EXCL) ||
				     (tca[TCA_KIND] &&
				      nla_strcmp(tca[TCA_KIND], q->ops->id))))
					goto create_n_graft;
			}
		}
	} else {
		if (!tcm->tcm_handle) {
			NL_SET_ERR_MSG(extack, "Handle cannot be zero");
			return -EINVAL;
		}
		q = qdisc_lookup(dev, tcm->tcm_handle);
	}

	/* Change qdisc parameters */
	if (!q) {
		NL_SET_ERR_MSG(extack, "Specified qdisc not found");
		return -ENOENT;
	}
	if (n->nlmsg_flags & NLM_F_EXCL) {
		NL_SET_ERR_MSG(extack, "Exclusivity flag on, cannot modify");
		return -EEXIST;
	}
	if (tca[TCA_KIND] && nla_strcmp(tca[TCA_KIND], q->ops->id)) {
		NL_SET_ERR_MSG(extack, "Invalid qdisc name");
		return -EINVAL;
	}
	err = qdisc_change(q, tca, extack);
	if (err == 0)
		qdisc_notify(net, skb, n, clid, NULL, q);
	return err;

create_n_graft:
	if (!(n->nlmsg_flags & NLM_F_CREATE)) {
		NL_SET_ERR_MSG(extack, "Qdisc not found. To create specify NLM_F_CREATE flag");
		return -ENOENT;
	}
	if (clid == TC_H_INGRESS) {
		if (dev_ingress_queue(dev)) {
			q = qdisc_create(dev, dev_ingress_queue(dev), p,
					 tcm->tcm_parent, tcm->tcm_parent,
					 tca, &err, extack);
		} else {
			NL_SET_ERR_MSG(extack, "Cannot find ingress queue for specified device");
			err = -ENOENT;
		}
	} else {
		struct netdev_queue *dev_queue;

		if (p && p->ops->cl_ops && p->ops->cl_ops->select_queue)
			dev_queue = p->ops->cl_ops->select_queue(p, tcm);
		else if (p)
			dev_queue = p->dev_queue;
		else
			dev_queue = netdev_get_tx_queue(dev, 0);

		q = qdisc_create(dev, dev_queue, p,
				 tcm->tcm_parent, tcm->tcm_handle,
				 tca, &err, extack);
	}
	if (q == NULL) {
		if (err == -EAGAIN)
			goto replay;
		return err;
	}

graft:
	err = qdisc_graft(dev, p, skb, n, clid, q, NULL, extack);
	if (err) {
		if (q)
			qdisc_put(q);
		return err;
	}

	return 0;
}

static int tc_dump_qdisc_root(struct Qdisc *root, struct sk_buff *skb,
			      struct netlink_callback *cb,
			      int *q_idx_p, int s_q_idx, bool recur,
			      bool dump_invisible)
{
	int ret = 0, q_idx = *q_idx_p;
	struct Qdisc *q;
	int b;

	if (!root)
		return 0;

	q = root;
	if (q_idx < s_q_idx) {
		q_idx++;
	} else {
		if (!tc_qdisc_dump_ignore(q, dump_invisible) &&
		    tc_fill_qdisc(skb, q, q->parent, NETLINK_CB(cb->skb).portid,
				  cb->nlh->nlmsg_seq, NLM_F_MULTI,
				  RTM_NEWQDISC) <= 0)
			goto done;
		q_idx++;
	}

	/* If dumping singletons, there is no qdisc_dev(root) and the singleton
	 * itself has already been dumped.
	 *
	 * If we've already dumped the top-level (ingress) qdisc above and the global
	 * qdisc hashtable, we don't want to hit it again
	 */
	if (!qdisc_dev(root) || !recur)
		goto out;

	hash_for_each(qdisc_dev(root)->qdisc_hash, b, q, hash) {
		if (q_idx < s_q_idx) {
			q_idx++;
			continue;
		}
		if (!tc_qdisc_dump_ignore(q, dump_invisible) &&
		    tc_fill_qdisc(skb, q, q->parent, NETLINK_CB(cb->skb).portid,
				  cb->nlh->nlmsg_seq, NLM_F_MULTI,
				  RTM_NEWQDISC) <= 0)
			goto done;
		q_idx++;
	}

out:
	*q_idx_p = q_idx;
	return ret;
done:
	ret = -1;
	goto out;
}

static int tc_dump_qdisc(struct sk_buff *skb, struct netlink_callback *cb)
{
	struct net *net = sock_net(skb->sk);
	int idx, q_idx;
	int s_idx, s_q_idx;
	struct net_device *dev;
	const struct nlmsghdr *nlh = cb->nlh;
	struct nlattr *tca[TCA_MAX + 1];
	int err;

	s_idx = cb->args[0];
	s_q_idx = q_idx = cb->args[1];

	idx = 0;
	ASSERT_RTNL();

	err = nlmsg_parse(nlh, sizeof(struct tcmsg), tca, TCA_MAX,
<<<<<<< HEAD
			  rtm_tca_policy, NULL);
=======
			  rtm_tca_policy, cb->extack);
>>>>>>> 65102238
	if (err < 0)
		return err;

	for_each_netdev(net, dev) {
		struct netdev_queue *dev_queue;

		if (idx < s_idx)
			goto cont;
		if (idx > s_idx)
			s_q_idx = 0;
		q_idx = 0;

		if (tc_dump_qdisc_root(dev->qdisc, skb, cb, &q_idx, s_q_idx,
				       true, tca[TCA_DUMP_INVISIBLE]) < 0)
			goto done;

		dev_queue = dev_ingress_queue(dev);
		if (dev_queue &&
		    tc_dump_qdisc_root(dev_queue->qdisc_sleeping, skb, cb,
				       &q_idx, s_q_idx, false,
				       tca[TCA_DUMP_INVISIBLE]) < 0)
			goto done;

cont:
		idx++;
	}

done:
	cb->args[0] = idx;
	cb->args[1] = q_idx;

	return skb->len;
}



/************************************************
 *	Traffic classes manipulation.		*
 ************************************************/

static int tc_fill_tclass(struct sk_buff *skb, struct Qdisc *q,
			  unsigned long cl,
			  u32 portid, u32 seq, u16 flags, int event)
{
	struct tcmsg *tcm;
	struct nlmsghdr  *nlh;
	unsigned char *b = skb_tail_pointer(skb);
	struct gnet_dump d;
	const struct Qdisc_class_ops *cl_ops = q->ops->cl_ops;

	cond_resched();
	nlh = nlmsg_put(skb, portid, seq, event, sizeof(*tcm), flags);
	if (!nlh)
		goto out_nlmsg_trim;
	tcm = nlmsg_data(nlh);
	tcm->tcm_family = AF_UNSPEC;
	tcm->tcm__pad1 = 0;
	tcm->tcm__pad2 = 0;
	tcm->tcm_ifindex = qdisc_dev(q)->ifindex;
	tcm->tcm_parent = q->handle;
	tcm->tcm_handle = q->handle;
	tcm->tcm_info = 0;
	if (nla_put_string(skb, TCA_KIND, q->ops->id))
		goto nla_put_failure;
	if (cl_ops->dump && cl_ops->dump(q, cl, skb, tcm) < 0)
		goto nla_put_failure;

	if (gnet_stats_start_copy_compat(skb, TCA_STATS2, TCA_STATS, TCA_XSTATS,
					 NULL, &d, TCA_PAD) < 0)
		goto nla_put_failure;

	if (cl_ops->dump_stats && cl_ops->dump_stats(q, cl, &d) < 0)
		goto nla_put_failure;

	if (gnet_stats_finish_copy(&d) < 0)
		goto nla_put_failure;

	nlh->nlmsg_len = skb_tail_pointer(skb) - b;
	return skb->len;

out_nlmsg_trim:
nla_put_failure:
	nlmsg_trim(skb, b);
	return -1;
}

static int tclass_notify(struct net *net, struct sk_buff *oskb,
			 struct nlmsghdr *n, struct Qdisc *q,
			 unsigned long cl, int event)
{
	struct sk_buff *skb;
	u32 portid = oskb ? NETLINK_CB(oskb).portid : 0;

	skb = alloc_skb(NLMSG_GOODSIZE, GFP_KERNEL);
	if (!skb)
		return -ENOBUFS;

	if (tc_fill_tclass(skb, q, cl, portid, n->nlmsg_seq, 0, event) < 0) {
		kfree_skb(skb);
		return -EINVAL;
	}

	return rtnetlink_send(skb, net, portid, RTNLGRP_TC,
			      n->nlmsg_flags & NLM_F_ECHO);
}

static int tclass_del_notify(struct net *net,
			     const struct Qdisc_class_ops *cops,
			     struct sk_buff *oskb, struct nlmsghdr *n,
			     struct Qdisc *q, unsigned long cl)
{
	u32 portid = oskb ? NETLINK_CB(oskb).portid : 0;
	struct sk_buff *skb;
	int err = 0;

	if (!cops->delete)
		return -EOPNOTSUPP;

	skb = alloc_skb(NLMSG_GOODSIZE, GFP_KERNEL);
	if (!skb)
		return -ENOBUFS;

	if (tc_fill_tclass(skb, q, cl, portid, n->nlmsg_seq, 0,
			   RTM_DELTCLASS) < 0) {
		kfree_skb(skb);
		return -EINVAL;
	}

	err = cops->delete(q, cl);
	if (err) {
		kfree_skb(skb);
		return err;
	}

	return rtnetlink_send(skb, net, portid, RTNLGRP_TC,
			      n->nlmsg_flags & NLM_F_ECHO);
}

#ifdef CONFIG_NET_CLS

struct tcf_bind_args {
	struct tcf_walker w;
	u32 classid;
	unsigned long cl;
};

static int tcf_node_bind(struct tcf_proto *tp, void *n, struct tcf_walker *arg)
{
	struct tcf_bind_args *a = (void *)arg;

	if (tp->ops->bind_class) {
		struct Qdisc *q = tcf_block_q(tp->chain->block);

		sch_tree_lock(q);
		tp->ops->bind_class(n, a->classid, a->cl);
		sch_tree_unlock(q);
	}
	return 0;
}

static void tc_bind_tclass(struct Qdisc *q, u32 portid, u32 clid,
			   unsigned long new_cl)
{
	const struct Qdisc_class_ops *cops = q->ops->cl_ops;
	struct tcf_block *block;
	struct tcf_chain *chain;
	unsigned long cl;

	cl = cops->find(q, portid);
	if (!cl)
		return;
	block = cops->tcf_block(q, cl, NULL);
	if (!block)
		return;
	list_for_each_entry(chain, &block->chain_list, list) {
		struct tcf_proto *tp;

		for (tp = rtnl_dereference(chain->filter_chain);
		     tp; tp = rtnl_dereference(tp->next)) {
			struct tcf_bind_args arg = {};

			arg.w.fn = tcf_node_bind;
			arg.classid = clid;
			arg.cl = new_cl;
			tp->ops->walk(tp, &arg.w);
		}
	}
}

#else

static void tc_bind_tclass(struct Qdisc *q, u32 portid, u32 clid,
			   unsigned long new_cl)
{
}

#endif

static int tc_ctl_tclass(struct sk_buff *skb, struct nlmsghdr *n,
			 struct netlink_ext_ack *extack)
{
	struct net *net = sock_net(skb->sk);
	struct tcmsg *tcm = nlmsg_data(n);
	struct nlattr *tca[TCA_MAX + 1];
	struct net_device *dev;
	struct Qdisc *q = NULL;
	const struct Qdisc_class_ops *cops;
	unsigned long cl = 0;
	unsigned long new_cl;
	u32 portid;
	u32 clid;
	u32 qid;
	int err;

	if ((n->nlmsg_type != RTM_GETTCLASS) &&
	    !netlink_ns_capable(skb, net->user_ns, CAP_NET_ADMIN))
		return -EPERM;

	err = nlmsg_parse(n, sizeof(*tcm), tca, TCA_MAX, rtm_tca_policy,
			  extack);
	if (err < 0)
		return err;

	dev = __dev_get_by_index(net, tcm->tcm_ifindex);
	if (!dev)
		return -ENODEV;

	/*
	   parent == TC_H_UNSPEC - unspecified parent.
	   parent == TC_H_ROOT   - class is root, which has no parent.
	   parent == X:0	 - parent is root class.
	   parent == X:Y	 - parent is a node in hierarchy.
	   parent == 0:Y	 - parent is X:Y, where X:0 is qdisc.

	   handle == 0:0	 - generate handle from kernel pool.
	   handle == 0:Y	 - class is X:Y, where X:0 is qdisc.
	   handle == X:Y	 - clear.
	   handle == X:0	 - root class.
	 */

	/* Step 1. Determine qdisc handle X:0 */

	portid = tcm->tcm_parent;
	clid = tcm->tcm_handle;
	qid = TC_H_MAJ(clid);

	if (portid != TC_H_ROOT) {
		u32 qid1 = TC_H_MAJ(portid);

		if (qid && qid1) {
			/* If both majors are known, they must be identical. */
			if (qid != qid1)
				return -EINVAL;
		} else if (qid1) {
			qid = qid1;
		} else if (qid == 0)
			qid = dev->qdisc->handle;

		/* Now qid is genuine qdisc handle consistent
		 * both with parent and child.
		 *
		 * TC_H_MAJ(portid) still may be unspecified, complete it now.
		 */
		if (portid)
			portid = TC_H_MAKE(qid, portid);
	} else {
		if (qid == 0)
			qid = dev->qdisc->handle;
	}

	/* OK. Locate qdisc */
	q = qdisc_lookup(dev, qid);
	if (!q)
		return -ENOENT;

	/* An check that it supports classes */
	cops = q->ops->cl_ops;
	if (cops == NULL)
		return -EINVAL;

	/* Now try to get class */
	if (clid == 0) {
		if (portid == TC_H_ROOT)
			clid = qid;
	} else
		clid = TC_H_MAKE(qid, clid);

	if (clid)
		cl = cops->find(q, clid);

	if (cl == 0) {
		err = -ENOENT;
		if (n->nlmsg_type != RTM_NEWTCLASS ||
		    !(n->nlmsg_flags & NLM_F_CREATE))
			goto out;
	} else {
		switch (n->nlmsg_type) {
		case RTM_NEWTCLASS:
			err = -EEXIST;
			if (n->nlmsg_flags & NLM_F_EXCL)
				goto out;
			break;
		case RTM_DELTCLASS:
			err = tclass_del_notify(net, cops, skb, n, q, cl);
			/* Unbind the class with flilters with 0 */
			tc_bind_tclass(q, portid, clid, 0);
			goto out;
		case RTM_GETTCLASS:
			err = tclass_notify(net, skb, n, q, cl, RTM_NEWTCLASS);
			goto out;
		default:
			err = -EINVAL;
			goto out;
		}
	}

	if (tca[TCA_INGRESS_BLOCK] || tca[TCA_EGRESS_BLOCK]) {
		NL_SET_ERR_MSG(extack, "Shared blocks are not supported for classes");
		return -EOPNOTSUPP;
	}

	new_cl = cl;
	err = -EOPNOTSUPP;
	if (cops->change)
		err = cops->change(q, clid, portid, tca, &new_cl, extack);
	if (err == 0) {
		tclass_notify(net, skb, n, q, new_cl, RTM_NEWTCLASS);
		/* We just create a new class, need to do reverse binding. */
		if (cl != new_cl)
			tc_bind_tclass(q, portid, clid, new_cl);
	}
out:
	return err;
}

struct qdisc_dump_args {
	struct qdisc_walker	w;
	struct sk_buff		*skb;
	struct netlink_callback	*cb;
};

static int qdisc_class_dump(struct Qdisc *q, unsigned long cl,
			    struct qdisc_walker *arg)
{
	struct qdisc_dump_args *a = (struct qdisc_dump_args *)arg;

	return tc_fill_tclass(a->skb, q, cl, NETLINK_CB(a->cb->skb).portid,
			      a->cb->nlh->nlmsg_seq, NLM_F_MULTI,
			      RTM_NEWTCLASS);
}

static int tc_dump_tclass_qdisc(struct Qdisc *q, struct sk_buff *skb,
				struct tcmsg *tcm, struct netlink_callback *cb,
				int *t_p, int s_t)
{
	struct qdisc_dump_args arg;

	if (tc_qdisc_dump_ignore(q, false) ||
	    *t_p < s_t || !q->ops->cl_ops ||
	    (tcm->tcm_parent &&
	     TC_H_MAJ(tcm->tcm_parent) != q->handle)) {
		(*t_p)++;
		return 0;
	}
	if (*t_p > s_t)
		memset(&cb->args[1], 0, sizeof(cb->args)-sizeof(cb->args[0]));
	arg.w.fn = qdisc_class_dump;
	arg.skb = skb;
	arg.cb = cb;
	arg.w.stop  = 0;
	arg.w.skip = cb->args[1];
	arg.w.count = 0;
	q->ops->cl_ops->walk(q, &arg.w);
	cb->args[1] = arg.w.count;
	if (arg.w.stop)
		return -1;
	(*t_p)++;
	return 0;
}

static int tc_dump_tclass_root(struct Qdisc *root, struct sk_buff *skb,
			       struct tcmsg *tcm, struct netlink_callback *cb,
			       int *t_p, int s_t)
{
	struct Qdisc *q;
	int b;

	if (!root)
		return 0;

	if (tc_dump_tclass_qdisc(root, skb, tcm, cb, t_p, s_t) < 0)
		return -1;

	if (!qdisc_dev(root))
		return 0;

	if (tcm->tcm_parent) {
		q = qdisc_match_from_root(root, TC_H_MAJ(tcm->tcm_parent));
		if (q && q != root &&
		    tc_dump_tclass_qdisc(q, skb, tcm, cb, t_p, s_t) < 0)
			return -1;
		return 0;
	}
	hash_for_each(qdisc_dev(root)->qdisc_hash, b, q, hash) {
		if (tc_dump_tclass_qdisc(q, skb, tcm, cb, t_p, s_t) < 0)
			return -1;
	}

	return 0;
}

static int tc_dump_tclass(struct sk_buff *skb, struct netlink_callback *cb)
{
	struct tcmsg *tcm = nlmsg_data(cb->nlh);
	struct net *net = sock_net(skb->sk);
	struct netdev_queue *dev_queue;
	struct net_device *dev;
	int t, s_t;

	if (nlmsg_len(cb->nlh) < sizeof(*tcm))
		return 0;
	dev = dev_get_by_index(net, tcm->tcm_ifindex);
	if (!dev)
		return 0;

	s_t = cb->args[0];
	t = 0;

	if (tc_dump_tclass_root(dev->qdisc, skb, tcm, cb, &t, s_t) < 0)
		goto done;

	dev_queue = dev_ingress_queue(dev);
	if (dev_queue &&
	    tc_dump_tclass_root(dev_queue->qdisc_sleeping, skb, tcm, cb,
				&t, s_t) < 0)
		goto done;

done:
	cb->args[0] = t;

	dev_put(dev);
	return skb->len;
}

#ifdef CONFIG_PROC_FS
static int psched_show(struct seq_file *seq, void *v)
{
	seq_printf(seq, "%08x %08x %08x %08x\n",
		   (u32)NSEC_PER_USEC, (u32)PSCHED_TICKS2NS(1),
		   1000000,
		   (u32)NSEC_PER_SEC / hrtimer_resolution);

	return 0;
}

static int __net_init psched_net_init(struct net *net)
{
	struct proc_dir_entry *e;

	e = proc_create_single("psched", 0, net->proc_net, psched_show);
	if (e == NULL)
		return -ENOMEM;

	return 0;
}

static void __net_exit psched_net_exit(struct net *net)
{
	remove_proc_entry("psched", net->proc_net);
}
#else
static int __net_init psched_net_init(struct net *net)
{
	return 0;
}

static void __net_exit psched_net_exit(struct net *net)
{
}
#endif

static struct pernet_operations psched_net_ops = {
	.init = psched_net_init,
	.exit = psched_net_exit,
};

static int __init pktsched_init(void)
{
	int err;

	err = register_pernet_subsys(&psched_net_ops);
	if (err) {
		pr_err("pktsched_init: "
		       "cannot initialize per netns operations\n");
		return err;
	}

	register_qdisc(&pfifo_fast_ops);
	register_qdisc(&pfifo_qdisc_ops);
	register_qdisc(&bfifo_qdisc_ops);
	register_qdisc(&pfifo_head_drop_qdisc_ops);
	register_qdisc(&mq_qdisc_ops);
	register_qdisc(&noqueue_qdisc_ops);

	rtnl_register(PF_UNSPEC, RTM_NEWQDISC, tc_modify_qdisc, NULL, 0);
	rtnl_register(PF_UNSPEC, RTM_DELQDISC, tc_get_qdisc, NULL, 0);
	rtnl_register(PF_UNSPEC, RTM_GETQDISC, tc_get_qdisc, tc_dump_qdisc,
		      0);
	rtnl_register(PF_UNSPEC, RTM_NEWTCLASS, tc_ctl_tclass, NULL, 0);
	rtnl_register(PF_UNSPEC, RTM_DELTCLASS, tc_ctl_tclass, NULL, 0);
	rtnl_register(PF_UNSPEC, RTM_GETTCLASS, tc_ctl_tclass, tc_dump_tclass,
		      0);

	return 0;
}

subsys_initcall(pktsched_init);<|MERGE_RESOLUTION|>--- conflicted
+++ resolved
@@ -1332,18 +1332,6 @@
 /*
  * Delete/get qdisc.
  */
-
-const struct nla_policy rtm_tca_policy[TCA_MAX + 1] = {
-	[TCA_KIND]		= { .type = NLA_STRING },
-	[TCA_OPTIONS]		= { .type = NLA_NESTED },
-	[TCA_RATE]		= { .type = NLA_BINARY,
-				    .len = sizeof(struct tc_estimator) },
-	[TCA_STAB]		= { .type = NLA_NESTED },
-	[TCA_DUMP_INVISIBLE]	= { .type = NLA_FLAG },
-	[TCA_CHAIN]		= { .type = NLA_U32 },
-	[TCA_INGRESS_BLOCK]	= { .type = NLA_U32 },
-	[TCA_EGRESS_BLOCK]	= { .type = NLA_U32 },
-};
 
 static int tc_get_qdisc(struct sk_buff *skb, struct nlmsghdr *n,
 			struct netlink_ext_ack *extack)
@@ -1682,11 +1670,7 @@
 	ASSERT_RTNL();
 
 	err = nlmsg_parse(nlh, sizeof(struct tcmsg), tca, TCA_MAX,
-<<<<<<< HEAD
-			  rtm_tca_policy, NULL);
-=======
 			  rtm_tca_policy, cb->extack);
->>>>>>> 65102238
 	if (err < 0)
 		return err;
 
