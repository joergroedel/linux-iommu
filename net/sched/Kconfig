--- conflicted
+++ resolved
@@ -977,10 +977,7 @@
 config NET_ACT_CT
 	tristate "connection tracking tc action"
 	depends on NET_CLS_ACT && NF_CONNTRACK && (!NF_NAT || NF_NAT) && NF_FLOW_TABLE
-<<<<<<< HEAD
-=======
 	select NF_NAT_OVS if NF_NAT
->>>>>>> b7bfaa76
 	help
 	  Say Y here to allow sending the packets to conntrack module.
 
