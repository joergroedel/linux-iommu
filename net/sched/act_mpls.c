// SPDX-License-Identifier: (GPL-2.0-only OR BSD-2-Clause)
/* Copyright (C) 2019 Netronome Systems, Inc. */

#include <linux/if_arp.h>
#include <linux/init.h>
#include <linux/kernel.h>
#include <linux/module.h>
#include <linux/mpls.h>
#include <linux/rtnetlink.h>
#include <linux/skbuff.h>
#include <linux/tc_act/tc_mpls.h>
#include <net/mpls.h>
#include <net/netlink.h>
#include <net/pkt_sched.h>
#include <net/pkt_cls.h>
#include <net/tc_act/tc_mpls.h>

static unsigned int mpls_net_id;
static struct tc_action_ops act_mpls_ops;

#define ACT_MPLS_TTL_DEFAULT	255

static __be32 tcf_mpls_get_lse(struct mpls_shim_hdr *lse,
			       struct tcf_mpls_params *p, bool set_bos)
{
	u32 new_lse = 0;

	if (lse)
		new_lse = be32_to_cpu(lse->label_stack_entry);

	if (p->tcfm_label != ACT_MPLS_LABEL_NOT_SET) {
		new_lse &= ~MPLS_LS_LABEL_MASK;
		new_lse |= p->tcfm_label << MPLS_LS_LABEL_SHIFT;
	}
	if (p->tcfm_ttl) {
		new_lse &= ~MPLS_LS_TTL_MASK;
		new_lse |= p->tcfm_ttl << MPLS_LS_TTL_SHIFT;
	}
	if (p->tcfm_tc != ACT_MPLS_TC_NOT_SET) {
		new_lse &= ~MPLS_LS_TC_MASK;
		new_lse |= p->tcfm_tc << MPLS_LS_TC_SHIFT;
	}
	if (p->tcfm_bos != ACT_MPLS_BOS_NOT_SET) {
		new_lse &= ~MPLS_LS_S_MASK;
		new_lse |= p->tcfm_bos << MPLS_LS_S_SHIFT;
	} else if (set_bos) {
		new_lse |= 1 << MPLS_LS_S_SHIFT;
	}

	return cpu_to_be32(new_lse);
}

static int tcf_mpls_act(struct sk_buff *skb, const struct tc_action *a,
			struct tcf_result *res)
{
	struct tcf_mpls *m = to_mpls(a);
	struct tcf_mpls_params *p;
	__be32 new_lse;
	int ret, mac_len;

	tcf_lastuse_update(&m->tcf_tm);
	bstats_cpu_update(this_cpu_ptr(m->common.cpu_bstats), skb);

	/* Ensure 'data' points at mac_header prior calling mpls manipulating
	 * functions.
	 */
	if (skb_at_tc_ingress(skb)) {
		skb_push_rcsum(skb, skb->mac_len);
		mac_len = skb->mac_len;
	} else {
		mac_len = skb_network_header(skb) - skb_mac_header(skb);
	}

	ret = READ_ONCE(m->tcf_action);

	p = rcu_dereference_bh(m->mpls_p);

	switch (p->tcfm_action) {
	case TCA_MPLS_ACT_POP:
<<<<<<< HEAD
		if (skb_mpls_pop(skb, p->tcfm_proto, mac_len))
=======
		if (skb_mpls_pop(skb, p->tcfm_proto, mac_len,
				 skb->dev && skb->dev->type == ARPHRD_ETHER))
>>>>>>> d1eef1c6
			goto drop;
		break;
	case TCA_MPLS_ACT_PUSH:
		new_lse = tcf_mpls_get_lse(NULL, p, !eth_p_mpls(skb->protocol));
<<<<<<< HEAD
		if (skb_mpls_push(skb, new_lse, p->tcfm_proto, mac_len))
=======
		if (skb_mpls_push(skb, new_lse, p->tcfm_proto, mac_len,
				  skb->dev && skb->dev->type == ARPHRD_ETHER))
>>>>>>> d1eef1c6
			goto drop;
		break;
	case TCA_MPLS_ACT_MODIFY:
		new_lse = tcf_mpls_get_lse(mpls_hdr(skb), p, false);
		if (skb_mpls_update_lse(skb, new_lse))
			goto drop;
		break;
	case TCA_MPLS_ACT_DEC_TTL:
		if (skb_mpls_dec_ttl(skb))
			goto drop;
		break;
	}

	if (skb_at_tc_ingress(skb))
		skb_pull_rcsum(skb, skb->mac_len);

	return ret;

drop:
	qstats_drop_inc(this_cpu_ptr(m->common.cpu_qstats));
	return TC_ACT_SHOT;
}

static int valid_label(const struct nlattr *attr,
		       struct netlink_ext_ack *extack)
{
	const u32 *label = nla_data(attr);

	if (*label & ~MPLS_LABEL_MASK || *label == MPLS_LABEL_IMPLNULL) {
		NL_SET_ERR_MSG_MOD(extack, "MPLS label out of range");
		return -EINVAL;
	}

	return 0;
}

static const struct nla_policy mpls_policy[TCA_MPLS_MAX + 1] = {
	[TCA_MPLS_PARMS]	= NLA_POLICY_EXACT_LEN(sizeof(struct tc_mpls)),
	[TCA_MPLS_PROTO]	= { .type = NLA_U16 },
	[TCA_MPLS_LABEL]	= NLA_POLICY_VALIDATE_FN(NLA_U32, valid_label),
	[TCA_MPLS_TC]		= NLA_POLICY_RANGE(NLA_U8, 0, 7),
	[TCA_MPLS_TTL]		= NLA_POLICY_MIN(NLA_U8, 1),
	[TCA_MPLS_BOS]		= NLA_POLICY_RANGE(NLA_U8, 0, 1),
};

static int tcf_mpls_init(struct net *net, struct nlattr *nla,
			 struct nlattr *est, struct tc_action **a,
			 int ovr, int bind, bool rtnl_held,
			 struct tcf_proto *tp, u32 flags,
			 struct netlink_ext_ack *extack)
{
	struct tc_action_net *tn = net_generic(net, mpls_net_id);
	struct nlattr *tb[TCA_MPLS_MAX + 1];
	struct tcf_chain *goto_ch = NULL;
	struct tcf_mpls_params *p;
	struct tc_mpls *parm;
	bool exists = false;
	struct tcf_mpls *m;
	int ret = 0, err;
	u8 mpls_ttl = 0;
	u32 index;

	if (!nla) {
		NL_SET_ERR_MSG_MOD(extack, "Missing netlink attributes");
		return -EINVAL;
	}

	err = nla_parse_nested(tb, TCA_MPLS_MAX, nla, mpls_policy, extack);
	if (err < 0)
		return err;

	if (!tb[TCA_MPLS_PARMS]) {
		NL_SET_ERR_MSG_MOD(extack, "No MPLS params");
		return -EINVAL;
	}
	parm = nla_data(tb[TCA_MPLS_PARMS]);
	index = parm->index;

	/* Verify parameters against action type. */
	switch (parm->m_action) {
	case TCA_MPLS_ACT_POP:
		if (!tb[TCA_MPLS_PROTO]) {
			NL_SET_ERR_MSG_MOD(extack, "Protocol must be set for MPLS pop");
			return -EINVAL;
		}
		if (!eth_proto_is_802_3(nla_get_be16(tb[TCA_MPLS_PROTO]))) {
			NL_SET_ERR_MSG_MOD(extack, "Invalid protocol type for MPLS pop");
			return -EINVAL;
		}
		if (tb[TCA_MPLS_LABEL] || tb[TCA_MPLS_TTL] || tb[TCA_MPLS_TC] ||
		    tb[TCA_MPLS_BOS]) {
			NL_SET_ERR_MSG_MOD(extack, "Label, TTL, TC or BOS cannot be used with MPLS pop");
			return -EINVAL;
		}
		break;
	case TCA_MPLS_ACT_DEC_TTL:
		if (tb[TCA_MPLS_PROTO] || tb[TCA_MPLS_LABEL] ||
		    tb[TCA_MPLS_TTL] || tb[TCA_MPLS_TC] || tb[TCA_MPLS_BOS]) {
			NL_SET_ERR_MSG_MOD(extack, "Label, TTL, TC, BOS or protocol cannot be used with MPLS dec_ttl");
			return -EINVAL;
		}
		break;
	case TCA_MPLS_ACT_PUSH:
		if (!tb[TCA_MPLS_LABEL]) {
			NL_SET_ERR_MSG_MOD(extack, "Label is required for MPLS push");
			return -EINVAL;
		}
		if (tb[TCA_MPLS_PROTO] &&
		    !eth_p_mpls(nla_get_be16(tb[TCA_MPLS_PROTO]))) {
			NL_SET_ERR_MSG_MOD(extack, "Protocol must be an MPLS type for MPLS push");
			return -EPROTONOSUPPORT;
		}
		/* Push needs a TTL - if not specified, set a default value. */
		if (!tb[TCA_MPLS_TTL]) {
#if IS_ENABLED(CONFIG_MPLS)
			mpls_ttl = net->mpls.default_ttl ?
				   net->mpls.default_ttl : ACT_MPLS_TTL_DEFAULT;
#else
			mpls_ttl = ACT_MPLS_TTL_DEFAULT;
#endif
		}
		break;
	case TCA_MPLS_ACT_MODIFY:
		if (tb[TCA_MPLS_PROTO]) {
			NL_SET_ERR_MSG_MOD(extack, "Protocol cannot be used with MPLS modify");
			return -EINVAL;
		}
		break;
	default:
		NL_SET_ERR_MSG_MOD(extack, "Unknown MPLS action");
		return -EINVAL;
	}

	err = tcf_idr_check_alloc(tn, &index, a, bind);
	if (err < 0)
		return err;
	exists = err;
	if (exists && bind)
		return 0;

	if (!exists) {
		ret = tcf_idr_create(tn, index, est, a,
				     &act_mpls_ops, bind, true, 0);
		if (ret) {
			tcf_idr_cleanup(tn, index);
			return ret;
		}

		ret = ACT_P_CREATED;
	} else if (!ovr) {
		tcf_idr_release(*a, bind);
		return -EEXIST;
	}

	err = tcf_action_check_ctrlact(parm->action, tp, &goto_ch, extack);
	if (err < 0)
		goto release_idr;

	m = to_mpls(*a);

	p = kzalloc(sizeof(*p), GFP_KERNEL);
	if (!p) {
		err = -ENOMEM;
		goto put_chain;
	}

	p->tcfm_action = parm->m_action;
	p->tcfm_label = tb[TCA_MPLS_LABEL] ? nla_get_u32(tb[TCA_MPLS_LABEL]) :
					     ACT_MPLS_LABEL_NOT_SET;
	p->tcfm_tc = tb[TCA_MPLS_TC] ? nla_get_u8(tb[TCA_MPLS_TC]) :
				       ACT_MPLS_TC_NOT_SET;
	p->tcfm_ttl = tb[TCA_MPLS_TTL] ? nla_get_u8(tb[TCA_MPLS_TTL]) :
					 mpls_ttl;
	p->tcfm_bos = tb[TCA_MPLS_BOS] ? nla_get_u8(tb[TCA_MPLS_BOS]) :
					 ACT_MPLS_BOS_NOT_SET;
	p->tcfm_proto = tb[TCA_MPLS_PROTO] ? nla_get_be16(tb[TCA_MPLS_PROTO]) :
					     htons(ETH_P_MPLS_UC);

	spin_lock_bh(&m->tcf_lock);
	goto_ch = tcf_action_set_ctrlact(*a, parm->action, goto_ch);
	p = rcu_replace_pointer(m->mpls_p, p, lockdep_is_held(&m->tcf_lock));
	spin_unlock_bh(&m->tcf_lock);

	if (goto_ch)
		tcf_chain_put_by_act(goto_ch);
	if (p)
		kfree_rcu(p, rcu);

	if (ret == ACT_P_CREATED)
		tcf_idr_insert(tn, *a);
	return ret;
put_chain:
	if (goto_ch)
		tcf_chain_put_by_act(goto_ch);
release_idr:
	tcf_idr_release(*a, bind);
	return err;
}

static void tcf_mpls_cleanup(struct tc_action *a)
{
	struct tcf_mpls *m = to_mpls(a);
	struct tcf_mpls_params *p;

	p = rcu_dereference_protected(m->mpls_p, 1);
	if (p)
		kfree_rcu(p, rcu);
}

static int tcf_mpls_dump(struct sk_buff *skb, struct tc_action *a,
			 int bind, int ref)
{
	unsigned char *b = skb_tail_pointer(skb);
	struct tcf_mpls *m = to_mpls(a);
	struct tcf_mpls_params *p;
	struct tc_mpls opt = {
		.index    = m->tcf_index,
		.refcnt   = refcount_read(&m->tcf_refcnt) - ref,
		.bindcnt  = atomic_read(&m->tcf_bindcnt) - bind,
	};
	struct tcf_t t;

	spin_lock_bh(&m->tcf_lock);
	opt.action = m->tcf_action;
	p = rcu_dereference_protected(m->mpls_p, lockdep_is_held(&m->tcf_lock));
	opt.m_action = p->tcfm_action;

	if (nla_put(skb, TCA_MPLS_PARMS, sizeof(opt), &opt))
		goto nla_put_failure;

	if (p->tcfm_label != ACT_MPLS_LABEL_NOT_SET &&
	    nla_put_u32(skb, TCA_MPLS_LABEL, p->tcfm_label))
		goto nla_put_failure;

	if (p->tcfm_tc != ACT_MPLS_TC_NOT_SET &&
	    nla_put_u8(skb, TCA_MPLS_TC, p->tcfm_tc))
		goto nla_put_failure;

	if (p->tcfm_ttl && nla_put_u8(skb, TCA_MPLS_TTL, p->tcfm_ttl))
		goto nla_put_failure;

	if (p->tcfm_bos != ACT_MPLS_BOS_NOT_SET &&
	    nla_put_u8(skb, TCA_MPLS_BOS, p->tcfm_bos))
		goto nla_put_failure;

	if (nla_put_be16(skb, TCA_MPLS_PROTO, p->tcfm_proto))
		goto nla_put_failure;

	tcf_tm_dump(&t, &m->tcf_tm);

	if (nla_put_64bit(skb, TCA_MPLS_TM, sizeof(t), &t, TCA_MPLS_PAD))
		goto nla_put_failure;

	spin_unlock_bh(&m->tcf_lock);

	return skb->len;

nla_put_failure:
	spin_unlock_bh(&m->tcf_lock);
	nlmsg_trim(skb, b);
	return -EMSGSIZE;
}

static int tcf_mpls_walker(struct net *net, struct sk_buff *skb,
			   struct netlink_callback *cb, int type,
			   const struct tc_action_ops *ops,
			   struct netlink_ext_ack *extack)
{
	struct tc_action_net *tn = net_generic(net, mpls_net_id);

	return tcf_generic_walker(tn, skb, cb, type, ops, extack);
}

static int tcf_mpls_search(struct net *net, struct tc_action **a, u32 index)
{
	struct tc_action_net *tn = net_generic(net, mpls_net_id);

	return tcf_idr_search(tn, a, index);
}

static struct tc_action_ops act_mpls_ops = {
	.kind		=	"mpls",
	.id		=	TCA_ID_MPLS,
	.owner		=	THIS_MODULE,
	.act		=	tcf_mpls_act,
	.dump		=	tcf_mpls_dump,
	.init		=	tcf_mpls_init,
	.cleanup	=	tcf_mpls_cleanup,
	.walk		=	tcf_mpls_walker,
	.lookup		=	tcf_mpls_search,
	.size		=	sizeof(struct tcf_mpls),
};

static __net_init int mpls_init_net(struct net *net)
{
	struct tc_action_net *tn = net_generic(net, mpls_net_id);

	return tc_action_net_init(net, tn, &act_mpls_ops);
}

static void __net_exit mpls_exit_net(struct list_head *net_list)
{
	tc_action_net_exit(net_list, mpls_net_id);
}

static struct pernet_operations mpls_net_ops = {
	.init = mpls_init_net,
	.exit_batch = mpls_exit_net,
	.id   = &mpls_net_id,
	.size = sizeof(struct tc_action_net),
};

static int __init mpls_init_module(void)
{
	return tcf_register_action(&act_mpls_ops, &mpls_net_ops);
}

static void __exit mpls_cleanup_module(void)
{
	tcf_unregister_action(&act_mpls_ops, &mpls_net_ops);
}

module_init(mpls_init_module);
module_exit(mpls_cleanup_module);

MODULE_AUTHOR("Netronome Systems <oss-drivers@netronome.com>");
MODULE_LICENSE("GPL");
MODULE_DESCRIPTION("MPLS manipulation actions");<|MERGE_RESOLUTION|>--- conflicted
+++ resolved
@@ -77,22 +77,14 @@
 
 	switch (p->tcfm_action) {
 	case TCA_MPLS_ACT_POP:
-<<<<<<< HEAD
-		if (skb_mpls_pop(skb, p->tcfm_proto, mac_len))
-=======
 		if (skb_mpls_pop(skb, p->tcfm_proto, mac_len,
 				 skb->dev && skb->dev->type == ARPHRD_ETHER))
->>>>>>> d1eef1c6
 			goto drop;
 		break;
 	case TCA_MPLS_ACT_PUSH:
 		new_lse = tcf_mpls_get_lse(NULL, p, !eth_p_mpls(skb->protocol));
-<<<<<<< HEAD
-		if (skb_mpls_push(skb, new_lse, p->tcfm_proto, mac_len))
-=======
 		if (skb_mpls_push(skb, new_lse, p->tcfm_proto, mac_len,
 				  skb->dev && skb->dev->type == ARPHRD_ETHER))
->>>>>>> d1eef1c6
 			goto drop;
 		break;
 	case TCA_MPLS_ACT_MODIFY:
