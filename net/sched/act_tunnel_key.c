--- conflicted
+++ resolved
@@ -352,13 +352,6 @@
 		exists = true;
 		goto release_tun_meta;
 	}
-<<<<<<< HEAD
-
-	params_old = rtnl_dereference(t->params);
-
-	t->tcf_action = parm->action;
-=======
->>>>>>> 6bf4ca7f
 	params_new->tcft_action = parm->t_action;
 	params_new->tcft_enc_metadata = metadata;
 
@@ -495,14 +488,8 @@
 	struct tcf_tunnel_key_params *params;
 	struct tc_tunnel_key opt = {
 		.index    = t->tcf_index,
-<<<<<<< HEAD
-		.refcnt   = t->tcf_refcnt - ref,
-		.bindcnt  = t->tcf_bindcnt - bind,
-		.action   = t->tcf_action,
-=======
 		.refcnt   = refcount_read(&t->tcf_refcnt) - ref,
 		.bindcnt  = atomic_read(&t->tcf_bindcnt) - bind,
->>>>>>> 6bf4ca7f
 	};
 	struct tcf_t tm;
 
