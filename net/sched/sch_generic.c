--- conflicted
+++ resolved
@@ -795,11 +795,7 @@
 	}
 #ifdef CONFIG_NET_SCHED
 	if (dev->qdisc != &noop_qdisc)
-<<<<<<< HEAD
-		qdisc_hash_add(dev->qdisc);
-=======
 		qdisc_hash_add(dev->qdisc, false);
->>>>>>> 2ea659a9
 #endif
 }
 
