--- conflicted
+++ resolved
@@ -304,23 +304,15 @@
  * since we've already done a search in the list from the non-reentrant context
  * (the data_ready handler) that is the only place we can add new peers.
  */
-<<<<<<< HEAD
-void rxrpc_new_incoming_peer(struct rxrpc_local *local, struct rxrpc_peer *peer)
-=======
 void rxrpc_new_incoming_peer(struct rxrpc_sock *rx, struct rxrpc_local *local,
 			     struct rxrpc_peer *peer)
->>>>>>> 65102238
 {
 	struct rxrpc_net *rxnet = local->rxnet;
 	unsigned long hash_key;
 
 	hash_key = rxrpc_peer_hash_key(local, &peer->srx);
 	peer->local = local;
-<<<<<<< HEAD
-	rxrpc_init_peer(peer, hash_key);
-=======
 	rxrpc_init_peer(rx, peer, hash_key);
->>>>>>> 65102238
 
 	spin_lock(&rxnet->peer_hash_lock);
 	hash_add_rcu(rxnet->peer_hash, &peer->hash_link, hash_key);
