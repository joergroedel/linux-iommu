/* RxRPC packet reception
 *
 * Copyright (C) 2007, 2016 Red Hat, Inc. All Rights Reserved.
 * Written by David Howells (dhowells@redhat.com)
 *
 * This program is free software; you can redistribute it and/or
 * modify it under the terms of the GNU General Public License
 * as published by the Free Software Foundation; either version
 * 2 of the License, or (at your option) any later version.
 */

#define pr_fmt(fmt) KBUILD_MODNAME ": " fmt

#include <linux/module.h>
#include <linux/net.h>
#include <linux/skbuff.h>
#include <linux/errqueue.h>
#include <linux/udp.h>
#include <linux/in.h>
#include <linux/in6.h>
#include <linux/icmp.h>
#include <linux/gfp.h>
#include <net/sock.h>
#include <net/af_rxrpc.h>
#include <net/ip.h>
#include <net/udp.h>
#include <net/net_namespace.h>
#include "ar-internal.h"

static void rxrpc_proto_abort(const char *why,
			      struct rxrpc_call *call, rxrpc_seq_t seq)
{
	if (rxrpc_abort_call(why, call, seq, RX_PROTOCOL_ERROR, -EBADMSG)) {
		set_bit(RXRPC_CALL_EV_ABORT, &call->events);
		rxrpc_queue_call(call);
	}
}

/*
 * Do TCP-style congestion management [RFC 5681].
 */
static void rxrpc_congestion_management(struct rxrpc_call *call,
					struct sk_buff *skb,
					struct rxrpc_ack_summary *summary,
					rxrpc_serial_t acked_serial)
{
	enum rxrpc_congest_change change = rxrpc_cong_no_change;
	unsigned int cumulative_acks = call->cong_cumul_acks;
	unsigned int cwnd = call->cong_cwnd;
	bool resend = false;

	summary->flight_size =
		(call->tx_top - call->tx_hard_ack) - summary->nr_acks;

	if (test_and_clear_bit(RXRPC_CALL_RETRANS_TIMEOUT, &call->flags)) {
		summary->retrans_timeo = true;
		call->cong_ssthresh = max_t(unsigned int,
					    summary->flight_size / 2, 2);
		cwnd = 1;
		if (cwnd >= call->cong_ssthresh &&
		    call->cong_mode == RXRPC_CALL_SLOW_START) {
			call->cong_mode = RXRPC_CALL_CONGEST_AVOIDANCE;
			call->cong_tstamp = skb->tstamp;
			cumulative_acks = 0;
		}
	}

	cumulative_acks += summary->nr_new_acks;
	cumulative_acks += summary->nr_rot_new_acks;
	if (cumulative_acks > 255)
		cumulative_acks = 255;

	summary->mode = call->cong_mode;
	summary->cwnd = call->cong_cwnd;
	summary->ssthresh = call->cong_ssthresh;
	summary->cumulative_acks = cumulative_acks;
	summary->dup_acks = call->cong_dup_acks;

	switch (call->cong_mode) {
	case RXRPC_CALL_SLOW_START:
		if (summary->nr_nacks > 0)
			goto packet_loss_detected;
		if (summary->cumulative_acks > 0)
			cwnd += 1;
		if (cwnd >= call->cong_ssthresh) {
			call->cong_mode = RXRPC_CALL_CONGEST_AVOIDANCE;
			call->cong_tstamp = skb->tstamp;
		}
		goto out;

	case RXRPC_CALL_CONGEST_AVOIDANCE:
		if (summary->nr_nacks > 0)
			goto packet_loss_detected;

		/* We analyse the number of packets that get ACK'd per RTT
		 * period and increase the window if we managed to fill it.
		 */
		if (call->peer->rtt_usage == 0)
			goto out;
		if (ktime_before(skb->tstamp,
				 ktime_add_ns(call->cong_tstamp,
					      call->peer->rtt)))
			goto out_no_clear_ca;
		change = rxrpc_cong_rtt_window_end;
		call->cong_tstamp = skb->tstamp;
		if (cumulative_acks >= cwnd)
			cwnd++;
		goto out;

	case RXRPC_CALL_PACKET_LOSS:
		if (summary->nr_nacks == 0)
			goto resume_normality;

		if (summary->new_low_nack) {
			change = rxrpc_cong_new_low_nack;
			call->cong_dup_acks = 1;
			if (call->cong_extra > 1)
				call->cong_extra = 1;
			goto send_extra_data;
		}

		call->cong_dup_acks++;
		if (call->cong_dup_acks < 3)
			goto send_extra_data;

		change = rxrpc_cong_begin_retransmission;
		call->cong_mode = RXRPC_CALL_FAST_RETRANSMIT;
		call->cong_ssthresh = max_t(unsigned int,
					    summary->flight_size / 2, 2);
		cwnd = call->cong_ssthresh + 3;
		call->cong_extra = 0;
		call->cong_dup_acks = 0;
		resend = true;
		goto out;

	case RXRPC_CALL_FAST_RETRANSMIT:
		if (!summary->new_low_nack) {
			if (summary->nr_new_acks == 0)
				cwnd += 1;
			call->cong_dup_acks++;
			if (call->cong_dup_acks == 2) {
				change = rxrpc_cong_retransmit_again;
				call->cong_dup_acks = 0;
				resend = true;
			}
		} else {
			change = rxrpc_cong_progress;
			cwnd = call->cong_ssthresh;
			if (summary->nr_nacks == 0)
				goto resume_normality;
		}
		goto out;

	default:
		BUG();
		goto out;
	}

resume_normality:
	change = rxrpc_cong_cleared_nacks;
	call->cong_dup_acks = 0;
	call->cong_extra = 0;
	call->cong_tstamp = skb->tstamp;
	if (cwnd < call->cong_ssthresh)
		call->cong_mode = RXRPC_CALL_SLOW_START;
	else
		call->cong_mode = RXRPC_CALL_CONGEST_AVOIDANCE;
out:
	cumulative_acks = 0;
out_no_clear_ca:
	if (cwnd >= RXRPC_RXTX_BUFF_SIZE - 1)
		cwnd = RXRPC_RXTX_BUFF_SIZE - 1;
	call->cong_cwnd = cwnd;
	call->cong_cumul_acks = cumulative_acks;
	trace_rxrpc_congest(call, summary, acked_serial, change);
	if (resend && !test_and_set_bit(RXRPC_CALL_EV_RESEND, &call->events))
		rxrpc_queue_call(call);
	return;

packet_loss_detected:
	change = rxrpc_cong_saw_nack;
	call->cong_mode = RXRPC_CALL_PACKET_LOSS;
	call->cong_dup_acks = 0;
	goto send_extra_data;

send_extra_data:
	/* Send some previously unsent DATA if we have some to advance the ACK
	 * state.
	 */
	if (call->rxtx_annotations[call->tx_top & RXRPC_RXTX_BUFF_MASK] &
	    RXRPC_TX_ANNO_LAST ||
	    summary->nr_acks != call->tx_top - call->tx_hard_ack) {
		call->cong_extra++;
		wake_up(&call->waitq);
	}
	goto out_no_clear_ca;
}

/*
 * Ping the other end to fill our RTT cache and to retrieve the rwind
 * and MTU parameters.
 */
static void rxrpc_send_ping(struct rxrpc_call *call, struct sk_buff *skb,
			    int skew)
{
	struct rxrpc_skb_priv *sp = rxrpc_skb(skb);
	ktime_t now = skb->tstamp;

	if (call->peer->rtt_usage < 3 ||
	    ktime_before(ktime_add_ms(call->peer->rtt_last_req, 1000), now))
		rxrpc_propose_ACK(call, RXRPC_ACK_PING, skew, sp->hdr.serial,
				  true, true,
				  rxrpc_propose_ack_ping_for_params);
}

/*
 * Apply a hard ACK by advancing the Tx window.
 */
static bool rxrpc_rotate_tx_window(struct rxrpc_call *call, rxrpc_seq_t to,
				   struct rxrpc_ack_summary *summary)
{
	struct sk_buff *skb, *list = NULL;
	bool rot_last = false;
	int ix;
	u8 annotation;

	if (call->acks_lowest_nak == call->tx_hard_ack) {
		call->acks_lowest_nak = to;
	} else if (before_eq(call->acks_lowest_nak, to)) {
		summary->new_low_nack = true;
		call->acks_lowest_nak = to;
	}

	spin_lock(&call->lock);

	while (before(call->tx_hard_ack, to)) {
		call->tx_hard_ack++;
		ix = call->tx_hard_ack & RXRPC_RXTX_BUFF_MASK;
		skb = call->rxtx_buffer[ix];
		annotation = call->rxtx_annotations[ix];
		rxrpc_see_skb(skb, rxrpc_skb_tx_rotated);
		call->rxtx_buffer[ix] = NULL;
		call->rxtx_annotations[ix] = 0;
		skb->next = list;
		list = skb;

		if (annotation & RXRPC_TX_ANNO_LAST) {
			set_bit(RXRPC_CALL_TX_LAST, &call->flags);
			rot_last = true;
		}
		if ((annotation & RXRPC_TX_ANNO_MASK) != RXRPC_TX_ANNO_ACK)
			summary->nr_rot_new_acks++;
	}

	spin_unlock(&call->lock);

	trace_rxrpc_transmit(call, (rot_last ?
				    rxrpc_transmit_rotate_last :
				    rxrpc_transmit_rotate));
	wake_up(&call->waitq);

	while (list) {
		skb = list;
		list = skb->next;
		skb_mark_not_on_list(skb);
		rxrpc_free_skb(skb, rxrpc_skb_tx_freed);
	}

	return rot_last;
}

/*
 * End the transmission phase of a call.
 *
 * This occurs when we get an ACKALL packet, the first DATA packet of a reply,
 * or a final ACK packet.
 */
static bool rxrpc_end_tx_phase(struct rxrpc_call *call, bool reply_begun,
			       const char *abort_why)
{
	unsigned int state;

	ASSERT(test_bit(RXRPC_CALL_TX_LAST, &call->flags));

	write_lock(&call->state_lock);

	state = call->state;
	switch (state) {
	case RXRPC_CALL_CLIENT_SEND_REQUEST:
	case RXRPC_CALL_CLIENT_AWAIT_REPLY:
		if (reply_begun)
			call->state = state = RXRPC_CALL_CLIENT_RECV_REPLY;
		else
			call->state = state = RXRPC_CALL_CLIENT_AWAIT_REPLY;
		break;

	case RXRPC_CALL_SERVER_AWAIT_ACK:
		__rxrpc_call_completed(call);
		rxrpc_notify_socket(call);
		state = call->state;
		break;

	default:
		goto bad_state;
	}

	write_unlock(&call->state_lock);
	if (state == RXRPC_CALL_CLIENT_AWAIT_REPLY)
		trace_rxrpc_transmit(call, rxrpc_transmit_await_reply);
	else
		trace_rxrpc_transmit(call, rxrpc_transmit_end);
	_leave(" = ok");
	return true;

bad_state:
	write_unlock(&call->state_lock);
	kdebug("end_tx %s", rxrpc_call_states[call->state]);
	rxrpc_proto_abort(abort_why, call, call->tx_top);
	return false;
}

/*
 * Begin the reply reception phase of a call.
 */
static bool rxrpc_receiving_reply(struct rxrpc_call *call)
{
	struct rxrpc_ack_summary summary = { 0 };
	unsigned long now, timo;
	rxrpc_seq_t top = READ_ONCE(call->tx_top);

	if (call->ackr_reason) {
		spin_lock_bh(&call->lock);
		call->ackr_reason = 0;
		spin_unlock_bh(&call->lock);
		now = jiffies;
		timo = now + MAX_JIFFY_OFFSET;
		WRITE_ONCE(call->resend_at, timo);
		WRITE_ONCE(call->ack_at, timo);
		trace_rxrpc_timer(call, rxrpc_timer_init_for_reply, now);
	}

	if (!test_bit(RXRPC_CALL_TX_LAST, &call->flags)) {
		if (!rxrpc_rotate_tx_window(call, top, &summary)) {
			rxrpc_proto_abort("TXL", call, top);
			return false;
		}
	}
	if (!rxrpc_end_tx_phase(call, true, "ETD"))
		return false;
	call->tx_phase = false;
	return true;
}

/*
 * Scan a jumbo packet to validate its structure and to work out how many
 * subpackets it contains.
 *
 * A jumbo packet is a collection of consecutive packets glued together with
 * little headers between that indicate how to change the initial header for
 * each subpacket.
 *
 * RXRPC_JUMBO_PACKET must be set on all but the last subpacket - and all but
 * the last are RXRPC_JUMBO_DATALEN in size.  The last subpacket may be of any
 * size.
 */
static bool rxrpc_validate_jumbo(struct sk_buff *skb)
{
	struct rxrpc_skb_priv *sp = rxrpc_skb(skb);
	unsigned int offset = sizeof(struct rxrpc_wire_header);
	unsigned int len = skb->len;
	int nr_jumbo = 1;
	u8 flags = sp->hdr.flags;

	do {
		nr_jumbo++;
		if (len - offset < RXRPC_JUMBO_SUBPKTLEN)
			goto protocol_error;
		if (flags & RXRPC_LAST_PACKET)
			goto protocol_error;
		offset += RXRPC_JUMBO_DATALEN;
		if (skb_copy_bits(skb, offset, &flags, 1) < 0)
			goto protocol_error;
		offset += sizeof(struct rxrpc_jumbo_header);
	} while (flags & RXRPC_JUMBO_PACKET);

	sp->nr_jumbo = nr_jumbo;
	return true;

protocol_error:
	return false;
}

/*
 * Handle reception of a duplicate packet.
 *
 * We have to take care to avoid an attack here whereby we're given a series of
 * jumbograms, each with a sequence number one before the preceding one and
 * filled up to maximum UDP size.  If they never send us the first packet in
 * the sequence, they can cause us to have to hold on to around 2MiB of kernel
 * space until the call times out.
 *
 * We limit the space usage by only accepting three duplicate jumbo packets per
 * call.  After that, we tell the other side we're no longer accepting jumbos
 * (that information is encoded in the ACK packet).
 */
static void rxrpc_input_dup_data(struct rxrpc_call *call, rxrpc_seq_t seq,
				 u8 annotation, bool *_jumbo_bad)
{
	/* Discard normal packets that are duplicates. */
	if (annotation == 0)
		return;

	/* Skip jumbo subpackets that are duplicates.  When we've had three or
	 * more partially duplicate jumbo packets, we refuse to take any more
	 * jumbos for this call.
	 */
	if (!*_jumbo_bad) {
		call->nr_jumbo_bad++;
		*_jumbo_bad = true;
	}
}

/*
 * Process a DATA packet, adding the packet to the Rx ring.
 */
static void rxrpc_input_data(struct rxrpc_call *call, struct sk_buff *skb,
			     u16 skew)
{
	struct rxrpc_skb_priv *sp = rxrpc_skb(skb);
	enum rxrpc_call_state state;
	unsigned int offset = sizeof(struct rxrpc_wire_header);
	unsigned int ix;
	rxrpc_serial_t serial = sp->hdr.serial, ack_serial = 0;
	rxrpc_seq_t seq = sp->hdr.seq, hard_ack;
	bool immediate_ack = false, jumbo_bad = false, queued;
	u16 len;
	u8 ack = 0, flags, annotation = 0;

	_enter("{%u,%u},{%u,%u}",
	       call->rx_hard_ack, call->rx_top, skb->len, seq);

	_proto("Rx DATA %%%u { #%u f=%02x }",
	       sp->hdr.serial, seq, sp->hdr.flags);

	state = READ_ONCE(call->state);
	if (state >= RXRPC_CALL_COMPLETE)
		return;

	if (call->state == RXRPC_CALL_SERVER_RECV_REQUEST) {
		unsigned long timo = READ_ONCE(call->next_req_timo);
		unsigned long now, expect_req_by;

		if (timo) {
			now = jiffies;
			expect_req_by = now + timo;
			WRITE_ONCE(call->expect_req_by, expect_req_by);
			rxrpc_reduce_call_timer(call, expect_req_by, now,
						rxrpc_timer_set_for_idle);
		}
	}

	spin_lock(&call->input_lock);

	/* Received data implicitly ACKs all of the request packets we sent
	 * when we're acting as a client.
	 */
	if ((state == RXRPC_CALL_CLIENT_SEND_REQUEST ||
	     state == RXRPC_CALL_CLIENT_AWAIT_REPLY) &&
	    !rxrpc_receiving_reply(call))
		goto unlock;

	call->ackr_prev_seq = seq;

	hard_ack = READ_ONCE(call->rx_hard_ack);
	if (after(seq, hard_ack + call->rx_winsize)) {
		ack = RXRPC_ACK_EXCEEDS_WINDOW;
		ack_serial = serial;
		goto ack;
	}

	flags = sp->hdr.flags;
	if (flags & RXRPC_JUMBO_PACKET) {
		if (call->nr_jumbo_bad > 3) {
			ack = RXRPC_ACK_NOSPACE;
			ack_serial = serial;
			goto ack;
		}
		annotation = 1;
	}

next_subpacket:
	queued = false;
	ix = seq & RXRPC_RXTX_BUFF_MASK;
	len = skb->len;
	if (flags & RXRPC_JUMBO_PACKET)
		len = RXRPC_JUMBO_DATALEN;

	if (flags & RXRPC_LAST_PACKET) {
		if (test_bit(RXRPC_CALL_RX_LAST, &call->flags) &&
		    seq != call->rx_top) {
			rxrpc_proto_abort("LSN", call, seq);
			goto unlock;
		}
	} else {
		if (test_bit(RXRPC_CALL_RX_LAST, &call->flags) &&
		    after_eq(seq, call->rx_top)) {
			rxrpc_proto_abort("LSA", call, seq);
			goto unlock;
		}
	}

	trace_rxrpc_rx_data(call->debug_id, seq, serial, flags, annotation);
	if (before_eq(seq, hard_ack)) {
		ack = RXRPC_ACK_DUPLICATE;
		ack_serial = serial;
		goto skip;
	}

	if (flags & RXRPC_REQUEST_ACK && !ack) {
		ack = RXRPC_ACK_REQUESTED;
		ack_serial = serial;
	}

	if (call->rxtx_buffer[ix]) {
		rxrpc_input_dup_data(call, seq, annotation, &jumbo_bad);
		if (ack != RXRPC_ACK_DUPLICATE) {
			ack = RXRPC_ACK_DUPLICATE;
			ack_serial = serial;
		}
		immediate_ack = true;
		goto skip;
	}

	/* Queue the packet.  We use a couple of memory barriers here as need
	 * to make sure that rx_top is perceived to be set after the buffer
	 * pointer and that the buffer pointer is set after the annotation and
	 * the skb data.
	 *
	 * Barriers against rxrpc_recvmsg_data() and rxrpc_rotate_rx_window()
	 * and also rxrpc_fill_out_ack().
	 */
	rxrpc_get_skb(skb, rxrpc_skb_rx_got);
	call->rxtx_annotations[ix] = annotation;
	smp_wmb();
	call->rxtx_buffer[ix] = skb;
	if (after(seq, call->rx_top)) {
		smp_store_release(&call->rx_top, seq);
	} else if (before(seq, call->rx_top)) {
		/* Send an immediate ACK if we fill in a hole */
		if (!ack) {
			ack = RXRPC_ACK_DELAY;
			ack_serial = serial;
		}
		immediate_ack = true;
	}
	if (flags & RXRPC_LAST_PACKET) {
		set_bit(RXRPC_CALL_RX_LAST, &call->flags);
		trace_rxrpc_receive(call, rxrpc_receive_queue_last, serial, seq);
	} else {
		trace_rxrpc_receive(call, rxrpc_receive_queue, serial, seq);
	}
	queued = true;

	if (after_eq(seq, call->rx_expect_next)) {
		if (after(seq, call->rx_expect_next)) {
			_net("OOS %u > %u", seq, call->rx_expect_next);
			ack = RXRPC_ACK_OUT_OF_SEQUENCE;
			ack_serial = serial;
		}
		call->rx_expect_next = seq + 1;
	}

skip:
	offset += len;
	if (flags & RXRPC_JUMBO_PACKET) {
		if (skb_copy_bits(skb, offset, &flags, 1) < 0) {
			rxrpc_proto_abort("XJF", call, seq);
			goto unlock;
		}
		offset += sizeof(struct rxrpc_jumbo_header);
		seq++;
		serial++;
		annotation++;
		if (flags & RXRPC_JUMBO_PACKET)
			annotation |= RXRPC_RX_ANNO_JLAST;
		if (after(seq, hard_ack + call->rx_winsize)) {
			ack = RXRPC_ACK_EXCEEDS_WINDOW;
			ack_serial = serial;
			if (!jumbo_bad) {
				call->nr_jumbo_bad++;
				jumbo_bad = true;
			}
			goto ack;
		}

		_proto("Rx DATA Jumbo %%%u", serial);
		goto next_subpacket;
	}

	if (queued && flags & RXRPC_LAST_PACKET && !ack) {
		ack = RXRPC_ACK_DELAY;
		ack_serial = serial;
	}

ack:
	if (ack)
		rxrpc_propose_ACK(call, ack, skew, ack_serial,
				  immediate_ack, true,
				  rxrpc_propose_ack_input_data);
	else
		rxrpc_propose_ACK(call, RXRPC_ACK_DELAY, skew, serial,
				  false, true,
				  rxrpc_propose_ack_input_data);

	if (sp->hdr.seq == READ_ONCE(call->rx_hard_ack) + 1) {
		trace_rxrpc_notify_socket(call->debug_id, serial);
		rxrpc_notify_socket(call);
	}

unlock:
	spin_unlock(&call->input_lock);
	_leave(" [queued]");
}

/*
 * Process a requested ACK.
 */
static void rxrpc_input_requested_ack(struct rxrpc_call *call,
				      ktime_t resp_time,
				      rxrpc_serial_t orig_serial,
				      rxrpc_serial_t ack_serial)
{
	struct rxrpc_skb_priv *sp;
	struct sk_buff *skb;
	ktime_t sent_at;
	int ix;

	for (ix = 0; ix < RXRPC_RXTX_BUFF_SIZE; ix++) {
		skb = call->rxtx_buffer[ix];
		if (!skb)
			continue;

		sent_at = skb->tstamp;
		smp_rmb(); /* Read timestamp before serial. */
		sp = rxrpc_skb(skb);
		if (sp->hdr.serial != orig_serial)
			continue;
		goto found;
	}

	return;

found:
	rxrpc_peer_add_rtt(call, rxrpc_rtt_rx_requested_ack,
			   orig_serial, ack_serial, sent_at, resp_time);
}

/*
 * Process the response to a ping that we sent to find out if we lost an ACK.
 *
 * If we got back a ping response that indicates a lower tx_top than what we
 * had at the time of the ping transmission, we adjudge all the DATA packets
 * sent between the response tx_top and the ping-time tx_top to have been lost.
 */
static void rxrpc_input_check_for_lost_ack(struct rxrpc_call *call)
{
	rxrpc_seq_t top, bottom, seq;
	bool resend = false;

	spin_lock_bh(&call->lock);

	bottom = call->tx_hard_ack + 1;
	top = call->acks_lost_top;
	if (before(bottom, top)) {
		for (seq = bottom; before_eq(seq, top); seq++) {
			int ix = seq & RXRPC_RXTX_BUFF_MASK;
			u8 annotation = call->rxtx_annotations[ix];
			u8 anno_type = annotation & RXRPC_TX_ANNO_MASK;

			if (anno_type != RXRPC_TX_ANNO_UNACK)
				continue;
			annotation &= ~RXRPC_TX_ANNO_MASK;
			annotation |= RXRPC_TX_ANNO_RETRANS;
			call->rxtx_annotations[ix] = annotation;
			resend = true;
		}
	}

	spin_unlock_bh(&call->lock);

	if (resend && !test_and_set_bit(RXRPC_CALL_EV_RESEND, &call->events))
		rxrpc_queue_call(call);
}

/*
 * Process a ping response.
 */
static void rxrpc_input_ping_response(struct rxrpc_call *call,
				      ktime_t resp_time,
				      rxrpc_serial_t orig_serial,
				      rxrpc_serial_t ack_serial)
{
	rxrpc_serial_t ping_serial;
	ktime_t ping_time;

	ping_time = call->ping_time;
	smp_rmb();
	ping_serial = READ_ONCE(call->ping_serial);

	if (orig_serial == call->acks_lost_ping)
		rxrpc_input_check_for_lost_ack(call);

	if (before(orig_serial, ping_serial) ||
	    !test_and_clear_bit(RXRPC_CALL_PINGING, &call->flags))
		return;
	if (after(orig_serial, ping_serial))
		return;

	rxrpc_peer_add_rtt(call, rxrpc_rtt_rx_ping_response,
			   orig_serial, ack_serial, ping_time, resp_time);
}

/*
 * Process the extra information that may be appended to an ACK packet
 */
static void rxrpc_input_ackinfo(struct rxrpc_call *call, struct sk_buff *skb,
				struct rxrpc_ackinfo *ackinfo)
{
	struct rxrpc_skb_priv *sp = rxrpc_skb(skb);
	struct rxrpc_peer *peer;
	unsigned int mtu;
	bool wake = false;
	u32 rwind = ntohl(ackinfo->rwind);

	_proto("Rx ACK %%%u Info { rx=%u max=%u rwin=%u jm=%u }",
	       sp->hdr.serial,
	       ntohl(ackinfo->rxMTU), ntohl(ackinfo->maxMTU),
	       rwind, ntohl(ackinfo->jumbo_max));

	if (call->tx_winsize != rwind) {
		if (rwind > RXRPC_RXTX_BUFF_SIZE - 1)
			rwind = RXRPC_RXTX_BUFF_SIZE - 1;
		if (rwind > call->tx_winsize)
			wake = true;
		trace_rxrpc_rx_rwind_change(call, sp->hdr.serial,
					    ntohl(ackinfo->rwind), wake);
		call->tx_winsize = rwind;
	}

	if (call->cong_ssthresh > rwind)
		call->cong_ssthresh = rwind;

	mtu = min(ntohl(ackinfo->rxMTU), ntohl(ackinfo->maxMTU));

	peer = call->peer;
	if (mtu < peer->maxdata) {
		spin_lock_bh(&peer->lock);
		peer->maxdata = mtu;
		peer->mtu = mtu + peer->hdrsize;
		spin_unlock_bh(&peer->lock);
		_net("Net MTU %u (maxdata %u)", peer->mtu, peer->maxdata);
	}

	if (wake)
		wake_up(&call->waitq);
}

/*
 * Process individual soft ACKs.
 *
 * Each ACK in the array corresponds to one packet and can be either an ACK or
 * a NAK.  If we get find an explicitly NAK'd packet we resend immediately;
 * packets that lie beyond the end of the ACK list are scheduled for resend by
 * the timer on the basis that the peer might just not have processed them at
 * the time the ACK was sent.
 */
static void rxrpc_input_soft_acks(struct rxrpc_call *call, u8 *acks,
				  rxrpc_seq_t seq, int nr_acks,
				  struct rxrpc_ack_summary *summary)
{
	int ix;
	u8 annotation, anno_type;

	for (; nr_acks > 0; nr_acks--, seq++) {
		ix = seq & RXRPC_RXTX_BUFF_MASK;
		annotation = call->rxtx_annotations[ix];
		anno_type = annotation & RXRPC_TX_ANNO_MASK;
		annotation &= ~RXRPC_TX_ANNO_MASK;
		switch (*acks++) {
		case RXRPC_ACK_TYPE_ACK:
			summary->nr_acks++;
			if (anno_type == RXRPC_TX_ANNO_ACK)
				continue;
			summary->nr_new_acks++;
			call->rxtx_annotations[ix] =
				RXRPC_TX_ANNO_ACK | annotation;
			break;
		case RXRPC_ACK_TYPE_NACK:
			if (!summary->nr_nacks &&
			    call->acks_lowest_nak != seq) {
				call->acks_lowest_nak = seq;
				summary->new_low_nack = true;
			}
			summary->nr_nacks++;
			if (anno_type == RXRPC_TX_ANNO_NAK)
				continue;
			summary->nr_new_nacks++;
			if (anno_type == RXRPC_TX_ANNO_RETRANS)
				continue;
			call->rxtx_annotations[ix] =
				RXRPC_TX_ANNO_NAK | annotation;
			break;
		default:
			return rxrpc_proto_abort("SFT", call, 0);
		}
	}
}

/*
 * Process an ACK packet.
 *
 * ack.firstPacket is the sequence number of the first soft-ACK'd/NAK'd packet
 * in the ACK array.  Anything before that is hard-ACK'd and may be discarded.
 *
 * A hard-ACK means that a packet has been processed and may be discarded; a
 * soft-ACK means that the packet may be discarded and retransmission
 * requested.  A phase is complete when all packets are hard-ACK'd.
 */
static void rxrpc_input_ack(struct rxrpc_call *call, struct sk_buff *skb,
			    u16 skew)
{
	struct rxrpc_ack_summary summary = { 0 };
	struct rxrpc_skb_priv *sp = rxrpc_skb(skb);
	union {
		struct rxrpc_ackpacket ack;
		struct rxrpc_ackinfo info;
		u8 acks[RXRPC_MAXACKS];
	} buf;
	rxrpc_serial_t acked_serial;
	rxrpc_seq_t first_soft_ack, hard_ack;
	int nr_acks, offset, ioffset;

	_enter("");

	offset = sizeof(struct rxrpc_wire_header);
	if (skb_copy_bits(skb, offset, &buf.ack, sizeof(buf.ack)) < 0) {
		_debug("extraction failure");
		return rxrpc_proto_abort("XAK", call, 0);
	}
	offset += sizeof(buf.ack);

	acked_serial = ntohl(buf.ack.serial);
	first_soft_ack = ntohl(buf.ack.firstPacket);
	hard_ack = first_soft_ack - 1;
	nr_acks = buf.ack.nAcks;
	summary.ack_reason = (buf.ack.reason < RXRPC_ACK__INVALID ?
			      buf.ack.reason : RXRPC_ACK__INVALID);

	trace_rxrpc_rx_ack(call, sp->hdr.serial, acked_serial,
			   first_soft_ack, ntohl(buf.ack.previousPacket),
			   summary.ack_reason, nr_acks);

	if (buf.ack.reason == RXRPC_ACK_PING_RESPONSE)
		rxrpc_input_ping_response(call, skb->tstamp, acked_serial,
					  sp->hdr.serial);
	if (buf.ack.reason == RXRPC_ACK_REQUESTED)
		rxrpc_input_requested_ack(call, skb->tstamp, acked_serial,
					  sp->hdr.serial);

	if (buf.ack.reason == RXRPC_ACK_PING) {
		_proto("Rx ACK %%%u PING Request", sp->hdr.serial);
		rxrpc_propose_ACK(call, RXRPC_ACK_PING_RESPONSE,
				  skew, sp->hdr.serial, true, true,
				  rxrpc_propose_ack_respond_to_ping);
	} else if (sp->hdr.flags & RXRPC_REQUEST_ACK) {
		rxrpc_propose_ACK(call, RXRPC_ACK_REQUESTED,
				  skew, sp->hdr.serial, true, true,
				  rxrpc_propose_ack_respond_to_ack);
	}

	/* Discard any out-of-order or duplicate ACKs. */
	if (before_eq(sp->hdr.serial, call->acks_latest))
		return;

	buf.info.rxMTU = 0;
	ioffset = offset + nr_acks + 3;
	if (skb->len >= ioffset + sizeof(buf.info) &&
	    skb_copy_bits(skb, ioffset, &buf.info, sizeof(buf.info)) < 0)
		return rxrpc_proto_abort("XAI", call, 0);

	spin_lock(&call->input_lock);

	/* Discard any out-of-order or duplicate ACKs. */
	if (before_eq(sp->hdr.serial, call->acks_latest))
		goto out;
	call->acks_latest_ts = skb->tstamp;
	call->acks_latest = sp->hdr.serial;

	/* Parse rwind and mtu sizes if provided. */
	if (buf.info.rxMTU)
		rxrpc_input_ackinfo(call, skb, &buf.info);

	if (first_soft_ack == 0) {
		rxrpc_proto_abort("AK0", call, 0);
		goto out;
	}

	/* Ignore ACKs unless we are or have just been transmitting. */
	switch (READ_ONCE(call->state)) {
	case RXRPC_CALL_CLIENT_SEND_REQUEST:
	case RXRPC_CALL_CLIENT_AWAIT_REPLY:
	case RXRPC_CALL_SERVER_SEND_REPLY:
	case RXRPC_CALL_SERVER_AWAIT_ACK:
		break;
	default:
		goto out;
	}

	if (before(hard_ack, call->tx_hard_ack) ||
	    after(hard_ack, call->tx_top)) {
		rxrpc_proto_abort("AKW", call, 0);
		goto out;
	}
	if (nr_acks > call->tx_top - hard_ack) {
		rxrpc_proto_abort("AKN", call, 0);
		goto out;
	}

	if (after(hard_ack, call->tx_hard_ack)) {
		if (rxrpc_rotate_tx_window(call, hard_ack, &summary)) {
			rxrpc_end_tx_phase(call, false, "ETA");
			goto out;
		}
	}

	if (nr_acks > 0) {
		if (skb_copy_bits(skb, offset, buf.acks, nr_acks) < 0) {
			rxrpc_proto_abort("XSA", call, 0);
			goto out;
		}
		rxrpc_input_soft_acks(call, buf.acks, first_soft_ack, nr_acks,
				      &summary);
	}

	if (call->rxtx_annotations[call->tx_top & RXRPC_RXTX_BUFF_MASK] &
	    RXRPC_TX_ANNO_LAST &&
	    summary.nr_acks == call->tx_top - hard_ack &&
	    rxrpc_is_client_call(call))
		rxrpc_propose_ACK(call, RXRPC_ACK_PING, skew, sp->hdr.serial,
				  false, true,
				  rxrpc_propose_ack_ping_for_lost_reply);

	rxrpc_congestion_management(call, skb, &summary, acked_serial);
out:
	spin_unlock(&call->input_lock);
}

/*
 * Process an ACKALL packet.
 */
static void rxrpc_input_ackall(struct rxrpc_call *call, struct sk_buff *skb)
{
	struct rxrpc_ack_summary summary = { 0 };
	struct rxrpc_skb_priv *sp = rxrpc_skb(skb);

	_proto("Rx ACKALL %%%u", sp->hdr.serial);

	spin_lock(&call->input_lock);

	if (rxrpc_rotate_tx_window(call, call->tx_top, &summary))
		rxrpc_end_tx_phase(call, false, "ETL");

	spin_unlock(&call->input_lock);
}

/*
 * Process an ABORT packet directed at a call.
 */
static void rxrpc_input_abort(struct rxrpc_call *call, struct sk_buff *skb)
{
	struct rxrpc_skb_priv *sp = rxrpc_skb(skb);
	__be32 wtmp;
	u32 abort_code = RX_CALL_DEAD;

	_enter("");

	if (skb->len >= 4 &&
	    skb_copy_bits(skb, sizeof(struct rxrpc_wire_header),
			  &wtmp, sizeof(wtmp)) >= 0)
		abort_code = ntohl(wtmp);

	trace_rxrpc_rx_abort(call, sp->hdr.serial, abort_code);

	_proto("Rx ABORT %%%u { %x }", sp->hdr.serial, abort_code);

	if (rxrpc_set_call_completion(call, RXRPC_CALL_REMOTELY_ABORTED,
				      abort_code, -ECONNABORTED))
		rxrpc_notify_socket(call);
}

/*
 * Process an incoming call packet.
 */
static void rxrpc_input_call_packet(struct rxrpc_call *call,
				    struct sk_buff *skb, u16 skew)
{
	struct rxrpc_skb_priv *sp = rxrpc_skb(skb);
	unsigned long timo;

	_enter("%p,%p", call, skb);

	timo = READ_ONCE(call->next_rx_timo);
	if (timo) {
		unsigned long now = jiffies, expect_rx_by;

		expect_rx_by = now + timo;
		WRITE_ONCE(call->expect_rx_by, expect_rx_by);
		rxrpc_reduce_call_timer(call, expect_rx_by, now,
					rxrpc_timer_set_for_normal);
	}

	switch (sp->hdr.type) {
	case RXRPC_PACKET_TYPE_DATA:
		rxrpc_input_data(call, skb, skew);
		break;

	case RXRPC_PACKET_TYPE_ACK:
		rxrpc_input_ack(call, skb, skew);
		break;

	case RXRPC_PACKET_TYPE_BUSY:
		_proto("Rx BUSY %%%u", sp->hdr.serial);

		/* Just ignore BUSY packets from the server; the retry and
		 * lifespan timers will take care of business.  BUSY packets
		 * from the client don't make sense.
		 */
		break;

	case RXRPC_PACKET_TYPE_ABORT:
		rxrpc_input_abort(call, skb);
		break;

	case RXRPC_PACKET_TYPE_ACKALL:
		rxrpc_input_ackall(call, skb);
		break;

	default:
		break;
	}

	_leave("");
}

/*
 * Handle a new service call on a channel implicitly completing the preceding
 * call on that channel.  This does not apply to client conns.
 *
 * TODO: If callNumber > call_id + 1, renegotiate security.
 */
static void rxrpc_input_implicit_end_call(struct rxrpc_sock *rx,
					  struct rxrpc_connection *conn,
					  struct rxrpc_call *call)
{
	switch (READ_ONCE(call->state)) {
	case RXRPC_CALL_SERVER_AWAIT_ACK:
		rxrpc_call_completed(call);
		/* Fall through */
	case RXRPC_CALL_COMPLETE:
		break;
	default:
		if (rxrpc_abort_call("IMP", call, 0, RX_CALL_DEAD, -ESHUTDOWN)) {
			set_bit(RXRPC_CALL_EV_ABORT, &call->events);
			rxrpc_queue_call(call);
		}
		trace_rxrpc_improper_term(call);
		break;
	}

	spin_lock(&rx->incoming_lock);
	__rxrpc_disconnect_call(conn, call);
	spin_unlock(&rx->incoming_lock);
	rxrpc_notify_socket(call);
}

/*
 * post connection-level events to the connection
 * - this includes challenges, responses, some aborts and call terminal packet
 *   retransmission.
 */
static void rxrpc_post_packet_to_conn(struct rxrpc_connection *conn,
				      struct sk_buff *skb)
{
	_enter("%p,%p", conn, skb);

	skb_queue_tail(&conn->rx_queue, skb);
	rxrpc_queue_conn(conn);
}

/*
 * post endpoint-level events to the local endpoint
 * - this includes debug and version messages
 */
static void rxrpc_post_packet_to_local(struct rxrpc_local *local,
				       struct sk_buff *skb)
{
	_enter("%p,%p", local, skb);

	skb_queue_tail(&local->event_queue, skb);
	rxrpc_queue_local(local);
}

/*
 * put a packet up for transport-level abort
 */
static void rxrpc_reject_packet(struct rxrpc_local *local, struct sk_buff *skb)
{
	CHECK_SLAB_OKAY(&local->usage);

	skb_queue_tail(&local->reject_queue, skb);
	rxrpc_queue_local(local);
}

/*
 * Extract the wire header from a packet and translate the byte order.
 */
static noinline
int rxrpc_extract_header(struct rxrpc_skb_priv *sp, struct sk_buff *skb)
{
	struct rxrpc_wire_header whdr;

	/* dig out the RxRPC connection details */
	if (skb_copy_bits(skb, 0, &whdr, sizeof(whdr)) < 0) {
		trace_rxrpc_rx_eproto(NULL, sp->hdr.serial,
				      tracepoint_string("bad_hdr"));
		return -EBADMSG;
	}

	memset(sp, 0, sizeof(*sp));
	sp->hdr.epoch		= ntohl(whdr.epoch);
	sp->hdr.cid		= ntohl(whdr.cid);
	sp->hdr.callNumber	= ntohl(whdr.callNumber);
	sp->hdr.seq		= ntohl(whdr.seq);
	sp->hdr.serial		= ntohl(whdr.serial);
	sp->hdr.flags		= whdr.flags;
	sp->hdr.type		= whdr.type;
	sp->hdr.userStatus	= whdr.userStatus;
	sp->hdr.securityIndex	= whdr.securityIndex;
	sp->hdr._rsvd		= ntohs(whdr._rsvd);
	sp->hdr.serviceId	= ntohs(whdr.serviceId);
	return 0;
}

/*
 * handle data received on the local endpoint
 * - may be called in interrupt context
 *
 * The socket is locked by the caller and this prevents the socket from being
 * shut down and the local endpoint from going away, thus sk_user_data will not
 * be cleared until this function returns.
 *
 * Called with the RCU read lock held from the IP layer via UDP.
 */
int rxrpc_input_packet(struct sock *udp_sk, struct sk_buff *skb)
{
	struct rxrpc_connection *conn;
	struct rxrpc_channel *chan;
	struct rxrpc_call *call = NULL;
	struct rxrpc_skb_priv *sp;
	struct rxrpc_local *local = udp_sk->sk_user_data;
	struct rxrpc_peer *peer = NULL;
	struct rxrpc_sock *rx = NULL;
<<<<<<< HEAD
	struct sk_buff *skb;
	unsigned int channel;
	int ret, skew = 0;
=======
	unsigned int channel;
	int skew = 0;
>>>>>>> 65102238

	_enter("%p", udp_sk);

	if (skb->tstamp == 0)
		skb->tstamp = ktime_get_real();

	if (skb->tstamp == 0)
		skb->tstamp = ktime_get_real();

	rxrpc_new_skb(skb, rxrpc_skb_rx_received);

	skb_pull(skb, sizeof(struct udphdr));

	/* The UDP protocol already released all skb resources;
	 * we are free to add our own data there.
	 */
	sp = rxrpc_skb(skb);

	/* dig out the RxRPC connection details */
	if (rxrpc_extract_header(sp, skb) < 0)
		goto bad_message;

	if (IS_ENABLED(CONFIG_AF_RXRPC_INJECT_LOSS)) {
		static int lose;
		if ((lose++ & 7) == 7) {
			trace_rxrpc_rx_lose(sp);
			rxrpc_free_skb(skb, rxrpc_skb_rx_lost);
			return 0;
		}
	}

	if (skb->tstamp == 0)
		skb->tstamp = ktime_get_real();
	trace_rxrpc_rx_packet(sp);

	switch (sp->hdr.type) {
	case RXRPC_PACKET_TYPE_VERSION:
		if (rxrpc_to_client(sp))
			goto discard;
		rxrpc_post_packet_to_local(local, skb);
		goto out;

	case RXRPC_PACKET_TYPE_BUSY:
		if (rxrpc_to_server(sp))
			goto discard;
		/* Fall through */
	case RXRPC_PACKET_TYPE_ACK:
	case RXRPC_PACKET_TYPE_ACKALL:
		if (sp->hdr.callNumber == 0)
			goto bad_message;
		/* Fall through */
	case RXRPC_PACKET_TYPE_ABORT:
		break;

	case RXRPC_PACKET_TYPE_DATA:
		if (sp->hdr.callNumber == 0 ||
		    sp->hdr.seq == 0)
			goto bad_message;
		if (sp->hdr.flags & RXRPC_JUMBO_PACKET &&
		    !rxrpc_validate_jumbo(skb))
			goto bad_message;
		break;

	case RXRPC_PACKET_TYPE_CHALLENGE:
		if (rxrpc_to_server(sp))
			goto discard;
		break;
	case RXRPC_PACKET_TYPE_RESPONSE:
		if (rxrpc_to_client(sp))
			goto discard;
		break;

		/* Packet types 9-11 should just be ignored. */
	case RXRPC_PACKET_TYPE_PARAMS:
	case RXRPC_PACKET_TYPE_10:
	case RXRPC_PACKET_TYPE_11:
		goto discard;

	default:
		_proto("Rx Bad Packet Type %u", sp->hdr.type);
		goto bad_message;
	}

	if (sp->hdr.serviceId == 0)
		goto bad_message;

<<<<<<< HEAD
	rcu_read_lock();

	if (rxrpc_to_server(sp)) {
		/* Weed out packets to services we're not offering.  Packets
		 * that would begin a call are explicitly rejected and the rest
		 * are just discarded.
		 */
		rx = rcu_dereference(local->service);
		if (!rx || (sp->hdr.serviceId != rx->srx.srx_service &&
			    sp->hdr.serviceId != rx->second_service)) {
			if (sp->hdr.type == RXRPC_PACKET_TYPE_DATA &&
			    sp->hdr.seq == 1)
				goto unsupported_service;
			goto discard_unlock;
		}
	}

=======
	if (rxrpc_to_server(sp)) {
		/* Weed out packets to services we're not offering.  Packets
		 * that would begin a call are explicitly rejected and the rest
		 * are just discarded.
		 */
		rx = rcu_dereference(local->service);
		if (!rx || (sp->hdr.serviceId != rx->srx.srx_service &&
			    sp->hdr.serviceId != rx->second_service)) {
			if (sp->hdr.type == RXRPC_PACKET_TYPE_DATA &&
			    sp->hdr.seq == 1)
				goto unsupported_service;
			goto discard;
		}
	}

>>>>>>> 65102238
	conn = rxrpc_find_connection_rcu(local, skb, &peer);
	if (conn) {
		if (sp->hdr.securityIndex != conn->security_ix)
			goto wrong_security;

		if (sp->hdr.serviceId != conn->service_id) {
			int old_id;

			if (!test_bit(RXRPC_CONN_PROBING_FOR_UPGRADE, &conn->flags))
				goto reupgrade;
			old_id = cmpxchg(&conn->service_id, conn->params.service_id,
					 sp->hdr.serviceId);

			if (old_id != conn->params.service_id &&
			    old_id != sp->hdr.serviceId)
				goto reupgrade;
		}

		if (sp->hdr.callNumber == 0) {
			/* Connection-level packet */
			_debug("CONN %p {%d}", conn, conn->debug_id);
			rxrpc_post_packet_to_conn(conn, skb);
			goto out;
		}

		/* Note the serial number skew here */
		skew = (int)sp->hdr.serial - (int)conn->hi_serial;
		if (skew >= 0) {
			if (skew > 0)
				conn->hi_serial = sp->hdr.serial;
		} else {
			skew = -skew;
			skew = min(skew, 65535);
		}

		/* Call-bound packets are routed by connection channel. */
		channel = sp->hdr.cid & RXRPC_CHANNELMASK;
		chan = &conn->channels[channel];

		/* Ignore really old calls */
		if (sp->hdr.callNumber < chan->last_call)
			goto discard;

		if (sp->hdr.callNumber == chan->last_call) {
			if (chan->call ||
			    sp->hdr.type == RXRPC_PACKET_TYPE_ABORT)
				goto discard;

			/* For the previous service call, if completed
			 * successfully, we discard all further packets.
			 */
			if (rxrpc_conn_is_service(conn) &&
			    chan->last_type == RXRPC_PACKET_TYPE_ACK)
				goto discard;

			/* But otherwise we need to retransmit the final packet
			 * from data cached in the connection record.
			 */
			if (sp->hdr.type == RXRPC_PACKET_TYPE_DATA)
				trace_rxrpc_rx_data(chan->call_debug_id,
						    sp->hdr.seq,
						    sp->hdr.serial,
						    sp->hdr.flags, 0);
			rxrpc_post_packet_to_conn(conn, skb);
			goto out;
		}

		call = rcu_dereference(chan->call);

		if (sp->hdr.callNumber > chan->call_id) {
<<<<<<< HEAD
			if (rxrpc_to_client(sp)) {
				rcu_read_unlock();
=======
			if (rxrpc_to_client(sp))
>>>>>>> 65102238
				goto reject_packet;
			if (call)
				rxrpc_input_implicit_end_call(rx, conn, call);
			call = NULL;
		}

		if (call) {
			if (sp->hdr.serviceId != call->service_id)
				call->service_id = sp->hdr.serviceId;
			if ((int)sp->hdr.serial - (int)call->rx_serial > 0)
				call->rx_serial = sp->hdr.serial;
			if (!test_bit(RXRPC_CALL_RX_HEARD, &call->flags))
				set_bit(RXRPC_CALL_RX_HEARD, &call->flags);
		}
	}

	if (!call || atomic_read(&call->usage) == 0) {
		if (rxrpc_to_client(sp) ||
		    sp->hdr.type != RXRPC_PACKET_TYPE_DATA)
			goto bad_message;
		if (sp->hdr.seq != 1)
<<<<<<< HEAD
			goto discard_unlock;
		call = rxrpc_new_incoming_call(local, rx, peer, conn, skb);
		if (!call) {
			rcu_read_unlock();
=======
			goto discard;
		call = rxrpc_new_incoming_call(local, rx, skb);
		if (!call)
>>>>>>> 65102238
			goto reject_packet;
		rxrpc_send_ping(call, skb, skew);
		mutex_unlock(&call->user_mutex);
	}

	rxrpc_input_call_packet(call, skb, skew);
	goto discard;

discard:
	rxrpc_free_skb(skb, rxrpc_skb_rx_freed);
out:
	trace_rxrpc_rx_done(0, 0);
	return 0;

wrong_security:
	trace_rxrpc_abort(0, "SEC", sp->hdr.cid, sp->hdr.callNumber, sp->hdr.seq,
			  RXKADINCONSISTENCY, EBADMSG);
	skb->priority = RXKADINCONSISTENCY;
	goto post_abort;

unsupported_service:
<<<<<<< HEAD
	rcu_read_unlock();
=======
>>>>>>> 65102238
	trace_rxrpc_abort(0, "INV", sp->hdr.cid, sp->hdr.callNumber, sp->hdr.seq,
			  RX_INVALID_OPERATION, EOPNOTSUPP);
	skb->priority = RX_INVALID_OPERATION;
	goto post_abort;

reupgrade:
	trace_rxrpc_abort(0, "UPG", sp->hdr.cid, sp->hdr.callNumber, sp->hdr.seq,
			  RX_PROTOCOL_ERROR, EBADMSG);
	goto protocol_error;

bad_message:
	trace_rxrpc_abort(0, "BAD", sp->hdr.cid, sp->hdr.callNumber, sp->hdr.seq,
			  RX_PROTOCOL_ERROR, EBADMSG);
protocol_error:
	skb->priority = RX_PROTOCOL_ERROR;
post_abort:
	skb->mark = RXRPC_SKB_MARK_REJECT_ABORT;
reject_packet:
	trace_rxrpc_rx_done(skb->mark, skb->priority);
	rxrpc_reject_packet(local, skb);
	_leave(" [badmsg]");
	return 0;
}<|MERGE_RESOLUTION|>--- conflicted
+++ resolved
@@ -1170,19 +1170,10 @@
 	struct rxrpc_local *local = udp_sk->sk_user_data;
 	struct rxrpc_peer *peer = NULL;
 	struct rxrpc_sock *rx = NULL;
-<<<<<<< HEAD
-	struct sk_buff *skb;
-	unsigned int channel;
-	int ret, skew = 0;
-=======
 	unsigned int channel;
 	int skew = 0;
->>>>>>> 65102238
 
 	_enter("%p", udp_sk);
-
-	if (skb->tstamp == 0)
-		skb->tstamp = ktime_get_real();
 
 	if (skb->tstamp == 0)
 		skb->tstamp = ktime_get_real();
@@ -1264,25 +1255,6 @@
 	if (sp->hdr.serviceId == 0)
 		goto bad_message;
 
-<<<<<<< HEAD
-	rcu_read_lock();
-
-	if (rxrpc_to_server(sp)) {
-		/* Weed out packets to services we're not offering.  Packets
-		 * that would begin a call are explicitly rejected and the rest
-		 * are just discarded.
-		 */
-		rx = rcu_dereference(local->service);
-		if (!rx || (sp->hdr.serviceId != rx->srx.srx_service &&
-			    sp->hdr.serviceId != rx->second_service)) {
-			if (sp->hdr.type == RXRPC_PACKET_TYPE_DATA &&
-			    sp->hdr.seq == 1)
-				goto unsupported_service;
-			goto discard_unlock;
-		}
-	}
-
-=======
 	if (rxrpc_to_server(sp)) {
 		/* Weed out packets to services we're not offering.  Packets
 		 * that would begin a call are explicitly rejected and the rest
@@ -1298,7 +1270,6 @@
 		}
 	}
 
->>>>>>> 65102238
 	conn = rxrpc_find_connection_rcu(local, skb, &peer);
 	if (conn) {
 		if (sp->hdr.securityIndex != conn->security_ix)
@@ -1369,12 +1340,7 @@
 		call = rcu_dereference(chan->call);
 
 		if (sp->hdr.callNumber > chan->call_id) {
-<<<<<<< HEAD
-			if (rxrpc_to_client(sp)) {
-				rcu_read_unlock();
-=======
 			if (rxrpc_to_client(sp))
->>>>>>> 65102238
 				goto reject_packet;
 			if (call)
 				rxrpc_input_implicit_end_call(rx, conn, call);
@@ -1396,16 +1362,9 @@
 		    sp->hdr.type != RXRPC_PACKET_TYPE_DATA)
 			goto bad_message;
 		if (sp->hdr.seq != 1)
-<<<<<<< HEAD
-			goto discard_unlock;
-		call = rxrpc_new_incoming_call(local, rx, peer, conn, skb);
-		if (!call) {
-			rcu_read_unlock();
-=======
 			goto discard;
 		call = rxrpc_new_incoming_call(local, rx, skb);
 		if (!call)
->>>>>>> 65102238
 			goto reject_packet;
 		rxrpc_send_ping(call, skb, skew);
 		mutex_unlock(&call->user_mutex);
@@ -1427,10 +1386,6 @@
 	goto post_abort;
 
 unsupported_service:
-<<<<<<< HEAD
-	rcu_read_unlock();
-=======
->>>>>>> 65102238
 	trace_rxrpc_abort(0, "INV", sp->hdr.cid, sp->hdr.callNumber, sp->hdr.seq,
 			  RX_INVALID_OPERATION, EOPNOTSUPP);
 	skb->priority = RX_INVALID_OPERATION;
