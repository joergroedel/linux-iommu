/*
 *	SUCS NET3:
 *
 *	Generic datagram handling routines. These are generic for all
 *	protocols. Possibly a generic IP version on top of these would
 *	make sense. Not tonight however 8-).
 *	This is used because UDP, RAW, PACKET, DDP, IPX, AX.25 and
 *	NetROM layer all have identical poll code and mostly
 *	identical recvmsg() code. So we share it here. The poll was
 *	shared before but buried in udp.c so I moved it.
 *
 *	Authors:	Alan Cox <alan@lxorguk.ukuu.org.uk>. (datagram_poll() from old
 *						     udp.c code)
 *
 *	Fixes:
 *		Alan Cox	:	NULL return from skb_peek_copy()
 *					understood
 *		Alan Cox	:	Rewrote skb_read_datagram to avoid the
 *					skb_peek_copy stuff.
 *		Alan Cox	:	Added support for SOCK_SEQPACKET.
 *					IPX can no longer use the SO_TYPE hack
 *					but AX.25 now works right, and SPX is
 *					feasible.
 *		Alan Cox	:	Fixed write poll of non IP protocol
 *					crash.
 *		Florian  La Roche:	Changed for my new skbuff handling.
 *		Darryl Miles	:	Fixed non-blocking SOCK_SEQPACKET.
 *		Linus Torvalds	:	BSD semantic fixes.
 *		Alan Cox	:	Datagram iovec handling
 *		Darryl Miles	:	Fixed non-blocking SOCK_STREAM.
 *		Alan Cox	:	POSIXisms
 *		Pete Wyckoff    :       Unconnected accept() fix.
 *
 */

#include <linux/module.h>
#include <linux/types.h>
#include <linux/kernel.h>
#include <linux/uaccess.h>
#include <linux/mm.h>
#include <linux/interrupt.h>
#include <linux/errno.h>
#include <linux/sched.h>
#include <linux/inet.h>
#include <linux/netdevice.h>
#include <linux/rtnetlink.h>
#include <linux/poll.h>
#include <linux/highmem.h>
#include <linux/spinlock.h>
#include <linux/slab.h>
#include <linux/pagemap.h>
#include <linux/uio.h>

#include <net/protocol.h>
#include <linux/skbuff.h>

#include <net/checksum.h>
#include <net/sock.h>
#include <net/tcp_states.h>
#include <trace/events/skb.h>
#include <net/busy_poll.h>

/*
 *	Is a socket 'connection oriented' ?
 */
static inline int connection_based(struct sock *sk)
{
	return sk->sk_type == SOCK_SEQPACKET || sk->sk_type == SOCK_STREAM;
}

static int receiver_wake_function(wait_queue_t *wait, unsigned int mode, int sync,
				  void *key)
{
	unsigned long bits = (unsigned long)key;

	/*
	 * Avoid a wakeup if event not interesting for us
	 */
	if (bits && !(bits & (POLLIN | POLLERR)))
		return 0;
	return autoremove_wake_function(wait, mode, sync, key);
}
/*
 * Wait for the last received packet to be different from skb
 */
int __skb_wait_for_more_packets(struct sock *sk, int *err, long *timeo_p,
				const struct sk_buff *skb)
{
	int error;
	DEFINE_WAIT_FUNC(wait, receiver_wake_function);

	prepare_to_wait_exclusive(sk_sleep(sk), &wait, TASK_INTERRUPTIBLE);

	/* Socket errors? */
	error = sock_error(sk);
	if (error)
		goto out_err;

	if (sk->sk_receive_queue.prev != skb)
		goto out;

	/* Socket shut down? */
	if (sk->sk_shutdown & RCV_SHUTDOWN)
		goto out_noerr;

	/* Sequenced packets can come disconnected.
	 * If so we report the problem
	 */
	error = -ENOTCONN;
	if (connection_based(sk) &&
	    !(sk->sk_state == TCP_ESTABLISHED || sk->sk_state == TCP_LISTEN))
		goto out_err;

	/* handle signals */
	if (signal_pending(current))
		goto interrupted;

	error = 0;
	*timeo_p = schedule_timeout(*timeo_p);
out:
	finish_wait(sk_sleep(sk), &wait);
	return error;
interrupted:
	error = sock_intr_errno(*timeo_p);
out_err:
	*err = error;
	goto out;
out_noerr:
	*err = 0;
	error = 1;
	goto out;
}
EXPORT_SYMBOL(__skb_wait_for_more_packets);

static struct sk_buff *skb_set_peeked(struct sk_buff *skb)
{
	struct sk_buff *nskb;

	if (skb->peeked)
		return skb;

	/* We have to unshare an skb before modifying it. */
	if (!skb_shared(skb))
		goto done;

	nskb = skb_clone(skb, GFP_ATOMIC);
	if (!nskb)
		return ERR_PTR(-ENOMEM);

	skb->prev->next = nskb;
	skb->next->prev = nskb;
	nskb->prev = skb->prev;
	nskb->next = skb->next;

	consume_skb(skb);
	skb = nskb;

done:
	skb->peeked = 1;

	return skb;
}

/**
 *	__skb_try_recv_datagram - Receive a datagram skbuff
 *	@sk: socket
 *	@flags: MSG_ flags
 *	@destructor: invoked under the receive lock on successful dequeue
 *	@peeked: returns non-zero if this packet has been seen before
 *	@off: an offset in bytes to peek skb from. Returns an offset
 *	      within an skb where data actually starts
 *	@err: error code returned
 *	@last: set to last peeked message to inform the wait function
 *	       what to look for when peeking
 *
 *	Get a datagram skbuff, understands the peeking, nonblocking wakeups
 *	and possible races. This replaces identical code in packet, raw and
 *	udp, as well as the IPX AX.25 and Appletalk. It also finally fixes
 *	the long standing peek and read race for datagram sockets. If you
 *	alter this routine remember it must be re-entrant.
 *
 *	This function will lock the socket if a skb is returned, so
 *	the caller needs to unlock the socket in that case (usually by
 *	calling skb_free_datagram). Returns NULL with *err set to
 *	-EAGAIN if no data was available or to some other value if an
 *	error was detected.
 *
 *	* It does not lock socket since today. This function is
 *	* free of race conditions. This measure should/can improve
 *	* significantly datagram socket latencies at high loads,
 *	* when data copying to user space takes lots of time.
 *	* (BTW I've just killed the last cli() in IP/IPv6/core/netlink/packet
 *	*  8) Great win.)
 *	*			                    --ANK (980729)
 *
 *	The order of the tests when we find no data waiting are specified
 *	quite explicitly by POSIX 1003.1g, don't change them without having
 *	the standard around please.
 */
struct sk_buff *__skb_try_recv_datagram(struct sock *sk, unsigned int flags,
					void (*destructor)(struct sock *sk,
							   struct sk_buff *skb),
					int *peeked, int *off, int *err,
					struct sk_buff **last)
{
	struct sk_buff_head *queue = &sk->sk_receive_queue;
	struct sk_buff *skb;
	unsigned long cpu_flags;
	/*
	 * Caller is allowed not to check sk->sk_err before skb_recv_datagram()
	 */
	int error = sock_error(sk);

	if (error)
		goto no_packet;

	*peeked = 0;
	do {
		/* Again only user level code calls this function, so nothing
		 * interrupt level will suddenly eat the receive_queue.
		 *
		 * Look at current nfs client by the way...
		 * However, this function was correct in any case. 8)
		 */
		int _off = *off;

		*last = (struct sk_buff *)queue;
		spin_lock_irqsave(&queue->lock, cpu_flags);
		skb_queue_walk(queue, skb) {
			*last = skb;
			if (flags & MSG_PEEK) {
				if (_off >= skb->len && (skb->len || _off ||
							 skb->peeked)) {
					_off -= skb->len;
					continue;
				}
				if (!skb->len) {
					skb = skb_set_peeked(skb);
					if (IS_ERR(skb)) {
						error = PTR_ERR(skb);
						spin_unlock_irqrestore(&queue->lock,
								       cpu_flags);
						goto no_packet;
					}
				}
				*peeked = 1;
				atomic_inc(&skb->users);
			} else {
				__skb_unlink(skb, queue);
				if (destructor)
					destructor(sk, skb);
			}
			spin_unlock_irqrestore(&queue->lock, cpu_flags);
			*off = _off;
			return skb;
		}

		spin_unlock_irqrestore(&queue->lock, cpu_flags);

		if (!sk_can_busy_loop(sk))
			break;

		sk_busy_loop(sk, flags & MSG_DONTWAIT);
	} while (!skb_queue_empty(&sk->sk_receive_queue));

	error = -EAGAIN;

no_packet:
	*err = error;
	return NULL;
}
EXPORT_SYMBOL(__skb_try_recv_datagram);

struct sk_buff *__skb_recv_datagram(struct sock *sk, unsigned int flags,
				    void (*destructor)(struct sock *sk,
						       struct sk_buff *skb),
				    int *peeked, int *off, int *err)
{
	struct sk_buff *skb, *last;
	long timeo;

	timeo = sock_rcvtimeo(sk, flags & MSG_DONTWAIT);

	do {
		skb = __skb_try_recv_datagram(sk, flags, destructor, peeked,
					      off, err, &last);
		if (skb)
			return skb;

		if (*err != -EAGAIN)
			break;
	} while (timeo &&
		!__skb_wait_for_more_packets(sk, err, &timeo, last));

	return NULL;
}
EXPORT_SYMBOL(__skb_recv_datagram);

struct sk_buff *skb_recv_datagram(struct sock *sk, unsigned int flags,
				  int noblock, int *err)
{
	int peeked, off = 0;

	return __skb_recv_datagram(sk, flags | (noblock ? MSG_DONTWAIT : 0),
				   NULL, &peeked, &off, err);
}
EXPORT_SYMBOL(skb_recv_datagram);

void skb_free_datagram(struct sock *sk, struct sk_buff *skb)
{
	consume_skb(skb);
	sk_mem_reclaim_partial(sk);
}
EXPORT_SYMBOL(skb_free_datagram);

void __skb_free_datagram_locked(struct sock *sk, struct sk_buff *skb, int len)
{
	bool slow;

	if (likely(atomic_read(&skb->users) == 1))
		smp_rmb();
	else if (likely(!atomic_dec_and_test(&skb->users))) {
		sk_peek_offset_bwd(sk, len);
		return;
	}

	slow = lock_sock_fast(sk);
	sk_peek_offset_bwd(sk, len);
	skb_orphan(skb);
	sk_mem_reclaim_partial(sk);
	unlock_sock_fast(sk, slow);

	/* skb is now orphaned, can be freed outside of locked section */
	__kfree_skb(skb);
}
EXPORT_SYMBOL(__skb_free_datagram_locked);

int __sk_queue_drop_skb(struct sock *sk, struct sk_buff *skb,
			unsigned int flags,
			void (*destructor)(struct sock *sk,
					   struct sk_buff *skb))
{
	int err = 0;

	if (flags & MSG_PEEK) {
		err = -ENOENT;
		spin_lock_bh(&sk->sk_receive_queue.lock);
		if (skb == skb_peek(&sk->sk_receive_queue)) {
			__skb_unlink(skb, &sk->sk_receive_queue);
			atomic_dec(&skb->users);
			if (destructor)
				destructor(sk, skb);
			err = 0;
		}
		spin_unlock_bh(&sk->sk_receive_queue.lock);
	}

	atomic_inc(&sk->sk_drops);
	return err;
}
EXPORT_SYMBOL(__sk_queue_drop_skb);

/**
 *	skb_kill_datagram - Free a datagram skbuff forcibly
 *	@sk: socket
 *	@skb: datagram skbuff
 *	@flags: MSG_ flags
 *
 *	This function frees a datagram skbuff that was received by
 *	skb_recv_datagram.  The flags argument must match the one
 *	used for skb_recv_datagram.
 *
 *	If the MSG_PEEK flag is set, and the packet is still on the
 *	receive queue of the socket, it will be taken off the queue
 *	before it is freed.
 *
 *	This function currently only disables BH when acquiring the
 *	sk_receive_queue lock.  Therefore it must not be used in a
 *	context where that lock is acquired in an IRQ context.
 *
 *	It returns 0 if the packet was removed by us.
 */

int skb_kill_datagram(struct sock *sk, struct sk_buff *skb, unsigned int flags)
{
	int err = __sk_queue_drop_skb(sk, skb, flags, NULL);

	kfree_skb(skb);
	sk_mem_reclaim_partial(sk);
	return err;
}
EXPORT_SYMBOL(skb_kill_datagram);

/**
 *	skb_copy_datagram_iter - Copy a datagram to an iovec iterator.
 *	@skb: buffer to copy
 *	@offset: offset in the buffer to start copying from
 *	@to: iovec iterator to copy to
 *	@len: amount of data to copy from buffer to iovec
 */
int skb_copy_datagram_iter(const struct sk_buff *skb, int offset,
			   struct iov_iter *to, int len)
{
	int start = skb_headlen(skb);
	int i, copy = start - offset, start_off = offset, n;
	struct sk_buff *frag_iter;

	trace_skb_copy_datagram_iovec(skb, len);

	/* Copy header. */
	if (copy > 0) {
		if (copy > len)
			copy = len;
		n = copy_to_iter(skb->data + offset, copy, to);
		offset += n;
		if (n != copy)
			goto short_copy;
		if ((len -= copy) == 0)
			return 0;
	}

	/* Copy paged appendix. Hmm... why does this look so complicated? */
	for (i = 0; i < skb_shinfo(skb)->nr_frags; i++) {
		int end;
		const skb_frag_t *frag = &skb_shinfo(skb)->frags[i];

		WARN_ON(start > offset + len);

		end = start + skb_frag_size(frag);
		if ((copy = end - offset) > 0) {
			if (copy > len)
				copy = len;
			n = copy_page_to_iter(skb_frag_page(frag),
					      frag->page_offset + offset -
					      start, copy, to);
			offset += n;
			if (n != copy)
				goto short_copy;
			if (!(len -= copy))
				return 0;
		}
		start = end;
	}

	skb_walk_frags(skb, frag_iter) {
		int end;

		WARN_ON(start > offset + len);

		end = start + frag_iter->len;
		if ((copy = end - offset) > 0) {
			if (copy > len)
				copy = len;
			if (skb_copy_datagram_iter(frag_iter, offset - start,
						   to, copy))
				goto fault;
			if ((len -= copy) == 0)
				return 0;
			offset += copy;
		}
		start = end;
	}
	if (!len)
		return 0;

	/* This is not really a user copy fault, but rather someone
	 * gave us a bogus length on the skb.  We should probably
	 * print a warning here as it may indicate a kernel bug.
	 */

fault:
	iov_iter_revert(to, offset - start_off);
	return -EFAULT;

short_copy:
	if (iov_iter_count(to))
		goto fault;

	return 0;
}
EXPORT_SYMBOL(skb_copy_datagram_iter);

/**
 *	skb_copy_datagram_from_iter - Copy a datagram from an iov_iter.
 *	@skb: buffer to copy
 *	@offset: offset in the buffer to start copying to
 *	@from: the copy source
 *	@len: amount of data to copy to buffer from iovec
 *
 *	Returns 0 or -EFAULT.
 */
int skb_copy_datagram_from_iter(struct sk_buff *skb, int offset,
				 struct iov_iter *from,
				 int len)
{
	int start = skb_headlen(skb);
	int i, copy = start - offset;
	struct sk_buff *frag_iter;

	/* Copy header. */
	if (copy > 0) {
		if (copy > len)
			copy = len;
		if (copy_from_iter(skb->data + offset, copy, from) != copy)
			goto fault;
		if ((len -= copy) == 0)
			return 0;
		offset += copy;
	}

	/* Copy paged appendix. Hmm... why does this look so complicated? */
	for (i = 0; i < skb_shinfo(skb)->nr_frags; i++) {
		int end;
		const skb_frag_t *frag = &skb_shinfo(skb)->frags[i];

		WARN_ON(start > offset + len);

		end = start + skb_frag_size(frag);
		if ((copy = end - offset) > 0) {
			size_t copied;

			if (copy > len)
				copy = len;
			copied = copy_page_from_iter(skb_frag_page(frag),
					  frag->page_offset + offset - start,
					  copy, from);
			if (copied != copy)
				goto fault;

			if (!(len -= copy))
				return 0;
			offset += copy;
		}
		start = end;
	}

	skb_walk_frags(skb, frag_iter) {
		int end;

		WARN_ON(start > offset + len);

		end = start + frag_iter->len;
		if ((copy = end - offset) > 0) {
			if (copy > len)
				copy = len;
			if (skb_copy_datagram_from_iter(frag_iter,
							offset - start,
							from, copy))
				goto fault;
			if ((len -= copy) == 0)
				return 0;
			offset += copy;
		}
		start = end;
	}
	if (!len)
		return 0;

fault:
	return -EFAULT;
}
EXPORT_SYMBOL(skb_copy_datagram_from_iter);

/**
 *	zerocopy_sg_from_iter - Build a zerocopy datagram from an iov_iter
 *	@skb: buffer to copy
 *	@from: the source to copy from
 *
 *	The function will first copy up to headlen, and then pin the userspace
 *	pages and build frags through them.
 *
 *	Returns 0, -EFAULT or -EMSGSIZE.
 */
int zerocopy_sg_from_iter(struct sk_buff *skb, struct iov_iter *from)
{
	int len = iov_iter_count(from);
	int copy = min_t(int, skb_headlen(skb), len);
	int frag = 0;

	/* copy up to skb headlen */
	if (skb_copy_datagram_from_iter(skb, 0, from, copy))
		return -EFAULT;

	while (iov_iter_count(from)) {
		struct page *pages[MAX_SKB_FRAGS];
		size_t start;
		ssize_t copied;
		unsigned long truesize;
		int n = 0;

		if (frag == MAX_SKB_FRAGS)
			return -EMSGSIZE;

		copied = iov_iter_get_pages(from, pages, ~0U,
					    MAX_SKB_FRAGS - frag, &start);
		if (copied < 0)
			return -EFAULT;

		iov_iter_advance(from, copied);

		truesize = PAGE_ALIGN(copied + start);
		skb->data_len += copied;
		skb->len += copied;
		skb->truesize += truesize;
		atomic_add(truesize, &skb->sk->sk_wmem_alloc);
		while (copied) {
			int size = min_t(int, copied, PAGE_SIZE - start);
			skb_fill_page_desc(skb, frag++, pages[n], start, size);
			start = 0;
			copied -= size;
			n++;
		}
	}
	return 0;
}
EXPORT_SYMBOL(zerocopy_sg_from_iter);

static int skb_copy_and_csum_datagram(const struct sk_buff *skb, int offset,
				      struct iov_iter *to, int len,
				      __wsum *csump)
{
	int start = skb_headlen(skb);
	int i, copy = start - offset, start_off = offset;
	struct sk_buff *frag_iter;
	int pos = 0;
	int n;

	/* Copy header. */
	if (copy > 0) {
		if (copy > len)
			copy = len;
		n = csum_and_copy_to_iter(skb->data + offset, copy, csump, to);
		offset += n;
		if (n != copy)
			goto fault;
		if ((len -= copy) == 0)
			return 0;
		pos = copy;
	}

	for (i = 0; i < skb_shinfo(skb)->nr_frags; i++) {
		int end;
		const skb_frag_t *frag = &skb_shinfo(skb)->frags[i];

		WARN_ON(start > offset + len);

		end = start + skb_frag_size(frag);
		if ((copy = end - offset) > 0) {
			__wsum csum2 = 0;
			struct page *page = skb_frag_page(frag);
			u8  *vaddr = kmap(page);

			if (copy > len)
				copy = len;
			n = csum_and_copy_to_iter(vaddr + frag->page_offset +
						  offset - start, copy,
						  &csum2, to);
			kunmap(page);
			offset += n;
			if (n != copy)
				goto fault;
			*csump = csum_block_add(*csump, csum2, pos);
			if (!(len -= copy))
				return 0;
			pos += copy;
		}
		start = end;
	}

	skb_walk_frags(skb, frag_iter) {
		int end;

		WARN_ON(start > offset + len);

		end = start + frag_iter->len;
		if ((copy = end - offset) > 0) {
			__wsum csum2 = 0;
			if (copy > len)
				copy = len;
			if (skb_copy_and_csum_datagram(frag_iter,
						       offset - start,
						       to, copy,
						       &csum2))
				goto fault;
			*csump = csum_block_add(*csump, csum2, pos);
			if ((len -= copy) == 0)
				return 0;
			offset += copy;
			pos += copy;
		}
		start = end;
	}
	if (!len)
		return 0;

fault:
	iov_iter_revert(to, offset - start_off);
	return -EFAULT;
}

__sum16 __skb_checksum_complete_head(struct sk_buff *skb, int len)
{
	__sum16 sum;

	sum = csum_fold(skb_checksum(skb, 0, len, skb->csum));
	if (likely(!sum)) {
		if (unlikely(skb->ip_summed == CHECKSUM_COMPLETE) &&
		    !skb->csum_complete_sw)
			netdev_rx_csum_fault(skb->dev);
	}
	if (!skb_shared(skb))
		skb->csum_valid = !sum;
	return sum;
}
EXPORT_SYMBOL(__skb_checksum_complete_head);

__sum16 __skb_checksum_complete(struct sk_buff *skb)
{
	__wsum csum;
	__sum16 sum;

	csum = skb_checksum(skb, 0, skb->len, 0);

	/* skb->csum holds pseudo checksum */
	sum = csum_fold(csum_add(skb->csum, csum));
	if (likely(!sum)) {
		if (unlikely(skb->ip_summed == CHECKSUM_COMPLETE) &&
		    !skb->csum_complete_sw)
			netdev_rx_csum_fault(skb->dev);
	}

	if (!skb_shared(skb)) {
		/* Save full packet checksum */
		skb->csum = csum;
		skb->ip_summed = CHECKSUM_COMPLETE;
		skb->csum_complete_sw = 1;
		skb->csum_valid = !sum;
	}

	return sum;
}
EXPORT_SYMBOL(__skb_checksum_complete);

/**
 *	skb_copy_and_csum_datagram_msg - Copy and checksum skb to user iovec.
 *	@skb: skbuff
 *	@hlen: hardware length
 *	@msg: destination
 *
 *	Caller _must_ check that skb will fit to this iovec.
 *
 *	Returns: 0       - success.
 *		 -EINVAL - checksum failure.
 *		 -EFAULT - fault during copy.
 */
int skb_copy_and_csum_datagram_msg(struct sk_buff *skb,
				   int hlen, struct msghdr *msg)
{
	__wsum csum;
	int chunk = skb->len - hlen;

	if (!chunk)
		return 0;

	if (msg_data_left(msg) < chunk) {
		if (__skb_checksum_complete(skb))
			return -EINVAL;
		if (skb_copy_datagram_msg(skb, hlen, msg, chunk))
			goto fault;
	} else {
		csum = csum_partial(skb->data, hlen, skb->csum);
		if (skb_copy_and_csum_datagram(skb, hlen, &msg->msg_iter,
					       chunk, &csum))
			goto fault;

		if (csum_fold(csum)) {
			iov_iter_revert(&msg->msg_iter, chunk);
			return -EINVAL;
		}

		if (unlikely(skb->ip_summed == CHECKSUM_COMPLETE))
			netdev_rx_csum_fault(skb->dev);
	}
	return 0;
<<<<<<< HEAD
csum_error:
	iov_iter_revert(&msg->msg_iter, chunk);
	return -EINVAL;
=======
>>>>>>> 2ea659a9
fault:
	return -EFAULT;
}
EXPORT_SYMBOL(skb_copy_and_csum_datagram_msg);

/**
 * 	datagram_poll - generic datagram poll
 *	@file: file struct
 *	@sock: socket
 *	@wait: poll table
 *
 *	Datagram poll: Again totally generic. This also handles
 *	sequenced packet sockets providing the socket receive queue
 *	is only ever holding data ready to receive.
 *
 *	Note: when you _don't_ use this routine for this protocol,
 *	and you use a different write policy from sock_writeable()
 *	then please supply your own write_space callback.
 */
unsigned int datagram_poll(struct file *file, struct socket *sock,
			   poll_table *wait)
{
	struct sock *sk = sock->sk;
	unsigned int mask;

	sock_poll_wait(file, sk_sleep(sk), wait);
	mask = 0;

	/* exceptional events? */
	if (sk->sk_err || !skb_queue_empty(&sk->sk_error_queue))
		mask |= POLLERR |
			(sock_flag(sk, SOCK_SELECT_ERR_QUEUE) ? POLLPRI : 0);

	if (sk->sk_shutdown & RCV_SHUTDOWN)
		mask |= POLLRDHUP | POLLIN | POLLRDNORM;
	if (sk->sk_shutdown == SHUTDOWN_MASK)
		mask |= POLLHUP;

	/* readable? */
	if (!skb_queue_empty(&sk->sk_receive_queue))
		mask |= POLLIN | POLLRDNORM;

	/* Connection-based need to check for termination and startup */
	if (connection_based(sk)) {
		if (sk->sk_state == TCP_CLOSE)
			mask |= POLLHUP;
		/* connection hasn't started yet? */
		if (sk->sk_state == TCP_SYN_SENT)
			return mask;
	}

	/* writable? */
	if (sock_writeable(sk))
		mask |= POLLOUT | POLLWRNORM | POLLWRBAND;
	else
		sk_set_bit(SOCKWQ_ASYNC_NOSPACE, sk);

	return mask;
}
EXPORT_SYMBOL(datagram_poll);<|MERGE_RESOLUTION|>--- conflicted
+++ resolved
@@ -782,12 +782,6 @@
 			netdev_rx_csum_fault(skb->dev);
 	}
 	return 0;
-<<<<<<< HEAD
-csum_error:
-	iov_iter_revert(&msg->msg_iter, chunk);
-	return -EINVAL;
-=======
->>>>>>> 2ea659a9
 fault:
 	return -EFAULT;
 }
