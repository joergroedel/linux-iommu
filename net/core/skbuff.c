--- conflicted
+++ resolved
@@ -5484,11 +5484,7 @@
  * Returns 0 on success, -errno otherwise.
  */
 int skb_mpls_push(struct sk_buff *skb, __be32 mpls_lse, __be16 mpls_proto,
-<<<<<<< HEAD
-		  int mac_len)
-=======
 		  int mac_len, bool ethernet)
->>>>>>> d1eef1c6
 {
 	struct mpls_shim_hdr *lse;
 	int err;
@@ -5533,21 +5529,14 @@
  * @skb: buffer
  * @next_proto: ethertype of header after popped MPLS header
  * @mac_len: length of the MAC header
-<<<<<<< HEAD
-=======
  * @ethernet: flag to indicate if ethernet header is present in packet
->>>>>>> d1eef1c6
  *
  * Expects skb->data at mac header.
  *
  * Returns 0 on success, -errno otherwise.
  */
-<<<<<<< HEAD
-int skb_mpls_pop(struct sk_buff *skb, __be16 next_proto, int mac_len)
-=======
 int skb_mpls_pop(struct sk_buff *skb, __be16 next_proto, int mac_len,
 		 bool ethernet)
->>>>>>> d1eef1c6
 {
 	int err;
 
