/*
 *	Routines having to do with the 'struct sk_buff' memory handlers.
 *
 *	Authors:	Alan Cox <alan@lxorguk.ukuu.org.uk>
 *			Florian La Roche <rzsfl@rz.uni-sb.de>
 *
 *	Fixes:
 *		Alan Cox	:	Fixed the worst of the load
 *					balancer bugs.
 *		Dave Platt	:	Interrupt stacking fix.
 *	Richard Kooijman	:	Timestamp fixes.
 *		Alan Cox	:	Changed buffer format.
 *		Alan Cox	:	destructor hook for AF_UNIX etc.
 *		Linus Torvalds	:	Better skb_clone.
 *		Alan Cox	:	Added skb_copy.
 *		Alan Cox	:	Added all the changed routines Linus
 *					only put in the headers
 *		Ray VanTassle	:	Fixed --skb->lock in free
 *		Alan Cox	:	skb_copy copy arp field
 *		Andi Kleen	:	slabified it.
 *		Robert Olsson	:	Removed skb_head_pool
 *
 *	NOTE:
 *		The __skb_ routines should be called with interrupts
 *	disabled, or you better be *real* sure that the operation is atomic
 *	with respect to whatever list is being frobbed (e.g. via lock_sock()
 *	or via disabling bottom half handlers, etc).
 *
 *	This program is free software; you can redistribute it and/or
 *	modify it under the terms of the GNU General Public License
 *	as published by the Free Software Foundation; either version
 *	2 of the License, or (at your option) any later version.
 */

/*
 *	The functions in this file will not compile correctly with gcc 2.4.x
 */

#define pr_fmt(fmt) KBUILD_MODNAME ": " fmt

#include <linux/module.h>
#include <linux/types.h>
#include <linux/kernel.h>
#include <linux/kmemcheck.h>
#include <linux/mm.h>
#include <linux/interrupt.h>
#include <linux/in.h>
#include <linux/inet.h>
#include <linux/slab.h>
#include <linux/tcp.h>
#include <linux/udp.h>
#include <linux/sctp.h>
#include <linux/netdevice.h>
#ifdef CONFIG_NET_CLS_ACT
#include <net/pkt_sched.h>
#endif
#include <linux/string.h>
#include <linux/skbuff.h>
#include <linux/splice.h>
#include <linux/cache.h>
#include <linux/rtnetlink.h>
#include <linux/init.h>
#include <linux/scatterlist.h>
#include <linux/errqueue.h>
#include <linux/prefetch.h>
#include <linux/if_vlan.h>

#include <net/protocol.h>
#include <net/dst.h>
#include <net/sock.h>
#include <net/checksum.h>
#include <net/ip6_checksum.h>
#include <net/xfrm.h>

#include <linux/uaccess.h>
#include <trace/events/skb.h>
#include <linux/highmem.h>
#include <linux/capability.h>
#include <linux/user_namespace.h>

struct kmem_cache *skbuff_head_cache __read_mostly;
static struct kmem_cache *skbuff_fclone_cache __read_mostly;
int sysctl_max_skb_frags __read_mostly = MAX_SKB_FRAGS;
EXPORT_SYMBOL(sysctl_max_skb_frags);

/**
 *	skb_panic - private function for out-of-line support
 *	@skb:	buffer
 *	@sz:	size
 *	@addr:	address
 *	@msg:	skb_over_panic or skb_under_panic
 *
 *	Out-of-line support for skb_put() and skb_push().
 *	Called via the wrapper skb_over_panic() or skb_under_panic().
 *	Keep out of line to prevent kernel bloat.
 *	__builtin_return_address is not used because it is not always reliable.
 */
static void skb_panic(struct sk_buff *skb, unsigned int sz, void *addr,
		      const char msg[])
{
	pr_emerg("%s: text:%p len:%d put:%d head:%p data:%p tail:%#lx end:%#lx dev:%s\n",
		 msg, addr, skb->len, sz, skb->head, skb->data,
		 (unsigned long)skb->tail, (unsigned long)skb->end,
		 skb->dev ? skb->dev->name : "<NULL>");
	BUG();
}

static void skb_over_panic(struct sk_buff *skb, unsigned int sz, void *addr)
{
	skb_panic(skb, sz, addr, __func__);
}

static void skb_under_panic(struct sk_buff *skb, unsigned int sz, void *addr)
{
	skb_panic(skb, sz, addr, __func__);
}

/*
 * kmalloc_reserve is a wrapper around kmalloc_node_track_caller that tells
 * the caller if emergency pfmemalloc reserves are being used. If it is and
 * the socket is later found to be SOCK_MEMALLOC then PFMEMALLOC reserves
 * may be used. Otherwise, the packet data may be discarded until enough
 * memory is free
 */
#define kmalloc_reserve(size, gfp, node, pfmemalloc) \
	 __kmalloc_reserve(size, gfp, node, _RET_IP_, pfmemalloc)

static void *__kmalloc_reserve(size_t size, gfp_t flags, int node,
			       unsigned long ip, bool *pfmemalloc)
{
	void *obj;
	bool ret_pfmemalloc = false;

	/*
	 * Try a regular allocation, when that fails and we're not entitled
	 * to the reserves, fail.
	 */
	obj = kmalloc_node_track_caller(size,
					flags | __GFP_NOMEMALLOC | __GFP_NOWARN,
					node);
	if (obj || !(gfp_pfmemalloc_allowed(flags)))
		goto out;

	/* Try again but now we are using pfmemalloc reserves */
	ret_pfmemalloc = true;
	obj = kmalloc_node_track_caller(size, flags, node);

out:
	if (pfmemalloc)
		*pfmemalloc = ret_pfmemalloc;

	return obj;
}

/* 	Allocate a new skbuff. We do this ourselves so we can fill in a few
 *	'private' fields and also do memory statistics to find all the
 *	[BEEP] leaks.
 *
 */

struct sk_buff *__alloc_skb_head(gfp_t gfp_mask, int node)
{
	struct sk_buff *skb;

	/* Get the HEAD */
	skb = kmem_cache_alloc_node(skbuff_head_cache,
				    gfp_mask & ~__GFP_DMA, node);
	if (!skb)
		goto out;

	/*
	 * Only clear those fields we need to clear, not those that we will
	 * actually initialise below. Hence, don't put any more fields after
	 * the tail pointer in struct sk_buff!
	 */
	memset(skb, 0, offsetof(struct sk_buff, tail));
	skb->head = NULL;
	skb->truesize = sizeof(struct sk_buff);
	atomic_set(&skb->users, 1);

	skb->mac_header = (typeof(skb->mac_header))~0U;
out:
	return skb;
}

/**
 *	__alloc_skb	-	allocate a network buffer
 *	@size: size to allocate
 *	@gfp_mask: allocation mask
 *	@flags: If SKB_ALLOC_FCLONE is set, allocate from fclone cache
 *		instead of head cache and allocate a cloned (child) skb.
 *		If SKB_ALLOC_RX is set, __GFP_MEMALLOC will be used for
 *		allocations in case the data is required for writeback
 *	@node: numa node to allocate memory on
 *
 *	Allocate a new &sk_buff. The returned buffer has no headroom and a
 *	tail room of at least size bytes. The object has a reference count
 *	of one. The return is the buffer. On a failure the return is %NULL.
 *
 *	Buffers may only be allocated from interrupts using a @gfp_mask of
 *	%GFP_ATOMIC.
 */
struct sk_buff *__alloc_skb(unsigned int size, gfp_t gfp_mask,
			    int flags, int node)
{
	struct kmem_cache *cache;
	struct skb_shared_info *shinfo;
	struct sk_buff *skb;
	u8 *data;
	bool pfmemalloc;

	cache = (flags & SKB_ALLOC_FCLONE)
		? skbuff_fclone_cache : skbuff_head_cache;

	if (sk_memalloc_socks() && (flags & SKB_ALLOC_RX))
		gfp_mask |= __GFP_MEMALLOC;

	/* Get the HEAD */
	skb = kmem_cache_alloc_node(cache, gfp_mask & ~__GFP_DMA, node);
	if (!skb)
		goto out;
	prefetchw(skb);

	/* We do our best to align skb_shared_info on a separate cache
	 * line. It usually works because kmalloc(X > SMP_CACHE_BYTES) gives
	 * aligned memory blocks, unless SLUB/SLAB debug is enabled.
	 * Both skb->head and skb_shared_info are cache line aligned.
	 */
	size = SKB_DATA_ALIGN(size);
	size += SKB_DATA_ALIGN(sizeof(struct skb_shared_info));
	data = kmalloc_reserve(size, gfp_mask, node, &pfmemalloc);
	if (!data)
		goto nodata;
	/* kmalloc(size) might give us more room than requested.
	 * Put skb_shared_info exactly at the end of allocated zone,
	 * to allow max possible filling before reallocation.
	 */
	size = SKB_WITH_OVERHEAD(ksize(data));
	prefetchw(data + size);

	/*
	 * Only clear those fields we need to clear, not those that we will
	 * actually initialise below. Hence, don't put any more fields after
	 * the tail pointer in struct sk_buff!
	 */
	memset(skb, 0, offsetof(struct sk_buff, tail));
	/* Account for allocated memory : skb + skb->head */
	skb->truesize = SKB_TRUESIZE(size);
	skb->pfmemalloc = pfmemalloc;
	atomic_set(&skb->users, 1);
	skb->head = data;
	skb->data = data;
	skb_reset_tail_pointer(skb);
	skb->end = skb->tail + size;
	skb->mac_header = (typeof(skb->mac_header))~0U;
	skb->transport_header = (typeof(skb->transport_header))~0U;

	/* make sure we initialize shinfo sequentially */
	shinfo = skb_shinfo(skb);
	memset(shinfo, 0, offsetof(struct skb_shared_info, dataref));
	atomic_set(&shinfo->dataref, 1);
	kmemcheck_annotate_variable(shinfo->destructor_arg);

	if (flags & SKB_ALLOC_FCLONE) {
		struct sk_buff_fclones *fclones;

		fclones = container_of(skb, struct sk_buff_fclones, skb1);

		kmemcheck_annotate_bitfield(&fclones->skb2, flags1);
		skb->fclone = SKB_FCLONE_ORIG;
		atomic_set(&fclones->fclone_ref, 1);

		fclones->skb2.fclone = SKB_FCLONE_CLONE;
	}
out:
	return skb;
nodata:
	kmem_cache_free(cache, skb);
	skb = NULL;
	goto out;
}
EXPORT_SYMBOL(__alloc_skb);

/**
 * __build_skb - build a network buffer
 * @data: data buffer provided by caller
 * @frag_size: size of data, or 0 if head was kmalloced
 *
 * Allocate a new &sk_buff. Caller provides space holding head and
 * skb_shared_info. @data must have been allocated by kmalloc() only if
 * @frag_size is 0, otherwise data should come from the page allocator
 *  or vmalloc()
 * The return is the new skb buffer.
 * On a failure the return is %NULL, and @data is not freed.
 * Notes :
 *  Before IO, driver allocates only data buffer where NIC put incoming frame
 *  Driver should add room at head (NET_SKB_PAD) and
 *  MUST add room at tail (SKB_DATA_ALIGN(skb_shared_info))
 *  After IO, driver calls build_skb(), to allocate sk_buff and populate it
 *  before giving packet to stack.
 *  RX rings only contains data buffers, not full skbs.
 */
struct sk_buff *__build_skb(void *data, unsigned int frag_size)
{
	struct skb_shared_info *shinfo;
	struct sk_buff *skb;
	unsigned int size = frag_size ? : ksize(data);

	skb = kmem_cache_alloc(skbuff_head_cache, GFP_ATOMIC);
	if (!skb)
		return NULL;

	size -= SKB_DATA_ALIGN(sizeof(struct skb_shared_info));

	memset(skb, 0, offsetof(struct sk_buff, tail));
	skb->truesize = SKB_TRUESIZE(size);
	atomic_set(&skb->users, 1);
	skb->head = data;
	skb->data = data;
	skb_reset_tail_pointer(skb);
	skb->end = skb->tail + size;
	skb->mac_header = (typeof(skb->mac_header))~0U;
	skb->transport_header = (typeof(skb->transport_header))~0U;

	/* make sure we initialize shinfo sequentially */
	shinfo = skb_shinfo(skb);
	memset(shinfo, 0, offsetof(struct skb_shared_info, dataref));
	atomic_set(&shinfo->dataref, 1);
	kmemcheck_annotate_variable(shinfo->destructor_arg);

	return skb;
}

/* build_skb() is wrapper over __build_skb(), that specifically
 * takes care of skb->head and skb->pfmemalloc
 * This means that if @frag_size is not zero, then @data must be backed
 * by a page fragment, not kmalloc() or vmalloc()
 */
struct sk_buff *build_skb(void *data, unsigned int frag_size)
{
	struct sk_buff *skb = __build_skb(data, frag_size);

	if (skb && frag_size) {
		skb->head_frag = 1;
		if (page_is_pfmemalloc(virt_to_head_page(data)))
			skb->pfmemalloc = 1;
	}
	return skb;
}
EXPORT_SYMBOL(build_skb);

#define NAPI_SKB_CACHE_SIZE	64

struct napi_alloc_cache {
	struct page_frag_cache page;
	unsigned int skb_count;
	void *skb_cache[NAPI_SKB_CACHE_SIZE];
};

static DEFINE_PER_CPU(struct page_frag_cache, netdev_alloc_cache);
static DEFINE_PER_CPU(struct napi_alloc_cache, napi_alloc_cache);

static void *__netdev_alloc_frag(unsigned int fragsz, gfp_t gfp_mask)
{
	struct page_frag_cache *nc;
	unsigned long flags;
	void *data;

	local_irq_save(flags);
	nc = this_cpu_ptr(&netdev_alloc_cache);
	data = page_frag_alloc(nc, fragsz, gfp_mask);
	local_irq_restore(flags);
	return data;
}

/**
 * netdev_alloc_frag - allocate a page fragment
 * @fragsz: fragment size
 *
 * Allocates a frag from a page for receive buffer.
 * Uses GFP_ATOMIC allocations.
 */
void *netdev_alloc_frag(unsigned int fragsz)
{
	return __netdev_alloc_frag(fragsz, GFP_ATOMIC | __GFP_COLD);
}
EXPORT_SYMBOL(netdev_alloc_frag);

static void *__napi_alloc_frag(unsigned int fragsz, gfp_t gfp_mask)
{
	struct napi_alloc_cache *nc = this_cpu_ptr(&napi_alloc_cache);

	return page_frag_alloc(&nc->page, fragsz, gfp_mask);
}

void *napi_alloc_frag(unsigned int fragsz)
{
	return __napi_alloc_frag(fragsz, GFP_ATOMIC | __GFP_COLD);
}
EXPORT_SYMBOL(napi_alloc_frag);

/**
 *	__netdev_alloc_skb - allocate an skbuff for rx on a specific device
 *	@dev: network device to receive on
 *	@len: length to allocate
 *	@gfp_mask: get_free_pages mask, passed to alloc_skb
 *
 *	Allocate a new &sk_buff and assign it a usage count of one. The
 *	buffer has NET_SKB_PAD headroom built in. Users should allocate
 *	the headroom they think they need without accounting for the
 *	built in space. The built in space is used for optimisations.
 *
 *	%NULL is returned if there is no free memory.
 */
struct sk_buff *__netdev_alloc_skb(struct net_device *dev, unsigned int len,
				   gfp_t gfp_mask)
{
	struct page_frag_cache *nc;
	unsigned long flags;
	struct sk_buff *skb;
	bool pfmemalloc;
	void *data;

	len += NET_SKB_PAD;

	if ((len > SKB_WITH_OVERHEAD(PAGE_SIZE)) ||
	    (gfp_mask & (__GFP_DIRECT_RECLAIM | GFP_DMA))) {
		skb = __alloc_skb(len, gfp_mask, SKB_ALLOC_RX, NUMA_NO_NODE);
		if (!skb)
			goto skb_fail;
		goto skb_success;
	}

	len += SKB_DATA_ALIGN(sizeof(struct skb_shared_info));
	len = SKB_DATA_ALIGN(len);

	if (sk_memalloc_socks())
		gfp_mask |= __GFP_MEMALLOC;

	local_irq_save(flags);

	nc = this_cpu_ptr(&netdev_alloc_cache);
	data = page_frag_alloc(nc, len, gfp_mask);
	pfmemalloc = nc->pfmemalloc;

	local_irq_restore(flags);

	if (unlikely(!data))
		return NULL;

	skb = __build_skb(data, len);
	if (unlikely(!skb)) {
		skb_free_frag(data);
		return NULL;
	}

	/* use OR instead of assignment to avoid clearing of bits in mask */
	if (pfmemalloc)
		skb->pfmemalloc = 1;
	skb->head_frag = 1;

skb_success:
	skb_reserve(skb, NET_SKB_PAD);
	skb->dev = dev;

skb_fail:
	return skb;
}
EXPORT_SYMBOL(__netdev_alloc_skb);

/**
 *	__napi_alloc_skb - allocate skbuff for rx in a specific NAPI instance
 *	@napi: napi instance this buffer was allocated for
 *	@len: length to allocate
 *	@gfp_mask: get_free_pages mask, passed to alloc_skb and alloc_pages
 *
 *	Allocate a new sk_buff for use in NAPI receive.  This buffer will
 *	attempt to allocate the head from a special reserved region used
 *	only for NAPI Rx allocation.  By doing this we can save several
 *	CPU cycles by avoiding having to disable and re-enable IRQs.
 *
 *	%NULL is returned if there is no free memory.
 */
struct sk_buff *__napi_alloc_skb(struct napi_struct *napi, unsigned int len,
				 gfp_t gfp_mask)
{
	struct napi_alloc_cache *nc = this_cpu_ptr(&napi_alloc_cache);
	struct sk_buff *skb;
	void *data;

	len += NET_SKB_PAD + NET_IP_ALIGN;

	if ((len > SKB_WITH_OVERHEAD(PAGE_SIZE)) ||
	    (gfp_mask & (__GFP_DIRECT_RECLAIM | GFP_DMA))) {
		skb = __alloc_skb(len, gfp_mask, SKB_ALLOC_RX, NUMA_NO_NODE);
		if (!skb)
			goto skb_fail;
		goto skb_success;
	}

	len += SKB_DATA_ALIGN(sizeof(struct skb_shared_info));
	len = SKB_DATA_ALIGN(len);

	if (sk_memalloc_socks())
		gfp_mask |= __GFP_MEMALLOC;

	data = page_frag_alloc(&nc->page, len, gfp_mask);
	if (unlikely(!data))
		return NULL;

	skb = __build_skb(data, len);
	if (unlikely(!skb)) {
		skb_free_frag(data);
		return NULL;
	}

	/* use OR instead of assignment to avoid clearing of bits in mask */
	if (nc->page.pfmemalloc)
		skb->pfmemalloc = 1;
	skb->head_frag = 1;

skb_success:
	skb_reserve(skb, NET_SKB_PAD + NET_IP_ALIGN);
	skb->dev = napi->dev;

skb_fail:
	return skb;
}
EXPORT_SYMBOL(__napi_alloc_skb);

void skb_add_rx_frag(struct sk_buff *skb, int i, struct page *page, int off,
		     int size, unsigned int truesize)
{
	skb_fill_page_desc(skb, i, page, off, size);
	skb->len += size;
	skb->data_len += size;
	skb->truesize += truesize;
}
EXPORT_SYMBOL(skb_add_rx_frag);

void skb_coalesce_rx_frag(struct sk_buff *skb, int i, int size,
			  unsigned int truesize)
{
	skb_frag_t *frag = &skb_shinfo(skb)->frags[i];

	skb_frag_size_add(frag, size);
	skb->len += size;
	skb->data_len += size;
	skb->truesize += truesize;
}
EXPORT_SYMBOL(skb_coalesce_rx_frag);

static void skb_drop_list(struct sk_buff **listp)
{
	kfree_skb_list(*listp);
	*listp = NULL;
}

static inline void skb_drop_fraglist(struct sk_buff *skb)
{
	skb_drop_list(&skb_shinfo(skb)->frag_list);
}

static void skb_clone_fraglist(struct sk_buff *skb)
{
	struct sk_buff *list;

	skb_walk_frags(skb, list)
		skb_get(list);
}

static void skb_free_head(struct sk_buff *skb)
{
	unsigned char *head = skb->head;

	if (skb->head_frag)
		skb_free_frag(head);
	else
		kfree(head);
}

static void skb_release_data(struct sk_buff *skb)
{
	struct skb_shared_info *shinfo = skb_shinfo(skb);
	int i;

	if (skb->cloned &&
	    atomic_sub_return(skb->nohdr ? (1 << SKB_DATAREF_SHIFT) + 1 : 1,
			      &shinfo->dataref))
		return;

	for (i = 0; i < shinfo->nr_frags; i++)
		__skb_frag_unref(&shinfo->frags[i]);

	/*
	 * If skb buf is from userspace, we need to notify the caller
	 * the lower device DMA has done;
	 */
	if (shinfo->tx_flags & SKBTX_DEV_ZEROCOPY) {
		struct ubuf_info *uarg;

		uarg = shinfo->destructor_arg;
		if (uarg->callback)
			uarg->callback(uarg, true);
	}

	if (shinfo->frag_list)
		kfree_skb_list(shinfo->frag_list);

	skb_free_head(skb);
}

/*
 *	Free an skbuff by memory without cleaning the state.
 */
static void kfree_skbmem(struct sk_buff *skb)
{
	struct sk_buff_fclones *fclones;

	switch (skb->fclone) {
	case SKB_FCLONE_UNAVAILABLE:
		kmem_cache_free(skbuff_head_cache, skb);
		return;

	case SKB_FCLONE_ORIG:
		fclones = container_of(skb, struct sk_buff_fclones, skb1);

		/* We usually free the clone (TX completion) before original skb
		 * This test would have no chance to be true for the clone,
		 * while here, branch prediction will be good.
		 */
		if (atomic_read(&fclones->fclone_ref) == 1)
			goto fastpath;
		break;

	default: /* SKB_FCLONE_CLONE */
		fclones = container_of(skb, struct sk_buff_fclones, skb2);
		break;
	}
	if (!atomic_dec_and_test(&fclones->fclone_ref))
		return;
fastpath:
	kmem_cache_free(skbuff_fclone_cache, fclones);
}

static void skb_release_head_state(struct sk_buff *skb)
{
	skb_dst_drop(skb);
#ifdef CONFIG_XFRM
	secpath_put(skb->sp);
#endif
	if (skb->destructor) {
		WARN_ON(in_irq());
		skb->destructor(skb);
	}
#if IS_ENABLED(CONFIG_NF_CONNTRACK)
	nf_conntrack_put(skb_nfct(skb));
#endif
#if IS_ENABLED(CONFIG_BRIDGE_NETFILTER)
	nf_bridge_put(skb->nf_bridge);
#endif
}

/* Free everything but the sk_buff shell. */
static void skb_release_all(struct sk_buff *skb)
{
	skb_release_head_state(skb);
	if (likely(skb->head))
		skb_release_data(skb);
}

/**
 *	__kfree_skb - private function
 *	@skb: buffer
 *
 *	Free an sk_buff. Release anything attached to the buffer.
 *	Clean the state. This is an internal helper function. Users should
 *	always call kfree_skb
 */

void __kfree_skb(struct sk_buff *skb)
{
	skb_release_all(skb);
	kfree_skbmem(skb);
}
EXPORT_SYMBOL(__kfree_skb);

/**
 *	kfree_skb - free an sk_buff
 *	@skb: buffer to free
 *
 *	Drop a reference to the buffer and free it if the usage count has
 *	hit zero.
 */
void kfree_skb(struct sk_buff *skb)
{
	if (unlikely(!skb))
		return;
	if (likely(atomic_read(&skb->users) == 1))
		smp_rmb();
	else if (likely(!atomic_dec_and_test(&skb->users)))
		return;
	trace_kfree_skb(skb, __builtin_return_address(0));
	__kfree_skb(skb);
}
EXPORT_SYMBOL(kfree_skb);

void kfree_skb_list(struct sk_buff *segs)
{
	while (segs) {
		struct sk_buff *next = segs->next;

		kfree_skb(segs);
		segs = next;
	}
}
EXPORT_SYMBOL(kfree_skb_list);

/**
 *	skb_tx_error - report an sk_buff xmit error
 *	@skb: buffer that triggered an error
 *
 *	Report xmit error if a device callback is tracking this skb.
 *	skb must be freed afterwards.
 */
void skb_tx_error(struct sk_buff *skb)
{
	if (skb_shinfo(skb)->tx_flags & SKBTX_DEV_ZEROCOPY) {
		struct ubuf_info *uarg;

		uarg = skb_shinfo(skb)->destructor_arg;
		if (uarg->callback)
			uarg->callback(uarg, false);
		skb_shinfo(skb)->tx_flags &= ~SKBTX_DEV_ZEROCOPY;
	}
}
EXPORT_SYMBOL(skb_tx_error);

/**
 *	consume_skb - free an skbuff
 *	@skb: buffer to free
 *
 *	Drop a ref to the buffer and free it if the usage count has hit zero
 *	Functions identically to kfree_skb, but kfree_skb assumes that the frame
 *	is being dropped after a failure and notes that
 */
void consume_skb(struct sk_buff *skb)
{
	if (unlikely(!skb))
		return;
	if (likely(atomic_read(&skb->users) == 1))
		smp_rmb();
	else if (likely(!atomic_dec_and_test(&skb->users)))
		return;
	trace_consume_skb(skb);
	__kfree_skb(skb);
}
EXPORT_SYMBOL(consume_skb);

void __kfree_skb_flush(void)
{
	struct napi_alloc_cache *nc = this_cpu_ptr(&napi_alloc_cache);

	/* flush skb_cache if containing objects */
	if (nc->skb_count) {
		kmem_cache_free_bulk(skbuff_head_cache, nc->skb_count,
				     nc->skb_cache);
		nc->skb_count = 0;
	}
}

static inline void _kfree_skb_defer(struct sk_buff *skb)
{
	struct napi_alloc_cache *nc = this_cpu_ptr(&napi_alloc_cache);

	/* drop skb->head and call any destructors for packet */
	skb_release_all(skb);

	/* record skb to CPU local list */
	nc->skb_cache[nc->skb_count++] = skb;

#ifdef CONFIG_SLUB
	/* SLUB writes into objects when freeing */
	prefetchw(skb);
#endif

	/* flush skb_cache if it is filled */
	if (unlikely(nc->skb_count == NAPI_SKB_CACHE_SIZE)) {
		kmem_cache_free_bulk(skbuff_head_cache, NAPI_SKB_CACHE_SIZE,
				     nc->skb_cache);
		nc->skb_count = 0;
	}
}
void __kfree_skb_defer(struct sk_buff *skb)
{
	_kfree_skb_defer(skb);
}

void napi_consume_skb(struct sk_buff *skb, int budget)
{
	if (unlikely(!skb))
		return;

	/* Zero budget indicate non-NAPI context called us, like netpoll */
	if (unlikely(!budget)) {
		dev_consume_skb_any(skb);
		return;
	}

	if (likely(atomic_read(&skb->users) == 1))
		smp_rmb();
	else if (likely(!atomic_dec_and_test(&skb->users)))
		return;
	/* if reaching here SKB is ready to free */
	trace_consume_skb(skb);

	/* if SKB is a clone, don't handle this case */
	if (skb->fclone != SKB_FCLONE_UNAVAILABLE) {
		__kfree_skb(skb);
		return;
	}

	_kfree_skb_defer(skb);
}
EXPORT_SYMBOL(napi_consume_skb);

/* Make sure a field is enclosed inside headers_start/headers_end section */
#define CHECK_SKB_FIELD(field) \
	BUILD_BUG_ON(offsetof(struct sk_buff, field) <		\
		     offsetof(struct sk_buff, headers_start));	\
	BUILD_BUG_ON(offsetof(struct sk_buff, field) >		\
		     offsetof(struct sk_buff, headers_end));	\

static void __copy_skb_header(struct sk_buff *new, const struct sk_buff *old)
{
	new->tstamp		= old->tstamp;
	/* We do not copy old->sk */
	new->dev		= old->dev;
	memcpy(new->cb, old->cb, sizeof(old->cb));
	skb_dst_copy(new, old);
#ifdef CONFIG_XFRM
	new->sp			= secpath_get(old->sp);
#endif
	__nf_copy(new, old, false);

	/* Note : this field could be in headers_start/headers_end section
	 * It is not yet because we do not want to have a 16 bit hole
	 */
	new->queue_mapping = old->queue_mapping;

	memcpy(&new->headers_start, &old->headers_start,
	       offsetof(struct sk_buff, headers_end) -
	       offsetof(struct sk_buff, headers_start));
	CHECK_SKB_FIELD(protocol);
	CHECK_SKB_FIELD(csum);
	CHECK_SKB_FIELD(hash);
	CHECK_SKB_FIELD(priority);
	CHECK_SKB_FIELD(skb_iif);
	CHECK_SKB_FIELD(vlan_proto);
	CHECK_SKB_FIELD(vlan_tci);
	CHECK_SKB_FIELD(transport_header);
	CHECK_SKB_FIELD(network_header);
	CHECK_SKB_FIELD(mac_header);
	CHECK_SKB_FIELD(inner_protocol);
	CHECK_SKB_FIELD(inner_transport_header);
	CHECK_SKB_FIELD(inner_network_header);
	CHECK_SKB_FIELD(inner_mac_header);
	CHECK_SKB_FIELD(mark);
#ifdef CONFIG_NETWORK_SECMARK
	CHECK_SKB_FIELD(secmark);
#endif
#ifdef CONFIG_NET_RX_BUSY_POLL
	CHECK_SKB_FIELD(napi_id);
#endif
#ifdef CONFIG_XPS
	CHECK_SKB_FIELD(sender_cpu);
#endif
#ifdef CONFIG_NET_SCHED
	CHECK_SKB_FIELD(tc_index);
#endif

}

/*
 * You should not add any new code to this function.  Add it to
 * __copy_skb_header above instead.
 */
static struct sk_buff *__skb_clone(struct sk_buff *n, struct sk_buff *skb)
{
#define C(x) n->x = skb->x

	n->next = n->prev = NULL;
	n->sk = NULL;
	__copy_skb_header(n, skb);

	C(len);
	C(data_len);
	C(mac_len);
	n->hdr_len = skb->nohdr ? skb_headroom(skb) : skb->hdr_len;
	n->cloned = 1;
	n->nohdr = 0;
	n->destructor = NULL;
	C(tail);
	C(end);
	C(head);
	C(head_frag);
	C(data);
	C(truesize);
	atomic_set(&n->users, 1);

	atomic_inc(&(skb_shinfo(skb)->dataref));
	skb->cloned = 1;

	return n;
#undef C
}

/**
 *	skb_morph	-	morph one skb into another
 *	@dst: the skb to receive the contents
 *	@src: the skb to supply the contents
 *
 *	This is identical to skb_clone except that the target skb is
 *	supplied by the user.
 *
 *	The target skb is returned upon exit.
 */
struct sk_buff *skb_morph(struct sk_buff *dst, struct sk_buff *src)
{
	skb_release_all(dst);
	return __skb_clone(dst, src);
}
EXPORT_SYMBOL_GPL(skb_morph);

/**
 *	skb_copy_ubufs	-	copy userspace skb frags buffers to kernel
 *	@skb: the skb to modify
 *	@gfp_mask: allocation priority
 *
 *	This must be called on SKBTX_DEV_ZEROCOPY skb.
 *	It will copy all frags into kernel and drop the reference
 *	to userspace pages.
 *
 *	If this function is called from an interrupt gfp_mask() must be
 *	%GFP_ATOMIC.
 *
 *	Returns 0 on success or a negative error code on failure
 *	to allocate kernel memory to copy to.
 */
int skb_copy_ubufs(struct sk_buff *skb, gfp_t gfp_mask)
{
	int i;
	int num_frags = skb_shinfo(skb)->nr_frags;
	struct page *page, *head = NULL;
	struct ubuf_info *uarg = skb_shinfo(skb)->destructor_arg;

	for (i = 0; i < num_frags; i++) {
		u8 *vaddr;
		skb_frag_t *f = &skb_shinfo(skb)->frags[i];

		page = alloc_page(gfp_mask);
		if (!page) {
			while (head) {
				struct page *next = (struct page *)page_private(head);
				put_page(head);
				head = next;
			}
			return -ENOMEM;
		}
		vaddr = kmap_atomic(skb_frag_page(f));
		memcpy(page_address(page),
		       vaddr + f->page_offset, skb_frag_size(f));
		kunmap_atomic(vaddr);
		set_page_private(page, (unsigned long)head);
		head = page;
	}

	/* skb frags release userspace buffers */
	for (i = 0; i < num_frags; i++)
		skb_frag_unref(skb, i);

	uarg->callback(uarg, false);

	/* skb frags point to kernel buffers */
	for (i = num_frags - 1; i >= 0; i--) {
		__skb_fill_page_desc(skb, i, head, 0,
				     skb_shinfo(skb)->frags[i].size);
		head = (struct page *)page_private(head);
	}

	skb_shinfo(skb)->tx_flags &= ~SKBTX_DEV_ZEROCOPY;
	return 0;
}
EXPORT_SYMBOL_GPL(skb_copy_ubufs);

/**
 *	skb_clone	-	duplicate an sk_buff
 *	@skb: buffer to clone
 *	@gfp_mask: allocation priority
 *
 *	Duplicate an &sk_buff. The new one is not owned by a socket. Both
 *	copies share the same packet data but not structure. The new
 *	buffer has a reference count of 1. If the allocation fails the
 *	function returns %NULL otherwise the new buffer is returned.
 *
 *	If this function is called from an interrupt gfp_mask() must be
 *	%GFP_ATOMIC.
 */

struct sk_buff *skb_clone(struct sk_buff *skb, gfp_t gfp_mask)
{
	struct sk_buff_fclones *fclones = container_of(skb,
						       struct sk_buff_fclones,
						       skb1);
	struct sk_buff *n;

	if (skb_orphan_frags(skb, gfp_mask))
		return NULL;

	if (skb->fclone == SKB_FCLONE_ORIG &&
	    atomic_read(&fclones->fclone_ref) == 1) {
		n = &fclones->skb2;
		atomic_set(&fclones->fclone_ref, 2);
	} else {
		if (skb_pfmemalloc(skb))
			gfp_mask |= __GFP_MEMALLOC;

		n = kmem_cache_alloc(skbuff_head_cache, gfp_mask);
		if (!n)
			return NULL;

		kmemcheck_annotate_bitfield(n, flags1);
		n->fclone = SKB_FCLONE_UNAVAILABLE;
	}

	return __skb_clone(n, skb);
}
EXPORT_SYMBOL(skb_clone);

static void skb_headers_offset_update(struct sk_buff *skb, int off)
{
	/* Only adjust this if it actually is csum_start rather than csum */
	if (skb->ip_summed == CHECKSUM_PARTIAL)
		skb->csum_start += off;
	/* {transport,network,mac}_header and tail are relative to skb->head */
	skb->transport_header += off;
	skb->network_header   += off;
	if (skb_mac_header_was_set(skb))
		skb->mac_header += off;
	skb->inner_transport_header += off;
	skb->inner_network_header += off;
	skb->inner_mac_header += off;
}

static void copy_skb_header(struct sk_buff *new, const struct sk_buff *old)
{
	__copy_skb_header(new, old);

	skb_shinfo(new)->gso_size = skb_shinfo(old)->gso_size;
	skb_shinfo(new)->gso_segs = skb_shinfo(old)->gso_segs;
	skb_shinfo(new)->gso_type = skb_shinfo(old)->gso_type;
}

static inline int skb_alloc_rx_flag(const struct sk_buff *skb)
{
	if (skb_pfmemalloc(skb))
		return SKB_ALLOC_RX;
	return 0;
}

/**
 *	skb_copy	-	create private copy of an sk_buff
 *	@skb: buffer to copy
 *	@gfp_mask: allocation priority
 *
 *	Make a copy of both an &sk_buff and its data. This is used when the
 *	caller wishes to modify the data and needs a private copy of the
 *	data to alter. Returns %NULL on failure or the pointer to the buffer
 *	on success. The returned buffer has a reference count of 1.
 *
 *	As by-product this function converts non-linear &sk_buff to linear
 *	one, so that &sk_buff becomes completely private and caller is allowed
 *	to modify all the data of returned buffer. This means that this
 *	function is not recommended for use in circumstances when only
 *	header is going to be modified. Use pskb_copy() instead.
 */

struct sk_buff *skb_copy(const struct sk_buff *skb, gfp_t gfp_mask)
{
	int headerlen = skb_headroom(skb);
	unsigned int size = skb_end_offset(skb) + skb->data_len;
	struct sk_buff *n = __alloc_skb(size, gfp_mask,
					skb_alloc_rx_flag(skb), NUMA_NO_NODE);

	if (!n)
		return NULL;

	/* Set the data pointer */
	skb_reserve(n, headerlen);
	/* Set the tail pointer and length */
	skb_put(n, skb->len);

	if (skb_copy_bits(skb, -headerlen, n->head, headerlen + skb->len))
		BUG();

	copy_skb_header(n, skb);
	return n;
}
EXPORT_SYMBOL(skb_copy);

/**
 *	__pskb_copy_fclone	-  create copy of an sk_buff with private head.
 *	@skb: buffer to copy
 *	@headroom: headroom of new skb
 *	@gfp_mask: allocation priority
 *	@fclone: if true allocate the copy of the skb from the fclone
 *	cache instead of the head cache; it is recommended to set this
 *	to true for the cases where the copy will likely be cloned
 *
 *	Make a copy of both an &sk_buff and part of its data, located
 *	in header. Fragmented data remain shared. This is used when
 *	the caller wishes to modify only header of &sk_buff and needs
 *	private copy of the header to alter. Returns %NULL on failure
 *	or the pointer to the buffer on success.
 *	The returned buffer has a reference count of 1.
 */

struct sk_buff *__pskb_copy_fclone(struct sk_buff *skb, int headroom,
				   gfp_t gfp_mask, bool fclone)
{
	unsigned int size = skb_headlen(skb) + headroom;
	int flags = skb_alloc_rx_flag(skb) | (fclone ? SKB_ALLOC_FCLONE : 0);
	struct sk_buff *n = __alloc_skb(size, gfp_mask, flags, NUMA_NO_NODE);

	if (!n)
		goto out;

	/* Set the data pointer */
	skb_reserve(n, headroom);
	/* Set the tail pointer and length */
	skb_put(n, skb_headlen(skb));
	/* Copy the bytes */
	skb_copy_from_linear_data(skb, n->data, n->len);

	n->truesize += skb->data_len;
	n->data_len  = skb->data_len;
	n->len	     = skb->len;

	if (skb_shinfo(skb)->nr_frags) {
		int i;

		if (skb_orphan_frags(skb, gfp_mask)) {
			kfree_skb(n);
			n = NULL;
			goto out;
		}
		for (i = 0; i < skb_shinfo(skb)->nr_frags; i++) {
			skb_shinfo(n)->frags[i] = skb_shinfo(skb)->frags[i];
			skb_frag_ref(skb, i);
		}
		skb_shinfo(n)->nr_frags = i;
	}

	if (skb_has_frag_list(skb)) {
		skb_shinfo(n)->frag_list = skb_shinfo(skb)->frag_list;
		skb_clone_fraglist(n);
	}

	copy_skb_header(n, skb);
out:
	return n;
}
EXPORT_SYMBOL(__pskb_copy_fclone);

/**
 *	pskb_expand_head - reallocate header of &sk_buff
 *	@skb: buffer to reallocate
 *	@nhead: room to add at head
 *	@ntail: room to add at tail
 *	@gfp_mask: allocation priority
 *
 *	Expands (or creates identical copy, if @nhead and @ntail are zero)
 *	header of @skb. &sk_buff itself is not changed. &sk_buff MUST have
 *	reference count of 1. Returns zero in the case of success or error,
 *	if expansion failed. In the last case, &sk_buff is not changed.
 *
 *	All the pointers pointing into skb header may change and must be
 *	reloaded after call to this function.
 */

int pskb_expand_head(struct sk_buff *skb, int nhead, int ntail,
		     gfp_t gfp_mask)
{
	int i, osize = skb_end_offset(skb);
	int size = osize + nhead + ntail;
	long off;
	u8 *data;

	BUG_ON(nhead < 0);

	if (skb_shared(skb))
		BUG();

	size = SKB_DATA_ALIGN(size);

	if (skb_pfmemalloc(skb))
		gfp_mask |= __GFP_MEMALLOC;
	data = kmalloc_reserve(size + SKB_DATA_ALIGN(sizeof(struct skb_shared_info)),
			       gfp_mask, NUMA_NO_NODE, NULL);
	if (!data)
		goto nodata;
	size = SKB_WITH_OVERHEAD(ksize(data));

	/* Copy only real data... and, alas, header. This should be
	 * optimized for the cases when header is void.
	 */
	memcpy(data + nhead, skb->head, skb_tail_pointer(skb) - skb->head);

	memcpy((struct skb_shared_info *)(data + size),
	       skb_shinfo(skb),
	       offsetof(struct skb_shared_info, frags[skb_shinfo(skb)->nr_frags]));

	/*
	 * if shinfo is shared we must drop the old head gracefully, but if it
	 * is not we can just drop the old head and let the existing refcount
	 * be since all we did is relocate the values
	 */
	if (skb_cloned(skb)) {
		/* copy this zero copy skb frags */
		if (skb_orphan_frags(skb, gfp_mask))
			goto nofrags;
		for (i = 0; i < skb_shinfo(skb)->nr_frags; i++)
			skb_frag_ref(skb, i);

		if (skb_has_frag_list(skb))
			skb_clone_fraglist(skb);

		skb_release_data(skb);
	} else {
		skb_free_head(skb);
	}
	off = (data + nhead) - skb->head;

	skb->head     = data;
	skb->head_frag = 0;
	skb->data    += off;
#ifdef NET_SKBUFF_DATA_USES_OFFSET
	skb->end      = size;
	off           = nhead;
#else
	skb->end      = skb->head + size;
#endif
	skb->tail	      += off;
	skb_headers_offset_update(skb, nhead);
	skb->cloned   = 0;
	skb->hdr_len  = 0;
	skb->nohdr    = 0;
	atomic_set(&skb_shinfo(skb)->dataref, 1);

	/* It is not generally safe to change skb->truesize.
	 * For the moment, we really care of rx path, or
	 * when skb is orphaned (not attached to a socket).
	 */
	if (!skb->sk || skb->destructor == sock_edemux)
		skb->truesize += size - osize;

	return 0;

nofrags:
	kfree(data);
nodata:
	return -ENOMEM;
}
EXPORT_SYMBOL(pskb_expand_head);

/* Make private copy of skb with writable head and some headroom */

struct sk_buff *skb_realloc_headroom(struct sk_buff *skb, unsigned int headroom)
{
	struct sk_buff *skb2;
	int delta = headroom - skb_headroom(skb);

	if (delta <= 0)
		skb2 = pskb_copy(skb, GFP_ATOMIC);
	else {
		skb2 = skb_clone(skb, GFP_ATOMIC);
		if (skb2 && pskb_expand_head(skb2, SKB_DATA_ALIGN(delta), 0,
					     GFP_ATOMIC)) {
			kfree_skb(skb2);
			skb2 = NULL;
		}
	}
	return skb2;
}
EXPORT_SYMBOL(skb_realloc_headroom);

/**
 *	skb_copy_expand	-	copy and expand sk_buff
 *	@skb: buffer to copy
 *	@newheadroom: new free bytes at head
 *	@newtailroom: new free bytes at tail
 *	@gfp_mask: allocation priority
 *
 *	Make a copy of both an &sk_buff and its data and while doing so
 *	allocate additional space.
 *
 *	This is used when the caller wishes to modify the data and needs a
 *	private copy of the data to alter as well as more space for new fields.
 *	Returns %NULL on failure or the pointer to the buffer
 *	on success. The returned buffer has a reference count of 1.
 *
 *	You must pass %GFP_ATOMIC as the allocation priority if this function
 *	is called from an interrupt.
 */
struct sk_buff *skb_copy_expand(const struct sk_buff *skb,
				int newheadroom, int newtailroom,
				gfp_t gfp_mask)
{
	/*
	 *	Allocate the copy buffer
	 */
	struct sk_buff *n = __alloc_skb(newheadroom + skb->len + newtailroom,
					gfp_mask, skb_alloc_rx_flag(skb),
					NUMA_NO_NODE);
	int oldheadroom = skb_headroom(skb);
	int head_copy_len, head_copy_off;

	if (!n)
		return NULL;

	skb_reserve(n, newheadroom);

	/* Set the tail pointer and length */
	skb_put(n, skb->len);

	head_copy_len = oldheadroom;
	head_copy_off = 0;
	if (newheadroom <= head_copy_len)
		head_copy_len = newheadroom;
	else
		head_copy_off = newheadroom - head_copy_len;

	/* Copy the linear header and data. */
	if (skb_copy_bits(skb, -head_copy_len, n->head + head_copy_off,
			  skb->len + head_copy_len))
		BUG();

	copy_skb_header(n, skb);

	skb_headers_offset_update(n, newheadroom - oldheadroom);

	return n;
}
EXPORT_SYMBOL(skb_copy_expand);

/**
 *	skb_pad			-	zero pad the tail of an skb
 *	@skb: buffer to pad
 *	@pad: space to pad
 *
 *	Ensure that a buffer is followed by a padding area that is zero
 *	filled. Used by network drivers which may DMA or transfer data
 *	beyond the buffer end onto the wire.
 *
 *	May return error in out of memory cases. The skb is freed on error.
 */

int skb_pad(struct sk_buff *skb, int pad)
{
	int err;
	int ntail;

	/* If the skbuff is non linear tailroom is always zero.. */
	if (!skb_cloned(skb) && skb_tailroom(skb) >= pad) {
		memset(skb->data+skb->len, 0, pad);
		return 0;
	}

	ntail = skb->data_len + pad - (skb->end - skb->tail);
	if (likely(skb_cloned(skb) || ntail > 0)) {
		err = pskb_expand_head(skb, 0, ntail, GFP_ATOMIC);
		if (unlikely(err))
			goto free_skb;
	}

	/* FIXME: The use of this function with non-linear skb's really needs
	 * to be audited.
	 */
	err = skb_linearize(skb);
	if (unlikely(err))
		goto free_skb;

	memset(skb->data + skb->len, 0, pad);
	return 0;

free_skb:
	kfree_skb(skb);
	return err;
}
EXPORT_SYMBOL(skb_pad);

/**
 *	pskb_put - add data to the tail of a potentially fragmented buffer
 *	@skb: start of the buffer to use
 *	@tail: tail fragment of the buffer to use
 *	@len: amount of data to add
 *
 *	This function extends the used data area of the potentially
 *	fragmented buffer. @tail must be the last fragment of @skb -- or
 *	@skb itself. If this would exceed the total buffer size the kernel
 *	will panic. A pointer to the first byte of the extra data is
 *	returned.
 */

unsigned char *pskb_put(struct sk_buff *skb, struct sk_buff *tail, int len)
{
	if (tail != skb) {
		skb->data_len += len;
		skb->len += len;
	}
	return skb_put(tail, len);
}
EXPORT_SYMBOL_GPL(pskb_put);

/**
 *	skb_put - add data to a buffer
 *	@skb: buffer to use
 *	@len: amount of data to add
 *
 *	This function extends the used data area of the buffer. If this would
 *	exceed the total buffer size the kernel will panic. A pointer to the
 *	first byte of the extra data is returned.
 */
unsigned char *skb_put(struct sk_buff *skb, unsigned int len)
{
	unsigned char *tmp = skb_tail_pointer(skb);
	SKB_LINEAR_ASSERT(skb);
	skb->tail += len;
	skb->len  += len;
	if (unlikely(skb->tail > skb->end))
		skb_over_panic(skb, len, __builtin_return_address(0));
	return tmp;
}
EXPORT_SYMBOL(skb_put);

/**
 *	skb_push - add data to the start of a buffer
 *	@skb: buffer to use
 *	@len: amount of data to add
 *
 *	This function extends the used data area of the buffer at the buffer
 *	start. If this would exceed the total buffer headroom the kernel will
 *	panic. A pointer to the first byte of the extra data is returned.
 */
unsigned char *skb_push(struct sk_buff *skb, unsigned int len)
{
	skb->data -= len;
	skb->len  += len;
	if (unlikely(skb->data<skb->head))
		skb_under_panic(skb, len, __builtin_return_address(0));
	return skb->data;
}
EXPORT_SYMBOL(skb_push);

/**
 *	skb_pull - remove data from the start of a buffer
 *	@skb: buffer to use
 *	@len: amount of data to remove
 *
 *	This function removes data from the start of a buffer, returning
 *	the memory to the headroom. A pointer to the next data in the buffer
 *	is returned. Once the data has been pulled future pushes will overwrite
 *	the old data.
 */
unsigned char *skb_pull(struct sk_buff *skb, unsigned int len)
{
	return skb_pull_inline(skb, len);
}
EXPORT_SYMBOL(skb_pull);

/**
 *	skb_trim - remove end from a buffer
 *	@skb: buffer to alter
 *	@len: new length
 *
 *	Cut the length of a buffer down by removing data from the tail. If
 *	the buffer is already under the length specified it is not modified.
 *	The skb must be linear.
 */
void skb_trim(struct sk_buff *skb, unsigned int len)
{
	if (skb->len > len)
		__skb_trim(skb, len);
}
EXPORT_SYMBOL(skb_trim);

/* Trims skb to length len. It can change skb pointers.
 */

int ___pskb_trim(struct sk_buff *skb, unsigned int len)
{
	struct sk_buff **fragp;
	struct sk_buff *frag;
	int offset = skb_headlen(skb);
	int nfrags = skb_shinfo(skb)->nr_frags;
	int i;
	int err;

	if (skb_cloned(skb) &&
	    unlikely((err = pskb_expand_head(skb, 0, 0, GFP_ATOMIC))))
		return err;

	i = 0;
	if (offset >= len)
		goto drop_pages;

	for (; i < nfrags; i++) {
		int end = offset + skb_frag_size(&skb_shinfo(skb)->frags[i]);

		if (end < len) {
			offset = end;
			continue;
		}

		skb_frag_size_set(&skb_shinfo(skb)->frags[i++], len - offset);

drop_pages:
		skb_shinfo(skb)->nr_frags = i;

		for (; i < nfrags; i++)
			skb_frag_unref(skb, i);

		if (skb_has_frag_list(skb))
			skb_drop_fraglist(skb);
		goto done;
	}

	for (fragp = &skb_shinfo(skb)->frag_list; (frag = *fragp);
	     fragp = &frag->next) {
		int end = offset + frag->len;

		if (skb_shared(frag)) {
			struct sk_buff *nfrag;

			nfrag = skb_clone(frag, GFP_ATOMIC);
			if (unlikely(!nfrag))
				return -ENOMEM;

			nfrag->next = frag->next;
			consume_skb(frag);
			frag = nfrag;
			*fragp = frag;
		}

		if (end < len) {
			offset = end;
			continue;
		}

		if (end > len &&
		    unlikely((err = pskb_trim(frag, len - offset))))
			return err;

		if (frag->next)
			skb_drop_list(&frag->next);
		break;
	}

done:
	if (len > skb_headlen(skb)) {
		skb->data_len -= skb->len - len;
		skb->len       = len;
	} else {
		skb->len       = len;
		skb->data_len  = 0;
		skb_set_tail_pointer(skb, len);
	}

	if (!skb->sk || skb->destructor == sock_edemux)
		skb_condense(skb);
	return 0;
}
EXPORT_SYMBOL(___pskb_trim);

/**
 *	__pskb_pull_tail - advance tail of skb header
 *	@skb: buffer to reallocate
 *	@delta: number of bytes to advance tail
 *
 *	The function makes a sense only on a fragmented &sk_buff,
 *	it expands header moving its tail forward and copying necessary
 *	data from fragmented part.
 *
 *	&sk_buff MUST have reference count of 1.
 *
 *	Returns %NULL (and &sk_buff does not change) if pull failed
 *	or value of new tail of skb in the case of success.
 *
 *	All the pointers pointing into skb header may change and must be
 *	reloaded after call to this function.
 */

/* Moves tail of skb head forward, copying data from fragmented part,
 * when it is necessary.
 * 1. It may fail due to malloc failure.
 * 2. It may change skb pointers.
 *
 * It is pretty complicated. Luckily, it is called only in exceptional cases.
 */
unsigned char *__pskb_pull_tail(struct sk_buff *skb, int delta)
{
	/* If skb has not enough free space at tail, get new one
	 * plus 128 bytes for future expansions. If we have enough
	 * room at tail, reallocate without expansion only if skb is cloned.
	 */
	int i, k, eat = (skb->tail + delta) - skb->end;

	if (eat > 0 || skb_cloned(skb)) {
		if (pskb_expand_head(skb, 0, eat > 0 ? eat + 128 : 0,
				     GFP_ATOMIC))
			return NULL;
	}

	if (skb_copy_bits(skb, skb_headlen(skb), skb_tail_pointer(skb), delta))
		BUG();

	/* Optimization: no fragments, no reasons to preestimate
	 * size of pulled pages. Superb.
	 */
	if (!skb_has_frag_list(skb))
		goto pull_pages;

	/* Estimate size of pulled pages. */
	eat = delta;
	for (i = 0; i < skb_shinfo(skb)->nr_frags; i++) {
		int size = skb_frag_size(&skb_shinfo(skb)->frags[i]);

		if (size >= eat)
			goto pull_pages;
		eat -= size;
	}

	/* If we need update frag list, we are in troubles.
	 * Certainly, it possible to add an offset to skb data,
	 * but taking into account that pulling is expected to
	 * be very rare operation, it is worth to fight against
	 * further bloating skb head and crucify ourselves here instead.
	 * Pure masohism, indeed. 8)8)
	 */
	if (eat) {
		struct sk_buff *list = skb_shinfo(skb)->frag_list;
		struct sk_buff *clone = NULL;
		struct sk_buff *insp = NULL;

		do {
			BUG_ON(!list);

			if (list->len <= eat) {
				/* Eaten as whole. */
				eat -= list->len;
				list = list->next;
				insp = list;
			} else {
				/* Eaten partially. */

				if (skb_shared(list)) {
					/* Sucks! We need to fork list. :-( */
					clone = skb_clone(list, GFP_ATOMIC);
					if (!clone)
						return NULL;
					insp = list->next;
					list = clone;
				} else {
					/* This may be pulled without
					 * problems. */
					insp = list;
				}
				if (!pskb_pull(list, eat)) {
					kfree_skb(clone);
					return NULL;
				}
				break;
			}
		} while (eat);

		/* Free pulled out fragments. */
		while ((list = skb_shinfo(skb)->frag_list) != insp) {
			skb_shinfo(skb)->frag_list = list->next;
			kfree_skb(list);
		}
		/* And insert new clone at head. */
		if (clone) {
			clone->next = list;
			skb_shinfo(skb)->frag_list = clone;
		}
	}
	/* Success! Now we may commit changes to skb data. */

pull_pages:
	eat = delta;
	k = 0;
	for (i = 0; i < skb_shinfo(skb)->nr_frags; i++) {
		int size = skb_frag_size(&skb_shinfo(skb)->frags[i]);

		if (size <= eat) {
			skb_frag_unref(skb, i);
			eat -= size;
		} else {
			skb_shinfo(skb)->frags[k] = skb_shinfo(skb)->frags[i];
			if (eat) {
				skb_shinfo(skb)->frags[k].page_offset += eat;
				skb_frag_size_sub(&skb_shinfo(skb)->frags[k], eat);
				eat = 0;
			}
			k++;
		}
	}
	skb_shinfo(skb)->nr_frags = k;

	skb->tail     += delta;
	skb->data_len -= delta;

	return skb_tail_pointer(skb);
}
EXPORT_SYMBOL(__pskb_pull_tail);

/**
 *	skb_copy_bits - copy bits from skb to kernel buffer
 *	@skb: source skb
 *	@offset: offset in source
 *	@to: destination buffer
 *	@len: number of bytes to copy
 *
 *	Copy the specified number of bytes from the source skb to the
 *	destination buffer.
 *
 *	CAUTION ! :
 *		If its prototype is ever changed,
 *		check arch/{*}/net/{*}.S files,
 *		since it is called from BPF assembly code.
 */
int skb_copy_bits(const struct sk_buff *skb, int offset, void *to, int len)
{
	int start = skb_headlen(skb);
	struct sk_buff *frag_iter;
	int i, copy;

	if (offset > (int)skb->len - len)
		goto fault;

	/* Copy header. */
	if ((copy = start - offset) > 0) {
		if (copy > len)
			copy = len;
		skb_copy_from_linear_data_offset(skb, offset, to, copy);
		if ((len -= copy) == 0)
			return 0;
		offset += copy;
		to     += copy;
	}

	for (i = 0; i < skb_shinfo(skb)->nr_frags; i++) {
		int end;
		skb_frag_t *f = &skb_shinfo(skb)->frags[i];

		WARN_ON(start > offset + len);

		end = start + skb_frag_size(f);
		if ((copy = end - offset) > 0) {
			u8 *vaddr;

			if (copy > len)
				copy = len;

			vaddr = kmap_atomic(skb_frag_page(f));
			memcpy(to,
			       vaddr + f->page_offset + offset - start,
			       copy);
			kunmap_atomic(vaddr);

			if ((len -= copy) == 0)
				return 0;
			offset += copy;
			to     += copy;
		}
		start = end;
	}

	skb_walk_frags(skb, frag_iter) {
		int end;

		WARN_ON(start > offset + len);

		end = start + frag_iter->len;
		if ((copy = end - offset) > 0) {
			if (copy > len)
				copy = len;
			if (skb_copy_bits(frag_iter, offset - start, to, copy))
				goto fault;
			if ((len -= copy) == 0)
				return 0;
			offset += copy;
			to     += copy;
		}
		start = end;
	}

	if (!len)
		return 0;

fault:
	return -EFAULT;
}
EXPORT_SYMBOL(skb_copy_bits);

/*
 * Callback from splice_to_pipe(), if we need to release some pages
 * at the end of the spd in case we error'ed out in filling the pipe.
 */
static void sock_spd_release(struct splice_pipe_desc *spd, unsigned int i)
{
	put_page(spd->pages[i]);
}

static struct page *linear_to_page(struct page *page, unsigned int *len,
				   unsigned int *offset,
				   struct sock *sk)
{
	struct page_frag *pfrag = sk_page_frag(sk);

	if (!sk_page_frag_refill(sk, pfrag))
		return NULL;

	*len = min_t(unsigned int, *len, pfrag->size - pfrag->offset);

	memcpy(page_address(pfrag->page) + pfrag->offset,
	       page_address(page) + *offset, *len);
	*offset = pfrag->offset;
	pfrag->offset += *len;

	return pfrag->page;
}

static bool spd_can_coalesce(const struct splice_pipe_desc *spd,
			     struct page *page,
			     unsigned int offset)
{
	return	spd->nr_pages &&
		spd->pages[spd->nr_pages - 1] == page &&
		(spd->partial[spd->nr_pages - 1].offset +
		 spd->partial[spd->nr_pages - 1].len == offset);
}

/*
 * Fill page/offset/length into spd, if it can hold more pages.
 */
static bool spd_fill_page(struct splice_pipe_desc *spd,
			  struct pipe_inode_info *pipe, struct page *page,
			  unsigned int *len, unsigned int offset,
			  bool linear,
			  struct sock *sk)
{
	if (unlikely(spd->nr_pages == MAX_SKB_FRAGS))
		return true;

	if (linear) {
		page = linear_to_page(page, len, &offset, sk);
		if (!page)
			return true;
	}
	if (spd_can_coalesce(spd, page, offset)) {
		spd->partial[spd->nr_pages - 1].len += *len;
		return false;
	}
	get_page(page);
	spd->pages[spd->nr_pages] = page;
	spd->partial[spd->nr_pages].len = *len;
	spd->partial[spd->nr_pages].offset = offset;
	spd->nr_pages++;

	return false;
}

static bool __splice_segment(struct page *page, unsigned int poff,
			     unsigned int plen, unsigned int *off,
			     unsigned int *len,
			     struct splice_pipe_desc *spd, bool linear,
			     struct sock *sk,
			     struct pipe_inode_info *pipe)
{
	if (!*len)
		return true;

	/* skip this segment if already processed */
	if (*off >= plen) {
		*off -= plen;
		return false;
	}

	/* ignore any bits we already processed */
	poff += *off;
	plen -= *off;
	*off = 0;

	do {
		unsigned int flen = min(*len, plen);

		if (spd_fill_page(spd, pipe, page, &flen, poff,
				  linear, sk))
			return true;
		poff += flen;
		plen -= flen;
		*len -= flen;
	} while (*len && plen);

	return false;
}

/*
 * Map linear and fragment data from the skb to spd. It reports true if the
 * pipe is full or if we already spliced the requested length.
 */
static bool __skb_splice_bits(struct sk_buff *skb, struct pipe_inode_info *pipe,
			      unsigned int *offset, unsigned int *len,
			      struct splice_pipe_desc *spd, struct sock *sk)
{
	int seg;
	struct sk_buff *iter;

	/* map the linear part :
	 * If skb->head_frag is set, this 'linear' part is backed by a
	 * fragment, and if the head is not shared with any clones then
	 * we can avoid a copy since we own the head portion of this page.
	 */
	if (__splice_segment(virt_to_page(skb->data),
			     (unsigned long) skb->data & (PAGE_SIZE - 1),
			     skb_headlen(skb),
			     offset, len, spd,
			     skb_head_is_locked(skb),
			     sk, pipe))
		return true;

	/*
	 * then map the fragments
	 */
	for (seg = 0; seg < skb_shinfo(skb)->nr_frags; seg++) {
		const skb_frag_t *f = &skb_shinfo(skb)->frags[seg];

		if (__splice_segment(skb_frag_page(f),
				     f->page_offset, skb_frag_size(f),
				     offset, len, spd, false, sk, pipe))
			return true;
	}

	skb_walk_frags(skb, iter) {
		if (*offset >= iter->len) {
			*offset -= iter->len;
			continue;
		}
		/* __skb_splice_bits() only fails if the output has no room
		 * left, so no point in going over the frag_list for the error
		 * case.
		 */
		if (__skb_splice_bits(iter, pipe, offset, len, spd, sk))
			return true;
	}

	return false;
}

/*
 * Map data from the skb to a pipe. Should handle both the linear part,
 * the fragments, and the frag list.
 */
int skb_splice_bits(struct sk_buff *skb, struct sock *sk, unsigned int offset,
		    struct pipe_inode_info *pipe, unsigned int tlen,
		    unsigned int flags)
{
	struct partial_page partial[MAX_SKB_FRAGS];
	struct page *pages[MAX_SKB_FRAGS];
	struct splice_pipe_desc spd = {
		.pages = pages,
		.partial = partial,
		.nr_pages_max = MAX_SKB_FRAGS,
		.ops = &nosteal_pipe_buf_ops,
		.spd_release = sock_spd_release,
	};
	int ret = 0;

	__skb_splice_bits(skb, pipe, &offset, &tlen, &spd, sk);

	if (spd.nr_pages)
		ret = splice_to_pipe(pipe, &spd);

	return ret;
}
EXPORT_SYMBOL_GPL(skb_splice_bits);

/**
 *	skb_store_bits - store bits from kernel buffer to skb
 *	@skb: destination buffer
 *	@offset: offset in destination
 *	@from: source buffer
 *	@len: number of bytes to copy
 *
 *	Copy the specified number of bytes from the source buffer to the
 *	destination skb.  This function handles all the messy bits of
 *	traversing fragment lists and such.
 */

int skb_store_bits(struct sk_buff *skb, int offset, const void *from, int len)
{
	int start = skb_headlen(skb);
	struct sk_buff *frag_iter;
	int i, copy;

	if (offset > (int)skb->len - len)
		goto fault;

	if ((copy = start - offset) > 0) {
		if (copy > len)
			copy = len;
		skb_copy_to_linear_data_offset(skb, offset, from, copy);
		if ((len -= copy) == 0)
			return 0;
		offset += copy;
		from += copy;
	}

	for (i = 0; i < skb_shinfo(skb)->nr_frags; i++) {
		skb_frag_t *frag = &skb_shinfo(skb)->frags[i];
		int end;

		WARN_ON(start > offset + len);

		end = start + skb_frag_size(frag);
		if ((copy = end - offset) > 0) {
			u8 *vaddr;

			if (copy > len)
				copy = len;

			vaddr = kmap_atomic(skb_frag_page(frag));
			memcpy(vaddr + frag->page_offset + offset - start,
			       from, copy);
			kunmap_atomic(vaddr);

			if ((len -= copy) == 0)
				return 0;
			offset += copy;
			from += copy;
		}
		start = end;
	}

	skb_walk_frags(skb, frag_iter) {
		int end;

		WARN_ON(start > offset + len);

		end = start + frag_iter->len;
		if ((copy = end - offset) > 0) {
			if (copy > len)
				copy = len;
			if (skb_store_bits(frag_iter, offset - start,
					   from, copy))
				goto fault;
			if ((len -= copy) == 0)
				return 0;
			offset += copy;
			from += copy;
		}
		start = end;
	}
	if (!len)
		return 0;

fault:
	return -EFAULT;
}
EXPORT_SYMBOL(skb_store_bits);

/* Checksum skb data. */
__wsum __skb_checksum(const struct sk_buff *skb, int offset, int len,
		      __wsum csum, const struct skb_checksum_ops *ops)
{
	int start = skb_headlen(skb);
	int i, copy = start - offset;
	struct sk_buff *frag_iter;
	int pos = 0;

	/* Checksum header. */
	if (copy > 0) {
		if (copy > len)
			copy = len;
		csum = ops->update(skb->data + offset, copy, csum);
		if ((len -= copy) == 0)
			return csum;
		offset += copy;
		pos	= copy;
	}

	for (i = 0; i < skb_shinfo(skb)->nr_frags; i++) {
		int end;
		skb_frag_t *frag = &skb_shinfo(skb)->frags[i];

		WARN_ON(start > offset + len);

		end = start + skb_frag_size(frag);
		if ((copy = end - offset) > 0) {
			__wsum csum2;
			u8 *vaddr;

			if (copy > len)
				copy = len;
			vaddr = kmap_atomic(skb_frag_page(frag));
			csum2 = ops->update(vaddr + frag->page_offset +
					    offset - start, copy, 0);
			kunmap_atomic(vaddr);
			csum = ops->combine(csum, csum2, pos, copy);
			if (!(len -= copy))
				return csum;
			offset += copy;
			pos    += copy;
		}
		start = end;
	}

	skb_walk_frags(skb, frag_iter) {
		int end;

		WARN_ON(start > offset + len);

		end = start + frag_iter->len;
		if ((copy = end - offset) > 0) {
			__wsum csum2;
			if (copy > len)
				copy = len;
			csum2 = __skb_checksum(frag_iter, offset - start,
					       copy, 0, ops);
			csum = ops->combine(csum, csum2, pos, copy);
			if ((len -= copy) == 0)
				return csum;
			offset += copy;
			pos    += copy;
		}
		start = end;
	}
	BUG_ON(len);

	return csum;
}
EXPORT_SYMBOL(__skb_checksum);

__wsum skb_checksum(const struct sk_buff *skb, int offset,
		    int len, __wsum csum)
{
	const struct skb_checksum_ops ops = {
		.update  = csum_partial_ext,
		.combine = csum_block_add_ext,
	};

	return __skb_checksum(skb, offset, len, csum, &ops);
}
EXPORT_SYMBOL(skb_checksum);

/* Both of above in one bottle. */

__wsum skb_copy_and_csum_bits(const struct sk_buff *skb, int offset,
				    u8 *to, int len, __wsum csum)
{
	int start = skb_headlen(skb);
	int i, copy = start - offset;
	struct sk_buff *frag_iter;
	int pos = 0;

	/* Copy header. */
	if (copy > 0) {
		if (copy > len)
			copy = len;
		csum = csum_partial_copy_nocheck(skb->data + offset, to,
						 copy, csum);
		if ((len -= copy) == 0)
			return csum;
		offset += copy;
		to     += copy;
		pos	= copy;
	}

	for (i = 0; i < skb_shinfo(skb)->nr_frags; i++) {
		int end;

		WARN_ON(start > offset + len);

		end = start + skb_frag_size(&skb_shinfo(skb)->frags[i]);
		if ((copy = end - offset) > 0) {
			__wsum csum2;
			u8 *vaddr;
			skb_frag_t *frag = &skb_shinfo(skb)->frags[i];

			if (copy > len)
				copy = len;
			vaddr = kmap_atomic(skb_frag_page(frag));
			csum2 = csum_partial_copy_nocheck(vaddr +
							  frag->page_offset +
							  offset - start, to,
							  copy, 0);
			kunmap_atomic(vaddr);
			csum = csum_block_add(csum, csum2, pos);
			if (!(len -= copy))
				return csum;
			offset += copy;
			to     += copy;
			pos    += copy;
		}
		start = end;
	}

	skb_walk_frags(skb, frag_iter) {
		__wsum csum2;
		int end;

		WARN_ON(start > offset + len);

		end = start + frag_iter->len;
		if ((copy = end - offset) > 0) {
			if (copy > len)
				copy = len;
			csum2 = skb_copy_and_csum_bits(frag_iter,
						       offset - start,
						       to, copy, 0);
			csum = csum_block_add(csum, csum2, pos);
			if ((len -= copy) == 0)
				return csum;
			offset += copy;
			to     += copy;
			pos    += copy;
		}
		start = end;
	}
	BUG_ON(len);
	return csum;
}
EXPORT_SYMBOL(skb_copy_and_csum_bits);

 /**
 *	skb_zerocopy_headlen - Calculate headroom needed for skb_zerocopy()
 *	@from: source buffer
 *
 *	Calculates the amount of linear headroom needed in the 'to' skb passed
 *	into skb_zerocopy().
 */
unsigned int
skb_zerocopy_headlen(const struct sk_buff *from)
{
	unsigned int hlen = 0;

	if (!from->head_frag ||
	    skb_headlen(from) < L1_CACHE_BYTES ||
	    skb_shinfo(from)->nr_frags >= MAX_SKB_FRAGS)
		hlen = skb_headlen(from);

	if (skb_has_frag_list(from))
		hlen = from->len;

	return hlen;
}
EXPORT_SYMBOL_GPL(skb_zerocopy_headlen);

/**
 *	skb_zerocopy - Zero copy skb to skb
 *	@to: destination buffer
 *	@from: source buffer
 *	@len: number of bytes to copy from source buffer
 *	@hlen: size of linear headroom in destination buffer
 *
 *	Copies up to `len` bytes from `from` to `to` by creating references
 *	to the frags in the source buffer.
 *
 *	The `hlen` as calculated by skb_zerocopy_headlen() specifies the
 *	headroom in the `to` buffer.
 *
 *	Return value:
 *	0: everything is OK
 *	-ENOMEM: couldn't orphan frags of @from due to lack of memory
 *	-EFAULT: skb_copy_bits() found some problem with skb geometry
 */
int
skb_zerocopy(struct sk_buff *to, struct sk_buff *from, int len, int hlen)
{
	int i, j = 0;
	int plen = 0; /* length of skb->head fragment */
	int ret;
	struct page *page;
	unsigned int offset;

	BUG_ON(!from->head_frag && !hlen);

	/* dont bother with small payloads */
	if (len <= skb_tailroom(to))
		return skb_copy_bits(from, 0, skb_put(to, len), len);

	if (hlen) {
		ret = skb_copy_bits(from, 0, skb_put(to, hlen), hlen);
		if (unlikely(ret))
			return ret;
		len -= hlen;
	} else {
		plen = min_t(int, skb_headlen(from), len);
		if (plen) {
			page = virt_to_head_page(from->head);
			offset = from->data - (unsigned char *)page_address(page);
			__skb_fill_page_desc(to, 0, page, offset, plen);
			get_page(page);
			j = 1;
			len -= plen;
		}
	}

	to->truesize += len + plen;
	to->len += len + plen;
	to->data_len += len + plen;

	if (unlikely(skb_orphan_frags(from, GFP_ATOMIC))) {
		skb_tx_error(from);
		return -ENOMEM;
	}

	for (i = 0; i < skb_shinfo(from)->nr_frags; i++) {
		if (!len)
			break;
		skb_shinfo(to)->frags[j] = skb_shinfo(from)->frags[i];
		skb_shinfo(to)->frags[j].size = min_t(int, skb_shinfo(to)->frags[j].size, len);
		len -= skb_shinfo(to)->frags[j].size;
		skb_frag_ref(to, j);
		j++;
	}
	skb_shinfo(to)->nr_frags = j;

	return 0;
}
EXPORT_SYMBOL_GPL(skb_zerocopy);

void skb_copy_and_csum_dev(const struct sk_buff *skb, u8 *to)
{
	__wsum csum;
	long csstart;

	if (skb->ip_summed == CHECKSUM_PARTIAL)
		csstart = skb_checksum_start_offset(skb);
	else
		csstart = skb_headlen(skb);

	BUG_ON(csstart > skb_headlen(skb));

	skb_copy_from_linear_data(skb, to, csstart);

	csum = 0;
	if (csstart != skb->len)
		csum = skb_copy_and_csum_bits(skb, csstart, to + csstart,
					      skb->len - csstart, 0);

	if (skb->ip_summed == CHECKSUM_PARTIAL) {
		long csstuff = csstart + skb->csum_offset;

		*((__sum16 *)(to + csstuff)) = csum_fold(csum);
	}
}
EXPORT_SYMBOL(skb_copy_and_csum_dev);

/**
 *	skb_dequeue - remove from the head of the queue
 *	@list: list to dequeue from
 *
 *	Remove the head of the list. The list lock is taken so the function
 *	may be used safely with other locking list functions. The head item is
 *	returned or %NULL if the list is empty.
 */

struct sk_buff *skb_dequeue(struct sk_buff_head *list)
{
	unsigned long flags;
	struct sk_buff *result;

	spin_lock_irqsave(&list->lock, flags);
	result = __skb_dequeue(list);
	spin_unlock_irqrestore(&list->lock, flags);
	return result;
}
EXPORT_SYMBOL(skb_dequeue);

/**
 *	skb_dequeue_tail - remove from the tail of the queue
 *	@list: list to dequeue from
 *
 *	Remove the tail of the list. The list lock is taken so the function
 *	may be used safely with other locking list functions. The tail item is
 *	returned or %NULL if the list is empty.
 */
struct sk_buff *skb_dequeue_tail(struct sk_buff_head *list)
{
	unsigned long flags;
	struct sk_buff *result;

	spin_lock_irqsave(&list->lock, flags);
	result = __skb_dequeue_tail(list);
	spin_unlock_irqrestore(&list->lock, flags);
	return result;
}
EXPORT_SYMBOL(skb_dequeue_tail);

/**
 *	skb_queue_purge - empty a list
 *	@list: list to empty
 *
 *	Delete all buffers on an &sk_buff list. Each buffer is removed from
 *	the list and one reference dropped. This function takes the list
 *	lock and is atomic with respect to other list locking functions.
 */
void skb_queue_purge(struct sk_buff_head *list)
{
	struct sk_buff *skb;
	while ((skb = skb_dequeue(list)) != NULL)
		kfree_skb(skb);
}
EXPORT_SYMBOL(skb_queue_purge);

/**
 *	skb_rbtree_purge - empty a skb rbtree
 *	@root: root of the rbtree to empty
 *
 *	Delete all buffers on an &sk_buff rbtree. Each buffer is removed from
 *	the list and one reference dropped. This function does not take
 *	any lock. Synchronization should be handled by the caller (e.g., TCP
 *	out-of-order queue is protected by the socket lock).
 */
void skb_rbtree_purge(struct rb_root *root)
{
	struct sk_buff *skb, *next;

	rbtree_postorder_for_each_entry_safe(skb, next, root, rbnode)
		kfree_skb(skb);

	*root = RB_ROOT;
}

/**
 *	skb_queue_head - queue a buffer at the list head
 *	@list: list to use
 *	@newsk: buffer to queue
 *
 *	Queue a buffer at the start of the list. This function takes the
 *	list lock and can be used safely with other locking &sk_buff functions
 *	safely.
 *
 *	A buffer cannot be placed on two lists at the same time.
 */
void skb_queue_head(struct sk_buff_head *list, struct sk_buff *newsk)
{
	unsigned long flags;

	spin_lock_irqsave(&list->lock, flags);
	__skb_queue_head(list, newsk);
	spin_unlock_irqrestore(&list->lock, flags);
}
EXPORT_SYMBOL(skb_queue_head);

/**
 *	skb_queue_tail - queue a buffer at the list tail
 *	@list: list to use
 *	@newsk: buffer to queue
 *
 *	Queue a buffer at the tail of the list. This function takes the
 *	list lock and can be used safely with other locking &sk_buff functions
 *	safely.
 *
 *	A buffer cannot be placed on two lists at the same time.
 */
void skb_queue_tail(struct sk_buff_head *list, struct sk_buff *newsk)
{
	unsigned long flags;

	spin_lock_irqsave(&list->lock, flags);
	__skb_queue_tail(list, newsk);
	spin_unlock_irqrestore(&list->lock, flags);
}
EXPORT_SYMBOL(skb_queue_tail);

/**
 *	skb_unlink	-	remove a buffer from a list
 *	@skb: buffer to remove
 *	@list: list to use
 *
 *	Remove a packet from a list. The list locks are taken and this
 *	function is atomic with respect to other list locked calls
 *
 *	You must know what list the SKB is on.
 */
void skb_unlink(struct sk_buff *skb, struct sk_buff_head *list)
{
	unsigned long flags;

	spin_lock_irqsave(&list->lock, flags);
	__skb_unlink(skb, list);
	spin_unlock_irqrestore(&list->lock, flags);
}
EXPORT_SYMBOL(skb_unlink);

/**
 *	skb_append	-	append a buffer
 *	@old: buffer to insert after
 *	@newsk: buffer to insert
 *	@list: list to use
 *
 *	Place a packet after a given packet in a list. The list locks are taken
 *	and this function is atomic with respect to other list locked calls.
 *	A buffer cannot be placed on two lists at the same time.
 */
void skb_append(struct sk_buff *old, struct sk_buff *newsk, struct sk_buff_head *list)
{
	unsigned long flags;

	spin_lock_irqsave(&list->lock, flags);
	__skb_queue_after(list, old, newsk);
	spin_unlock_irqrestore(&list->lock, flags);
}
EXPORT_SYMBOL(skb_append);

/**
 *	skb_insert	-	insert a buffer
 *	@old: buffer to insert before
 *	@newsk: buffer to insert
 *	@list: list to use
 *
 *	Place a packet before a given packet in a list. The list locks are
 * 	taken and this function is atomic with respect to other list locked
 *	calls.
 *
 *	A buffer cannot be placed on two lists at the same time.
 */
void skb_insert(struct sk_buff *old, struct sk_buff *newsk, struct sk_buff_head *list)
{
	unsigned long flags;

	spin_lock_irqsave(&list->lock, flags);
	__skb_insert(newsk, old->prev, old, list);
	spin_unlock_irqrestore(&list->lock, flags);
}
EXPORT_SYMBOL(skb_insert);

static inline void skb_split_inside_header(struct sk_buff *skb,
					   struct sk_buff* skb1,
					   const u32 len, const int pos)
{
	int i;

	skb_copy_from_linear_data_offset(skb, len, skb_put(skb1, pos - len),
					 pos - len);
	/* And move data appendix as is. */
	for (i = 0; i < skb_shinfo(skb)->nr_frags; i++)
		skb_shinfo(skb1)->frags[i] = skb_shinfo(skb)->frags[i];

	skb_shinfo(skb1)->nr_frags = skb_shinfo(skb)->nr_frags;
	skb_shinfo(skb)->nr_frags  = 0;
	skb1->data_len		   = skb->data_len;
	skb1->len		   += skb1->data_len;
	skb->data_len		   = 0;
	skb->len		   = len;
	skb_set_tail_pointer(skb, len);
}

static inline void skb_split_no_header(struct sk_buff *skb,
				       struct sk_buff* skb1,
				       const u32 len, int pos)
{
	int i, k = 0;
	const int nfrags = skb_shinfo(skb)->nr_frags;

	skb_shinfo(skb)->nr_frags = 0;
	skb1->len		  = skb1->data_len = skb->len - len;
	skb->len		  = len;
	skb->data_len		  = len - pos;

	for (i = 0; i < nfrags; i++) {
		int size = skb_frag_size(&skb_shinfo(skb)->frags[i]);

		if (pos + size > len) {
			skb_shinfo(skb1)->frags[k] = skb_shinfo(skb)->frags[i];

			if (pos < len) {
				/* Split frag.
				 * We have two variants in this case:
				 * 1. Move all the frag to the second
				 *    part, if it is possible. F.e.
				 *    this approach is mandatory for TUX,
				 *    where splitting is expensive.
				 * 2. Split is accurately. We make this.
				 */
				skb_frag_ref(skb, i);
				skb_shinfo(skb1)->frags[0].page_offset += len - pos;
				skb_frag_size_sub(&skb_shinfo(skb1)->frags[0], len - pos);
				skb_frag_size_set(&skb_shinfo(skb)->frags[i], len - pos);
				skb_shinfo(skb)->nr_frags++;
			}
			k++;
		} else
			skb_shinfo(skb)->nr_frags++;
		pos += size;
	}
	skb_shinfo(skb1)->nr_frags = k;
}

/**
 * skb_split - Split fragmented skb to two parts at length len.
 * @skb: the buffer to split
 * @skb1: the buffer to receive the second part
 * @len: new length for skb
 */
void skb_split(struct sk_buff *skb, struct sk_buff *skb1, const u32 len)
{
	int pos = skb_headlen(skb);

	skb_shinfo(skb1)->tx_flags = skb_shinfo(skb)->tx_flags & SKBTX_SHARED_FRAG;
	if (len < pos)	/* Split line is inside header. */
		skb_split_inside_header(skb, skb1, len, pos);
	else		/* Second chunk has no header, nothing to copy. */
		skb_split_no_header(skb, skb1, len, pos);
}
EXPORT_SYMBOL(skb_split);

/* Shifting from/to a cloned skb is a no-go.
 *
 * Caller cannot keep skb_shinfo related pointers past calling here!
 */
static int skb_prepare_for_shift(struct sk_buff *skb)
{
	return skb_cloned(skb) && pskb_expand_head(skb, 0, 0, GFP_ATOMIC);
}

/**
 * skb_shift - Shifts paged data partially from skb to another
 * @tgt: buffer into which tail data gets added
 * @skb: buffer from which the paged data comes from
 * @shiftlen: shift up to this many bytes
 *
 * Attempts to shift up to shiftlen worth of bytes, which may be less than
 * the length of the skb, from skb to tgt. Returns number bytes shifted.
 * It's up to caller to free skb if everything was shifted.
 *
 * If @tgt runs out of frags, the whole operation is aborted.
 *
 * Skb cannot include anything else but paged data while tgt is allowed
 * to have non-paged data as well.
 *
 * TODO: full sized shift could be optimized but that would need
 * specialized skb free'er to handle frags without up-to-date nr_frags.
 */
int skb_shift(struct sk_buff *tgt, struct sk_buff *skb, int shiftlen)
{
	int from, to, merge, todo;
	struct skb_frag_struct *fragfrom, *fragto;

	BUG_ON(shiftlen > skb->len);

	if (skb_headlen(skb))
		return 0;

	todo = shiftlen;
	from = 0;
	to = skb_shinfo(tgt)->nr_frags;
	fragfrom = &skb_shinfo(skb)->frags[from];

	/* Actual merge is delayed until the point when we know we can
	 * commit all, so that we don't have to undo partial changes
	 */
	if (!to ||
	    !skb_can_coalesce(tgt, to, skb_frag_page(fragfrom),
			      fragfrom->page_offset)) {
		merge = -1;
	} else {
		merge = to - 1;

		todo -= skb_frag_size(fragfrom);
		if (todo < 0) {
			if (skb_prepare_for_shift(skb) ||
			    skb_prepare_for_shift(tgt))
				return 0;

			/* All previous frag pointers might be stale! */
			fragfrom = &skb_shinfo(skb)->frags[from];
			fragto = &skb_shinfo(tgt)->frags[merge];

			skb_frag_size_add(fragto, shiftlen);
			skb_frag_size_sub(fragfrom, shiftlen);
			fragfrom->page_offset += shiftlen;

			goto onlymerged;
		}

		from++;
	}

	/* Skip full, not-fitting skb to avoid expensive operations */
	if ((shiftlen == skb->len) &&
	    (skb_shinfo(skb)->nr_frags - from) > (MAX_SKB_FRAGS - to))
		return 0;

	if (skb_prepare_for_shift(skb) || skb_prepare_for_shift(tgt))
		return 0;

	while ((todo > 0) && (from < skb_shinfo(skb)->nr_frags)) {
		if (to == MAX_SKB_FRAGS)
			return 0;

		fragfrom = &skb_shinfo(skb)->frags[from];
		fragto = &skb_shinfo(tgt)->frags[to];

		if (todo >= skb_frag_size(fragfrom)) {
			*fragto = *fragfrom;
			todo -= skb_frag_size(fragfrom);
			from++;
			to++;

		} else {
			__skb_frag_ref(fragfrom);
			fragto->page = fragfrom->page;
			fragto->page_offset = fragfrom->page_offset;
			skb_frag_size_set(fragto, todo);

			fragfrom->page_offset += todo;
			skb_frag_size_sub(fragfrom, todo);
			todo = 0;

			to++;
			break;
		}
	}

	/* Ready to "commit" this state change to tgt */
	skb_shinfo(tgt)->nr_frags = to;

	if (merge >= 0) {
		fragfrom = &skb_shinfo(skb)->frags[0];
		fragto = &skb_shinfo(tgt)->frags[merge];

		skb_frag_size_add(fragto, skb_frag_size(fragfrom));
		__skb_frag_unref(fragfrom);
	}

	/* Reposition in the original skb */
	to = 0;
	while (from < skb_shinfo(skb)->nr_frags)
		skb_shinfo(skb)->frags[to++] = skb_shinfo(skb)->frags[from++];
	skb_shinfo(skb)->nr_frags = to;

	BUG_ON(todo > 0 && !skb_shinfo(skb)->nr_frags);

onlymerged:
	/* Most likely the tgt won't ever need its checksum anymore, skb on
	 * the other hand might need it if it needs to be resent
	 */
	tgt->ip_summed = CHECKSUM_PARTIAL;
	skb->ip_summed = CHECKSUM_PARTIAL;

	/* Yak, is it really working this way? Some helper please? */
	skb->len -= shiftlen;
	skb->data_len -= shiftlen;
	skb->truesize -= shiftlen;
	tgt->len += shiftlen;
	tgt->data_len += shiftlen;
	tgt->truesize += shiftlen;

	return shiftlen;
}

/**
 * skb_prepare_seq_read - Prepare a sequential read of skb data
 * @skb: the buffer to read
 * @from: lower offset of data to be read
 * @to: upper offset of data to be read
 * @st: state variable
 *
 * Initializes the specified state variable. Must be called before
 * invoking skb_seq_read() for the first time.
 */
void skb_prepare_seq_read(struct sk_buff *skb, unsigned int from,
			  unsigned int to, struct skb_seq_state *st)
{
	st->lower_offset = from;
	st->upper_offset = to;
	st->root_skb = st->cur_skb = skb;
	st->frag_idx = st->stepped_offset = 0;
	st->frag_data = NULL;
}
EXPORT_SYMBOL(skb_prepare_seq_read);

/**
 * skb_seq_read - Sequentially read skb data
 * @consumed: number of bytes consumed by the caller so far
 * @data: destination pointer for data to be returned
 * @st: state variable
 *
 * Reads a block of skb data at @consumed relative to the
 * lower offset specified to skb_prepare_seq_read(). Assigns
 * the head of the data block to @data and returns the length
 * of the block or 0 if the end of the skb data or the upper
 * offset has been reached.
 *
 * The caller is not required to consume all of the data
 * returned, i.e. @consumed is typically set to the number
 * of bytes already consumed and the next call to
 * skb_seq_read() will return the remaining part of the block.
 *
 * Note 1: The size of each block of data returned can be arbitrary,
 *       this limitation is the cost for zerocopy sequential
 *       reads of potentially non linear data.
 *
 * Note 2: Fragment lists within fragments are not implemented
 *       at the moment, state->root_skb could be replaced with
 *       a stack for this purpose.
 */
unsigned int skb_seq_read(unsigned int consumed, const u8 **data,
			  struct skb_seq_state *st)
{
	unsigned int block_limit, abs_offset = consumed + st->lower_offset;
	skb_frag_t *frag;

	if (unlikely(abs_offset >= st->upper_offset)) {
		if (st->frag_data) {
			kunmap_atomic(st->frag_data);
			st->frag_data = NULL;
		}
		return 0;
	}

next_skb:
	block_limit = skb_headlen(st->cur_skb) + st->stepped_offset;

	if (abs_offset < block_limit && !st->frag_data) {
		*data = st->cur_skb->data + (abs_offset - st->stepped_offset);
		return block_limit - abs_offset;
	}

	if (st->frag_idx == 0 && !st->frag_data)
		st->stepped_offset += skb_headlen(st->cur_skb);

	while (st->frag_idx < skb_shinfo(st->cur_skb)->nr_frags) {
		frag = &skb_shinfo(st->cur_skb)->frags[st->frag_idx];
		block_limit = skb_frag_size(frag) + st->stepped_offset;

		if (abs_offset < block_limit) {
			if (!st->frag_data)
				st->frag_data = kmap_atomic(skb_frag_page(frag));

			*data = (u8 *) st->frag_data + frag->page_offset +
				(abs_offset - st->stepped_offset);

			return block_limit - abs_offset;
		}

		if (st->frag_data) {
			kunmap_atomic(st->frag_data);
			st->frag_data = NULL;
		}

		st->frag_idx++;
		st->stepped_offset += skb_frag_size(frag);
	}

	if (st->frag_data) {
		kunmap_atomic(st->frag_data);
		st->frag_data = NULL;
	}

	if (st->root_skb == st->cur_skb && skb_has_frag_list(st->root_skb)) {
		st->cur_skb = skb_shinfo(st->root_skb)->frag_list;
		st->frag_idx = 0;
		goto next_skb;
	} else if (st->cur_skb->next) {
		st->cur_skb = st->cur_skb->next;
		st->frag_idx = 0;
		goto next_skb;
	}

	return 0;
}
EXPORT_SYMBOL(skb_seq_read);

/**
 * skb_abort_seq_read - Abort a sequential read of skb data
 * @st: state variable
 *
 * Must be called if skb_seq_read() was not called until it
 * returned 0.
 */
void skb_abort_seq_read(struct skb_seq_state *st)
{
	if (st->frag_data)
		kunmap_atomic(st->frag_data);
}
EXPORT_SYMBOL(skb_abort_seq_read);

#define TS_SKB_CB(state)	((struct skb_seq_state *) &((state)->cb))

static unsigned int skb_ts_get_next_block(unsigned int offset, const u8 **text,
					  struct ts_config *conf,
					  struct ts_state *state)
{
	return skb_seq_read(offset, text, TS_SKB_CB(state));
}

static void skb_ts_finish(struct ts_config *conf, struct ts_state *state)
{
	skb_abort_seq_read(TS_SKB_CB(state));
}

/**
 * skb_find_text - Find a text pattern in skb data
 * @skb: the buffer to look in
 * @from: search offset
 * @to: search limit
 * @config: textsearch configuration
 *
 * Finds a pattern in the skb data according to the specified
 * textsearch configuration. Use textsearch_next() to retrieve
 * subsequent occurrences of the pattern. Returns the offset
 * to the first occurrence or UINT_MAX if no match was found.
 */
unsigned int skb_find_text(struct sk_buff *skb, unsigned int from,
			   unsigned int to, struct ts_config *config)
{
	struct ts_state state;
	unsigned int ret;

	config->get_next_block = skb_ts_get_next_block;
	config->finish = skb_ts_finish;

	skb_prepare_seq_read(skb, from, to, TS_SKB_CB(&state));

	ret = textsearch_find(config, &state);
	return (ret <= to - from ? ret : UINT_MAX);
}
EXPORT_SYMBOL(skb_find_text);

/**
 * skb_append_datato_frags - append the user data to a skb
 * @sk: sock  structure
 * @skb: skb structure to be appended with user data.
 * @getfrag: call back function to be used for getting the user data
 * @from: pointer to user message iov
 * @length: length of the iov message
 *
 * Description: This procedure append the user data in the fragment part
 * of the skb if any page alloc fails user this procedure returns  -ENOMEM
 */
int skb_append_datato_frags(struct sock *sk, struct sk_buff *skb,
			int (*getfrag)(void *from, char *to, int offset,
					int len, int odd, struct sk_buff *skb),
			void *from, int length)
{
	int frg_cnt = skb_shinfo(skb)->nr_frags;
	int copy;
	int offset = 0;
	int ret;
	struct page_frag *pfrag = &current->task_frag;

	do {
		/* Return error if we don't have space for new frag */
		if (frg_cnt >= MAX_SKB_FRAGS)
			return -EMSGSIZE;

		if (!sk_page_frag_refill(sk, pfrag))
			return -ENOMEM;

		/* copy the user data to page */
		copy = min_t(int, length, pfrag->size - pfrag->offset);

		ret = getfrag(from, page_address(pfrag->page) + pfrag->offset,
			      offset, copy, 0, skb);
		if (ret < 0)
			return -EFAULT;

		/* copy was successful so update the size parameters */
		skb_fill_page_desc(skb, frg_cnt, pfrag->page, pfrag->offset,
				   copy);
		frg_cnt++;
		pfrag->offset += copy;
		get_page(pfrag->page);

		skb->truesize += copy;
		atomic_add(copy, &sk->sk_wmem_alloc);
		skb->len += copy;
		skb->data_len += copy;
		offset += copy;
		length -= copy;

	} while (length > 0);

	return 0;
}
EXPORT_SYMBOL(skb_append_datato_frags);

int skb_append_pagefrags(struct sk_buff *skb, struct page *page,
			 int offset, size_t size)
{
	int i = skb_shinfo(skb)->nr_frags;

	if (skb_can_coalesce(skb, i, page, offset)) {
		skb_frag_size_add(&skb_shinfo(skb)->frags[i - 1], size);
	} else if (i < MAX_SKB_FRAGS) {
		get_page(page);
		skb_fill_page_desc(skb, i, page, offset, size);
	} else {
		return -EMSGSIZE;
	}

	return 0;
}
EXPORT_SYMBOL_GPL(skb_append_pagefrags);

/**
 *	skb_pull_rcsum - pull skb and update receive checksum
 *	@skb: buffer to update
 *	@len: length of data pulled
 *
 *	This function performs an skb_pull on the packet and updates
 *	the CHECKSUM_COMPLETE checksum.  It should be used on
 *	receive path processing instead of skb_pull unless you know
 *	that the checksum difference is zero (e.g., a valid IP header)
 *	or you are setting ip_summed to CHECKSUM_NONE.
 */
unsigned char *skb_pull_rcsum(struct sk_buff *skb, unsigned int len)
{
	unsigned char *data = skb->data;

	BUG_ON(len > skb->len);
	__skb_pull(skb, len);
	skb_postpull_rcsum(skb, data, len);
	return skb->data;
}
EXPORT_SYMBOL_GPL(skb_pull_rcsum);

/**
 *	skb_segment - Perform protocol segmentation on skb.
 *	@head_skb: buffer to segment
 *	@features: features for the output path (see dev->features)
 *
 *	This function performs segmentation on the given skb.  It returns
 *	a pointer to the first in a list of new skbs for the segments.
 *	In case of error it returns ERR_PTR(err).
 */
struct sk_buff *skb_segment(struct sk_buff *head_skb,
			    netdev_features_t features)
{
	struct sk_buff *segs = NULL;
	struct sk_buff *tail = NULL;
	struct sk_buff *list_skb = skb_shinfo(head_skb)->frag_list;
	skb_frag_t *frag = skb_shinfo(head_skb)->frags;
	unsigned int mss = skb_shinfo(head_skb)->gso_size;
	unsigned int doffset = head_skb->data - skb_mac_header(head_skb);
	struct sk_buff *frag_skb = head_skb;
	unsigned int offset = doffset;
	unsigned int tnl_hlen = skb_tnl_header_len(head_skb);
	unsigned int partial_segs = 0;
	unsigned int headroom;
	unsigned int len = head_skb->len;
	__be16 proto;
	bool csum, sg;
	int nfrags = skb_shinfo(head_skb)->nr_frags;
	int err = -ENOMEM;
	int i = 0;
	int pos;
	int dummy;

	__skb_push(head_skb, doffset);
	proto = skb_network_protocol(head_skb, &dummy);
	if (unlikely(!proto))
		return ERR_PTR(-EINVAL);

	sg = !!(features & NETIF_F_SG);
	csum = !!can_checksum_protocol(features, proto);

	if (sg && csum && (mss != GSO_BY_FRAGS))  {
		if (!(features & NETIF_F_GSO_PARTIAL)) {
			struct sk_buff *iter;
			unsigned int frag_len;

			if (!list_skb ||
			    !net_gso_ok(features, skb_shinfo(head_skb)->gso_type))
				goto normal;

			/* If we get here then all the required
			 * GSO features except frag_list are supported.
			 * Try to split the SKB to multiple GSO SKBs
			 * with no frag_list.
			 * Currently we can do that only when the buffers don't
			 * have a linear part and all the buffers except
			 * the last are of the same length.
			 */
			frag_len = list_skb->len;
			skb_walk_frags(head_skb, iter) {
				if (frag_len != iter->len && iter->next)
					goto normal;
<<<<<<< HEAD
				if (skb_headlen(iter))
=======
				if (skb_headlen(iter) && !iter->head_frag)
>>>>>>> 2ea659a9
					goto normal;

				len -= iter->len;
			}

			if (len != frag_len)
				goto normal;
		}

		/* GSO partial only requires that we trim off any excess that
		 * doesn't fit into an MSS sized block, so take care of that
		 * now.
		 */
		partial_segs = len / mss;
		if (partial_segs > 1)
			mss *= partial_segs;
		else
			partial_segs = 0;
	}

normal:
	headroom = skb_headroom(head_skb);
	pos = skb_headlen(head_skb);

	do {
		struct sk_buff *nskb;
		skb_frag_t *nskb_frag;
		int hsize;
		int size;

		if (unlikely(mss == GSO_BY_FRAGS)) {
			len = list_skb->len;
		} else {
			len = head_skb->len - offset;
			if (len > mss)
				len = mss;
		}

		hsize = skb_headlen(head_skb) - offset;
		if (hsize < 0)
			hsize = 0;
		if (hsize > len || !sg)
			hsize = len;

		if (!hsize && i >= nfrags && skb_headlen(list_skb) &&
		    (skb_headlen(list_skb) == len || sg)) {
			BUG_ON(skb_headlen(list_skb) > len);

			i = 0;
			nfrags = skb_shinfo(list_skb)->nr_frags;
			frag = skb_shinfo(list_skb)->frags;
			frag_skb = list_skb;
			pos += skb_headlen(list_skb);

			while (pos < offset + len) {
				BUG_ON(i >= nfrags);

				size = skb_frag_size(frag);
				if (pos + size > offset + len)
					break;

				i++;
				pos += size;
				frag++;
			}

			nskb = skb_clone(list_skb, GFP_ATOMIC);
			list_skb = list_skb->next;

			if (unlikely(!nskb))
				goto err;

			if (unlikely(pskb_trim(nskb, len))) {
				kfree_skb(nskb);
				goto err;
			}

			hsize = skb_end_offset(nskb);
			if (skb_cow_head(nskb, doffset + headroom)) {
				kfree_skb(nskb);
				goto err;
			}

			nskb->truesize += skb_end_offset(nskb) - hsize;
			skb_release_head_state(nskb);
			__skb_push(nskb, doffset);
		} else {
			nskb = __alloc_skb(hsize + doffset + headroom,
					   GFP_ATOMIC, skb_alloc_rx_flag(head_skb),
					   NUMA_NO_NODE);

			if (unlikely(!nskb))
				goto err;

			skb_reserve(nskb, headroom);
			__skb_put(nskb, doffset);
		}

		if (segs)
			tail->next = nskb;
		else
			segs = nskb;
		tail = nskb;

		__copy_skb_header(nskb, head_skb);

		skb_headers_offset_update(nskb, skb_headroom(nskb) - headroom);
		skb_reset_mac_len(nskb);

		skb_copy_from_linear_data_offset(head_skb, -tnl_hlen,
						 nskb->data - tnl_hlen,
						 doffset + tnl_hlen);

		if (nskb->len == len + doffset)
			goto perform_csum_check;

		if (!sg) {
			if (!nskb->remcsum_offload)
				nskb->ip_summed = CHECKSUM_NONE;
			SKB_GSO_CB(nskb)->csum =
				skb_copy_and_csum_bits(head_skb, offset,
						       skb_put(nskb, len),
						       len, 0);
			SKB_GSO_CB(nskb)->csum_start =
				skb_headroom(nskb) + doffset;
			continue;
		}

		nskb_frag = skb_shinfo(nskb)->frags;

		skb_copy_from_linear_data_offset(head_skb, offset,
						 skb_put(nskb, hsize), hsize);

		skb_shinfo(nskb)->tx_flags = skb_shinfo(head_skb)->tx_flags &
			SKBTX_SHARED_FRAG;

		while (pos < offset + len) {
			if (i >= nfrags) {
				BUG_ON(skb_headlen(list_skb));

				i = 0;
				nfrags = skb_shinfo(list_skb)->nr_frags;
				frag = skb_shinfo(list_skb)->frags;
				frag_skb = list_skb;

				BUG_ON(!nfrags);

				list_skb = list_skb->next;
			}

			if (unlikely(skb_shinfo(nskb)->nr_frags >=
				     MAX_SKB_FRAGS)) {
				net_warn_ratelimited(
					"skb_segment: too many frags: %u %u\n",
					pos, mss);
				goto err;
			}

			if (unlikely(skb_orphan_frags(frag_skb, GFP_ATOMIC)))
				goto err;

			*nskb_frag = *frag;
			__skb_frag_ref(nskb_frag);
			size = skb_frag_size(nskb_frag);

			if (pos < offset) {
				nskb_frag->page_offset += offset - pos;
				skb_frag_size_sub(nskb_frag, offset - pos);
			}

			skb_shinfo(nskb)->nr_frags++;

			if (pos + size <= offset + len) {
				i++;
				frag++;
				pos += size;
			} else {
				skb_frag_size_sub(nskb_frag, pos + size - (offset + len));
				goto skip_fraglist;
			}

			nskb_frag++;
		}

skip_fraglist:
		nskb->data_len = len - hsize;
		nskb->len += nskb->data_len;
		nskb->truesize += nskb->data_len;

perform_csum_check:
		if (!csum) {
			if (skb_has_shared_frag(nskb)) {
				err = __skb_linearize(nskb);
				if (err)
					goto err;
			}
			if (!nskb->remcsum_offload)
				nskb->ip_summed = CHECKSUM_NONE;
			SKB_GSO_CB(nskb)->csum =
				skb_checksum(nskb, doffset,
					     nskb->len - doffset, 0);
			SKB_GSO_CB(nskb)->csum_start =
				skb_headroom(nskb) + doffset;
		}
	} while ((offset += len) < head_skb->len);

	/* Some callers want to get the end of the list.
	 * Put it in segs->prev to avoid walking the list.
	 * (see validate_xmit_skb_list() for example)
	 */
	segs->prev = tail;

	if (partial_segs) {
		struct sk_buff *iter;
		int type = skb_shinfo(head_skb)->gso_type;
		unsigned short gso_size = skb_shinfo(head_skb)->gso_size;

		/* Update type to add partial and then remove dodgy if set */
		type |= (features & NETIF_F_GSO_PARTIAL) / NETIF_F_GSO_PARTIAL * SKB_GSO_PARTIAL;
		type &= ~SKB_GSO_DODGY;

		/* Update GSO info and prepare to start updating headers on
		 * our way back down the stack of protocols.
		 */
		for (iter = segs; iter; iter = iter->next) {
			skb_shinfo(iter)->gso_size = gso_size;
			skb_shinfo(iter)->gso_segs = partial_segs;
			skb_shinfo(iter)->gso_type = type;
			SKB_GSO_CB(iter)->data_offset = skb_headroom(iter) + doffset;
		}

		if (tail->len - doffset <= gso_size)
			skb_shinfo(tail)->gso_size = 0;
		else if (tail != segs)
			skb_shinfo(tail)->gso_segs = DIV_ROUND_UP(tail->len - doffset, gso_size);
	}

	/* Following permits correct backpressure, for protocols
	 * using skb_set_owner_w().
	 * Idea is to tranfert ownership from head_skb to last segment.
	 */
	if (head_skb->destructor == sock_wfree) {
		swap(tail->truesize, head_skb->truesize);
		swap(tail->destructor, head_skb->destructor);
		swap(tail->sk, head_skb->sk);
	}
	return segs;

err:
	kfree_skb_list(segs);
	return ERR_PTR(err);
}
EXPORT_SYMBOL_GPL(skb_segment);

int skb_gro_receive(struct sk_buff **head, struct sk_buff *skb)
{
	struct skb_shared_info *pinfo, *skbinfo = skb_shinfo(skb);
	unsigned int offset = skb_gro_offset(skb);
	unsigned int headlen = skb_headlen(skb);
	unsigned int len = skb_gro_len(skb);
	struct sk_buff *lp, *p = *head;
	unsigned int delta_truesize;

	if (unlikely(p->len + len >= 65536))
		return -E2BIG;

	lp = NAPI_GRO_CB(p)->last;
	pinfo = skb_shinfo(lp);

	if (headlen <= offset) {
		skb_frag_t *frag;
		skb_frag_t *frag2;
		int i = skbinfo->nr_frags;
		int nr_frags = pinfo->nr_frags + i;

		if (nr_frags > MAX_SKB_FRAGS)
			goto merge;

		offset -= headlen;
		pinfo->nr_frags = nr_frags;
		skbinfo->nr_frags = 0;

		frag = pinfo->frags + nr_frags;
		frag2 = skbinfo->frags + i;
		do {
			*--frag = *--frag2;
		} while (--i);

		frag->page_offset += offset;
		skb_frag_size_sub(frag, offset);

		/* all fragments truesize : remove (head size + sk_buff) */
		delta_truesize = skb->truesize -
				 SKB_TRUESIZE(skb_end_offset(skb));

		skb->truesize -= skb->data_len;
		skb->len -= skb->data_len;
		skb->data_len = 0;

		NAPI_GRO_CB(skb)->free = NAPI_GRO_FREE;
		goto done;
	} else if (skb->head_frag) {
		int nr_frags = pinfo->nr_frags;
		skb_frag_t *frag = pinfo->frags + nr_frags;
		struct page *page = virt_to_head_page(skb->head);
		unsigned int first_size = headlen - offset;
		unsigned int first_offset;

		if (nr_frags + 1 + skbinfo->nr_frags > MAX_SKB_FRAGS)
			goto merge;

		first_offset = skb->data -
			       (unsigned char *)page_address(page) +
			       offset;

		pinfo->nr_frags = nr_frags + 1 + skbinfo->nr_frags;

		frag->page.p	  = page;
		frag->page_offset = first_offset;
		skb_frag_size_set(frag, first_size);

		memcpy(frag + 1, skbinfo->frags, sizeof(*frag) * skbinfo->nr_frags);
		/* We dont need to clear skbinfo->nr_frags here */

		delta_truesize = skb->truesize - SKB_DATA_ALIGN(sizeof(struct sk_buff));
		NAPI_GRO_CB(skb)->free = NAPI_GRO_FREE_STOLEN_HEAD;
		goto done;
	}

merge:
	delta_truesize = skb->truesize;
	if (offset > headlen) {
		unsigned int eat = offset - headlen;

		skbinfo->frags[0].page_offset += eat;
		skb_frag_size_sub(&skbinfo->frags[0], eat);
		skb->data_len -= eat;
		skb->len -= eat;
		offset = headlen;
	}

	__skb_pull(skb, offset);

	if (NAPI_GRO_CB(p)->last == p)
		skb_shinfo(p)->frag_list = skb;
	else
		NAPI_GRO_CB(p)->last->next = skb;
	NAPI_GRO_CB(p)->last = skb;
	__skb_header_release(skb);
	lp = p;

done:
	NAPI_GRO_CB(p)->count++;
	p->data_len += len;
	p->truesize += delta_truesize;
	p->len += len;
	if (lp != p) {
		lp->data_len += len;
		lp->truesize += delta_truesize;
		lp->len += len;
	}
	NAPI_GRO_CB(skb)->same_flow = 1;
	return 0;
}
EXPORT_SYMBOL_GPL(skb_gro_receive);

void __init skb_init(void)
{
	skbuff_head_cache = kmem_cache_create("skbuff_head_cache",
					      sizeof(struct sk_buff),
					      0,
					      SLAB_HWCACHE_ALIGN|SLAB_PANIC,
					      NULL);
	skbuff_fclone_cache = kmem_cache_create("skbuff_fclone_cache",
						sizeof(struct sk_buff_fclones),
						0,
						SLAB_HWCACHE_ALIGN|SLAB_PANIC,
						NULL);
}

/**
 *	skb_to_sgvec - Fill a scatter-gather list from a socket buffer
 *	@skb: Socket buffer containing the buffers to be mapped
 *	@sg: The scatter-gather list to map into
 *	@offset: The offset into the buffer's contents to start mapping
 *	@len: Length of buffer space to be mapped
 *
 *	Fill the specified scatter-gather list with mappings/pointers into a
 *	region of the buffer space attached to a socket buffer.
 */
static int
__skb_to_sgvec(struct sk_buff *skb, struct scatterlist *sg, int offset, int len)
{
	int start = skb_headlen(skb);
	int i, copy = start - offset;
	struct sk_buff *frag_iter;
	int elt = 0;

	if (copy > 0) {
		if (copy > len)
			copy = len;
		sg_set_buf(sg, skb->data + offset, copy);
		elt++;
		if ((len -= copy) == 0)
			return elt;
		offset += copy;
	}

	for (i = 0; i < skb_shinfo(skb)->nr_frags; i++) {
		int end;

		WARN_ON(start > offset + len);

		end = start + skb_frag_size(&skb_shinfo(skb)->frags[i]);
		if ((copy = end - offset) > 0) {
			skb_frag_t *frag = &skb_shinfo(skb)->frags[i];

			if (copy > len)
				copy = len;
			sg_set_page(&sg[elt], skb_frag_page(frag), copy,
					frag->page_offset+offset-start);
			elt++;
			if (!(len -= copy))
				return elt;
			offset += copy;
		}
		start = end;
	}

	skb_walk_frags(skb, frag_iter) {
		int end;

		WARN_ON(start > offset + len);

		end = start + frag_iter->len;
		if ((copy = end - offset) > 0) {
			if (copy > len)
				copy = len;
			elt += __skb_to_sgvec(frag_iter, sg+elt, offset - start,
					      copy);
			if ((len -= copy) == 0)
				return elt;
			offset += copy;
		}
		start = end;
	}
	BUG_ON(len);
	return elt;
}

/* As compared with skb_to_sgvec, skb_to_sgvec_nomark only map skb to given
 * sglist without mark the sg which contain last skb data as the end.
 * So the caller can mannipulate sg list as will when padding new data after
 * the first call without calling sg_unmark_end to expend sg list.
 *
 * Scenario to use skb_to_sgvec_nomark:
 * 1. sg_init_table
 * 2. skb_to_sgvec_nomark(payload1)
 * 3. skb_to_sgvec_nomark(payload2)
 *
 * This is equivalent to:
 * 1. sg_init_table
 * 2. skb_to_sgvec(payload1)
 * 3. sg_unmark_end
 * 4. skb_to_sgvec(payload2)
 *
 * When mapping mutilple payload conditionally, skb_to_sgvec_nomark
 * is more preferable.
 */
int skb_to_sgvec_nomark(struct sk_buff *skb, struct scatterlist *sg,
			int offset, int len)
{
	return __skb_to_sgvec(skb, sg, offset, len);
}
EXPORT_SYMBOL_GPL(skb_to_sgvec_nomark);

int skb_to_sgvec(struct sk_buff *skb, struct scatterlist *sg, int offset, int len)
{
	int nsg = __skb_to_sgvec(skb, sg, offset, len);

	sg_mark_end(&sg[nsg - 1]);

	return nsg;
}
EXPORT_SYMBOL_GPL(skb_to_sgvec);

/**
 *	skb_cow_data - Check that a socket buffer's data buffers are writable
 *	@skb: The socket buffer to check.
 *	@tailbits: Amount of trailing space to be added
 *	@trailer: Returned pointer to the skb where the @tailbits space begins
 *
 *	Make sure that the data buffers attached to a socket buffer are
 *	writable. If they are not, private copies are made of the data buffers
 *	and the socket buffer is set to use these instead.
 *
 *	If @tailbits is given, make sure that there is space to write @tailbits
 *	bytes of data beyond current end of socket buffer.  @trailer will be
 *	set to point to the skb in which this space begins.
 *
 *	The number of scatterlist elements required to completely map the
 *	COW'd and extended socket buffer will be returned.
 */
int skb_cow_data(struct sk_buff *skb, int tailbits, struct sk_buff **trailer)
{
	int copyflag;
	int elt;
	struct sk_buff *skb1, **skb_p;

	/* If skb is cloned or its head is paged, reallocate
	 * head pulling out all the pages (pages are considered not writable
	 * at the moment even if they are anonymous).
	 */
	if ((skb_cloned(skb) || skb_shinfo(skb)->nr_frags) &&
	    __pskb_pull_tail(skb, skb_pagelen(skb)-skb_headlen(skb)) == NULL)
		return -ENOMEM;

	/* Easy case. Most of packets will go this way. */
	if (!skb_has_frag_list(skb)) {
		/* A little of trouble, not enough of space for trailer.
		 * This should not happen, when stack is tuned to generate
		 * good frames. OK, on miss we reallocate and reserve even more
		 * space, 128 bytes is fair. */

		if (skb_tailroom(skb) < tailbits &&
		    pskb_expand_head(skb, 0, tailbits-skb_tailroom(skb)+128, GFP_ATOMIC))
			return -ENOMEM;

		/* Voila! */
		*trailer = skb;
		return 1;
	}

	/* Misery. We are in troubles, going to mincer fragments... */

	elt = 1;
	skb_p = &skb_shinfo(skb)->frag_list;
	copyflag = 0;

	while ((skb1 = *skb_p) != NULL) {
		int ntail = 0;

		/* The fragment is partially pulled by someone,
		 * this can happen on input. Copy it and everything
		 * after it. */

		if (skb_shared(skb1))
			copyflag = 1;

		/* If the skb is the last, worry about trailer. */

		if (skb1->next == NULL && tailbits) {
			if (skb_shinfo(skb1)->nr_frags ||
			    skb_has_frag_list(skb1) ||
			    skb_tailroom(skb1) < tailbits)
				ntail = tailbits + 128;
		}

		if (copyflag ||
		    skb_cloned(skb1) ||
		    ntail ||
		    skb_shinfo(skb1)->nr_frags ||
		    skb_has_frag_list(skb1)) {
			struct sk_buff *skb2;

			/* Fuck, we are miserable poor guys... */
			if (ntail == 0)
				skb2 = skb_copy(skb1, GFP_ATOMIC);
			else
				skb2 = skb_copy_expand(skb1,
						       skb_headroom(skb1),
						       ntail,
						       GFP_ATOMIC);
			if (unlikely(skb2 == NULL))
				return -ENOMEM;

			if (skb1->sk)
				skb_set_owner_w(skb2, skb1->sk);

			/* Looking around. Are we still alive?
			 * OK, link new skb, drop old one */

			skb2->next = skb1->next;
			*skb_p = skb2;
			kfree_skb(skb1);
			skb1 = skb2;
		}
		elt++;
		*trailer = skb1;
		skb_p = &skb1->next;
	}

	return elt;
}
EXPORT_SYMBOL_GPL(skb_cow_data);

static void sock_rmem_free(struct sk_buff *skb)
{
	struct sock *sk = skb->sk;

	atomic_sub(skb->truesize, &sk->sk_rmem_alloc);
}

static void skb_set_err_queue(struct sk_buff *skb)
{
	/* pkt_type of skbs received on local sockets is never PACKET_OUTGOING.
	 * So, it is safe to (mis)use it to mark skbs on the error queue.
	 */
	skb->pkt_type = PACKET_OUTGOING;
	BUILD_BUG_ON(PACKET_OUTGOING == 0);
}

/*
 * Note: We dont mem charge error packets (no sk_forward_alloc changes)
 */
int sock_queue_err_skb(struct sock *sk, struct sk_buff *skb)
{
	if (atomic_read(&sk->sk_rmem_alloc) + skb->truesize >=
	    (unsigned int)sk->sk_rcvbuf)
		return -ENOMEM;

	skb_orphan(skb);
	skb->sk = sk;
	skb->destructor = sock_rmem_free;
	atomic_add(skb->truesize, &sk->sk_rmem_alloc);
	skb_set_err_queue(skb);

	/* before exiting rcu section, make sure dst is refcounted */
	skb_dst_force(skb);

	skb_queue_tail(&sk->sk_error_queue, skb);
	if (!sock_flag(sk, SOCK_DEAD))
		sk->sk_data_ready(sk);
	return 0;
}
EXPORT_SYMBOL(sock_queue_err_skb);

static bool is_icmp_err_skb(const struct sk_buff *skb)
{
	return skb && (SKB_EXT_ERR(skb)->ee.ee_origin == SO_EE_ORIGIN_ICMP ||
		       SKB_EXT_ERR(skb)->ee.ee_origin == SO_EE_ORIGIN_ICMP6);
}

struct sk_buff *sock_dequeue_err_skb(struct sock *sk)
{
	struct sk_buff_head *q = &sk->sk_error_queue;
	struct sk_buff *skb, *skb_next = NULL;
	bool icmp_next = false;
	unsigned long flags;

	spin_lock_irqsave(&q->lock, flags);
	skb = __skb_dequeue(q);
	if (skb && (skb_next = skb_peek(q)))
		icmp_next = is_icmp_err_skb(skb_next);
	spin_unlock_irqrestore(&q->lock, flags);

	if (is_icmp_err_skb(skb) && !icmp_next)
		sk->sk_err = 0;

	if (skb_next)
		sk->sk_error_report(sk);

	return skb;
}
EXPORT_SYMBOL(sock_dequeue_err_skb);

/**
 * skb_clone_sk - create clone of skb, and take reference to socket
 * @skb: the skb to clone
 *
 * This function creates a clone of a buffer that holds a reference on
 * sk_refcnt.  Buffers created via this function are meant to be
 * returned using sock_queue_err_skb, or free via kfree_skb.
 *
 * When passing buffers allocated with this function to sock_queue_err_skb
 * it is necessary to wrap the call with sock_hold/sock_put in order to
 * prevent the socket from being released prior to being enqueued on
 * the sk_error_queue.
 */
struct sk_buff *skb_clone_sk(struct sk_buff *skb)
{
	struct sock *sk = skb->sk;
	struct sk_buff *clone;

	if (!sk || !atomic_inc_not_zero(&sk->sk_refcnt))
		return NULL;

	clone = skb_clone(skb, GFP_ATOMIC);
	if (!clone) {
		sock_put(sk);
		return NULL;
	}

	clone->sk = sk;
	clone->destructor = sock_efree;

	return clone;
}
EXPORT_SYMBOL(skb_clone_sk);

static void __skb_complete_tx_timestamp(struct sk_buff *skb,
					struct sock *sk,
					int tstype,
					bool opt_stats)
{
	struct sock_exterr_skb *serr;
	int err;

	BUILD_BUG_ON(sizeof(struct sock_exterr_skb) > sizeof(skb->cb));

	serr = SKB_EXT_ERR(skb);
	memset(serr, 0, sizeof(*serr));
	serr->ee.ee_errno = ENOMSG;
	serr->ee.ee_origin = SO_EE_ORIGIN_TIMESTAMPING;
	serr->ee.ee_info = tstype;
	serr->opt_stats = opt_stats;
	serr->header.h4.iif = skb->dev ? skb->dev->ifindex : 0;
	if (sk->sk_tsflags & SOF_TIMESTAMPING_OPT_ID) {
		serr->ee.ee_data = skb_shinfo(skb)->tskey;
		if (sk->sk_protocol == IPPROTO_TCP &&
		    sk->sk_type == SOCK_STREAM)
			serr->ee.ee_data -= sk->sk_tskey;
	}

	err = sock_queue_err_skb(sk, skb);

	if (err)
		kfree_skb(skb);
}

static bool skb_may_tx_timestamp(struct sock *sk, bool tsonly)
{
	bool ret;

	if (likely(sysctl_tstamp_allow_data || tsonly))
		return true;

	read_lock_bh(&sk->sk_callback_lock);
	ret = sk->sk_socket && sk->sk_socket->file &&
	      file_ns_capable(sk->sk_socket->file, &init_user_ns, CAP_NET_RAW);
	read_unlock_bh(&sk->sk_callback_lock);
	return ret;
}

void skb_complete_tx_timestamp(struct sk_buff *skb,
			       struct skb_shared_hwtstamps *hwtstamps)
{
	struct sock *sk = skb->sk;

	if (!skb_may_tx_timestamp(sk, false))
		return;

	/* Take a reference to prevent skb_orphan() from freeing the socket,
	 * but only if the socket refcount is not zero.
	 */
	if (likely(atomic_inc_not_zero(&sk->sk_refcnt))) {
		*skb_hwtstamps(skb) = *hwtstamps;
		__skb_complete_tx_timestamp(skb, sk, SCM_TSTAMP_SND, false);
		sock_put(sk);
	}
}
EXPORT_SYMBOL_GPL(skb_complete_tx_timestamp);

void __skb_tstamp_tx(struct sk_buff *orig_skb,
		     struct skb_shared_hwtstamps *hwtstamps,
		     struct sock *sk, int tstype)
{
	struct sk_buff *skb;
	bool tsonly, opt_stats = false;

	if (!sk)
		return;

	tsonly = sk->sk_tsflags & SOF_TIMESTAMPING_OPT_TSONLY;
	if (!skb_may_tx_timestamp(sk, tsonly))
		return;

	if (tsonly) {
#ifdef CONFIG_INET
		if ((sk->sk_tsflags & SOF_TIMESTAMPING_OPT_STATS) &&
		    sk->sk_protocol == IPPROTO_TCP &&
		    sk->sk_type == SOCK_STREAM) {
			skb = tcp_get_timestamping_opt_stats(sk);
			opt_stats = true;
		} else
#endif
			skb = alloc_skb(0, GFP_ATOMIC);
	} else {
		skb = skb_clone(orig_skb, GFP_ATOMIC);
	}
	if (!skb)
		return;

	if (tsonly) {
		skb_shinfo(skb)->tx_flags = skb_shinfo(orig_skb)->tx_flags;
		skb_shinfo(skb)->tskey = skb_shinfo(orig_skb)->tskey;
	}

	if (hwtstamps)
		*skb_hwtstamps(skb) = *hwtstamps;
	else
		skb->tstamp = ktime_get_real();

	__skb_complete_tx_timestamp(skb, sk, tstype, opt_stats);
}
EXPORT_SYMBOL_GPL(__skb_tstamp_tx);

void skb_tstamp_tx(struct sk_buff *orig_skb,
		   struct skb_shared_hwtstamps *hwtstamps)
{
	return __skb_tstamp_tx(orig_skb, hwtstamps, orig_skb->sk,
			       SCM_TSTAMP_SND);
}
EXPORT_SYMBOL_GPL(skb_tstamp_tx);

void skb_complete_wifi_ack(struct sk_buff *skb, bool acked)
{
	struct sock *sk = skb->sk;
	struct sock_exterr_skb *serr;
	int err = 1;

	skb->wifi_acked_valid = 1;
	skb->wifi_acked = acked;

	serr = SKB_EXT_ERR(skb);
	memset(serr, 0, sizeof(*serr));
	serr->ee.ee_errno = ENOMSG;
	serr->ee.ee_origin = SO_EE_ORIGIN_TXSTATUS;

	/* Take a reference to prevent skb_orphan() from freeing the socket,
	 * but only if the socket refcount is not zero.
	 */
	if (likely(atomic_inc_not_zero(&sk->sk_refcnt))) {
		err = sock_queue_err_skb(sk, skb);
		sock_put(sk);
	}
	if (err)
		kfree_skb(skb);
}
EXPORT_SYMBOL_GPL(skb_complete_wifi_ack);

/**
 * skb_partial_csum_set - set up and verify partial csum values for packet
 * @skb: the skb to set
 * @start: the number of bytes after skb->data to start checksumming.
 * @off: the offset from start to place the checksum.
 *
 * For untrusted partially-checksummed packets, we need to make sure the values
 * for skb->csum_start and skb->csum_offset are valid so we don't oops.
 *
 * This function checks and sets those values and skb->ip_summed: if this
 * returns false you should drop the packet.
 */
bool skb_partial_csum_set(struct sk_buff *skb, u16 start, u16 off)
{
	if (unlikely(start > skb_headlen(skb)) ||
	    unlikely((int)start + off > skb_headlen(skb) - 2)) {
		net_warn_ratelimited("bad partial csum: csum=%u/%u len=%u\n",
				     start, off, skb_headlen(skb));
		return false;
	}
	skb->ip_summed = CHECKSUM_PARTIAL;
	skb->csum_start = skb_headroom(skb) + start;
	skb->csum_offset = off;
	skb_set_transport_header(skb, start);
	return true;
}
EXPORT_SYMBOL_GPL(skb_partial_csum_set);

static int skb_maybe_pull_tail(struct sk_buff *skb, unsigned int len,
			       unsigned int max)
{
	if (skb_headlen(skb) >= len)
		return 0;

	/* If we need to pullup then pullup to the max, so we
	 * won't need to do it again.
	 */
	if (max > skb->len)
		max = skb->len;

	if (__pskb_pull_tail(skb, max - skb_headlen(skb)) == NULL)
		return -ENOMEM;

	if (skb_headlen(skb) < len)
		return -EPROTO;

	return 0;
}

#define MAX_TCP_HDR_LEN (15 * 4)

static __sum16 *skb_checksum_setup_ip(struct sk_buff *skb,
				      typeof(IPPROTO_IP) proto,
				      unsigned int off)
{
	switch (proto) {
		int err;

	case IPPROTO_TCP:
		err = skb_maybe_pull_tail(skb, off + sizeof(struct tcphdr),
					  off + MAX_TCP_HDR_LEN);
		if (!err && !skb_partial_csum_set(skb, off,
						  offsetof(struct tcphdr,
							   check)))
			err = -EPROTO;
		return err ? ERR_PTR(err) : &tcp_hdr(skb)->check;

	case IPPROTO_UDP:
		err = skb_maybe_pull_tail(skb, off + sizeof(struct udphdr),
					  off + sizeof(struct udphdr));
		if (!err && !skb_partial_csum_set(skb, off,
						  offsetof(struct udphdr,
							   check)))
			err = -EPROTO;
		return err ? ERR_PTR(err) : &udp_hdr(skb)->check;
	}

	return ERR_PTR(-EPROTO);
}

/* This value should be large enough to cover a tagged ethernet header plus
 * maximally sized IP and TCP or UDP headers.
 */
#define MAX_IP_HDR_LEN 128

static int skb_checksum_setup_ipv4(struct sk_buff *skb, bool recalculate)
{
	unsigned int off;
	bool fragment;
	__sum16 *csum;
	int err;

	fragment = false;

	err = skb_maybe_pull_tail(skb,
				  sizeof(struct iphdr),
				  MAX_IP_HDR_LEN);
	if (err < 0)
		goto out;

	if (ip_hdr(skb)->frag_off & htons(IP_OFFSET | IP_MF))
		fragment = true;

	off = ip_hdrlen(skb);

	err = -EPROTO;

	if (fragment)
		goto out;

	csum = skb_checksum_setup_ip(skb, ip_hdr(skb)->protocol, off);
	if (IS_ERR(csum))
		return PTR_ERR(csum);

	if (recalculate)
		*csum = ~csum_tcpudp_magic(ip_hdr(skb)->saddr,
					   ip_hdr(skb)->daddr,
					   skb->len - off,
					   ip_hdr(skb)->protocol, 0);
	err = 0;

out:
	return err;
}

/* This value should be large enough to cover a tagged ethernet header plus
 * an IPv6 header, all options, and a maximal TCP or UDP header.
 */
#define MAX_IPV6_HDR_LEN 256

#define OPT_HDR(type, skb, off) \
	(type *)(skb_network_header(skb) + (off))

static int skb_checksum_setup_ipv6(struct sk_buff *skb, bool recalculate)
{
	int err;
	u8 nexthdr;
	unsigned int off;
	unsigned int len;
	bool fragment;
	bool done;
	__sum16 *csum;

	fragment = false;
	done = false;

	off = sizeof(struct ipv6hdr);

	err = skb_maybe_pull_tail(skb, off, MAX_IPV6_HDR_LEN);
	if (err < 0)
		goto out;

	nexthdr = ipv6_hdr(skb)->nexthdr;

	len = sizeof(struct ipv6hdr) + ntohs(ipv6_hdr(skb)->payload_len);
	while (off <= len && !done) {
		switch (nexthdr) {
		case IPPROTO_DSTOPTS:
		case IPPROTO_HOPOPTS:
		case IPPROTO_ROUTING: {
			struct ipv6_opt_hdr *hp;

			err = skb_maybe_pull_tail(skb,
						  off +
						  sizeof(struct ipv6_opt_hdr),
						  MAX_IPV6_HDR_LEN);
			if (err < 0)
				goto out;

			hp = OPT_HDR(struct ipv6_opt_hdr, skb, off);
			nexthdr = hp->nexthdr;
			off += ipv6_optlen(hp);
			break;
		}
		case IPPROTO_AH: {
			struct ip_auth_hdr *hp;

			err = skb_maybe_pull_tail(skb,
						  off +
						  sizeof(struct ip_auth_hdr),
						  MAX_IPV6_HDR_LEN);
			if (err < 0)
				goto out;

			hp = OPT_HDR(struct ip_auth_hdr, skb, off);
			nexthdr = hp->nexthdr;
			off += ipv6_authlen(hp);
			break;
		}
		case IPPROTO_FRAGMENT: {
			struct frag_hdr *hp;

			err = skb_maybe_pull_tail(skb,
						  off +
						  sizeof(struct frag_hdr),
						  MAX_IPV6_HDR_LEN);
			if (err < 0)
				goto out;

			hp = OPT_HDR(struct frag_hdr, skb, off);

			if (hp->frag_off & htons(IP6_OFFSET | IP6_MF))
				fragment = true;

			nexthdr = hp->nexthdr;
			off += sizeof(struct frag_hdr);
			break;
		}
		default:
			done = true;
			break;
		}
	}

	err = -EPROTO;

	if (!done || fragment)
		goto out;

	csum = skb_checksum_setup_ip(skb, nexthdr, off);
	if (IS_ERR(csum))
		return PTR_ERR(csum);

	if (recalculate)
		*csum = ~csum_ipv6_magic(&ipv6_hdr(skb)->saddr,
					 &ipv6_hdr(skb)->daddr,
					 skb->len - off, nexthdr, 0);
	err = 0;

out:
	return err;
}

/**
 * skb_checksum_setup - set up partial checksum offset
 * @skb: the skb to set up
 * @recalculate: if true the pseudo-header checksum will be recalculated
 */
int skb_checksum_setup(struct sk_buff *skb, bool recalculate)
{
	int err;

	switch (skb->protocol) {
	case htons(ETH_P_IP):
		err = skb_checksum_setup_ipv4(skb, recalculate);
		break;

	case htons(ETH_P_IPV6):
		err = skb_checksum_setup_ipv6(skb, recalculate);
		break;

	default:
		err = -EPROTO;
		break;
	}

	return err;
}
EXPORT_SYMBOL(skb_checksum_setup);

/**
 * skb_checksum_maybe_trim - maybe trims the given skb
 * @skb: the skb to check
 * @transport_len: the data length beyond the network header
 *
 * Checks whether the given skb has data beyond the given transport length.
 * If so, returns a cloned skb trimmed to this transport length.
 * Otherwise returns the provided skb. Returns NULL in error cases
 * (e.g. transport_len exceeds skb length or out-of-memory).
 *
 * Caller needs to set the skb transport header and free any returned skb if it
 * differs from the provided skb.
 */
static struct sk_buff *skb_checksum_maybe_trim(struct sk_buff *skb,
					       unsigned int transport_len)
{
	struct sk_buff *skb_chk;
	unsigned int len = skb_transport_offset(skb) + transport_len;
	int ret;

	if (skb->len < len)
		return NULL;
	else if (skb->len == len)
		return skb;

	skb_chk = skb_clone(skb, GFP_ATOMIC);
	if (!skb_chk)
		return NULL;

	ret = pskb_trim_rcsum(skb_chk, len);
	if (ret) {
		kfree_skb(skb_chk);
		return NULL;
	}

	return skb_chk;
}

/**
 * skb_checksum_trimmed - validate checksum of an skb
 * @skb: the skb to check
 * @transport_len: the data length beyond the network header
 * @skb_chkf: checksum function to use
 *
 * Applies the given checksum function skb_chkf to the provided skb.
 * Returns a checked and maybe trimmed skb. Returns NULL on error.
 *
 * If the skb has data beyond the given transport length, then a
 * trimmed & cloned skb is checked and returned.
 *
 * Caller needs to set the skb transport header and free any returned skb if it
 * differs from the provided skb.
 */
struct sk_buff *skb_checksum_trimmed(struct sk_buff *skb,
				     unsigned int transport_len,
				     __sum16(*skb_chkf)(struct sk_buff *skb))
{
	struct sk_buff *skb_chk;
	unsigned int offset = skb_transport_offset(skb);
	__sum16 ret;

	skb_chk = skb_checksum_maybe_trim(skb, transport_len);
	if (!skb_chk)
		goto err;

	if (!pskb_may_pull(skb_chk, offset))
		goto err;

	skb_pull_rcsum(skb_chk, offset);
	ret = skb_chkf(skb_chk);
	skb_push_rcsum(skb_chk, offset);

	if (ret)
		goto err;

	return skb_chk;

err:
	if (skb_chk && skb_chk != skb)
		kfree_skb(skb_chk);

	return NULL;

}
EXPORT_SYMBOL(skb_checksum_trimmed);

void __skb_warn_lro_forwarding(const struct sk_buff *skb)
{
	net_warn_ratelimited("%s: received packets cannot be forwarded while LRO is enabled\n",
			     skb->dev->name);
}
EXPORT_SYMBOL(__skb_warn_lro_forwarding);

void kfree_skb_partial(struct sk_buff *skb, bool head_stolen)
{
	if (head_stolen) {
		skb_release_head_state(skb);
		kmem_cache_free(skbuff_head_cache, skb);
	} else {
		__kfree_skb(skb);
	}
}
EXPORT_SYMBOL(kfree_skb_partial);

/**
 * skb_try_coalesce - try to merge skb to prior one
 * @to: prior buffer
 * @from: buffer to add
 * @fragstolen: pointer to boolean
 * @delta_truesize: how much more was allocated than was requested
 */
bool skb_try_coalesce(struct sk_buff *to, struct sk_buff *from,
		      bool *fragstolen, int *delta_truesize)
{
	int i, delta, len = from->len;

	*fragstolen = false;

	if (skb_cloned(to))
		return false;

	if (len <= skb_tailroom(to)) {
		if (len)
			BUG_ON(skb_copy_bits(from, 0, skb_put(to, len), len));
		*delta_truesize = 0;
		return true;
	}

	if (skb_has_frag_list(to) || skb_has_frag_list(from))
		return false;

	if (skb_headlen(from) != 0) {
		struct page *page;
		unsigned int offset;

		if (skb_shinfo(to)->nr_frags +
		    skb_shinfo(from)->nr_frags >= MAX_SKB_FRAGS)
			return false;

		if (skb_head_is_locked(from))
			return false;

		delta = from->truesize - SKB_DATA_ALIGN(sizeof(struct sk_buff));

		page = virt_to_head_page(from->head);
		offset = from->data - (unsigned char *)page_address(page);

		skb_fill_page_desc(to, skb_shinfo(to)->nr_frags,
				   page, offset, skb_headlen(from));
		*fragstolen = true;
	} else {
		if (skb_shinfo(to)->nr_frags +
		    skb_shinfo(from)->nr_frags > MAX_SKB_FRAGS)
			return false;

		delta = from->truesize - SKB_TRUESIZE(skb_end_offset(from));
	}

	WARN_ON_ONCE(delta < len);

	memcpy(skb_shinfo(to)->frags + skb_shinfo(to)->nr_frags,
	       skb_shinfo(from)->frags,
	       skb_shinfo(from)->nr_frags * sizeof(skb_frag_t));
	skb_shinfo(to)->nr_frags += skb_shinfo(from)->nr_frags;

	if (!skb_cloned(from))
		skb_shinfo(from)->nr_frags = 0;

	/* if the skb is not cloned this does nothing
	 * since we set nr_frags to 0.
	 */
	for (i = 0; i < skb_shinfo(from)->nr_frags; i++)
		skb_frag_ref(from, i);

	to->truesize += delta;
	to->len += len;
	to->data_len += len;

	*delta_truesize = delta;
	return true;
}
EXPORT_SYMBOL(skb_try_coalesce);

/**
 * skb_scrub_packet - scrub an skb
 *
 * @skb: buffer to clean
 * @xnet: packet is crossing netns
 *
 * skb_scrub_packet can be used after encapsulating or decapsulting a packet
 * into/from a tunnel. Some information have to be cleared during these
 * operations.
 * skb_scrub_packet can also be used to clean a skb before injecting it in
 * another namespace (@xnet == true). We have to clear all information in the
 * skb that could impact namespace isolation.
 */
void skb_scrub_packet(struct sk_buff *skb, bool xnet)
{
	skb->tstamp = 0;
	skb->pkt_type = PACKET_HOST;
	skb->skb_iif = 0;
	skb->ignore_df = 0;
	skb_dst_drop(skb);
	secpath_reset(skb);
	nf_reset(skb);
	nf_reset_trace(skb);

	if (!xnet)
		return;

	skb_orphan(skb);
	skb->mark = 0;
}
EXPORT_SYMBOL_GPL(skb_scrub_packet);

/**
 * skb_gso_transport_seglen - Return length of individual segments of a gso packet
 *
 * @skb: GSO skb
 *
 * skb_gso_transport_seglen is used to determine the real size of the
 * individual segments, including Layer4 headers (TCP/UDP).
 *
 * The MAC/L2 or network (IP, IPv6) headers are not accounted for.
 */
unsigned int skb_gso_transport_seglen(const struct sk_buff *skb)
{
	const struct skb_shared_info *shinfo = skb_shinfo(skb);
	unsigned int thlen = 0;

	if (skb->encapsulation) {
		thlen = skb_inner_transport_header(skb) -
			skb_transport_header(skb);

		if (likely(shinfo->gso_type & (SKB_GSO_TCPV4 | SKB_GSO_TCPV6)))
			thlen += inner_tcp_hdrlen(skb);
	} else if (likely(shinfo->gso_type & (SKB_GSO_TCPV4 | SKB_GSO_TCPV6))) {
		thlen = tcp_hdrlen(skb);
	} else if (unlikely(shinfo->gso_type & SKB_GSO_SCTP)) {
		thlen = sizeof(struct sctphdr);
	}
	/* UFO sets gso_size to the size of the fragmentation
	 * payload, i.e. the size of the L4 (UDP) header is already
	 * accounted for.
	 */
	return thlen + shinfo->gso_size;
}
EXPORT_SYMBOL_GPL(skb_gso_transport_seglen);

/**
 * skb_gso_validate_mtu - Return in case such skb fits a given MTU
 *
 * @skb: GSO skb
 * @mtu: MTU to validate against
 *
 * skb_gso_validate_mtu validates if a given skb will fit a wanted MTU
 * once split.
 */
bool skb_gso_validate_mtu(const struct sk_buff *skb, unsigned int mtu)
{
	const struct skb_shared_info *shinfo = skb_shinfo(skb);
	const struct sk_buff *iter;
	unsigned int hlen;

	hlen = skb_gso_network_seglen(skb);

	if (shinfo->gso_size != GSO_BY_FRAGS)
		return hlen <= mtu;

	/* Undo this so we can re-use header sizes */
	hlen -= GSO_BY_FRAGS;

	skb_walk_frags(skb, iter) {
		if (hlen + skb_headlen(iter) > mtu)
			return false;
	}

	return true;
}
EXPORT_SYMBOL_GPL(skb_gso_validate_mtu);

static struct sk_buff *skb_reorder_vlan_header(struct sk_buff *skb)
{
	if (skb_cow(skb, skb_headroom(skb)) < 0) {
		kfree_skb(skb);
		return NULL;
	}

	memmove(skb->data - ETH_HLEN, skb->data - skb->mac_len - VLAN_HLEN,
		2 * ETH_ALEN);
	skb->mac_header += VLAN_HLEN;
	return skb;
}

struct sk_buff *skb_vlan_untag(struct sk_buff *skb)
{
	struct vlan_hdr *vhdr;
	u16 vlan_tci;

	if (unlikely(skb_vlan_tag_present(skb))) {
		/* vlan_tci is already set-up so leave this for another time */
		return skb;
	}

	skb = skb_share_check(skb, GFP_ATOMIC);
	if (unlikely(!skb))
		goto err_free;

	if (unlikely(!pskb_may_pull(skb, VLAN_HLEN)))
		goto err_free;

	vhdr = (struct vlan_hdr *)skb->data;
	vlan_tci = ntohs(vhdr->h_vlan_TCI);
	__vlan_hwaccel_put_tag(skb, skb->protocol, vlan_tci);

	skb_pull_rcsum(skb, VLAN_HLEN);
	vlan_set_encap_proto(skb, vhdr);

	skb = skb_reorder_vlan_header(skb);
	if (unlikely(!skb))
		goto err_free;

	skb_reset_network_header(skb);
	skb_reset_transport_header(skb);
	skb_reset_mac_len(skb);

	return skb;

err_free:
	kfree_skb(skb);
	return NULL;
}
EXPORT_SYMBOL(skb_vlan_untag);

int skb_ensure_writable(struct sk_buff *skb, int write_len)
{
	if (!pskb_may_pull(skb, write_len))
		return -ENOMEM;

	if (!skb_cloned(skb) || skb_clone_writable(skb, write_len))
		return 0;

	return pskb_expand_head(skb, 0, 0, GFP_ATOMIC);
}
EXPORT_SYMBOL(skb_ensure_writable);

/* remove VLAN header from packet and update csum accordingly.
 * expects a non skb_vlan_tag_present skb with a vlan tag payload
 */
int __skb_vlan_pop(struct sk_buff *skb, u16 *vlan_tci)
{
	struct vlan_hdr *vhdr;
	int offset = skb->data - skb_mac_header(skb);
	int err;

	if (WARN_ONCE(offset,
		      "__skb_vlan_pop got skb with skb->data not at mac header (offset %d)\n",
		      offset)) {
		return -EINVAL;
	}

	err = skb_ensure_writable(skb, VLAN_ETH_HLEN);
	if (unlikely(err))
		return err;

	skb_postpull_rcsum(skb, skb->data + (2 * ETH_ALEN), VLAN_HLEN);

	vhdr = (struct vlan_hdr *)(skb->data + ETH_HLEN);
	*vlan_tci = ntohs(vhdr->h_vlan_TCI);

	memmove(skb->data + VLAN_HLEN, skb->data, 2 * ETH_ALEN);
	__skb_pull(skb, VLAN_HLEN);

	vlan_set_encap_proto(skb, vhdr);
	skb->mac_header += VLAN_HLEN;

	if (skb_network_offset(skb) < ETH_HLEN)
		skb_set_network_header(skb, ETH_HLEN);

	skb_reset_mac_len(skb);

	return err;
}
EXPORT_SYMBOL(__skb_vlan_pop);

/* Pop a vlan tag either from hwaccel or from payload.
 * Expects skb->data at mac header.
 */
int skb_vlan_pop(struct sk_buff *skb)
{
	u16 vlan_tci;
	__be16 vlan_proto;
	int err;

	if (likely(skb_vlan_tag_present(skb))) {
		skb->vlan_tci = 0;
	} else {
		if (unlikely(!eth_type_vlan(skb->protocol)))
			return 0;

		err = __skb_vlan_pop(skb, &vlan_tci);
		if (err)
			return err;
	}
	/* move next vlan tag to hw accel tag */
	if (likely(!eth_type_vlan(skb->protocol)))
		return 0;

	vlan_proto = skb->protocol;
	err = __skb_vlan_pop(skb, &vlan_tci);
	if (unlikely(err))
		return err;

	__vlan_hwaccel_put_tag(skb, vlan_proto, vlan_tci);
	return 0;
}
EXPORT_SYMBOL(skb_vlan_pop);

/* Push a vlan tag either into hwaccel or into payload (if hwaccel tag present).
 * Expects skb->data at mac header.
 */
int skb_vlan_push(struct sk_buff *skb, __be16 vlan_proto, u16 vlan_tci)
{
	if (skb_vlan_tag_present(skb)) {
		int offset = skb->data - skb_mac_header(skb);
		int err;

		if (WARN_ONCE(offset,
			      "skb_vlan_push got skb with skb->data not at mac header (offset %d)\n",
			      offset)) {
			return -EINVAL;
		}

		err = __vlan_insert_tag(skb, skb->vlan_proto,
					skb_vlan_tag_get(skb));
		if (err)
			return err;

		skb->protocol = skb->vlan_proto;
		skb->mac_len += VLAN_HLEN;

		skb_postpush_rcsum(skb, skb->data + (2 * ETH_ALEN), VLAN_HLEN);
	}
	__vlan_hwaccel_put_tag(skb, vlan_proto, vlan_tci);
	return 0;
}
EXPORT_SYMBOL(skb_vlan_push);

/**
 * alloc_skb_with_frags - allocate skb with page frags
 *
 * @header_len: size of linear part
 * @data_len: needed length in frags
 * @max_page_order: max page order desired.
 * @errcode: pointer to error code if any
 * @gfp_mask: allocation mask
 *
 * This can be used to allocate a paged skb, given a maximal order for frags.
 */
struct sk_buff *alloc_skb_with_frags(unsigned long header_len,
				     unsigned long data_len,
				     int max_page_order,
				     int *errcode,
				     gfp_t gfp_mask)
{
	int npages = (data_len + (PAGE_SIZE - 1)) >> PAGE_SHIFT;
	unsigned long chunk;
	struct sk_buff *skb;
	struct page *page;
	gfp_t gfp_head;
	int i;

	*errcode = -EMSGSIZE;
	/* Note this test could be relaxed, if we succeed to allocate
	 * high order pages...
	 */
	if (npages > MAX_SKB_FRAGS)
		return NULL;

	gfp_head = gfp_mask;
	if (gfp_head & __GFP_DIRECT_RECLAIM)
		gfp_head |= __GFP_REPEAT;

	*errcode = -ENOBUFS;
	skb = alloc_skb(header_len, gfp_head);
	if (!skb)
		return NULL;

	skb->truesize += npages << PAGE_SHIFT;

	for (i = 0; npages > 0; i++) {
		int order = max_page_order;

		while (order) {
			if (npages >= 1 << order) {
				page = alloc_pages((gfp_mask & ~__GFP_DIRECT_RECLAIM) |
						   __GFP_COMP |
						   __GFP_NOWARN |
						   __GFP_NORETRY,
						   order);
				if (page)
					goto fill_page;
				/* Do not retry other high order allocations */
				order = 1;
				max_page_order = 0;
			}
			order--;
		}
		page = alloc_page(gfp_mask);
		if (!page)
			goto failure;
fill_page:
		chunk = min_t(unsigned long, data_len,
			      PAGE_SIZE << order);
		skb_fill_page_desc(skb, i, page, 0, chunk);
		data_len -= chunk;
		npages -= 1 << order;
	}
	return skb;

failure:
	kfree_skb(skb);
	return NULL;
}
EXPORT_SYMBOL(alloc_skb_with_frags);

/* carve out the first off bytes from skb when off < headlen */
static int pskb_carve_inside_header(struct sk_buff *skb, const u32 off,
				    const int headlen, gfp_t gfp_mask)
{
	int i;
	int size = skb_end_offset(skb);
	int new_hlen = headlen - off;
	u8 *data;

	size = SKB_DATA_ALIGN(size);

	if (skb_pfmemalloc(skb))
		gfp_mask |= __GFP_MEMALLOC;
	data = kmalloc_reserve(size +
			       SKB_DATA_ALIGN(sizeof(struct skb_shared_info)),
			       gfp_mask, NUMA_NO_NODE, NULL);
	if (!data)
		return -ENOMEM;

	size = SKB_WITH_OVERHEAD(ksize(data));

	/* Copy real data, and all frags */
	skb_copy_from_linear_data_offset(skb, off, data, new_hlen);
	skb->len -= off;

	memcpy((struct skb_shared_info *)(data + size),
	       skb_shinfo(skb),
	       offsetof(struct skb_shared_info,
			frags[skb_shinfo(skb)->nr_frags]));
	if (skb_cloned(skb)) {
		/* drop the old head gracefully */
		if (skb_orphan_frags(skb, gfp_mask)) {
			kfree(data);
			return -ENOMEM;
		}
		for (i = 0; i < skb_shinfo(skb)->nr_frags; i++)
			skb_frag_ref(skb, i);
		if (skb_has_frag_list(skb))
			skb_clone_fraglist(skb);
		skb_release_data(skb);
	} else {
		/* we can reuse existing recount- all we did was
		 * relocate values
		 */
		skb_free_head(skb);
	}

	skb->head = data;
	skb->data = data;
	skb->head_frag = 0;
#ifdef NET_SKBUFF_DATA_USES_OFFSET
	skb->end = size;
#else
	skb->end = skb->head + size;
#endif
	skb_set_tail_pointer(skb, skb_headlen(skb));
	skb_headers_offset_update(skb, 0);
	skb->cloned = 0;
	skb->hdr_len = 0;
	skb->nohdr = 0;
	atomic_set(&skb_shinfo(skb)->dataref, 1);

	return 0;
}

static int pskb_carve(struct sk_buff *skb, const u32 off, gfp_t gfp);

/* carve out the first eat bytes from skb's frag_list. May recurse into
 * pskb_carve()
 */
static int pskb_carve_frag_list(struct sk_buff *skb,
				struct skb_shared_info *shinfo, int eat,
				gfp_t gfp_mask)
{
	struct sk_buff *list = shinfo->frag_list;
	struct sk_buff *clone = NULL;
	struct sk_buff *insp = NULL;

	do {
		if (!list) {
			pr_err("Not enough bytes to eat. Want %d\n", eat);
			return -EFAULT;
		}
		if (list->len <= eat) {
			/* Eaten as whole. */
			eat -= list->len;
			list = list->next;
			insp = list;
		} else {
			/* Eaten partially. */
			if (skb_shared(list)) {
				clone = skb_clone(list, gfp_mask);
				if (!clone)
					return -ENOMEM;
				insp = list->next;
				list = clone;
			} else {
				/* This may be pulled without problems. */
				insp = list;
			}
			if (pskb_carve(list, eat, gfp_mask) < 0) {
				kfree_skb(clone);
				return -ENOMEM;
			}
			break;
		}
	} while (eat);

	/* Free pulled out fragments. */
	while ((list = shinfo->frag_list) != insp) {
		shinfo->frag_list = list->next;
		kfree_skb(list);
	}
	/* And insert new clone at head. */
	if (clone) {
		clone->next = list;
		shinfo->frag_list = clone;
	}
	return 0;
}

/* carve off first len bytes from skb. Split line (off) is in the
 * non-linear part of skb
 */
static int pskb_carve_inside_nonlinear(struct sk_buff *skb, const u32 off,
				       int pos, gfp_t gfp_mask)
{
	int i, k = 0;
	int size = skb_end_offset(skb);
	u8 *data;
	const int nfrags = skb_shinfo(skb)->nr_frags;
	struct skb_shared_info *shinfo;

	size = SKB_DATA_ALIGN(size);

	if (skb_pfmemalloc(skb))
		gfp_mask |= __GFP_MEMALLOC;
	data = kmalloc_reserve(size +
			       SKB_DATA_ALIGN(sizeof(struct skb_shared_info)),
			       gfp_mask, NUMA_NO_NODE, NULL);
	if (!data)
		return -ENOMEM;

	size = SKB_WITH_OVERHEAD(ksize(data));

	memcpy((struct skb_shared_info *)(data + size),
	       skb_shinfo(skb), offsetof(struct skb_shared_info,
					 frags[skb_shinfo(skb)->nr_frags]));
	if (skb_orphan_frags(skb, gfp_mask)) {
		kfree(data);
		return -ENOMEM;
	}
	shinfo = (struct skb_shared_info *)(data + size);
	for (i = 0; i < nfrags; i++) {
		int fsize = skb_frag_size(&skb_shinfo(skb)->frags[i]);

		if (pos + fsize > off) {
			shinfo->frags[k] = skb_shinfo(skb)->frags[i];

			if (pos < off) {
				/* Split frag.
				 * We have two variants in this case:
				 * 1. Move all the frag to the second
				 *    part, if it is possible. F.e.
				 *    this approach is mandatory for TUX,
				 *    where splitting is expensive.
				 * 2. Split is accurately. We make this.
				 */
				shinfo->frags[0].page_offset += off - pos;
				skb_frag_size_sub(&shinfo->frags[0], off - pos);
			}
			skb_frag_ref(skb, i);
			k++;
		}
		pos += fsize;
	}
	shinfo->nr_frags = k;
	if (skb_has_frag_list(skb))
		skb_clone_fraglist(skb);

	if (k == 0) {
		/* split line is in frag list */
		pskb_carve_frag_list(skb, shinfo, off - pos, gfp_mask);
	}
	skb_release_data(skb);

	skb->head = data;
	skb->head_frag = 0;
	skb->data = data;
#ifdef NET_SKBUFF_DATA_USES_OFFSET
	skb->end = size;
#else
	skb->end = skb->head + size;
#endif
	skb_reset_tail_pointer(skb);
	skb_headers_offset_update(skb, 0);
	skb->cloned   = 0;
	skb->hdr_len  = 0;
	skb->nohdr    = 0;
	skb->len -= off;
	skb->data_len = skb->len;
	atomic_set(&skb_shinfo(skb)->dataref, 1);
	return 0;
}

/* remove len bytes from the beginning of the skb */
static int pskb_carve(struct sk_buff *skb, const u32 len, gfp_t gfp)
{
	int headlen = skb_headlen(skb);

	if (len < headlen)
		return pskb_carve_inside_header(skb, len, headlen, gfp);
	else
		return pskb_carve_inside_nonlinear(skb, len, headlen, gfp);
}

/* Extract to_copy bytes starting at off from skb, and return this in
 * a new skb
 */
struct sk_buff *pskb_extract(struct sk_buff *skb, int off,
			     int to_copy, gfp_t gfp)
{
	struct sk_buff  *clone = skb_clone(skb, gfp);

	if (!clone)
		return NULL;

	if (pskb_carve(clone, off, gfp) < 0 ||
	    pskb_trim(clone, to_copy)) {
		kfree_skb(clone);
		return NULL;
	}
	return clone;
}
EXPORT_SYMBOL(pskb_extract);

/**
 * skb_condense - try to get rid of fragments/frag_list if possible
 * @skb: buffer
 *
 * Can be used to save memory before skb is added to a busy queue.
 * If packet has bytes in frags and enough tail room in skb->head,
 * pull all of them, so that we can free the frags right now and adjust
 * truesize.
 * Notes:
 *	We do not reallocate skb->head thus can not fail.
 *	Caller must re-evaluate skb->truesize if needed.
 */
void skb_condense(struct sk_buff *skb)
{
	if (skb->data_len) {
		if (skb->data_len > skb->end - skb->tail ||
		    skb_cloned(skb))
			return;

		/* Nice, we can free page frag(s) right now */
		__pskb_pull_tail(skb, skb->data_len);
	}
	/* At this point, skb->truesize might be over estimated,
	 * because skb had a fragment, and fragments do not tell
	 * their truesize.
	 * When we pulled its content into skb->head, fragment
	 * was freed, but __pskb_pull_tail() could not possibly
	 * adjust skb->truesize, not knowing the frag truesize.
	 */
	skb->truesize = SKB_TRUESIZE(skb_end_offset(skb));
}<|MERGE_RESOLUTION|>--- conflicted
+++ resolved
@@ -3101,11 +3101,7 @@
 			skb_walk_frags(head_skb, iter) {
 				if (frag_len != iter->len && iter->next)
 					goto normal;
-<<<<<<< HEAD
-				if (skb_headlen(iter))
-=======
 				if (skb_headlen(iter) && !iter->head_frag)
->>>>>>> 2ea659a9
 					goto normal;
 
 				len -= iter->len;
