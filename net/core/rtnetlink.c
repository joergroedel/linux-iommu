/*
 * INET		An implementation of the TCP/IP protocol suite for the LINUX
 *		operating system.  INET is implemented using the  BSD Socket
 *		interface as the means of communication with the user level.
 *
 *		Routing netlink socket interface: protocol independent part.
 *
 * Authors:	Alexey Kuznetsov, <kuznet@ms2.inr.ac.ru>
 *
 *		This program is free software; you can redistribute it and/or
 *		modify it under the terms of the GNU General Public License
 *		as published by the Free Software Foundation; either version
 *		2 of the License, or (at your option) any later version.
 *
 *	Fixes:
 *	Vitaly E. Lavrov		RTA_OK arithmetics was wrong.
 */

#include <linux/bitops.h>
#include <linux/errno.h>
#include <linux/module.h>
#include <linux/types.h>
#include <linux/socket.h>
#include <linux/kernel.h>
#include <linux/timer.h>
#include <linux/string.h>
#include <linux/sockios.h>
#include <linux/net.h>
#include <linux/fcntl.h>
#include <linux/mm.h>
#include <linux/slab.h>
#include <linux/interrupt.h>
#include <linux/capability.h>
#include <linux/skbuff.h>
#include <linux/init.h>
#include <linux/security.h>
#include <linux/mutex.h>
#include <linux/if_addr.h>
#include <linux/if_bridge.h>
#include <linux/if_vlan.h>
#include <linux/pci.h>
#include <linux/etherdevice.h>
#include <linux/bpf.h>

#include <linux/uaccess.h>

#include <linux/inet.h>
#include <linux/netdevice.h>
#include <net/switchdev.h>
#include <net/ip.h>
#include <net/protocol.h>
#include <net/arp.h>
#include <net/route.h>
#include <net/udp.h>
#include <net/tcp.h>
#include <net/sock.h>
#include <net/pkt_sched.h>
#include <net/fib_rules.h>
#include <net/rtnetlink.h>
#include <net/net_namespace.h>

#define RTNL_MAX_TYPE		49
#define RTNL_SLAVE_MAX_TYPE	36

struct rtnl_link {
	rtnl_doit_func		doit;
	rtnl_dumpit_func	dumpit;
	struct module		*owner;
	unsigned int		flags;
	struct rcu_head		rcu;
};

static DEFINE_MUTEX(rtnl_mutex);

void rtnl_lock(void)
{
	mutex_lock(&rtnl_mutex);
}
EXPORT_SYMBOL(rtnl_lock);

int rtnl_lock_killable(void)
{
	return mutex_lock_killable(&rtnl_mutex);
}
EXPORT_SYMBOL(rtnl_lock_killable);

static struct sk_buff *defer_kfree_skb_list;
void rtnl_kfree_skbs(struct sk_buff *head, struct sk_buff *tail)
{
	if (head && tail) {
		tail->next = defer_kfree_skb_list;
		defer_kfree_skb_list = head;
	}
}
EXPORT_SYMBOL(rtnl_kfree_skbs);

void __rtnl_unlock(void)
{
	struct sk_buff *head = defer_kfree_skb_list;

	defer_kfree_skb_list = NULL;

	mutex_unlock(&rtnl_mutex);

	while (head) {
		struct sk_buff *next = head->next;

		kfree_skb(head);
		cond_resched();
		head = next;
	}
}

void rtnl_unlock(void)
{
	/* This fellow will unlock it for us. */
	netdev_run_todo();
}
EXPORT_SYMBOL(rtnl_unlock);

int rtnl_trylock(void)
{
	return mutex_trylock(&rtnl_mutex);
}
EXPORT_SYMBOL(rtnl_trylock);

int rtnl_is_locked(void)
{
	return mutex_is_locked(&rtnl_mutex);
}
EXPORT_SYMBOL(rtnl_is_locked);

bool refcount_dec_and_rtnl_lock(refcount_t *r)
{
	return refcount_dec_and_mutex_lock(r, &rtnl_mutex);
}
EXPORT_SYMBOL(refcount_dec_and_rtnl_lock);

#ifdef CONFIG_PROVE_LOCKING
bool lockdep_rtnl_is_held(void)
{
	return lockdep_is_held(&rtnl_mutex);
}
EXPORT_SYMBOL(lockdep_rtnl_is_held);
#endif /* #ifdef CONFIG_PROVE_LOCKING */

static struct rtnl_link *__rcu *rtnl_msg_handlers[RTNL_FAMILY_MAX + 1];

static inline int rtm_msgindex(int msgtype)
{
	int msgindex = msgtype - RTM_BASE;

	/*
	 * msgindex < 0 implies someone tried to register a netlink
	 * control code. msgindex >= RTM_NR_MSGTYPES may indicate that
	 * the message type has not been added to linux/rtnetlink.h
	 */
	BUG_ON(msgindex < 0 || msgindex >= RTM_NR_MSGTYPES);

	return msgindex;
}

static struct rtnl_link *rtnl_get_link(int protocol, int msgtype)
{
	struct rtnl_link **tab;

	if (protocol >= ARRAY_SIZE(rtnl_msg_handlers))
		protocol = PF_UNSPEC;

	tab = rcu_dereference_rtnl(rtnl_msg_handlers[protocol]);
	if (!tab)
		tab = rcu_dereference_rtnl(rtnl_msg_handlers[PF_UNSPEC]);

	return tab[msgtype];
}

static int rtnl_register_internal(struct module *owner,
				  int protocol, int msgtype,
				  rtnl_doit_func doit, rtnl_dumpit_func dumpit,
				  unsigned int flags)
{
	struct rtnl_link *link, *old;
	struct rtnl_link __rcu **tab;
	int msgindex;
	int ret = -ENOBUFS;

	BUG_ON(protocol < 0 || protocol > RTNL_FAMILY_MAX);
	msgindex = rtm_msgindex(msgtype);

	rtnl_lock();
	tab = rtnl_msg_handlers[protocol];
	if (tab == NULL) {
		tab = kcalloc(RTM_NR_MSGTYPES, sizeof(void *), GFP_KERNEL);
		if (!tab)
			goto unlock;

		/* ensures we see the 0 stores */
		rcu_assign_pointer(rtnl_msg_handlers[protocol], tab);
	}

	old = rtnl_dereference(tab[msgindex]);
	if (old) {
		link = kmemdup(old, sizeof(*old), GFP_KERNEL);
		if (!link)
			goto unlock;
	} else {
		link = kzalloc(sizeof(*link), GFP_KERNEL);
		if (!link)
			goto unlock;
	}

	WARN_ON(link->owner && link->owner != owner);
	link->owner = owner;

	WARN_ON(doit && link->doit && link->doit != doit);
	if (doit)
		link->doit = doit;
	WARN_ON(dumpit && link->dumpit && link->dumpit != dumpit);
	if (dumpit)
		link->dumpit = dumpit;

	link->flags |= flags;

	/* publish protocol:msgtype */
	rcu_assign_pointer(tab[msgindex], link);
	ret = 0;
	if (old)
		kfree_rcu(old, rcu);
unlock:
	rtnl_unlock();
	return ret;
}

/**
 * rtnl_register_module - Register a rtnetlink message type
 *
 * @owner: module registering the hook (THIS_MODULE)
 * @protocol: Protocol family or PF_UNSPEC
 * @msgtype: rtnetlink message type
 * @doit: Function pointer called for each request message
 * @dumpit: Function pointer called for each dump request (NLM_F_DUMP) message
 * @flags: rtnl_link_flags to modifiy behaviour of doit/dumpit functions
 *
 * Like rtnl_register, but for use by removable modules.
 */
int rtnl_register_module(struct module *owner,
			 int protocol, int msgtype,
			 rtnl_doit_func doit, rtnl_dumpit_func dumpit,
			 unsigned int flags)
{
	return rtnl_register_internal(owner, protocol, msgtype,
				      doit, dumpit, flags);
}
EXPORT_SYMBOL_GPL(rtnl_register_module);

/**
 * rtnl_register - Register a rtnetlink message type
 * @protocol: Protocol family or PF_UNSPEC
 * @msgtype: rtnetlink message type
 * @doit: Function pointer called for each request message
 * @dumpit: Function pointer called for each dump request (NLM_F_DUMP) message
 * @flags: rtnl_link_flags to modifiy behaviour of doit/dumpit functions
 *
 * Registers the specified function pointers (at least one of them has
 * to be non-NULL) to be called whenever a request message for the
 * specified protocol family and message type is received.
 *
 * The special protocol family PF_UNSPEC may be used to define fallback
 * function pointers for the case when no entry for the specific protocol
 * family exists.
 */
void rtnl_register(int protocol, int msgtype,
		   rtnl_doit_func doit, rtnl_dumpit_func dumpit,
		   unsigned int flags)
{
	int err;

	err = rtnl_register_internal(NULL, protocol, msgtype, doit, dumpit,
				     flags);
	if (err)
		pr_err("Unable to register rtnetlink message handler, "
		       "protocol = %d, message type = %d\n", protocol, msgtype);
}

/**
 * rtnl_unregister - Unregister a rtnetlink message type
 * @protocol: Protocol family or PF_UNSPEC
 * @msgtype: rtnetlink message type
 *
 * Returns 0 on success or a negative error code.
 */
int rtnl_unregister(int protocol, int msgtype)
{
	struct rtnl_link **tab, *link;
	int msgindex;

	BUG_ON(protocol < 0 || protocol > RTNL_FAMILY_MAX);
	msgindex = rtm_msgindex(msgtype);

	rtnl_lock();
	tab = rtnl_dereference(rtnl_msg_handlers[protocol]);
	if (!tab) {
		rtnl_unlock();
		return -ENOENT;
	}

	link = tab[msgindex];
	rcu_assign_pointer(tab[msgindex], NULL);
	rtnl_unlock();

	kfree_rcu(link, rcu);

	return 0;
}
EXPORT_SYMBOL_GPL(rtnl_unregister);

/**
 * rtnl_unregister_all - Unregister all rtnetlink message type of a protocol
 * @protocol : Protocol family or PF_UNSPEC
 *
 * Identical to calling rtnl_unregster() for all registered message types
 * of a certain protocol family.
 */
void rtnl_unregister_all(int protocol)
{
	struct rtnl_link **tab, *link;
	int msgindex;

	BUG_ON(protocol < 0 || protocol > RTNL_FAMILY_MAX);

	rtnl_lock();
	tab = rtnl_msg_handlers[protocol];
	if (!tab) {
		rtnl_unlock();
		return;
	}
	RCU_INIT_POINTER(rtnl_msg_handlers[protocol], NULL);
	for (msgindex = 0; msgindex < RTM_NR_MSGTYPES; msgindex++) {
		link = tab[msgindex];
		if (!link)
			continue;

		rcu_assign_pointer(tab[msgindex], NULL);
		kfree_rcu(link, rcu);
	}
	rtnl_unlock();

	synchronize_net();

	kfree(tab);
}
EXPORT_SYMBOL_GPL(rtnl_unregister_all);

static LIST_HEAD(link_ops);

static const struct rtnl_link_ops *rtnl_link_ops_get(const char *kind)
{
	const struct rtnl_link_ops *ops;

	list_for_each_entry(ops, &link_ops, list) {
		if (!strcmp(ops->kind, kind))
			return ops;
	}
	return NULL;
}

/**
 * __rtnl_link_register - Register rtnl_link_ops with rtnetlink.
 * @ops: struct rtnl_link_ops * to register
 *
 * The caller must hold the rtnl_mutex. This function should be used
 * by drivers that create devices during module initialization. It
 * must be called before registering the devices.
 *
 * Returns 0 on success or a negative error code.
 */
int __rtnl_link_register(struct rtnl_link_ops *ops)
{
	if (rtnl_link_ops_get(ops->kind))
		return -EEXIST;

	/* The check for setup is here because if ops
	 * does not have that filled up, it is not possible
	 * to use the ops for creating device. So do not
	 * fill up dellink as well. That disables rtnl_dellink.
	 */
	if (ops->setup && !ops->dellink)
		ops->dellink = unregister_netdevice_queue;

	list_add_tail(&ops->list, &link_ops);
	return 0;
}
EXPORT_SYMBOL_GPL(__rtnl_link_register);

/**
 * rtnl_link_register - Register rtnl_link_ops with rtnetlink.
 * @ops: struct rtnl_link_ops * to register
 *
 * Returns 0 on success or a negative error code.
 */
int rtnl_link_register(struct rtnl_link_ops *ops)
{
	int err;

	/* Sanity-check max sizes to avoid stack buffer overflow. */
	if (WARN_ON(ops->maxtype > RTNL_MAX_TYPE ||
		    ops->slave_maxtype > RTNL_SLAVE_MAX_TYPE))
		return -EINVAL;

	rtnl_lock();
	err = __rtnl_link_register(ops);
	rtnl_unlock();
	return err;
}
EXPORT_SYMBOL_GPL(rtnl_link_register);

static void __rtnl_kill_links(struct net *net, struct rtnl_link_ops *ops)
{
	struct net_device *dev;
	LIST_HEAD(list_kill);

	for_each_netdev(net, dev) {
		if (dev->rtnl_link_ops == ops)
			ops->dellink(dev, &list_kill);
	}
	unregister_netdevice_many(&list_kill);
}

/**
 * __rtnl_link_unregister - Unregister rtnl_link_ops from rtnetlink.
 * @ops: struct rtnl_link_ops * to unregister
 *
 * The caller must hold the rtnl_mutex and guarantee net_namespace_list
 * integrity (hold pernet_ops_rwsem for writing to close the race
 * with setup_net() and cleanup_net()).
 */
void __rtnl_link_unregister(struct rtnl_link_ops *ops)
{
	struct net *net;

	for_each_net(net) {
		__rtnl_kill_links(net, ops);
	}
	list_del(&ops->list);
}
EXPORT_SYMBOL_GPL(__rtnl_link_unregister);

/* Return with the rtnl_lock held when there are no network
 * devices unregistering in any network namespace.
 */
static void rtnl_lock_unregistering_all(void)
{
	struct net *net;
	bool unregistering;
	DEFINE_WAIT_FUNC(wait, woken_wake_function);

	add_wait_queue(&netdev_unregistering_wq, &wait);
	for (;;) {
		unregistering = false;
		rtnl_lock();
		/* We held write locked pernet_ops_rwsem, and parallel
		 * setup_net() and cleanup_net() are not possible.
		 */
		for_each_net(net) {
			if (net->dev_unreg_count > 0) {
				unregistering = true;
				break;
			}
		}
		if (!unregistering)
			break;
		__rtnl_unlock();

		wait_woken(&wait, TASK_UNINTERRUPTIBLE, MAX_SCHEDULE_TIMEOUT);
	}
	remove_wait_queue(&netdev_unregistering_wq, &wait);
}

/**
 * rtnl_link_unregister - Unregister rtnl_link_ops from rtnetlink.
 * @ops: struct rtnl_link_ops * to unregister
 */
void rtnl_link_unregister(struct rtnl_link_ops *ops)
{
	/* Close the race with setup_net() and cleanup_net() */
	down_write(&pernet_ops_rwsem);
	rtnl_lock_unregistering_all();
	__rtnl_link_unregister(ops);
	rtnl_unlock();
	up_write(&pernet_ops_rwsem);
}
EXPORT_SYMBOL_GPL(rtnl_link_unregister);

static size_t rtnl_link_get_slave_info_data_size(const struct net_device *dev)
{
	struct net_device *master_dev;
	const struct rtnl_link_ops *ops;
	size_t size = 0;

	rcu_read_lock();

	master_dev = netdev_master_upper_dev_get_rcu((struct net_device *)dev);
	if (!master_dev)
		goto out;

	ops = master_dev->rtnl_link_ops;
	if (!ops || !ops->get_slave_size)
		goto out;
	/* IFLA_INFO_SLAVE_DATA + nested data */
	size = nla_total_size(sizeof(struct nlattr)) +
	       ops->get_slave_size(master_dev, dev);

out:
	rcu_read_unlock();
	return size;
}

static size_t rtnl_link_get_size(const struct net_device *dev)
{
	const struct rtnl_link_ops *ops = dev->rtnl_link_ops;
	size_t size;

	if (!ops)
		return 0;

	size = nla_total_size(sizeof(struct nlattr)) + /* IFLA_LINKINFO */
	       nla_total_size(strlen(ops->kind) + 1);  /* IFLA_INFO_KIND */

	if (ops->get_size)
		/* IFLA_INFO_DATA + nested data */
		size += nla_total_size(sizeof(struct nlattr)) +
			ops->get_size(dev);

	if (ops->get_xstats_size)
		/* IFLA_INFO_XSTATS */
		size += nla_total_size(ops->get_xstats_size(dev));

	size += rtnl_link_get_slave_info_data_size(dev);

	return size;
}

static LIST_HEAD(rtnl_af_ops);

static const struct rtnl_af_ops *rtnl_af_lookup(const int family)
{
	const struct rtnl_af_ops *ops;

	list_for_each_entry_rcu(ops, &rtnl_af_ops, list) {
		if (ops->family == family)
			return ops;
	}

	return NULL;
}

/**
 * rtnl_af_register - Register rtnl_af_ops with rtnetlink.
 * @ops: struct rtnl_af_ops * to register
 *
 * Returns 0 on success or a negative error code.
 */
void rtnl_af_register(struct rtnl_af_ops *ops)
{
	rtnl_lock();
	list_add_tail_rcu(&ops->list, &rtnl_af_ops);
	rtnl_unlock();
}
EXPORT_SYMBOL_GPL(rtnl_af_register);

/**
 * rtnl_af_unregister - Unregister rtnl_af_ops from rtnetlink.
 * @ops: struct rtnl_af_ops * to unregister
 */
void rtnl_af_unregister(struct rtnl_af_ops *ops)
{
	rtnl_lock();
	list_del_rcu(&ops->list);
	rtnl_unlock();

	synchronize_rcu();
}
EXPORT_SYMBOL_GPL(rtnl_af_unregister);

static size_t rtnl_link_get_af_size(const struct net_device *dev,
				    u32 ext_filter_mask)
{
	struct rtnl_af_ops *af_ops;
	size_t size;

	/* IFLA_AF_SPEC */
	size = nla_total_size(sizeof(struct nlattr));

	rcu_read_lock();
	list_for_each_entry_rcu(af_ops, &rtnl_af_ops, list) {
		if (af_ops->get_link_af_size) {
			/* AF_* + nested data */
			size += nla_total_size(sizeof(struct nlattr)) +
				af_ops->get_link_af_size(dev, ext_filter_mask);
		}
	}
	rcu_read_unlock();

	return size;
}

static bool rtnl_have_link_slave_info(const struct net_device *dev)
{
	struct net_device *master_dev;
	bool ret = false;

	rcu_read_lock();

	master_dev = netdev_master_upper_dev_get_rcu((struct net_device *)dev);
	if (master_dev && master_dev->rtnl_link_ops)
		ret = true;
	rcu_read_unlock();
	return ret;
}

static int rtnl_link_slave_info_fill(struct sk_buff *skb,
				     const struct net_device *dev)
{
	struct net_device *master_dev;
	const struct rtnl_link_ops *ops;
	struct nlattr *slave_data;
	int err;

	master_dev = netdev_master_upper_dev_get((struct net_device *) dev);
	if (!master_dev)
		return 0;
	ops = master_dev->rtnl_link_ops;
	if (!ops)
		return 0;
	if (nla_put_string(skb, IFLA_INFO_SLAVE_KIND, ops->kind) < 0)
		return -EMSGSIZE;
	if (ops->fill_slave_info) {
		slave_data = nla_nest_start(skb, IFLA_INFO_SLAVE_DATA);
		if (!slave_data)
			return -EMSGSIZE;
		err = ops->fill_slave_info(skb, master_dev, dev);
		if (err < 0)
			goto err_cancel_slave_data;
		nla_nest_end(skb, slave_data);
	}
	return 0;

err_cancel_slave_data:
	nla_nest_cancel(skb, slave_data);
	return err;
}

static int rtnl_link_info_fill(struct sk_buff *skb,
			       const struct net_device *dev)
{
	const struct rtnl_link_ops *ops = dev->rtnl_link_ops;
	struct nlattr *data;
	int err;

	if (!ops)
		return 0;
	if (nla_put_string(skb, IFLA_INFO_KIND, ops->kind) < 0)
		return -EMSGSIZE;
	if (ops->fill_xstats) {
		err = ops->fill_xstats(skb, dev);
		if (err < 0)
			return err;
	}
	if (ops->fill_info) {
		data = nla_nest_start(skb, IFLA_INFO_DATA);
		if (data == NULL)
			return -EMSGSIZE;
		err = ops->fill_info(skb, dev);
		if (err < 0)
			goto err_cancel_data;
		nla_nest_end(skb, data);
	}
	return 0;

err_cancel_data:
	nla_nest_cancel(skb, data);
	return err;
}

static int rtnl_link_fill(struct sk_buff *skb, const struct net_device *dev)
{
	struct nlattr *linkinfo;
	int err = -EMSGSIZE;

	linkinfo = nla_nest_start(skb, IFLA_LINKINFO);
	if (linkinfo == NULL)
		goto out;

	err = rtnl_link_info_fill(skb, dev);
	if (err < 0)
		goto err_cancel_link;

	err = rtnl_link_slave_info_fill(skb, dev);
	if (err < 0)
		goto err_cancel_link;

	nla_nest_end(skb, linkinfo);
	return 0;

err_cancel_link:
	nla_nest_cancel(skb, linkinfo);
out:
	return err;
}

int rtnetlink_send(struct sk_buff *skb, struct net *net, u32 pid, unsigned int group, int echo)
{
	struct sock *rtnl = net->rtnl;
	int err = 0;

	NETLINK_CB(skb).dst_group = group;
	if (echo)
		refcount_inc(&skb->users);
	netlink_broadcast(rtnl, skb, pid, group, GFP_KERNEL);
	if (echo)
		err = netlink_unicast(rtnl, skb, pid, MSG_DONTWAIT);
	return err;
}

int rtnl_unicast(struct sk_buff *skb, struct net *net, u32 pid)
{
	struct sock *rtnl = net->rtnl;

	return nlmsg_unicast(rtnl, skb, pid);
}
EXPORT_SYMBOL(rtnl_unicast);

void rtnl_notify(struct sk_buff *skb, struct net *net, u32 pid, u32 group,
		 struct nlmsghdr *nlh, gfp_t flags)
{
	struct sock *rtnl = net->rtnl;
	int report = 0;

	if (nlh)
		report = nlmsg_report(nlh);

	nlmsg_notify(rtnl, skb, pid, group, report, flags);
}
EXPORT_SYMBOL(rtnl_notify);

void rtnl_set_sk_err(struct net *net, u32 group, int error)
{
	struct sock *rtnl = net->rtnl;

	netlink_set_err(rtnl, 0, group, error);
}
EXPORT_SYMBOL(rtnl_set_sk_err);

int rtnetlink_put_metrics(struct sk_buff *skb, u32 *metrics)
{
	struct nlattr *mx;
	int i, valid = 0;

	mx = nla_nest_start(skb, RTA_METRICS);
	if (mx == NULL)
		return -ENOBUFS;

	for (i = 0; i < RTAX_MAX; i++) {
		if (metrics[i]) {
			if (i == RTAX_CC_ALGO - 1) {
				char tmp[TCP_CA_NAME_MAX], *name;

				name = tcp_ca_get_name_by_key(metrics[i], tmp);
				if (!name)
					continue;
				if (nla_put_string(skb, i + 1, name))
					goto nla_put_failure;
			} else if (i == RTAX_FEATURES - 1) {
				u32 user_features = metrics[i] & RTAX_FEATURE_MASK;

				if (!user_features)
					continue;
				BUILD_BUG_ON(RTAX_FEATURE_MASK & DST_FEATURE_MASK);
				if (nla_put_u32(skb, i + 1, user_features))
					goto nla_put_failure;
			} else {
				if (nla_put_u32(skb, i + 1, metrics[i]))
					goto nla_put_failure;
			}
			valid++;
		}
	}

	if (!valid) {
		nla_nest_cancel(skb, mx);
		return 0;
	}

	return nla_nest_end(skb, mx);

nla_put_failure:
	nla_nest_cancel(skb, mx);
	return -EMSGSIZE;
}
EXPORT_SYMBOL(rtnetlink_put_metrics);

int rtnl_put_cacheinfo(struct sk_buff *skb, struct dst_entry *dst, u32 id,
		       long expires, u32 error)
{
	struct rta_cacheinfo ci = {
		.rta_error = error,
		.rta_id =  id,
	};

	if (dst) {
		ci.rta_lastuse = jiffies_delta_to_clock_t(jiffies - dst->lastuse);
		ci.rta_used = dst->__use;
		ci.rta_clntref = atomic_read(&dst->__refcnt);
	}
	if (expires) {
		unsigned long clock;

		clock = jiffies_to_clock_t(abs(expires));
		clock = min_t(unsigned long, clock, INT_MAX);
		ci.rta_expires = (expires > 0) ? clock : -clock;
	}
	return nla_put(skb, RTA_CACHEINFO, sizeof(ci), &ci);
}
EXPORT_SYMBOL_GPL(rtnl_put_cacheinfo);

static void set_operstate(struct net_device *dev, unsigned char transition)
{
	unsigned char operstate = dev->operstate;

	switch (transition) {
	case IF_OPER_UP:
		if ((operstate == IF_OPER_DORMANT ||
		     operstate == IF_OPER_UNKNOWN) &&
		    !netif_dormant(dev))
			operstate = IF_OPER_UP;
		break;

	case IF_OPER_DORMANT:
		if (operstate == IF_OPER_UP ||
		    operstate == IF_OPER_UNKNOWN)
			operstate = IF_OPER_DORMANT;
		break;
	}

	if (dev->operstate != operstate) {
		write_lock_bh(&dev_base_lock);
		dev->operstate = operstate;
		write_unlock_bh(&dev_base_lock);
		netdev_state_change(dev);
	}
}

static unsigned int rtnl_dev_get_flags(const struct net_device *dev)
{
	return (dev->flags & ~(IFF_PROMISC | IFF_ALLMULTI)) |
	       (dev->gflags & (IFF_PROMISC | IFF_ALLMULTI));
}

static unsigned int rtnl_dev_combine_flags(const struct net_device *dev,
					   const struct ifinfomsg *ifm)
{
	unsigned int flags = ifm->ifi_flags;

	/* bugwards compatibility: ifi_change == 0 is treated as ~0 */
	if (ifm->ifi_change)
		flags = (flags & ifm->ifi_change) |
			(rtnl_dev_get_flags(dev) & ~ifm->ifi_change);

	return flags;
}

static void copy_rtnl_link_stats(struct rtnl_link_stats *a,
				 const struct rtnl_link_stats64 *b)
{
	a->rx_packets = b->rx_packets;
	a->tx_packets = b->tx_packets;
	a->rx_bytes = b->rx_bytes;
	a->tx_bytes = b->tx_bytes;
	a->rx_errors = b->rx_errors;
	a->tx_errors = b->tx_errors;
	a->rx_dropped = b->rx_dropped;
	a->tx_dropped = b->tx_dropped;

	a->multicast = b->multicast;
	a->collisions = b->collisions;

	a->rx_length_errors = b->rx_length_errors;
	a->rx_over_errors = b->rx_over_errors;
	a->rx_crc_errors = b->rx_crc_errors;
	a->rx_frame_errors = b->rx_frame_errors;
	a->rx_fifo_errors = b->rx_fifo_errors;
	a->rx_missed_errors = b->rx_missed_errors;

	a->tx_aborted_errors = b->tx_aborted_errors;
	a->tx_carrier_errors = b->tx_carrier_errors;
	a->tx_fifo_errors = b->tx_fifo_errors;
	a->tx_heartbeat_errors = b->tx_heartbeat_errors;
	a->tx_window_errors = b->tx_window_errors;

	a->rx_compressed = b->rx_compressed;
	a->tx_compressed = b->tx_compressed;

	a->rx_nohandler = b->rx_nohandler;
}

/* All VF info */
static inline int rtnl_vfinfo_size(const struct net_device *dev,
				   u32 ext_filter_mask)
{
	if (dev->dev.parent && (ext_filter_mask & RTEXT_FILTER_VF)) {
		int num_vfs = dev_num_vf(dev->dev.parent);
		size_t size = nla_total_size(0);
		size += num_vfs *
			(nla_total_size(0) +
			 nla_total_size(sizeof(struct ifla_vf_mac)) +
			 nla_total_size(sizeof(struct ifla_vf_vlan)) +
			 nla_total_size(0) + /* nest IFLA_VF_VLAN_LIST */
			 nla_total_size(MAX_VLAN_LIST_LEN *
					sizeof(struct ifla_vf_vlan_info)) +
			 nla_total_size(sizeof(struct ifla_vf_spoofchk)) +
			 nla_total_size(sizeof(struct ifla_vf_tx_rate)) +
			 nla_total_size(sizeof(struct ifla_vf_rate)) +
			 nla_total_size(sizeof(struct ifla_vf_link_state)) +
			 nla_total_size(sizeof(struct ifla_vf_rss_query_en)) +
			 nla_total_size(0) + /* nest IFLA_VF_STATS */
			 /* IFLA_VF_STATS_RX_PACKETS */
			 nla_total_size_64bit(sizeof(__u64)) +
			 /* IFLA_VF_STATS_TX_PACKETS */
			 nla_total_size_64bit(sizeof(__u64)) +
			 /* IFLA_VF_STATS_RX_BYTES */
			 nla_total_size_64bit(sizeof(__u64)) +
			 /* IFLA_VF_STATS_TX_BYTES */
			 nla_total_size_64bit(sizeof(__u64)) +
			 /* IFLA_VF_STATS_BROADCAST */
			 nla_total_size_64bit(sizeof(__u64)) +
			 /* IFLA_VF_STATS_MULTICAST */
			 nla_total_size_64bit(sizeof(__u64)) +
			 /* IFLA_VF_STATS_RX_DROPPED */
			 nla_total_size_64bit(sizeof(__u64)) +
			 /* IFLA_VF_STATS_TX_DROPPED */
			 nla_total_size_64bit(sizeof(__u64)) +
			 nla_total_size(sizeof(struct ifla_vf_trust)));
		return size;
	} else
		return 0;
}

static size_t rtnl_port_size(const struct net_device *dev,
			     u32 ext_filter_mask)
{
	size_t port_size = nla_total_size(4)		/* PORT_VF */
		+ nla_total_size(PORT_PROFILE_MAX)	/* PORT_PROFILE */
		+ nla_total_size(PORT_UUID_MAX)		/* PORT_INSTANCE_UUID */
		+ nla_total_size(PORT_UUID_MAX)		/* PORT_HOST_UUID */
		+ nla_total_size(1)			/* PROT_VDP_REQUEST */
		+ nla_total_size(2);			/* PORT_VDP_RESPONSE */
	size_t vf_ports_size = nla_total_size(sizeof(struct nlattr));
	size_t vf_port_size = nla_total_size(sizeof(struct nlattr))
		+ port_size;
	size_t port_self_size = nla_total_size(sizeof(struct nlattr))
		+ port_size;

	if (!dev->netdev_ops->ndo_get_vf_port || !dev->dev.parent ||
	    !(ext_filter_mask & RTEXT_FILTER_VF))
		return 0;
	if (dev_num_vf(dev->dev.parent))
		return port_self_size + vf_ports_size +
			vf_port_size * dev_num_vf(dev->dev.parent);
	else
		return port_self_size;
}

static size_t rtnl_xdp_size(void)
{
	size_t xdp_size = nla_total_size(0) +	/* nest IFLA_XDP */
			  nla_total_size(1) +	/* XDP_ATTACHED */
			  nla_total_size(4) +	/* XDP_PROG_ID (or 1st mode) */
			  nla_total_size(4);	/* XDP_<mode>_PROG_ID */

	return xdp_size;
}

static noinline size_t if_nlmsg_size(const struct net_device *dev,
				     u32 ext_filter_mask)
{
	return NLMSG_ALIGN(sizeof(struct ifinfomsg))
	       + nla_total_size(IFNAMSIZ) /* IFLA_IFNAME */
	       + nla_total_size(IFALIASZ) /* IFLA_IFALIAS */
	       + nla_total_size(IFNAMSIZ) /* IFLA_QDISC */
	       + nla_total_size_64bit(sizeof(struct rtnl_link_ifmap))
	       + nla_total_size(sizeof(struct rtnl_link_stats))
	       + nla_total_size_64bit(sizeof(struct rtnl_link_stats64))
	       + nla_total_size(MAX_ADDR_LEN) /* IFLA_ADDRESS */
	       + nla_total_size(MAX_ADDR_LEN) /* IFLA_BROADCAST */
	       + nla_total_size(4) /* IFLA_TXQLEN */
	       + nla_total_size(4) /* IFLA_WEIGHT */
	       + nla_total_size(4) /* IFLA_MTU */
	       + nla_total_size(4) /* IFLA_LINK */
	       + nla_total_size(4) /* IFLA_MASTER */
	       + nla_total_size(1) /* IFLA_CARRIER */
	       + nla_total_size(4) /* IFLA_PROMISCUITY */
	       + nla_total_size(4) /* IFLA_NUM_TX_QUEUES */
	       + nla_total_size(4) /* IFLA_NUM_RX_QUEUES */
	       + nla_total_size(4) /* IFLA_GSO_MAX_SEGS */
	       + nla_total_size(4) /* IFLA_GSO_MAX_SIZE */
	       + nla_total_size(1) /* IFLA_OPERSTATE */
	       + nla_total_size(1) /* IFLA_LINKMODE */
	       + nla_total_size(4) /* IFLA_CARRIER_CHANGES */
	       + nla_total_size(4) /* IFLA_LINK_NETNSID */
	       + nla_total_size(4) /* IFLA_GROUP */
	       + nla_total_size(ext_filter_mask
			        & RTEXT_FILTER_VF ? 4 : 0) /* IFLA_NUM_VF */
	       + rtnl_vfinfo_size(dev, ext_filter_mask) /* IFLA_VFINFO_LIST */
	       + rtnl_port_size(dev, ext_filter_mask) /* IFLA_VF_PORTS + IFLA_PORT_SELF */
	       + rtnl_link_get_size(dev) /* IFLA_LINKINFO */
	       + rtnl_link_get_af_size(dev, ext_filter_mask) /* IFLA_AF_SPEC */
	       + nla_total_size(MAX_PHYS_ITEM_ID_LEN) /* IFLA_PHYS_PORT_ID */
	       + nla_total_size(MAX_PHYS_ITEM_ID_LEN) /* IFLA_PHYS_SWITCH_ID */
	       + nla_total_size(IFNAMSIZ) /* IFLA_PHYS_PORT_NAME */
	       + rtnl_xdp_size() /* IFLA_XDP */
	       + nla_total_size(4)  /* IFLA_EVENT */
	       + nla_total_size(4)  /* IFLA_NEW_NETNSID */
	       + nla_total_size(4)  /* IFLA_NEW_IFINDEX */
	       + nla_total_size(1)  /* IFLA_PROTO_DOWN */
	       + nla_total_size(4)  /* IFLA_TARGET_NETNSID */
	       + nla_total_size(4)  /* IFLA_CARRIER_UP_COUNT */
	       + nla_total_size(4)  /* IFLA_CARRIER_DOWN_COUNT */
	       + nla_total_size(4)  /* IFLA_MIN_MTU */
	       + nla_total_size(4)  /* IFLA_MAX_MTU */
	       + 0;
}

static int rtnl_vf_ports_fill(struct sk_buff *skb, struct net_device *dev)
{
	struct nlattr *vf_ports;
	struct nlattr *vf_port;
	int vf;
	int err;

	vf_ports = nla_nest_start(skb, IFLA_VF_PORTS);
	if (!vf_ports)
		return -EMSGSIZE;

	for (vf = 0; vf < dev_num_vf(dev->dev.parent); vf++) {
		vf_port = nla_nest_start(skb, IFLA_VF_PORT);
		if (!vf_port)
			goto nla_put_failure;
		if (nla_put_u32(skb, IFLA_PORT_VF, vf))
			goto nla_put_failure;
		err = dev->netdev_ops->ndo_get_vf_port(dev, vf, skb);
		if (err == -EMSGSIZE)
			goto nla_put_failure;
		if (err) {
			nla_nest_cancel(skb, vf_port);
			continue;
		}
		nla_nest_end(skb, vf_port);
	}

	nla_nest_end(skb, vf_ports);

	return 0;

nla_put_failure:
	nla_nest_cancel(skb, vf_ports);
	return -EMSGSIZE;
}

static int rtnl_port_self_fill(struct sk_buff *skb, struct net_device *dev)
{
	struct nlattr *port_self;
	int err;

	port_self = nla_nest_start(skb, IFLA_PORT_SELF);
	if (!port_self)
		return -EMSGSIZE;

	err = dev->netdev_ops->ndo_get_vf_port(dev, PORT_SELF_VF, skb);
	if (err) {
		nla_nest_cancel(skb, port_self);
		return (err == -EMSGSIZE) ? err : 0;
	}

	nla_nest_end(skb, port_self);

	return 0;
}

static int rtnl_port_fill(struct sk_buff *skb, struct net_device *dev,
			  u32 ext_filter_mask)
{
	int err;

	if (!dev->netdev_ops->ndo_get_vf_port || !dev->dev.parent ||
	    !(ext_filter_mask & RTEXT_FILTER_VF))
		return 0;

	err = rtnl_port_self_fill(skb, dev);
	if (err)
		return err;

	if (dev_num_vf(dev->dev.parent)) {
		err = rtnl_vf_ports_fill(skb, dev);
		if (err)
			return err;
	}

	return 0;
}

static int rtnl_phys_port_id_fill(struct sk_buff *skb, struct net_device *dev)
{
	int err;
	struct netdev_phys_item_id ppid;

	err = dev_get_phys_port_id(dev, &ppid);
	if (err) {
		if (err == -EOPNOTSUPP)
			return 0;
		return err;
	}

	if (nla_put(skb, IFLA_PHYS_PORT_ID, ppid.id_len, ppid.id))
		return -EMSGSIZE;

	return 0;
}

static int rtnl_phys_port_name_fill(struct sk_buff *skb, struct net_device *dev)
{
	char name[IFNAMSIZ];
	int err;

	err = dev_get_phys_port_name(dev, name, sizeof(name));
	if (err) {
		if (err == -EOPNOTSUPP)
			return 0;
		return err;
	}

	if (nla_put_string(skb, IFLA_PHYS_PORT_NAME, name))
		return -EMSGSIZE;

	return 0;
}

static int rtnl_phys_switch_id_fill(struct sk_buff *skb, struct net_device *dev)
{
	int err;
	struct switchdev_attr attr = {
		.orig_dev = dev,
		.id = SWITCHDEV_ATTR_ID_PORT_PARENT_ID,
		.flags = SWITCHDEV_F_NO_RECURSE,
	};

	err = switchdev_port_attr_get(dev, &attr);
	if (err) {
		if (err == -EOPNOTSUPP)
			return 0;
		return err;
	}

	if (nla_put(skb, IFLA_PHYS_SWITCH_ID, attr.u.ppid.id_len,
		    attr.u.ppid.id))
		return -EMSGSIZE;

	return 0;
}

static noinline_for_stack int rtnl_fill_stats(struct sk_buff *skb,
					      struct net_device *dev)
{
	struct rtnl_link_stats64 *sp;
	struct nlattr *attr;

	attr = nla_reserve_64bit(skb, IFLA_STATS64,
				 sizeof(struct rtnl_link_stats64), IFLA_PAD);
	if (!attr)
		return -EMSGSIZE;

	sp = nla_data(attr);
	dev_get_stats(dev, sp);

	attr = nla_reserve(skb, IFLA_STATS,
			   sizeof(struct rtnl_link_stats));
	if (!attr)
		return -EMSGSIZE;

	copy_rtnl_link_stats(nla_data(attr), sp);

	return 0;
}

static noinline_for_stack int rtnl_fill_vfinfo(struct sk_buff *skb,
					       struct net_device *dev,
					       int vfs_num,
					       struct nlattr *vfinfo)
{
	struct ifla_vf_rss_query_en vf_rss_query_en;
	struct nlattr *vf, *vfstats, *vfvlanlist;
	struct ifla_vf_link_state vf_linkstate;
	struct ifla_vf_vlan_info vf_vlan_info;
	struct ifla_vf_spoofchk vf_spoofchk;
	struct ifla_vf_tx_rate vf_tx_rate;
	struct ifla_vf_stats vf_stats;
	struct ifla_vf_trust vf_trust;
	struct ifla_vf_vlan vf_vlan;
	struct ifla_vf_rate vf_rate;
	struct ifla_vf_mac vf_mac;
	struct ifla_vf_info ivi;

	memset(&ivi, 0, sizeof(ivi));

	/* Not all SR-IOV capable drivers support the
	 * spoofcheck and "RSS query enable" query.  Preset to
	 * -1 so the user space tool can detect that the driver
	 * didn't report anything.
	 */
	ivi.spoofchk = -1;
	ivi.rss_query_en = -1;
	ivi.trusted = -1;
	/* The default value for VF link state is "auto"
	 * IFLA_VF_LINK_STATE_AUTO which equals zero
	 */
	ivi.linkstate = 0;
	/* VLAN Protocol by default is 802.1Q */
	ivi.vlan_proto = htons(ETH_P_8021Q);
	if (dev->netdev_ops->ndo_get_vf_config(dev, vfs_num, &ivi))
		return 0;

	memset(&vf_vlan_info, 0, sizeof(vf_vlan_info));

	vf_mac.vf =
		vf_vlan.vf =
		vf_vlan_info.vf =
		vf_rate.vf =
		vf_tx_rate.vf =
		vf_spoofchk.vf =
		vf_linkstate.vf =
		vf_rss_query_en.vf =
		vf_trust.vf = ivi.vf;

	memcpy(vf_mac.mac, ivi.mac, sizeof(ivi.mac));
	vf_vlan.vlan = ivi.vlan;
	vf_vlan.qos = ivi.qos;
	vf_vlan_info.vlan = ivi.vlan;
	vf_vlan_info.qos = ivi.qos;
	vf_vlan_info.vlan_proto = ivi.vlan_proto;
	vf_tx_rate.rate = ivi.max_tx_rate;
	vf_rate.min_tx_rate = ivi.min_tx_rate;
	vf_rate.max_tx_rate = ivi.max_tx_rate;
	vf_spoofchk.setting = ivi.spoofchk;
	vf_linkstate.link_state = ivi.linkstate;
	vf_rss_query_en.setting = ivi.rss_query_en;
	vf_trust.setting = ivi.trusted;
	vf = nla_nest_start(skb, IFLA_VF_INFO);
	if (!vf)
		goto nla_put_vfinfo_failure;
	if (nla_put(skb, IFLA_VF_MAC, sizeof(vf_mac), &vf_mac) ||
	    nla_put(skb, IFLA_VF_VLAN, sizeof(vf_vlan), &vf_vlan) ||
	    nla_put(skb, IFLA_VF_RATE, sizeof(vf_rate),
		    &vf_rate) ||
	    nla_put(skb, IFLA_VF_TX_RATE, sizeof(vf_tx_rate),
		    &vf_tx_rate) ||
	    nla_put(skb, IFLA_VF_SPOOFCHK, sizeof(vf_spoofchk),
		    &vf_spoofchk) ||
	    nla_put(skb, IFLA_VF_LINK_STATE, sizeof(vf_linkstate),
		    &vf_linkstate) ||
	    nla_put(skb, IFLA_VF_RSS_QUERY_EN,
		    sizeof(vf_rss_query_en),
		    &vf_rss_query_en) ||
	    nla_put(skb, IFLA_VF_TRUST,
		    sizeof(vf_trust), &vf_trust))
		goto nla_put_vf_failure;
	vfvlanlist = nla_nest_start(skb, IFLA_VF_VLAN_LIST);
	if (!vfvlanlist)
		goto nla_put_vf_failure;
	if (nla_put(skb, IFLA_VF_VLAN_INFO, sizeof(vf_vlan_info),
		    &vf_vlan_info)) {
		nla_nest_cancel(skb, vfvlanlist);
		goto nla_put_vf_failure;
	}
	nla_nest_end(skb, vfvlanlist);
	memset(&vf_stats, 0, sizeof(vf_stats));
	if (dev->netdev_ops->ndo_get_vf_stats)
		dev->netdev_ops->ndo_get_vf_stats(dev, vfs_num,
						&vf_stats);
	vfstats = nla_nest_start(skb, IFLA_VF_STATS);
	if (!vfstats)
		goto nla_put_vf_failure;
	if (nla_put_u64_64bit(skb, IFLA_VF_STATS_RX_PACKETS,
			      vf_stats.rx_packets, IFLA_VF_STATS_PAD) ||
	    nla_put_u64_64bit(skb, IFLA_VF_STATS_TX_PACKETS,
			      vf_stats.tx_packets, IFLA_VF_STATS_PAD) ||
	    nla_put_u64_64bit(skb, IFLA_VF_STATS_RX_BYTES,
			      vf_stats.rx_bytes, IFLA_VF_STATS_PAD) ||
	    nla_put_u64_64bit(skb, IFLA_VF_STATS_TX_BYTES,
			      vf_stats.tx_bytes, IFLA_VF_STATS_PAD) ||
	    nla_put_u64_64bit(skb, IFLA_VF_STATS_BROADCAST,
			      vf_stats.broadcast, IFLA_VF_STATS_PAD) ||
	    nla_put_u64_64bit(skb, IFLA_VF_STATS_MULTICAST,
			      vf_stats.multicast, IFLA_VF_STATS_PAD) ||
	    nla_put_u64_64bit(skb, IFLA_VF_STATS_RX_DROPPED,
			      vf_stats.rx_dropped, IFLA_VF_STATS_PAD) ||
	    nla_put_u64_64bit(skb, IFLA_VF_STATS_TX_DROPPED,
			      vf_stats.tx_dropped, IFLA_VF_STATS_PAD)) {
		nla_nest_cancel(skb, vfstats);
		goto nla_put_vf_failure;
	}
	nla_nest_end(skb, vfstats);
	nla_nest_end(skb, vf);
	return 0;

nla_put_vf_failure:
	nla_nest_cancel(skb, vf);
nla_put_vfinfo_failure:
	nla_nest_cancel(skb, vfinfo);
	return -EMSGSIZE;
}

static noinline_for_stack int rtnl_fill_vf(struct sk_buff *skb,
					   struct net_device *dev,
					   u32 ext_filter_mask)
{
	struct nlattr *vfinfo;
	int i, num_vfs;

	if (!dev->dev.parent || ((ext_filter_mask & RTEXT_FILTER_VF) == 0))
		return 0;

	num_vfs = dev_num_vf(dev->dev.parent);
	if (nla_put_u32(skb, IFLA_NUM_VF, num_vfs))
		return -EMSGSIZE;

	if (!dev->netdev_ops->ndo_get_vf_config)
		return 0;

	vfinfo = nla_nest_start(skb, IFLA_VFINFO_LIST);
	if (!vfinfo)
		return -EMSGSIZE;

	for (i = 0; i < num_vfs; i++) {
		if (rtnl_fill_vfinfo(skb, dev, i, vfinfo))
			return -EMSGSIZE;
	}

	nla_nest_end(skb, vfinfo);
	return 0;
}

static int rtnl_fill_link_ifmap(struct sk_buff *skb, struct net_device *dev)
{
	struct rtnl_link_ifmap map;

	memset(&map, 0, sizeof(map));
	map.mem_start   = dev->mem_start;
	map.mem_end     = dev->mem_end;
	map.base_addr   = dev->base_addr;
	map.irq         = dev->irq;
	map.dma         = dev->dma;
	map.port        = dev->if_port;

	if (nla_put_64bit(skb, IFLA_MAP, sizeof(map), &map, IFLA_PAD))
		return -EMSGSIZE;

	return 0;
}

static u32 rtnl_xdp_prog_skb(struct net_device *dev)
{
	const struct bpf_prog *generic_xdp_prog;

	ASSERT_RTNL();

	generic_xdp_prog = rtnl_dereference(dev->xdp_prog);
	if (!generic_xdp_prog)
		return 0;
	return generic_xdp_prog->aux->id;
}

static u32 rtnl_xdp_prog_drv(struct net_device *dev)
{
	return __dev_xdp_query(dev, dev->netdev_ops->ndo_bpf, XDP_QUERY_PROG);
}

static u32 rtnl_xdp_prog_hw(struct net_device *dev)
{
	return __dev_xdp_query(dev, dev->netdev_ops->ndo_bpf,
			       XDP_QUERY_PROG_HW);
}

static int rtnl_xdp_report_one(struct sk_buff *skb, struct net_device *dev,
			       u32 *prog_id, u8 *mode, u8 tgt_mode, u32 attr,
			       u32 (*get_prog_id)(struct net_device *dev))
{
	u32 curr_id;
	int err;

	curr_id = get_prog_id(dev);
	if (!curr_id)
		return 0;

	*prog_id = curr_id;
	err = nla_put_u32(skb, attr, curr_id);
	if (err)
		return err;

	if (*mode != XDP_ATTACHED_NONE)
		*mode = XDP_ATTACHED_MULTI;
	else
		*mode = tgt_mode;

	return 0;
}

static int rtnl_xdp_fill(struct sk_buff *skb, struct net_device *dev)
{
	struct nlattr *xdp;
	u32 prog_id;
	int err;
	u8 mode;

	xdp = nla_nest_start(skb, IFLA_XDP);
	if (!xdp)
		return -EMSGSIZE;

	prog_id = 0;
	mode = XDP_ATTACHED_NONE;
	err = rtnl_xdp_report_one(skb, dev, &prog_id, &mode, XDP_ATTACHED_SKB,
				  IFLA_XDP_SKB_PROG_ID, rtnl_xdp_prog_skb);
	if (err)
		goto err_cancel;
	err = rtnl_xdp_report_one(skb, dev, &prog_id, &mode, XDP_ATTACHED_DRV,
				  IFLA_XDP_DRV_PROG_ID, rtnl_xdp_prog_drv);
	if (err)
		goto err_cancel;
	err = rtnl_xdp_report_one(skb, dev, &prog_id, &mode, XDP_ATTACHED_HW,
				  IFLA_XDP_HW_PROG_ID, rtnl_xdp_prog_hw);
	if (err)
		goto err_cancel;

	err = nla_put_u8(skb, IFLA_XDP_ATTACHED, mode);
	if (err)
		goto err_cancel;

	if (prog_id && mode != XDP_ATTACHED_MULTI) {
		err = nla_put_u32(skb, IFLA_XDP_PROG_ID, prog_id);
		if (err)
			goto err_cancel;
	}

	nla_nest_end(skb, xdp);
	return 0;

err_cancel:
	nla_nest_cancel(skb, xdp);
	return err;
}

static u32 rtnl_get_event(unsigned long event)
{
	u32 rtnl_event_type = IFLA_EVENT_NONE;

	switch (event) {
	case NETDEV_REBOOT:
		rtnl_event_type = IFLA_EVENT_REBOOT;
		break;
	case NETDEV_FEAT_CHANGE:
		rtnl_event_type = IFLA_EVENT_FEATURES;
		break;
	case NETDEV_BONDING_FAILOVER:
		rtnl_event_type = IFLA_EVENT_BONDING_FAILOVER;
		break;
	case NETDEV_NOTIFY_PEERS:
		rtnl_event_type = IFLA_EVENT_NOTIFY_PEERS;
		break;
	case NETDEV_RESEND_IGMP:
		rtnl_event_type = IFLA_EVENT_IGMP_RESEND;
		break;
	case NETDEV_CHANGEINFODATA:
		rtnl_event_type = IFLA_EVENT_BONDING_OPTIONS;
		break;
	default:
		break;
	}

	return rtnl_event_type;
}

static int put_master_ifindex(struct sk_buff *skb, struct net_device *dev)
{
	const struct net_device *upper_dev;
	int ret = 0;

	rcu_read_lock();

	upper_dev = netdev_master_upper_dev_get_rcu(dev);
	if (upper_dev)
		ret = nla_put_u32(skb, IFLA_MASTER, upper_dev->ifindex);

	rcu_read_unlock();
	return ret;
}

static int nla_put_iflink(struct sk_buff *skb, const struct net_device *dev)
{
	int ifindex = dev_get_iflink(dev);

	if (dev->ifindex == ifindex)
		return 0;

	return nla_put_u32(skb, IFLA_LINK, ifindex);
}

static noinline_for_stack int nla_put_ifalias(struct sk_buff *skb,
					      struct net_device *dev)
{
	char buf[IFALIASZ];
	int ret;

	ret = dev_get_alias(dev, buf, sizeof(buf));
	return ret > 0 ? nla_put_string(skb, IFLA_IFALIAS, buf) : 0;
}

static int rtnl_fill_link_netnsid(struct sk_buff *skb,
				  const struct net_device *dev,
				  struct net *src_net)
{
	if (dev->rtnl_link_ops && dev->rtnl_link_ops->get_link_net) {
		struct net *link_net = dev->rtnl_link_ops->get_link_net(dev);

		if (!net_eq(dev_net(dev), link_net)) {
			int id = peernet2id_alloc(src_net, link_net);

			if (nla_put_s32(skb, IFLA_LINK_NETNSID, id))
				return -EMSGSIZE;
		}
	}

	return 0;
}

static int rtnl_fill_link_af(struct sk_buff *skb,
			     const struct net_device *dev,
			     u32 ext_filter_mask)
{
	const struct rtnl_af_ops *af_ops;
	struct nlattr *af_spec;

	af_spec = nla_nest_start(skb, IFLA_AF_SPEC);
	if (!af_spec)
		return -EMSGSIZE;

	list_for_each_entry_rcu(af_ops, &rtnl_af_ops, list) {
		struct nlattr *af;
		int err;

		if (!af_ops->fill_link_af)
			continue;

		af = nla_nest_start(skb, af_ops->family);
		if (!af)
			return -EMSGSIZE;

		err = af_ops->fill_link_af(skb, dev, ext_filter_mask);
		/*
		 * Caller may return ENODATA to indicate that there
		 * was no data to be dumped. This is not an error, it
		 * means we should trim the attribute header and
		 * continue.
		 */
		if (err == -ENODATA)
			nla_nest_cancel(skb, af);
		else if (err < 0)
			return -EMSGSIZE;

		nla_nest_end(skb, af);
	}

	nla_nest_end(skb, af_spec);
	return 0;
}

static int rtnl_fill_ifinfo(struct sk_buff *skb,
			    struct net_device *dev, struct net *src_net,
			    int type, u32 pid, u32 seq, u32 change,
			    unsigned int flags, u32 ext_filter_mask,
			    u32 event, int *new_nsid, int new_ifindex,
			    int tgt_netnsid)
{
	struct ifinfomsg *ifm;
	struct nlmsghdr *nlh;

	ASSERT_RTNL();
	nlh = nlmsg_put(skb, pid, seq, type, sizeof(*ifm), flags);
	if (nlh == NULL)
		return -EMSGSIZE;

	ifm = nlmsg_data(nlh);
	ifm->ifi_family = AF_UNSPEC;
	ifm->__ifi_pad = 0;
	ifm->ifi_type = dev->type;
	ifm->ifi_index = dev->ifindex;
	ifm->ifi_flags = dev_get_flags(dev);
	ifm->ifi_change = change;

	if (tgt_netnsid >= 0 && nla_put_s32(skb, IFLA_TARGET_NETNSID, tgt_netnsid))
		goto nla_put_failure;

	if (nla_put_string(skb, IFLA_IFNAME, dev->name) ||
	    nla_put_u32(skb, IFLA_TXQLEN, dev->tx_queue_len) ||
	    nla_put_u8(skb, IFLA_OPERSTATE,
		       netif_running(dev) ? dev->operstate : IF_OPER_DOWN) ||
	    nla_put_u8(skb, IFLA_LINKMODE, dev->link_mode) ||
	    nla_put_u32(skb, IFLA_MTU, dev->mtu) ||
	    nla_put_u32(skb, IFLA_MIN_MTU, dev->min_mtu) ||
	    nla_put_u32(skb, IFLA_MAX_MTU, dev->max_mtu) ||
	    nla_put_u32(skb, IFLA_GROUP, dev->group) ||
	    nla_put_u32(skb, IFLA_PROMISCUITY, dev->promiscuity) ||
	    nla_put_u32(skb, IFLA_NUM_TX_QUEUES, dev->num_tx_queues) ||
	    nla_put_u32(skb, IFLA_GSO_MAX_SEGS, dev->gso_max_segs) ||
	    nla_put_u32(skb, IFLA_GSO_MAX_SIZE, dev->gso_max_size) ||
#ifdef CONFIG_RPS
	    nla_put_u32(skb, IFLA_NUM_RX_QUEUES, dev->num_rx_queues) ||
#endif
	    nla_put_iflink(skb, dev) ||
	    put_master_ifindex(skb, dev) ||
	    nla_put_u8(skb, IFLA_CARRIER, netif_carrier_ok(dev)) ||
	    (dev->qdisc &&
	     nla_put_string(skb, IFLA_QDISC, dev->qdisc->ops->id)) ||
	    nla_put_ifalias(skb, dev) ||
	    nla_put_u32(skb, IFLA_CARRIER_CHANGES,
			atomic_read(&dev->carrier_up_count) +
			atomic_read(&dev->carrier_down_count)) ||
	    nla_put_u8(skb, IFLA_PROTO_DOWN, dev->proto_down) ||
	    nla_put_u32(skb, IFLA_CARRIER_UP_COUNT,
			atomic_read(&dev->carrier_up_count)) ||
	    nla_put_u32(skb, IFLA_CARRIER_DOWN_COUNT,
			atomic_read(&dev->carrier_down_count)))
		goto nla_put_failure;

	if (event != IFLA_EVENT_NONE) {
		if (nla_put_u32(skb, IFLA_EVENT, event))
			goto nla_put_failure;
	}

	if (rtnl_fill_link_ifmap(skb, dev))
		goto nla_put_failure;

	if (dev->addr_len) {
		if (nla_put(skb, IFLA_ADDRESS, dev->addr_len, dev->dev_addr) ||
		    nla_put(skb, IFLA_BROADCAST, dev->addr_len, dev->broadcast))
			goto nla_put_failure;
	}

	if (rtnl_phys_port_id_fill(skb, dev))
		goto nla_put_failure;

	if (rtnl_phys_port_name_fill(skb, dev))
		goto nla_put_failure;

	if (rtnl_phys_switch_id_fill(skb, dev))
		goto nla_put_failure;

	if (rtnl_fill_stats(skb, dev))
		goto nla_put_failure;

	if (rtnl_fill_vf(skb, dev, ext_filter_mask))
		goto nla_put_failure;

	if (rtnl_port_fill(skb, dev, ext_filter_mask))
		goto nla_put_failure;

	if (rtnl_xdp_fill(skb, dev))
		goto nla_put_failure;

	if (dev->rtnl_link_ops || rtnl_have_link_slave_info(dev)) {
		if (rtnl_link_fill(skb, dev) < 0)
			goto nla_put_failure;
	}

	if (rtnl_fill_link_netnsid(skb, dev, src_net))
		goto nla_put_failure;

	if (new_nsid &&
	    nla_put_s32(skb, IFLA_NEW_NETNSID, *new_nsid) < 0)
		goto nla_put_failure;
	if (new_ifindex &&
	    nla_put_s32(skb, IFLA_NEW_IFINDEX, new_ifindex) < 0)
		goto nla_put_failure;


	rcu_read_lock();
	if (rtnl_fill_link_af(skb, dev, ext_filter_mask))
		goto nla_put_failure_rcu;
	rcu_read_unlock();

	nlmsg_end(skb, nlh);
	return 0;

nla_put_failure_rcu:
	rcu_read_unlock();
nla_put_failure:
	nlmsg_cancel(skb, nlh);
	return -EMSGSIZE;
}

static const struct nla_policy ifla_policy[IFLA_MAX+1] = {
	[IFLA_IFNAME]		= { .type = NLA_STRING, .len = IFNAMSIZ-1 },
	[IFLA_ADDRESS]		= { .type = NLA_BINARY, .len = MAX_ADDR_LEN },
	[IFLA_BROADCAST]	= { .type = NLA_BINARY, .len = MAX_ADDR_LEN },
	[IFLA_MAP]		= { .len = sizeof(struct rtnl_link_ifmap) },
	[IFLA_MTU]		= { .type = NLA_U32 },
	[IFLA_LINK]		= { .type = NLA_U32 },
	[IFLA_MASTER]		= { .type = NLA_U32 },
	[IFLA_CARRIER]		= { .type = NLA_U8 },
	[IFLA_TXQLEN]		= { .type = NLA_U32 },
	[IFLA_WEIGHT]		= { .type = NLA_U32 },
	[IFLA_OPERSTATE]	= { .type = NLA_U8 },
	[IFLA_LINKMODE]		= { .type = NLA_U8 },
	[IFLA_LINKINFO]		= { .type = NLA_NESTED },
	[IFLA_NET_NS_PID]	= { .type = NLA_U32 },
	[IFLA_NET_NS_FD]	= { .type = NLA_U32 },
	/* IFLA_IFALIAS is a string, but policy is set to NLA_BINARY to
	 * allow 0-length string (needed to remove an alias).
	 */
	[IFLA_IFALIAS]	        = { .type = NLA_BINARY, .len = IFALIASZ - 1 },
	[IFLA_VFINFO_LIST]	= {. type = NLA_NESTED },
	[IFLA_VF_PORTS]		= { .type = NLA_NESTED },
	[IFLA_PORT_SELF]	= { .type = NLA_NESTED },
	[IFLA_AF_SPEC]		= { .type = NLA_NESTED },
	[IFLA_EXT_MASK]		= { .type = NLA_U32 },
	[IFLA_PROMISCUITY]	= { .type = NLA_U32 },
	[IFLA_NUM_TX_QUEUES]	= { .type = NLA_U32 },
	[IFLA_NUM_RX_QUEUES]	= { .type = NLA_U32 },
	[IFLA_GSO_MAX_SEGS]	= { .type = NLA_U32 },
	[IFLA_GSO_MAX_SIZE]	= { .type = NLA_U32 },
	[IFLA_PHYS_PORT_ID]	= { .type = NLA_BINARY, .len = MAX_PHYS_ITEM_ID_LEN },
	[IFLA_CARRIER_CHANGES]	= { .type = NLA_U32 },  /* ignored */
	[IFLA_PHYS_SWITCH_ID]	= { .type = NLA_BINARY, .len = MAX_PHYS_ITEM_ID_LEN },
	[IFLA_LINK_NETNSID]	= { .type = NLA_S32 },
	[IFLA_PROTO_DOWN]	= { .type = NLA_U8 },
	[IFLA_XDP]		= { .type = NLA_NESTED },
	[IFLA_EVENT]		= { .type = NLA_U32 },
	[IFLA_GROUP]		= { .type = NLA_U32 },
	[IFLA_TARGET_NETNSID]	= { .type = NLA_S32 },
	[IFLA_CARRIER_UP_COUNT]	= { .type = NLA_U32 },
	[IFLA_CARRIER_DOWN_COUNT] = { .type = NLA_U32 },
	[IFLA_MIN_MTU]		= { .type = NLA_U32 },
	[IFLA_MAX_MTU]		= { .type = NLA_U32 },
};

static const struct nla_policy ifla_info_policy[IFLA_INFO_MAX+1] = {
	[IFLA_INFO_KIND]	= { .type = NLA_STRING },
	[IFLA_INFO_DATA]	= { .type = NLA_NESTED },
	[IFLA_INFO_SLAVE_KIND]	= { .type = NLA_STRING },
	[IFLA_INFO_SLAVE_DATA]	= { .type = NLA_NESTED },
};

static const struct nla_policy ifla_vf_policy[IFLA_VF_MAX+1] = {
	[IFLA_VF_MAC]		= { .len = sizeof(struct ifla_vf_mac) },
	[IFLA_VF_VLAN]		= { .len = sizeof(struct ifla_vf_vlan) },
	[IFLA_VF_VLAN_LIST]     = { .type = NLA_NESTED },
	[IFLA_VF_TX_RATE]	= { .len = sizeof(struct ifla_vf_tx_rate) },
	[IFLA_VF_SPOOFCHK]	= { .len = sizeof(struct ifla_vf_spoofchk) },
	[IFLA_VF_RATE]		= { .len = sizeof(struct ifla_vf_rate) },
	[IFLA_VF_LINK_STATE]	= { .len = sizeof(struct ifla_vf_link_state) },
	[IFLA_VF_RSS_QUERY_EN]	= { .len = sizeof(struct ifla_vf_rss_query_en) },
	[IFLA_VF_STATS]		= { .type = NLA_NESTED },
	[IFLA_VF_TRUST]		= { .len = sizeof(struct ifla_vf_trust) },
	[IFLA_VF_IB_NODE_GUID]	= { .len = sizeof(struct ifla_vf_guid) },
	[IFLA_VF_IB_PORT_GUID]	= { .len = sizeof(struct ifla_vf_guid) },
};

static const struct nla_policy ifla_port_policy[IFLA_PORT_MAX+1] = {
	[IFLA_PORT_VF]		= { .type = NLA_U32 },
	[IFLA_PORT_PROFILE]	= { .type = NLA_STRING,
				    .len = PORT_PROFILE_MAX },
	[IFLA_PORT_INSTANCE_UUID] = { .type = NLA_BINARY,
				      .len = PORT_UUID_MAX },
	[IFLA_PORT_HOST_UUID]	= { .type = NLA_STRING,
				    .len = PORT_UUID_MAX },
	[IFLA_PORT_REQUEST]	= { .type = NLA_U8, },
	[IFLA_PORT_RESPONSE]	= { .type = NLA_U16, },

	/* Unused, but we need to keep it here since user space could
	 * fill it. It's also broken with regard to NLA_BINARY use in
	 * combination with structs.
	 */
	[IFLA_PORT_VSI_TYPE]	= { .type = NLA_BINARY,
				    .len = sizeof(struct ifla_port_vsi) },
};

static const struct nla_policy ifla_xdp_policy[IFLA_XDP_MAX + 1] = {
	[IFLA_XDP_FD]		= { .type = NLA_S32 },
	[IFLA_XDP_ATTACHED]	= { .type = NLA_U8 },
	[IFLA_XDP_FLAGS]	= { .type = NLA_U32 },
	[IFLA_XDP_PROG_ID]	= { .type = NLA_U32 },
};

static const struct rtnl_link_ops *linkinfo_to_kind_ops(const struct nlattr *nla)
{
	const struct rtnl_link_ops *ops = NULL;
	struct nlattr *linfo[IFLA_INFO_MAX + 1];

	if (nla_parse_nested(linfo, IFLA_INFO_MAX, nla,
			     ifla_info_policy, NULL) < 0)
		return NULL;

	if (linfo[IFLA_INFO_KIND]) {
		char kind[MODULE_NAME_LEN];

		nla_strlcpy(kind, linfo[IFLA_INFO_KIND], sizeof(kind));
		ops = rtnl_link_ops_get(kind);
	}

	return ops;
}

static bool link_master_filtered(struct net_device *dev, int master_idx)
{
	struct net_device *master;

	if (!master_idx)
		return false;

	master = netdev_master_upper_dev_get(dev);
	if (!master || master->ifindex != master_idx)
		return true;

	return false;
}

static bool link_kind_filtered(const struct net_device *dev,
			       const struct rtnl_link_ops *kind_ops)
{
	if (kind_ops && dev->rtnl_link_ops != kind_ops)
		return true;

	return false;
}

static bool link_dump_filtered(struct net_device *dev,
			       int master_idx,
			       const struct rtnl_link_ops *kind_ops)
{
	if (link_master_filtered(dev, master_idx) ||
	    link_kind_filtered(dev, kind_ops))
		return true;

	return false;
}

/**
 * rtnl_get_net_ns_capable - Get netns if sufficiently privileged.
 * @sk: netlink socket
 * @netnsid: network namespace identifier
 *
 * Returns the network namespace identified by netnsid on success or an error
 * pointer on failure.
 */
struct net *rtnl_get_net_ns_capable(struct sock *sk, int netnsid)
{
	struct net *net;

	net = get_net_ns_by_id(sock_net(sk), netnsid);
	if (!net)
		return ERR_PTR(-EINVAL);

	/* For now, the caller is required to have CAP_NET_ADMIN in
	 * the user namespace owning the target net ns.
	 */
	if (!sk_ns_capable(sk, net->user_ns, CAP_NET_ADMIN)) {
		put_net(net);
		return ERR_PTR(-EACCES);
	}
	return net;
}
EXPORT_SYMBOL_GPL(rtnl_get_net_ns_capable);

static int rtnl_valid_dump_ifinfo_req(const struct nlmsghdr *nlh,
				      bool strict_check, struct nlattr **tb,
				      struct netlink_ext_ack *extack)
{
	int hdrlen;

	if (strict_check) {
		struct ifinfomsg *ifm;

		if (nlh->nlmsg_len < nlmsg_msg_size(sizeof(*ifm))) {
			NL_SET_ERR_MSG(extack, "Invalid header for link dump");
			return -EINVAL;
		}

		ifm = nlmsg_data(nlh);
		if (ifm->__ifi_pad || ifm->ifi_type || ifm->ifi_flags ||
		    ifm->ifi_change) {
			NL_SET_ERR_MSG(extack, "Invalid values in header for link dump request");
			return -EINVAL;
		}
		if (ifm->ifi_index) {
			NL_SET_ERR_MSG(extack, "Filter by device index not supported for link dumps");
			return -EINVAL;
		}

		return nlmsg_parse_strict(nlh, sizeof(*ifm), tb, IFLA_MAX,
					  ifla_policy, extack);
	}

	/* A hack to preserve kernel<->userspace interface.
	 * The correct header is ifinfomsg. It is consistent with rtnl_getlink.
	 * However, before Linux v3.9 the code here assumed rtgenmsg and that's
	 * what iproute2 < v3.9.0 used.
	 * We can detect the old iproute2. Even including the IFLA_EXT_MASK
	 * attribute, its netlink message is shorter than struct ifinfomsg.
	 */
	hdrlen = nlmsg_len(nlh) < sizeof(struct ifinfomsg) ?
		 sizeof(struct rtgenmsg) : sizeof(struct ifinfomsg);

	return nlmsg_parse(nlh, hdrlen, tb, IFLA_MAX, ifla_policy, extack);
}

static int rtnl_dump_ifinfo(struct sk_buff *skb, struct netlink_callback *cb)
{
	struct netlink_ext_ack *extack = cb->extack;
	const struct nlmsghdr *nlh = cb->nlh;
	struct net *net = sock_net(skb->sk);
	struct net *tgt_net = net;
	int h, s_h;
	int idx = 0, s_idx;
	struct net_device *dev;
	struct hlist_head *head;
	struct nlattr *tb[IFLA_MAX+1];
	u32 ext_filter_mask = 0;
	const struct rtnl_link_ops *kind_ops = NULL;
	unsigned int flags = NLM_F_MULTI;
	int master_idx = 0;
	int netnsid = -1;
	int err, i;

	s_h = cb->args[0];
	s_idx = cb->args[1];

	err = rtnl_valid_dump_ifinfo_req(nlh, cb->strict_check, tb, extack);
	if (err < 0) {
		if (cb->strict_check)
			return err;

		goto walk_entries;
	}

	for (i = 0; i <= IFLA_MAX; ++i) {
		if (!tb[i])
			continue;

<<<<<<< HEAD
	if (nlmsg_parse(cb->nlh, hdrlen, tb, IFLA_MAX,
			ifla_policy, NULL) >= 0) {
		if (tb[IFLA_IF_NETNSID]) {
			netnsid = nla_get_s32(tb[IFLA_IF_NETNSID]);
			tgt_net = get_target_net(skb->sk, netnsid);
			if (IS_ERR(tgt_net))
				return PTR_ERR(tgt_net);
=======
		/* new attributes should only be added with strict checking */
		switch (i) {
		case IFLA_TARGET_NETNSID:
			netnsid = nla_get_s32(tb[i]);
			tgt_net = rtnl_get_net_ns_capable(skb->sk, netnsid);
			if (IS_ERR(tgt_net)) {
				NL_SET_ERR_MSG(extack, "Invalid target network namespace id");
				return PTR_ERR(tgt_net);
			}
			break;
		case IFLA_EXT_MASK:
			ext_filter_mask = nla_get_u32(tb[i]);
			break;
		case IFLA_MASTER:
			master_idx = nla_get_u32(tb[i]);
			break;
		case IFLA_LINKINFO:
			kind_ops = linkinfo_to_kind_ops(tb[i]);
			break;
		default:
			if (cb->strict_check) {
				NL_SET_ERR_MSG(extack, "Unsupported attribute in link dump request");
				return -EINVAL;
			}
>>>>>>> 65102238
		}
	}

	if (master_idx || kind_ops)
		flags |= NLM_F_DUMP_FILTERED;

walk_entries:
	for (h = s_h; h < NETDEV_HASHENTRIES; h++, s_idx = 0) {
		idx = 0;
		head = &tgt_net->dev_index_head[h];
		hlist_for_each_entry(dev, head, index_hlist) {
			if (link_dump_filtered(dev, master_idx, kind_ops))
				goto cont;
			if (idx < s_idx)
				goto cont;
			err = rtnl_fill_ifinfo(skb, dev, net,
					       RTM_NEWLINK,
					       NETLINK_CB(cb->skb).portid,
					       nlh->nlmsg_seq, 0, flags,
					       ext_filter_mask, 0, NULL, 0,
					       netnsid);

			if (err < 0) {
				if (likely(skb->len))
					goto out;

				goto out_err;
			}
cont:
			idx++;
		}
	}
out:
	err = skb->len;
out_err:
	cb->args[1] = idx;
	cb->args[0] = h;
	cb->seq = net->dev_base_seq;
	nl_dump_check_consistent(cb, nlmsg_hdr(skb));
	if (netnsid >= 0)
		put_net(tgt_net);

	return err;
}

int rtnl_nla_parse_ifla(struct nlattr **tb, const struct nlattr *head, int len,
			struct netlink_ext_ack *exterr)
{
	return nla_parse(tb, IFLA_MAX, head, len, ifla_policy, exterr);
}
EXPORT_SYMBOL(rtnl_nla_parse_ifla);

struct net *rtnl_link_get_net(struct net *src_net, struct nlattr *tb[])
{
	struct net *net;
	/* Examine the link attributes and figure out which
	 * network namespace we are talking about.
	 */
	if (tb[IFLA_NET_NS_PID])
		net = get_net_ns_by_pid(nla_get_u32(tb[IFLA_NET_NS_PID]));
	else if (tb[IFLA_NET_NS_FD])
		net = get_net_ns_by_fd(nla_get_u32(tb[IFLA_NET_NS_FD]));
	else
		net = get_net(src_net);
	return net;
}
EXPORT_SYMBOL(rtnl_link_get_net);

/* Figure out which network namespace we are talking about by
 * examining the link attributes in the following order:
 *
 * 1. IFLA_NET_NS_PID
 * 2. IFLA_NET_NS_FD
 * 3. IFLA_TARGET_NETNSID
 */
static struct net *rtnl_link_get_net_by_nlattr(struct net *src_net,
					       struct nlattr *tb[])
{
	struct net *net;

	if (tb[IFLA_NET_NS_PID] || tb[IFLA_NET_NS_FD])
		return rtnl_link_get_net(src_net, tb);

	if (!tb[IFLA_TARGET_NETNSID])
		return get_net(src_net);

	net = get_net_ns_by_id(src_net, nla_get_u32(tb[IFLA_TARGET_NETNSID]));
	if (!net)
		return ERR_PTR(-EINVAL);

	return net;
}

static struct net *rtnl_link_get_net_capable(const struct sk_buff *skb,
					     struct net *src_net,
					     struct nlattr *tb[], int cap)
{
	struct net *net;

	net = rtnl_link_get_net_by_nlattr(src_net, tb);
	if (IS_ERR(net))
		return net;

	if (!netlink_ns_capable(skb, net->user_ns, cap)) {
		put_net(net);
		return ERR_PTR(-EPERM);
	}

	return net;
}

/* Verify that rtnetlink requests do not pass additional properties
 * potentially referring to different network namespaces.
 */
static int rtnl_ensure_unique_netns(struct nlattr *tb[],
				    struct netlink_ext_ack *extack,
				    bool netns_id_only)
{

	if (netns_id_only) {
		if (!tb[IFLA_NET_NS_PID] && !tb[IFLA_NET_NS_FD])
			return 0;

		NL_SET_ERR_MSG(extack, "specified netns attribute not supported");
		return -EOPNOTSUPP;
	}

	if (tb[IFLA_TARGET_NETNSID] && (tb[IFLA_NET_NS_PID] || tb[IFLA_NET_NS_FD]))
		goto invalid_attr;

	if (tb[IFLA_NET_NS_PID] && (tb[IFLA_TARGET_NETNSID] || tb[IFLA_NET_NS_FD]))
		goto invalid_attr;

	if (tb[IFLA_NET_NS_FD] && (tb[IFLA_TARGET_NETNSID] || tb[IFLA_NET_NS_PID]))
		goto invalid_attr;

	return 0;

invalid_attr:
	NL_SET_ERR_MSG(extack, "multiple netns identifying attributes specified");
	return -EINVAL;
}

static int validate_linkmsg(struct net_device *dev, struct nlattr *tb[])
{
	if (dev) {
		if (tb[IFLA_ADDRESS] &&
		    nla_len(tb[IFLA_ADDRESS]) < dev->addr_len)
			return -EINVAL;

		if (tb[IFLA_BROADCAST] &&
		    nla_len(tb[IFLA_BROADCAST]) < dev->addr_len)
			return -EINVAL;
	}

	if (tb[IFLA_AF_SPEC]) {
		struct nlattr *af;
		int rem, err;

		nla_for_each_nested(af, tb[IFLA_AF_SPEC], rem) {
			const struct rtnl_af_ops *af_ops;

			rcu_read_lock();
			af_ops = rtnl_af_lookup(nla_type(af));
			if (!af_ops) {
				rcu_read_unlock();
				return -EAFNOSUPPORT;
			}

			if (!af_ops->set_link_af) {
				rcu_read_unlock();
				return -EOPNOTSUPP;
			}

			if (af_ops->validate_link_af) {
				err = af_ops->validate_link_af(dev, af);
				if (err < 0) {
					rcu_read_unlock();
					return err;
				}
			}

			rcu_read_unlock();
		}
	}

	return 0;
}

static int handle_infiniband_guid(struct net_device *dev, struct ifla_vf_guid *ivt,
				  int guid_type)
{
	const struct net_device_ops *ops = dev->netdev_ops;

	return ops->ndo_set_vf_guid(dev, ivt->vf, ivt->guid, guid_type);
}

static int handle_vf_guid(struct net_device *dev, struct ifla_vf_guid *ivt, int guid_type)
{
	if (dev->type != ARPHRD_INFINIBAND)
		return -EOPNOTSUPP;

	return handle_infiniband_guid(dev, ivt, guid_type);
}

static int do_setvfinfo(struct net_device *dev, struct nlattr **tb)
{
	const struct net_device_ops *ops = dev->netdev_ops;
	int err = -EINVAL;

	if (tb[IFLA_VF_MAC]) {
		struct ifla_vf_mac *ivm = nla_data(tb[IFLA_VF_MAC]);

		err = -EOPNOTSUPP;
		if (ops->ndo_set_vf_mac)
			err = ops->ndo_set_vf_mac(dev, ivm->vf,
						  ivm->mac);
		if (err < 0)
			return err;
	}

	if (tb[IFLA_VF_VLAN]) {
		struct ifla_vf_vlan *ivv = nla_data(tb[IFLA_VF_VLAN]);

		err = -EOPNOTSUPP;
		if (ops->ndo_set_vf_vlan)
			err = ops->ndo_set_vf_vlan(dev, ivv->vf, ivv->vlan,
						   ivv->qos,
						   htons(ETH_P_8021Q));
		if (err < 0)
			return err;
	}

	if (tb[IFLA_VF_VLAN_LIST]) {
		struct ifla_vf_vlan_info *ivvl[MAX_VLAN_LIST_LEN];
		struct nlattr *attr;
		int rem, len = 0;

		err = -EOPNOTSUPP;
		if (!ops->ndo_set_vf_vlan)
			return err;

		nla_for_each_nested(attr, tb[IFLA_VF_VLAN_LIST], rem) {
			if (nla_type(attr) != IFLA_VF_VLAN_INFO ||
			    nla_len(attr) < NLA_HDRLEN) {
				return -EINVAL;
			}
			if (len >= MAX_VLAN_LIST_LEN)
				return -EOPNOTSUPP;
			ivvl[len] = nla_data(attr);

			len++;
		}
		if (len == 0)
			return -EINVAL;

		err = ops->ndo_set_vf_vlan(dev, ivvl[0]->vf, ivvl[0]->vlan,
					   ivvl[0]->qos, ivvl[0]->vlan_proto);
		if (err < 0)
			return err;
	}

	if (tb[IFLA_VF_TX_RATE]) {
		struct ifla_vf_tx_rate *ivt = nla_data(tb[IFLA_VF_TX_RATE]);
		struct ifla_vf_info ivf;

		err = -EOPNOTSUPP;
		if (ops->ndo_get_vf_config)
			err = ops->ndo_get_vf_config(dev, ivt->vf, &ivf);
		if (err < 0)
			return err;

		err = -EOPNOTSUPP;
		if (ops->ndo_set_vf_rate)
			err = ops->ndo_set_vf_rate(dev, ivt->vf,
						   ivf.min_tx_rate,
						   ivt->rate);
		if (err < 0)
			return err;
	}

	if (tb[IFLA_VF_RATE]) {
		struct ifla_vf_rate *ivt = nla_data(tb[IFLA_VF_RATE]);

		err = -EOPNOTSUPP;
		if (ops->ndo_set_vf_rate)
			err = ops->ndo_set_vf_rate(dev, ivt->vf,
						   ivt->min_tx_rate,
						   ivt->max_tx_rate);
		if (err < 0)
			return err;
	}

	if (tb[IFLA_VF_SPOOFCHK]) {
		struct ifla_vf_spoofchk *ivs = nla_data(tb[IFLA_VF_SPOOFCHK]);

		err = -EOPNOTSUPP;
		if (ops->ndo_set_vf_spoofchk)
			err = ops->ndo_set_vf_spoofchk(dev, ivs->vf,
						       ivs->setting);
		if (err < 0)
			return err;
	}

	if (tb[IFLA_VF_LINK_STATE]) {
		struct ifla_vf_link_state *ivl = nla_data(tb[IFLA_VF_LINK_STATE]);

		err = -EOPNOTSUPP;
		if (ops->ndo_set_vf_link_state)
			err = ops->ndo_set_vf_link_state(dev, ivl->vf,
							 ivl->link_state);
		if (err < 0)
			return err;
	}

	if (tb[IFLA_VF_RSS_QUERY_EN]) {
		struct ifla_vf_rss_query_en *ivrssq_en;

		err = -EOPNOTSUPP;
		ivrssq_en = nla_data(tb[IFLA_VF_RSS_QUERY_EN]);
		if (ops->ndo_set_vf_rss_query_en)
			err = ops->ndo_set_vf_rss_query_en(dev, ivrssq_en->vf,
							   ivrssq_en->setting);
		if (err < 0)
			return err;
	}

	if (tb[IFLA_VF_TRUST]) {
		struct ifla_vf_trust *ivt = nla_data(tb[IFLA_VF_TRUST]);

		err = -EOPNOTSUPP;
		if (ops->ndo_set_vf_trust)
			err = ops->ndo_set_vf_trust(dev, ivt->vf, ivt->setting);
		if (err < 0)
			return err;
	}

	if (tb[IFLA_VF_IB_NODE_GUID]) {
		struct ifla_vf_guid *ivt = nla_data(tb[IFLA_VF_IB_NODE_GUID]);

		if (!ops->ndo_set_vf_guid)
			return -EOPNOTSUPP;

		return handle_vf_guid(dev, ivt, IFLA_VF_IB_NODE_GUID);
	}

	if (tb[IFLA_VF_IB_PORT_GUID]) {
		struct ifla_vf_guid *ivt = nla_data(tb[IFLA_VF_IB_PORT_GUID]);

		if (!ops->ndo_set_vf_guid)
			return -EOPNOTSUPP;

		return handle_vf_guid(dev, ivt, IFLA_VF_IB_PORT_GUID);
	}

	return err;
}

static int do_set_master(struct net_device *dev, int ifindex,
			 struct netlink_ext_ack *extack)
{
	struct net_device *upper_dev = netdev_master_upper_dev_get(dev);
	const struct net_device_ops *ops;
	int err;

	if (upper_dev) {
		if (upper_dev->ifindex == ifindex)
			return 0;
		ops = upper_dev->netdev_ops;
		if (ops->ndo_del_slave) {
			err = ops->ndo_del_slave(upper_dev, dev);
			if (err)
				return err;
		} else {
			return -EOPNOTSUPP;
		}
	}

	if (ifindex) {
		upper_dev = __dev_get_by_index(dev_net(dev), ifindex);
		if (!upper_dev)
			return -EINVAL;
		ops = upper_dev->netdev_ops;
		if (ops->ndo_add_slave) {
			err = ops->ndo_add_slave(upper_dev, dev, extack);
			if (err)
				return err;
		} else {
			return -EOPNOTSUPP;
		}
	}
	return 0;
}

#define DO_SETLINK_MODIFIED	0x01
/* notify flag means notify + modified. */
#define DO_SETLINK_NOTIFY	0x03
static int do_setlink(const struct sk_buff *skb,
		      struct net_device *dev, struct ifinfomsg *ifm,
		      struct netlink_ext_ack *extack,
		      struct nlattr **tb, char *ifname, int status)
{
	const struct net_device_ops *ops = dev->netdev_ops;
	int err;

	err = validate_linkmsg(dev, tb);
	if (err < 0)
		return err;

	if (tb[IFLA_NET_NS_PID] || tb[IFLA_NET_NS_FD] || tb[IFLA_TARGET_NETNSID]) {
		struct net *net = rtnl_link_get_net_capable(skb, dev_net(dev),
							    tb, CAP_NET_ADMIN);
		if (IS_ERR(net)) {
			err = PTR_ERR(net);
			goto errout;
		}

		err = dev_change_net_namespace(dev, net, ifname);
		put_net(net);
		if (err)
			goto errout;
		status |= DO_SETLINK_MODIFIED;
	}

	if (tb[IFLA_MAP]) {
		struct rtnl_link_ifmap *u_map;
		struct ifmap k_map;

		if (!ops->ndo_set_config) {
			err = -EOPNOTSUPP;
			goto errout;
		}

		if (!netif_device_present(dev)) {
			err = -ENODEV;
			goto errout;
		}

		u_map = nla_data(tb[IFLA_MAP]);
		k_map.mem_start = (unsigned long) u_map->mem_start;
		k_map.mem_end = (unsigned long) u_map->mem_end;
		k_map.base_addr = (unsigned short) u_map->base_addr;
		k_map.irq = (unsigned char) u_map->irq;
		k_map.dma = (unsigned char) u_map->dma;
		k_map.port = (unsigned char) u_map->port;

		err = ops->ndo_set_config(dev, &k_map);
		if (err < 0)
			goto errout;

		status |= DO_SETLINK_NOTIFY;
	}

	if (tb[IFLA_ADDRESS]) {
		struct sockaddr *sa;
		int len;

		len = sizeof(sa_family_t) + max_t(size_t, dev->addr_len,
						  sizeof(*sa));
		sa = kmalloc(len, GFP_KERNEL);
		if (!sa) {
			err = -ENOMEM;
			goto errout;
		}
		sa->sa_family = dev->type;
		memcpy(sa->sa_data, nla_data(tb[IFLA_ADDRESS]),
		       dev->addr_len);
		err = dev_set_mac_address(dev, sa);
		kfree(sa);
		if (err)
			goto errout;
		status |= DO_SETLINK_MODIFIED;
	}

	if (tb[IFLA_MTU]) {
		err = dev_set_mtu_ext(dev, nla_get_u32(tb[IFLA_MTU]), extack);
		if (err < 0)
			goto errout;
		status |= DO_SETLINK_MODIFIED;
	}

	if (tb[IFLA_GROUP]) {
		dev_set_group(dev, nla_get_u32(tb[IFLA_GROUP]));
		status |= DO_SETLINK_NOTIFY;
	}

	/*
	 * Interface selected by interface index but interface
	 * name provided implies that a name change has been
	 * requested.
	 */
	if (ifm->ifi_index > 0 && ifname[0]) {
		err = dev_change_name(dev, ifname);
		if (err < 0)
			goto errout;
		status |= DO_SETLINK_MODIFIED;
	}

	if (tb[IFLA_IFALIAS]) {
		err = dev_set_alias(dev, nla_data(tb[IFLA_IFALIAS]),
				    nla_len(tb[IFLA_IFALIAS]));
		if (err < 0)
			goto errout;
		status |= DO_SETLINK_NOTIFY;
	}

	if (tb[IFLA_BROADCAST]) {
		nla_memcpy(dev->broadcast, tb[IFLA_BROADCAST], dev->addr_len);
		call_netdevice_notifiers(NETDEV_CHANGEADDR, dev);
	}

	if (ifm->ifi_flags || ifm->ifi_change) {
		err = dev_change_flags(dev, rtnl_dev_combine_flags(dev, ifm));
		if (err < 0)
			goto errout;
	}

	if (tb[IFLA_MASTER]) {
		err = do_set_master(dev, nla_get_u32(tb[IFLA_MASTER]), extack);
		if (err)
			goto errout;
		status |= DO_SETLINK_MODIFIED;
	}

	if (tb[IFLA_CARRIER]) {
		err = dev_change_carrier(dev, nla_get_u8(tb[IFLA_CARRIER]));
		if (err)
			goto errout;
		status |= DO_SETLINK_MODIFIED;
	}

	if (tb[IFLA_TXQLEN]) {
		unsigned int value = nla_get_u32(tb[IFLA_TXQLEN]);

		err = dev_change_tx_queue_len(dev, value);
		if (err)
			goto errout;
		status |= DO_SETLINK_MODIFIED;
	}

	if (tb[IFLA_GSO_MAX_SIZE]) {
		u32 max_size = nla_get_u32(tb[IFLA_GSO_MAX_SIZE]);

		if (max_size > GSO_MAX_SIZE) {
			err = -EINVAL;
			goto errout;
		}

		if (dev->gso_max_size ^ max_size) {
			netif_set_gso_max_size(dev, max_size);
			status |= DO_SETLINK_MODIFIED;
		}
	}

	if (tb[IFLA_GSO_MAX_SEGS]) {
		u32 max_segs = nla_get_u32(tb[IFLA_GSO_MAX_SEGS]);

		if (max_segs > GSO_MAX_SEGS) {
			err = -EINVAL;
			goto errout;
		}

		if (dev->gso_max_segs ^ max_segs) {
			dev->gso_max_segs = max_segs;
			status |= DO_SETLINK_MODIFIED;
		}
	}

	if (tb[IFLA_OPERSTATE])
		set_operstate(dev, nla_get_u8(tb[IFLA_OPERSTATE]));

	if (tb[IFLA_LINKMODE]) {
		unsigned char value = nla_get_u8(tb[IFLA_LINKMODE]);

		write_lock_bh(&dev_base_lock);
		if (dev->link_mode ^ value)
			status |= DO_SETLINK_NOTIFY;
		dev->link_mode = value;
		write_unlock_bh(&dev_base_lock);
	}

	if (tb[IFLA_VFINFO_LIST]) {
		struct nlattr *vfinfo[IFLA_VF_MAX + 1];
		struct nlattr *attr;
		int rem;

		nla_for_each_nested(attr, tb[IFLA_VFINFO_LIST], rem) {
			if (nla_type(attr) != IFLA_VF_INFO ||
			    nla_len(attr) < NLA_HDRLEN) {
				err = -EINVAL;
				goto errout;
			}
			err = nla_parse_nested(vfinfo, IFLA_VF_MAX, attr,
					       ifla_vf_policy, NULL);
			if (err < 0)
				goto errout;
			err = do_setvfinfo(dev, vfinfo);
			if (err < 0)
				goto errout;
			status |= DO_SETLINK_NOTIFY;
		}
	}
	err = 0;

	if (tb[IFLA_VF_PORTS]) {
		struct nlattr *port[IFLA_PORT_MAX+1];
		struct nlattr *attr;
		int vf;
		int rem;

		err = -EOPNOTSUPP;
		if (!ops->ndo_set_vf_port)
			goto errout;

		nla_for_each_nested(attr, tb[IFLA_VF_PORTS], rem) {
			if (nla_type(attr) != IFLA_VF_PORT ||
			    nla_len(attr) < NLA_HDRLEN) {
				err = -EINVAL;
				goto errout;
			}
			err = nla_parse_nested(port, IFLA_PORT_MAX, attr,
					       ifla_port_policy, NULL);
			if (err < 0)
				goto errout;
			if (!port[IFLA_PORT_VF]) {
				err = -EOPNOTSUPP;
				goto errout;
			}
			vf = nla_get_u32(port[IFLA_PORT_VF]);
			err = ops->ndo_set_vf_port(dev, vf, port);
			if (err < 0)
				goto errout;
			status |= DO_SETLINK_NOTIFY;
		}
	}
	err = 0;

	if (tb[IFLA_PORT_SELF]) {
		struct nlattr *port[IFLA_PORT_MAX+1];

		err = nla_parse_nested(port, IFLA_PORT_MAX,
				       tb[IFLA_PORT_SELF], ifla_port_policy,
				       NULL);
		if (err < 0)
			goto errout;

		err = -EOPNOTSUPP;
		if (ops->ndo_set_vf_port)
			err = ops->ndo_set_vf_port(dev, PORT_SELF_VF, port);
		if (err < 0)
			goto errout;
		status |= DO_SETLINK_NOTIFY;
	}

	if (tb[IFLA_AF_SPEC]) {
		struct nlattr *af;
		int rem;

		nla_for_each_nested(af, tb[IFLA_AF_SPEC], rem) {
			const struct rtnl_af_ops *af_ops;

			rcu_read_lock();

			BUG_ON(!(af_ops = rtnl_af_lookup(nla_type(af))));

			err = af_ops->set_link_af(dev, af);
			if (err < 0) {
				rcu_read_unlock();
				goto errout;
			}

			rcu_read_unlock();
			status |= DO_SETLINK_NOTIFY;
		}
	}
	err = 0;

	if (tb[IFLA_PROTO_DOWN]) {
		err = dev_change_proto_down(dev,
					    nla_get_u8(tb[IFLA_PROTO_DOWN]));
		if (err)
			goto errout;
		status |= DO_SETLINK_NOTIFY;
	}

	if (tb[IFLA_XDP]) {
		struct nlattr *xdp[IFLA_XDP_MAX + 1];
		u32 xdp_flags = 0;

		err = nla_parse_nested(xdp, IFLA_XDP_MAX, tb[IFLA_XDP],
				       ifla_xdp_policy, NULL);
		if (err < 0)
			goto errout;

		if (xdp[IFLA_XDP_ATTACHED] || xdp[IFLA_XDP_PROG_ID]) {
			err = -EINVAL;
			goto errout;
		}

		if (xdp[IFLA_XDP_FLAGS]) {
			xdp_flags = nla_get_u32(xdp[IFLA_XDP_FLAGS]);
			if (xdp_flags & ~XDP_FLAGS_MASK) {
				err = -EINVAL;
				goto errout;
			}
			if (hweight32(xdp_flags & XDP_FLAGS_MODES) > 1) {
				err = -EINVAL;
				goto errout;
			}
		}

		if (xdp[IFLA_XDP_FD]) {
			err = dev_change_xdp_fd(dev, extack,
						nla_get_s32(xdp[IFLA_XDP_FD]),
						xdp_flags);
			if (err)
				goto errout;
			status |= DO_SETLINK_NOTIFY;
		}
	}

errout:
	if (status & DO_SETLINK_MODIFIED) {
		if ((status & DO_SETLINK_NOTIFY) == DO_SETLINK_NOTIFY)
			netdev_state_change(dev);

		if (err < 0)
			net_warn_ratelimited("A link change request failed with some changes committed already. Interface %s may have been left with an inconsistent configuration, please check.\n",
					     dev->name);
	}

	return err;
}

static int rtnl_setlink(struct sk_buff *skb, struct nlmsghdr *nlh,
			struct netlink_ext_ack *extack)
{
	struct net *net = sock_net(skb->sk);
	struct ifinfomsg *ifm;
	struct net_device *dev;
	int err;
	struct nlattr *tb[IFLA_MAX+1];
	char ifname[IFNAMSIZ];

	err = nlmsg_parse(nlh, sizeof(*ifm), tb, IFLA_MAX, ifla_policy,
			  extack);
	if (err < 0)
		goto errout;

	err = rtnl_ensure_unique_netns(tb, extack, false);
	if (err < 0)
		goto errout;

	if (tb[IFLA_IFNAME])
		nla_strlcpy(ifname, tb[IFLA_IFNAME], IFNAMSIZ);
	else
		ifname[0] = '\0';

	err = -EINVAL;
	ifm = nlmsg_data(nlh);
	if (ifm->ifi_index > 0)
		dev = __dev_get_by_index(net, ifm->ifi_index);
	else if (tb[IFLA_IFNAME])
		dev = __dev_get_by_name(net, ifname);
	else
		goto errout;

	if (dev == NULL) {
		err = -ENODEV;
		goto errout;
	}

	err = do_setlink(skb, dev, ifm, extack, tb, ifname, 0);
errout:
	return err;
}

static int rtnl_group_dellink(const struct net *net, int group)
{
	struct net_device *dev, *aux;
	LIST_HEAD(list_kill);
	bool found = false;

	if (!group)
		return -EPERM;

	for_each_netdev(net, dev) {
		if (dev->group == group) {
			const struct rtnl_link_ops *ops;

			found = true;
			ops = dev->rtnl_link_ops;
			if (!ops || !ops->dellink)
				return -EOPNOTSUPP;
		}
	}

	if (!found)
		return -ENODEV;

	for_each_netdev_safe(net, dev, aux) {
		if (dev->group == group) {
			const struct rtnl_link_ops *ops;

			ops = dev->rtnl_link_ops;
			ops->dellink(dev, &list_kill);
		}
	}
	unregister_netdevice_many(&list_kill);

	return 0;
}

int rtnl_delete_link(struct net_device *dev)
{
	const struct rtnl_link_ops *ops;
	LIST_HEAD(list_kill);

	ops = dev->rtnl_link_ops;
	if (!ops || !ops->dellink)
		return -EOPNOTSUPP;

	ops->dellink(dev, &list_kill);
	unregister_netdevice_many(&list_kill);

	return 0;
}
EXPORT_SYMBOL_GPL(rtnl_delete_link);

static int rtnl_dellink(struct sk_buff *skb, struct nlmsghdr *nlh,
			struct netlink_ext_ack *extack)
{
	struct net *net = sock_net(skb->sk);
	struct net *tgt_net = net;
	struct net_device *dev = NULL;
	struct ifinfomsg *ifm;
	char ifname[IFNAMSIZ];
	struct nlattr *tb[IFLA_MAX+1];
	int err;
	int netnsid = -1;

	err = nlmsg_parse(nlh, sizeof(*ifm), tb, IFLA_MAX, ifla_policy, extack);
	if (err < 0)
		return err;

	err = rtnl_ensure_unique_netns(tb, extack, true);
	if (err < 0)
		return err;

	if (tb[IFLA_IFNAME])
		nla_strlcpy(ifname, tb[IFLA_IFNAME], IFNAMSIZ);

	if (tb[IFLA_TARGET_NETNSID]) {
		netnsid = nla_get_s32(tb[IFLA_TARGET_NETNSID]);
		tgt_net = rtnl_get_net_ns_capable(NETLINK_CB(skb).sk, netnsid);
		if (IS_ERR(tgt_net))
			return PTR_ERR(tgt_net);
	}

	err = -EINVAL;
	ifm = nlmsg_data(nlh);
	if (ifm->ifi_index > 0)
		dev = __dev_get_by_index(tgt_net, ifm->ifi_index);
	else if (tb[IFLA_IFNAME])
		dev = __dev_get_by_name(tgt_net, ifname);
	else if (tb[IFLA_GROUP])
		err = rtnl_group_dellink(tgt_net, nla_get_u32(tb[IFLA_GROUP]));
	else
		goto out;

	if (!dev) {
		if (tb[IFLA_IFNAME] || ifm->ifi_index > 0)
			err = -ENODEV;

		goto out;
	}

	err = rtnl_delete_link(dev);

out:
	if (netnsid >= 0)
		put_net(tgt_net);

	return err;
}

int rtnl_configure_link(struct net_device *dev, const struct ifinfomsg *ifm)
{
	unsigned int old_flags;
	int err;

	old_flags = dev->flags;
	if (ifm && (ifm->ifi_flags || ifm->ifi_change)) {
		err = __dev_change_flags(dev, rtnl_dev_combine_flags(dev, ifm));
		if (err < 0)
			return err;
	}

	if (dev->rtnl_link_state == RTNL_LINK_INITIALIZED) {
		__dev_notify_flags(dev, old_flags, (old_flags ^ dev->flags));
	} else {
		dev->rtnl_link_state = RTNL_LINK_INITIALIZED;
		__dev_notify_flags(dev, old_flags, ~0U);
	}
	return 0;
}
EXPORT_SYMBOL(rtnl_configure_link);

struct net_device *rtnl_create_link(struct net *net,
	const char *ifname, unsigned char name_assign_type,
	const struct rtnl_link_ops *ops, struct nlattr *tb[])
{
	struct net_device *dev;
	unsigned int num_tx_queues = 1;
	unsigned int num_rx_queues = 1;

	if (tb[IFLA_NUM_TX_QUEUES])
		num_tx_queues = nla_get_u32(tb[IFLA_NUM_TX_QUEUES]);
	else if (ops->get_num_tx_queues)
		num_tx_queues = ops->get_num_tx_queues();

	if (tb[IFLA_NUM_RX_QUEUES])
		num_rx_queues = nla_get_u32(tb[IFLA_NUM_RX_QUEUES]);
	else if (ops->get_num_rx_queues)
		num_rx_queues = ops->get_num_rx_queues();

	if (num_tx_queues < 1 || num_tx_queues > 4096)
		return ERR_PTR(-EINVAL);

	if (num_rx_queues < 1 || num_rx_queues > 4096)
		return ERR_PTR(-EINVAL);

	dev = alloc_netdev_mqs(ops->priv_size, ifname, name_assign_type,
			       ops->setup, num_tx_queues, num_rx_queues);
	if (!dev)
		return ERR_PTR(-ENOMEM);

	dev_net_set(dev, net);
	dev->rtnl_link_ops = ops;
	dev->rtnl_link_state = RTNL_LINK_INITIALIZING;

	if (tb[IFLA_MTU])
		dev->mtu = nla_get_u32(tb[IFLA_MTU]);
	if (tb[IFLA_ADDRESS]) {
		memcpy(dev->dev_addr, nla_data(tb[IFLA_ADDRESS]),
				nla_len(tb[IFLA_ADDRESS]));
		dev->addr_assign_type = NET_ADDR_SET;
	}
	if (tb[IFLA_BROADCAST])
		memcpy(dev->broadcast, nla_data(tb[IFLA_BROADCAST]),
				nla_len(tb[IFLA_BROADCAST]));
	if (tb[IFLA_TXQLEN])
		dev->tx_queue_len = nla_get_u32(tb[IFLA_TXQLEN]);
	if (tb[IFLA_OPERSTATE])
		set_operstate(dev, nla_get_u8(tb[IFLA_OPERSTATE]));
	if (tb[IFLA_LINKMODE])
		dev->link_mode = nla_get_u8(tb[IFLA_LINKMODE]);
	if (tb[IFLA_GROUP])
		dev_set_group(dev, nla_get_u32(tb[IFLA_GROUP]));
	if (tb[IFLA_GSO_MAX_SIZE])
		netif_set_gso_max_size(dev, nla_get_u32(tb[IFLA_GSO_MAX_SIZE]));
	if (tb[IFLA_GSO_MAX_SEGS])
		dev->gso_max_segs = nla_get_u32(tb[IFLA_GSO_MAX_SEGS]);

	return dev;
}
EXPORT_SYMBOL(rtnl_create_link);

static int rtnl_group_changelink(const struct sk_buff *skb,
		struct net *net, int group,
		struct ifinfomsg *ifm,
		struct netlink_ext_ack *extack,
		struct nlattr **tb)
{
	struct net_device *dev, *aux;
	int err;

	for_each_netdev_safe(net, dev, aux) {
		if (dev->group == group) {
			err = do_setlink(skb, dev, ifm, extack, tb, NULL, 0);
			if (err < 0)
				return err;
		}
	}

	return 0;
}

static int rtnl_newlink(struct sk_buff *skb, struct nlmsghdr *nlh,
			struct netlink_ext_ack *extack)
{
	struct net *net = sock_net(skb->sk);
	const struct rtnl_link_ops *ops;
	const struct rtnl_link_ops *m_ops = NULL;
	struct net_device *dev;
	struct net_device *master_dev = NULL;
	struct ifinfomsg *ifm;
	char kind[MODULE_NAME_LEN];
	char ifname[IFNAMSIZ];
	struct nlattr *tb[IFLA_MAX+1];
	struct nlattr *linkinfo[IFLA_INFO_MAX+1];
	unsigned char name_assign_type = NET_NAME_USER;
	int err;

#ifdef CONFIG_MODULES
replay:
#endif
	err = nlmsg_parse(nlh, sizeof(*ifm), tb, IFLA_MAX, ifla_policy, extack);
	if (err < 0)
		return err;

	err = rtnl_ensure_unique_netns(tb, extack, false);
	if (err < 0)
		return err;

	if (tb[IFLA_IFNAME])
		nla_strlcpy(ifname, tb[IFLA_IFNAME], IFNAMSIZ);
	else
		ifname[0] = '\0';

	ifm = nlmsg_data(nlh);
	if (ifm->ifi_index > 0)
		dev = __dev_get_by_index(net, ifm->ifi_index);
	else {
		if (ifname[0])
			dev = __dev_get_by_name(net, ifname);
		else
			dev = NULL;
	}

	if (dev) {
		master_dev = netdev_master_upper_dev_get(dev);
		if (master_dev)
			m_ops = master_dev->rtnl_link_ops;
	}

	err = validate_linkmsg(dev, tb);
	if (err < 0)
		return err;

	if (tb[IFLA_LINKINFO]) {
		err = nla_parse_nested(linkinfo, IFLA_INFO_MAX,
				       tb[IFLA_LINKINFO], ifla_info_policy,
				       NULL);
		if (err < 0)
			return err;
	} else
		memset(linkinfo, 0, sizeof(linkinfo));

	if (linkinfo[IFLA_INFO_KIND]) {
		nla_strlcpy(kind, linkinfo[IFLA_INFO_KIND], sizeof(kind));
		ops = rtnl_link_ops_get(kind);
	} else {
		kind[0] = '\0';
		ops = NULL;
	}

	if (1) {
		struct nlattr *attr[RTNL_MAX_TYPE + 1];
		struct nlattr *slave_attr[RTNL_SLAVE_MAX_TYPE + 1];
		struct nlattr **data = NULL;
		struct nlattr **slave_data = NULL;
		struct net *dest_net, *link_net = NULL;

		if (ops) {
			if (ops->maxtype > RTNL_MAX_TYPE)
				return -EINVAL;

			if (ops->maxtype && linkinfo[IFLA_INFO_DATA]) {
				err = nla_parse_nested(attr, ops->maxtype,
						       linkinfo[IFLA_INFO_DATA],
						       ops->policy, NULL);
				if (err < 0)
					return err;
				data = attr;
			}
			if (ops->validate) {
				err = ops->validate(tb, data, extack);
				if (err < 0)
					return err;
			}
		}

		if (m_ops) {
			if (m_ops->slave_maxtype > RTNL_SLAVE_MAX_TYPE)
				return -EINVAL;

			if (m_ops->slave_maxtype &&
			    linkinfo[IFLA_INFO_SLAVE_DATA]) {
				err = nla_parse_nested(slave_attr,
						       m_ops->slave_maxtype,
						       linkinfo[IFLA_INFO_SLAVE_DATA],
						       m_ops->slave_policy,
						       NULL);
				if (err < 0)
					return err;
				slave_data = slave_attr;
			}
		}

		if (dev) {
			int status = 0;

			if (nlh->nlmsg_flags & NLM_F_EXCL)
				return -EEXIST;
			if (nlh->nlmsg_flags & NLM_F_REPLACE)
				return -EOPNOTSUPP;

			if (linkinfo[IFLA_INFO_DATA]) {
				if (!ops || ops != dev->rtnl_link_ops ||
				    !ops->changelink)
					return -EOPNOTSUPP;

				err = ops->changelink(dev, tb, data, extack);
				if (err < 0)
					return err;
				status |= DO_SETLINK_NOTIFY;
			}

			if (linkinfo[IFLA_INFO_SLAVE_DATA]) {
				if (!m_ops || !m_ops->slave_changelink)
					return -EOPNOTSUPP;

				err = m_ops->slave_changelink(master_dev, dev,
							      tb, slave_data,
							      extack);
				if (err < 0)
					return err;
				status |= DO_SETLINK_NOTIFY;
			}

			return do_setlink(skb, dev, ifm, extack, tb, ifname,
					  status);
		}

		if (!(nlh->nlmsg_flags & NLM_F_CREATE)) {
			if (ifm->ifi_index == 0 && tb[IFLA_GROUP])
				return rtnl_group_changelink(skb, net,
						nla_get_u32(tb[IFLA_GROUP]),
						ifm, extack, tb);
			return -ENODEV;
		}

		if (tb[IFLA_MAP] || tb[IFLA_PROTINFO])
			return -EOPNOTSUPP;

		if (!ops) {
#ifdef CONFIG_MODULES
			if (kind[0]) {
				__rtnl_unlock();
				request_module("rtnl-link-%s", kind);
				rtnl_lock();
				ops = rtnl_link_ops_get(kind);
				if (ops)
					goto replay;
			}
#endif
			return -EOPNOTSUPP;
		}

		if (!ops->setup)
			return -EOPNOTSUPP;

		if (!ifname[0]) {
			snprintf(ifname, IFNAMSIZ, "%s%%d", ops->kind);
			name_assign_type = NET_NAME_ENUM;
		}

		dest_net = rtnl_link_get_net_capable(skb, net, tb, CAP_NET_ADMIN);
		if (IS_ERR(dest_net))
			return PTR_ERR(dest_net);

		if (tb[IFLA_LINK_NETNSID]) {
			int id = nla_get_s32(tb[IFLA_LINK_NETNSID]);

			link_net = get_net_ns_by_id(dest_net, id);
			if (!link_net) {
				err =  -EINVAL;
				goto out;
			}
			err = -EPERM;
			if (!netlink_ns_capable(skb, link_net->user_ns, CAP_NET_ADMIN))
				goto out;
		}

		dev = rtnl_create_link(link_net ? : dest_net, ifname,
				       name_assign_type, ops, tb);
		if (IS_ERR(dev)) {
			err = PTR_ERR(dev);
			goto out;
		}

		dev->ifindex = ifm->ifi_index;

		if (ops->newlink) {
			err = ops->newlink(link_net ? : net, dev, tb, data,
					   extack);
			/* Drivers should call free_netdev() in ->destructor
			 * and unregister it on failure after registration
			 * so that device could be finally freed in rtnl_unlock.
			 */
			if (err < 0) {
				/* If device is not registered at all, free it now */
				if (dev->reg_state == NETREG_UNINITIALIZED)
					free_netdev(dev);
				goto out;
			}
		} else {
			err = register_netdevice(dev);
			if (err < 0) {
				free_netdev(dev);
				goto out;
			}
		}
		err = rtnl_configure_link(dev, ifm);
		if (err < 0)
			goto out_unregister;
		if (link_net) {
			err = dev_change_net_namespace(dev, dest_net, ifname);
			if (err < 0)
				goto out_unregister;
		}
		if (tb[IFLA_MASTER]) {
			err = do_set_master(dev, nla_get_u32(tb[IFLA_MASTER]),
					    extack);
			if (err)
				goto out_unregister;
		}
out:
		if (link_net)
			put_net(link_net);
		put_net(dest_net);
		return err;
out_unregister:
		if (ops->newlink) {
			LIST_HEAD(list_kill);

			ops->dellink(dev, &list_kill);
			unregister_netdevice_many(&list_kill);
		} else {
			unregister_netdevice(dev);
		}
		goto out;
	}
}

static int rtnl_getlink(struct sk_buff *skb, struct nlmsghdr *nlh,
			struct netlink_ext_ack *extack)
{
	struct net *net = sock_net(skb->sk);
	struct net *tgt_net = net;
	struct ifinfomsg *ifm;
	char ifname[IFNAMSIZ];
	struct nlattr *tb[IFLA_MAX+1];
	struct net_device *dev = NULL;
	struct sk_buff *nskb;
	int netnsid = -1;
	int err;
	u32 ext_filter_mask = 0;

	err = nlmsg_parse(nlh, sizeof(*ifm), tb, IFLA_MAX, ifla_policy, extack);
	if (err < 0)
		return err;

	err = rtnl_ensure_unique_netns(tb, extack, true);
	if (err < 0)
		return err;

	if (tb[IFLA_TARGET_NETNSID]) {
		netnsid = nla_get_s32(tb[IFLA_TARGET_NETNSID]);
		tgt_net = rtnl_get_net_ns_capable(NETLINK_CB(skb).sk, netnsid);
		if (IS_ERR(tgt_net))
			return PTR_ERR(tgt_net);
	}

	if (tb[IFLA_IFNAME])
		nla_strlcpy(ifname, tb[IFLA_IFNAME], IFNAMSIZ);

	if (tb[IFLA_EXT_MASK])
		ext_filter_mask = nla_get_u32(tb[IFLA_EXT_MASK]);

	err = -EINVAL;
	ifm = nlmsg_data(nlh);
	if (ifm->ifi_index > 0)
		dev = __dev_get_by_index(tgt_net, ifm->ifi_index);
	else if (tb[IFLA_IFNAME])
		dev = __dev_get_by_name(tgt_net, ifname);
	else
		goto out;

	err = -ENODEV;
	if (dev == NULL)
		goto out;

	err = -ENOBUFS;
	nskb = nlmsg_new(if_nlmsg_size(dev, ext_filter_mask), GFP_KERNEL);
	if (nskb == NULL)
		goto out;

	err = rtnl_fill_ifinfo(nskb, dev, net,
			       RTM_NEWLINK, NETLINK_CB(skb).portid,
			       nlh->nlmsg_seq, 0, 0, ext_filter_mask,
			       0, NULL, 0, netnsid);
	if (err < 0) {
		/* -EMSGSIZE implies BUG in if_nlmsg_size */
		WARN_ON(err == -EMSGSIZE);
		kfree_skb(nskb);
	} else
		err = rtnl_unicast(nskb, net, NETLINK_CB(skb).portid);
out:
	if (netnsid >= 0)
		put_net(tgt_net);

	return err;
}

static u16 rtnl_calcit(struct sk_buff *skb, struct nlmsghdr *nlh)
{
	struct net *net = sock_net(skb->sk);
	struct net_device *dev;
	struct nlattr *tb[IFLA_MAX+1];
	u32 ext_filter_mask = 0;
	u16 min_ifinfo_dump_size = 0;
	int hdrlen;

	/* Same kernel<->userspace interface hack as in rtnl_dump_ifinfo. */
	hdrlen = nlmsg_len(nlh) < sizeof(struct ifinfomsg) ?
		 sizeof(struct rtgenmsg) : sizeof(struct ifinfomsg);

	if (nlmsg_parse(nlh, hdrlen, tb, IFLA_MAX, ifla_policy, NULL) >= 0) {
		if (tb[IFLA_EXT_MASK])
			ext_filter_mask = nla_get_u32(tb[IFLA_EXT_MASK]);
	}

	if (!ext_filter_mask)
		return NLMSG_GOODSIZE;
	/*
	 * traverse the list of net devices and compute the minimum
	 * buffer size based upon the filter mask.
	 */
	rcu_read_lock();
	for_each_netdev_rcu(net, dev) {
		min_ifinfo_dump_size = max_t(u16, min_ifinfo_dump_size,
					     if_nlmsg_size(dev,
						           ext_filter_mask));
	}
	rcu_read_unlock();

	return nlmsg_total_size(min_ifinfo_dump_size);
}

static int rtnl_dump_all(struct sk_buff *skb, struct netlink_callback *cb)
{
	int idx;
	int s_idx = cb->family;
	int type = cb->nlh->nlmsg_type - RTM_BASE;
	int ret = 0;

	if (s_idx == 0)
		s_idx = 1;

	for (idx = 1; idx <= RTNL_FAMILY_MAX; idx++) {
		struct rtnl_link **tab;
		struct rtnl_link *link;
		rtnl_dumpit_func dumpit;

		if (idx < s_idx || idx == PF_PACKET)
			continue;

		if (type < 0 || type >= RTM_NR_MSGTYPES)
			continue;

		tab = rcu_dereference_rtnl(rtnl_msg_handlers[idx]);
		if (!tab)
			continue;

		link = tab[type];
		if (!link)
			continue;

		dumpit = link->dumpit;
		if (!dumpit)
			continue;

		if (idx > s_idx) {
			memset(&cb->args[0], 0, sizeof(cb->args));
			cb->prev_seq = 0;
			cb->seq = 0;
		}
		ret = dumpit(skb, cb);
		if (ret < 0)
			break;
	}
	cb->family = idx;

	return skb->len ? : ret;
}

struct sk_buff *rtmsg_ifinfo_build_skb(int type, struct net_device *dev,
				       unsigned int change,
				       u32 event, gfp_t flags, int *new_nsid,
				       int new_ifindex)
{
	struct net *net = dev_net(dev);
	struct sk_buff *skb;
	int err = -ENOBUFS;
	size_t if_info_size;

	skb = nlmsg_new((if_info_size = if_nlmsg_size(dev, 0)), flags);
	if (skb == NULL)
		goto errout;

	err = rtnl_fill_ifinfo(skb, dev, dev_net(dev),
			       type, 0, 0, change, 0, 0, event,
			       new_nsid, new_ifindex, -1);
	if (err < 0) {
		/* -EMSGSIZE implies BUG in if_nlmsg_size() */
		WARN_ON(err == -EMSGSIZE);
		kfree_skb(skb);
		goto errout;
	}
	return skb;
errout:
	if (err < 0)
		rtnl_set_sk_err(net, RTNLGRP_LINK, err);
	return NULL;
}

void rtmsg_ifinfo_send(struct sk_buff *skb, struct net_device *dev, gfp_t flags)
{
	struct net *net = dev_net(dev);

	rtnl_notify(skb, net, 0, RTNLGRP_LINK, NULL, flags);
}

static void rtmsg_ifinfo_event(int type, struct net_device *dev,
			       unsigned int change, u32 event,
			       gfp_t flags, int *new_nsid, int new_ifindex)
{
	struct sk_buff *skb;

	if (dev->reg_state != NETREG_REGISTERED)
		return;

	skb = rtmsg_ifinfo_build_skb(type, dev, change, event, flags, new_nsid,
				     new_ifindex);
	if (skb)
		rtmsg_ifinfo_send(skb, dev, flags);
}

void rtmsg_ifinfo(int type, struct net_device *dev, unsigned int change,
		  gfp_t flags)
{
	rtmsg_ifinfo_event(type, dev, change, rtnl_get_event(0), flags,
			   NULL, 0);
}

void rtmsg_ifinfo_newnet(int type, struct net_device *dev, unsigned int change,
			 gfp_t flags, int *new_nsid, int new_ifindex)
{
	rtmsg_ifinfo_event(type, dev, change, rtnl_get_event(0), flags,
			   new_nsid, new_ifindex);
}

static int nlmsg_populate_fdb_fill(struct sk_buff *skb,
				   struct net_device *dev,
				   u8 *addr, u16 vid, u32 pid, u32 seq,
				   int type, unsigned int flags,
				   int nlflags, u16 ndm_state)
{
	struct nlmsghdr *nlh;
	struct ndmsg *ndm;

	nlh = nlmsg_put(skb, pid, seq, type, sizeof(*ndm), nlflags);
	if (!nlh)
		return -EMSGSIZE;

	ndm = nlmsg_data(nlh);
	ndm->ndm_family  = AF_BRIDGE;
	ndm->ndm_pad1	 = 0;
	ndm->ndm_pad2    = 0;
	ndm->ndm_flags	 = flags;
	ndm->ndm_type	 = 0;
	ndm->ndm_ifindex = dev->ifindex;
	ndm->ndm_state   = ndm_state;

	if (nla_put(skb, NDA_LLADDR, ETH_ALEN, addr))
		goto nla_put_failure;
	if (vid)
		if (nla_put(skb, NDA_VLAN, sizeof(u16), &vid))
			goto nla_put_failure;

	nlmsg_end(skb, nlh);
	return 0;

nla_put_failure:
	nlmsg_cancel(skb, nlh);
	return -EMSGSIZE;
}

static inline size_t rtnl_fdb_nlmsg_size(void)
{
	return NLMSG_ALIGN(sizeof(struct ndmsg)) +
	       nla_total_size(ETH_ALEN) +	/* NDA_LLADDR */
	       nla_total_size(sizeof(u16)) +	/* NDA_VLAN */
	       0;
}

static void rtnl_fdb_notify(struct net_device *dev, u8 *addr, u16 vid, int type,
			    u16 ndm_state)
{
	struct net *net = dev_net(dev);
	struct sk_buff *skb;
	int err = -ENOBUFS;

	skb = nlmsg_new(rtnl_fdb_nlmsg_size(), GFP_ATOMIC);
	if (!skb)
		goto errout;

	err = nlmsg_populate_fdb_fill(skb, dev, addr, vid,
				      0, 0, type, NTF_SELF, 0, ndm_state);
	if (err < 0) {
		kfree_skb(skb);
		goto errout;
	}

	rtnl_notify(skb, net, 0, RTNLGRP_NEIGH, NULL, GFP_ATOMIC);
	return;
errout:
	rtnl_set_sk_err(net, RTNLGRP_NEIGH, err);
}

/**
 * ndo_dflt_fdb_add - default netdevice operation to add an FDB entry
 */
int ndo_dflt_fdb_add(struct ndmsg *ndm,
		     struct nlattr *tb[],
		     struct net_device *dev,
		     const unsigned char *addr, u16 vid,
		     u16 flags)
{
	int err = -EINVAL;

	/* If aging addresses are supported device will need to
	 * implement its own handler for this.
	 */
	if (ndm->ndm_state && !(ndm->ndm_state & NUD_PERMANENT)) {
		pr_info("%s: FDB only supports static addresses\n", dev->name);
		return err;
	}

	if (vid) {
		pr_info("%s: vlans aren't supported yet for dev_uc|mc_add()\n", dev->name);
		return err;
	}

	if (is_unicast_ether_addr(addr) || is_link_local_ether_addr(addr))
		err = dev_uc_add_excl(dev, addr);
	else if (is_multicast_ether_addr(addr))
		err = dev_mc_add_excl(dev, addr);

	/* Only return duplicate errors if NLM_F_EXCL is set */
	if (err == -EEXIST && !(flags & NLM_F_EXCL))
		err = 0;

	return err;
}
EXPORT_SYMBOL(ndo_dflt_fdb_add);

static int fdb_vid_parse(struct nlattr *vlan_attr, u16 *p_vid,
			 struct netlink_ext_ack *extack)
{
	u16 vid = 0;

	if (vlan_attr) {
		if (nla_len(vlan_attr) != sizeof(u16)) {
			NL_SET_ERR_MSG(extack, "invalid vlan attribute size");
			return -EINVAL;
		}

		vid = nla_get_u16(vlan_attr);

		if (!vid || vid >= VLAN_VID_MASK) {
			NL_SET_ERR_MSG(extack, "invalid vlan id");
			return -EINVAL;
		}
	}
	*p_vid = vid;
	return 0;
}

static int rtnl_fdb_add(struct sk_buff *skb, struct nlmsghdr *nlh,
			struct netlink_ext_ack *extack)
{
	struct net *net = sock_net(skb->sk);
	struct ndmsg *ndm;
	struct nlattr *tb[NDA_MAX+1];
	struct net_device *dev;
	u8 *addr;
	u16 vid;
	int err;

	err = nlmsg_parse(nlh, sizeof(*ndm), tb, NDA_MAX, NULL, extack);
	if (err < 0)
		return err;

	ndm = nlmsg_data(nlh);
	if (ndm->ndm_ifindex == 0) {
		NL_SET_ERR_MSG(extack, "invalid ifindex");
		return -EINVAL;
	}

	dev = __dev_get_by_index(net, ndm->ndm_ifindex);
	if (dev == NULL) {
		NL_SET_ERR_MSG(extack, "unknown ifindex");
		return -ENODEV;
	}

	if (!tb[NDA_LLADDR] || nla_len(tb[NDA_LLADDR]) != ETH_ALEN) {
		NL_SET_ERR_MSG(extack, "invalid address");
		return -EINVAL;
	}

	if (dev->type != ARPHRD_ETHER) {
		NL_SET_ERR_MSG(extack, "FDB add only supported for Ethernet devices");
		return -EINVAL;
	}

	addr = nla_data(tb[NDA_LLADDR]);

	err = fdb_vid_parse(tb[NDA_VLAN], &vid, extack);
	if (err)
		return err;

	err = -EOPNOTSUPP;

	/* Support fdb on master device the net/bridge default case */
	if ((!ndm->ndm_flags || ndm->ndm_flags & NTF_MASTER) &&
	    (dev->priv_flags & IFF_BRIDGE_PORT)) {
		struct net_device *br_dev = netdev_master_upper_dev_get(dev);
		const struct net_device_ops *ops = br_dev->netdev_ops;

		err = ops->ndo_fdb_add(ndm, tb, dev, addr, vid,
				       nlh->nlmsg_flags);
		if (err)
			goto out;
		else
			ndm->ndm_flags &= ~NTF_MASTER;
	}

	/* Embedded bridge, macvlan, and any other device support */
	if ((ndm->ndm_flags & NTF_SELF)) {
		if (dev->netdev_ops->ndo_fdb_add)
			err = dev->netdev_ops->ndo_fdb_add(ndm, tb, dev, addr,
							   vid,
							   nlh->nlmsg_flags);
		else
			err = ndo_dflt_fdb_add(ndm, tb, dev, addr, vid,
					       nlh->nlmsg_flags);

		if (!err) {
			rtnl_fdb_notify(dev, addr, vid, RTM_NEWNEIGH,
					ndm->ndm_state);
			ndm->ndm_flags &= ~NTF_SELF;
		}
	}
out:
	return err;
}

/**
 * ndo_dflt_fdb_del - default netdevice operation to delete an FDB entry
 */
int ndo_dflt_fdb_del(struct ndmsg *ndm,
		     struct nlattr *tb[],
		     struct net_device *dev,
		     const unsigned char *addr, u16 vid)
{
	int err = -EINVAL;

	/* If aging addresses are supported device will need to
	 * implement its own handler for this.
	 */
	if (!(ndm->ndm_state & NUD_PERMANENT)) {
		pr_info("%s: FDB only supports static addresses\n", dev->name);
		return err;
	}

	if (is_unicast_ether_addr(addr) || is_link_local_ether_addr(addr))
		err = dev_uc_del(dev, addr);
	else if (is_multicast_ether_addr(addr))
		err = dev_mc_del(dev, addr);

	return err;
}
EXPORT_SYMBOL(ndo_dflt_fdb_del);

static int rtnl_fdb_del(struct sk_buff *skb, struct nlmsghdr *nlh,
			struct netlink_ext_ack *extack)
{
	struct net *net = sock_net(skb->sk);
	struct ndmsg *ndm;
	struct nlattr *tb[NDA_MAX+1];
	struct net_device *dev;
	int err = -EINVAL;
	__u8 *addr;
	u16 vid;

	if (!netlink_capable(skb, CAP_NET_ADMIN))
		return -EPERM;

	err = nlmsg_parse(nlh, sizeof(*ndm), tb, NDA_MAX, NULL, extack);
	if (err < 0)
		return err;

	ndm = nlmsg_data(nlh);
	if (ndm->ndm_ifindex == 0) {
		NL_SET_ERR_MSG(extack, "invalid ifindex");
		return -EINVAL;
	}

	dev = __dev_get_by_index(net, ndm->ndm_ifindex);
	if (dev == NULL) {
		NL_SET_ERR_MSG(extack, "unknown ifindex");
		return -ENODEV;
	}

	if (!tb[NDA_LLADDR] || nla_len(tb[NDA_LLADDR]) != ETH_ALEN) {
		NL_SET_ERR_MSG(extack, "invalid address");
		return -EINVAL;
	}

	if (dev->type != ARPHRD_ETHER) {
		NL_SET_ERR_MSG(extack, "FDB delete only supported for Ethernet devices");
		return -EINVAL;
	}

	addr = nla_data(tb[NDA_LLADDR]);

	err = fdb_vid_parse(tb[NDA_VLAN], &vid, extack);
	if (err)
		return err;

	err = -EOPNOTSUPP;

	/* Support fdb on master device the net/bridge default case */
	if ((!ndm->ndm_flags || ndm->ndm_flags & NTF_MASTER) &&
	    (dev->priv_flags & IFF_BRIDGE_PORT)) {
		struct net_device *br_dev = netdev_master_upper_dev_get(dev);
		const struct net_device_ops *ops = br_dev->netdev_ops;

		if (ops->ndo_fdb_del)
			err = ops->ndo_fdb_del(ndm, tb, dev, addr, vid);

		if (err)
			goto out;
		else
			ndm->ndm_flags &= ~NTF_MASTER;
	}

	/* Embedded bridge, macvlan, and any other device support */
	if (ndm->ndm_flags & NTF_SELF) {
		if (dev->netdev_ops->ndo_fdb_del)
			err = dev->netdev_ops->ndo_fdb_del(ndm, tb, dev, addr,
							   vid);
		else
			err = ndo_dflt_fdb_del(ndm, tb, dev, addr, vid);

		if (!err) {
			rtnl_fdb_notify(dev, addr, vid, RTM_DELNEIGH,
					ndm->ndm_state);
			ndm->ndm_flags &= ~NTF_SELF;
		}
	}
out:
	return err;
}

static int nlmsg_populate_fdb(struct sk_buff *skb,
			      struct netlink_callback *cb,
			      struct net_device *dev,
			      int *idx,
			      struct netdev_hw_addr_list *list)
{
	struct netdev_hw_addr *ha;
	int err;
	u32 portid, seq;

	portid = NETLINK_CB(cb->skb).portid;
	seq = cb->nlh->nlmsg_seq;

	list_for_each_entry(ha, &list->list, list) {
		if (*idx < cb->args[2])
			goto skip;

		err = nlmsg_populate_fdb_fill(skb, dev, ha->addr, 0,
					      portid, seq,
					      RTM_NEWNEIGH, NTF_SELF,
					      NLM_F_MULTI, NUD_PERMANENT);
		if (err < 0)
			return err;
skip:
		*idx += 1;
	}
	return 0;
}

/**
 * ndo_dflt_fdb_dump - default netdevice operation to dump an FDB table.
 * @nlh: netlink message header
 * @dev: netdevice
 *
 * Default netdevice operation to dump the existing unicast address list.
 * Returns number of addresses from list put in skb.
 */
int ndo_dflt_fdb_dump(struct sk_buff *skb,
		      struct netlink_callback *cb,
		      struct net_device *dev,
		      struct net_device *filter_dev,
		      int *idx)
{
	int err;

	netif_addr_lock_bh(dev);
	err = nlmsg_populate_fdb(skb, cb, dev, idx, &dev->uc);
	if (err)
		goto out;
	err = nlmsg_populate_fdb(skb, cb, dev, idx, &dev->mc);
out:
	netif_addr_unlock_bh(dev);
	return err;
}
EXPORT_SYMBOL(ndo_dflt_fdb_dump);

static int valid_fdb_dump_strict(const struct nlmsghdr *nlh,
				 int *br_idx, int *brport_idx,
				 struct netlink_ext_ack *extack)
{
	struct nlattr *tb[NDA_MAX + 1];
	struct ndmsg *ndm;
	int err, i;

	if (nlh->nlmsg_len < nlmsg_msg_size(sizeof(*ndm))) {
		NL_SET_ERR_MSG(extack, "Invalid header for fdb dump request");
		return -EINVAL;
	}

	ndm = nlmsg_data(nlh);
	if (ndm->ndm_pad1  || ndm->ndm_pad2  || ndm->ndm_state ||
	    ndm->ndm_flags || ndm->ndm_type) {
		NL_SET_ERR_MSG(extack, "Invalid values in header for fbd dump request");
		return -EINVAL;
	}

	err = nlmsg_parse_strict(nlh, sizeof(struct ndmsg), tb, NDA_MAX,
				 NULL, extack);
	if (err < 0)
		return err;

	*brport_idx = ndm->ndm_ifindex;
	for (i = 0; i <= NDA_MAX; ++i) {
		if (!tb[i])
			continue;

		switch (i) {
		case NDA_IFINDEX:
			if (nla_len(tb[i]) != sizeof(u32)) {
				NL_SET_ERR_MSG(extack, "Invalid IFINDEX attribute in fdb dump request");
				return -EINVAL;
			}
			*brport_idx = nla_get_u32(tb[NDA_IFINDEX]);
			break;
		case NDA_MASTER:
			if (nla_len(tb[i]) != sizeof(u32)) {
				NL_SET_ERR_MSG(extack, "Invalid MASTER attribute in fdb dump request");
				return -EINVAL;
			}
			*br_idx = nla_get_u32(tb[NDA_MASTER]);
			break;
		default:
			NL_SET_ERR_MSG(extack, "Unsupported attribute in fdb dump request");
			return -EINVAL;
		}
	}

	return 0;
}

static int valid_fdb_dump_legacy(const struct nlmsghdr *nlh,
				 int *br_idx, int *brport_idx,
				 struct netlink_ext_ack *extack)
{
	struct nlattr *tb[IFLA_MAX+1];
	int err;

	/* A hack to preserve kernel<->userspace interface.
	 * Before Linux v4.12 this code accepted ndmsg since iproute2 v3.3.0.
	 * However, ndmsg is shorter than ifinfomsg thus nlmsg_parse() bails.
	 * So, check for ndmsg with an optional u32 attribute (not used here).
	 * Fortunately these sizes don't conflict with the size of ifinfomsg
	 * with an optional attribute.
	 */
	if (nlmsg_len(nlh) != sizeof(struct ndmsg) &&
	    (nlmsg_len(nlh) != sizeof(struct ndmsg) +
	     nla_attr_size(sizeof(u32)))) {
		struct ifinfomsg *ifm;

		err = nlmsg_parse(nlh, sizeof(struct ifinfomsg), tb, IFLA_MAX,
				  ifla_policy, extack);
		if (err < 0) {
			return -EINVAL;
		} else if (err == 0) {
			if (tb[IFLA_MASTER])
				*br_idx = nla_get_u32(tb[IFLA_MASTER]);
		}

		ifm = nlmsg_data(nlh);
		*brport_idx = ifm->ifi_index;
	}
	return 0;
}

static int rtnl_fdb_dump(struct sk_buff *skb, struct netlink_callback *cb)
{
	struct net_device *dev;
	struct net_device *br_dev = NULL;
	const struct net_device_ops *ops = NULL;
	const struct net_device_ops *cops = NULL;
	struct net *net = sock_net(skb->sk);
	struct hlist_head *head;
	int brport_idx = 0;
	int br_idx = 0;
	int h, s_h;
	int idx = 0, s_idx;
	int err = 0;
	int fidx = 0;

<<<<<<< HEAD
	/* A hack to preserve kernel<->userspace interface.
	 * Before Linux v4.12 this code accepted ndmsg since iproute2 v3.3.0.
	 * However, ndmsg is shorter than ifinfomsg thus nlmsg_parse() bails.
	 * So, check for ndmsg with an optional u32 attribute (not used here).
	 * Fortunately these sizes don't conflict with the size of ifinfomsg
	 * with an optional attribute.
	 */
	if (nlmsg_len(cb->nlh) != sizeof(struct ndmsg) &&
	    (nlmsg_len(cb->nlh) != sizeof(struct ndmsg) +
	     nla_attr_size(sizeof(u32)))) {
		err = nlmsg_parse(cb->nlh, sizeof(struct ifinfomsg), tb,
				  IFLA_MAX, ifla_policy, NULL);
		if (err < 0) {
			return -EINVAL;
		} else if (err == 0) {
			if (tb[IFLA_MASTER])
				br_idx = nla_get_u32(tb[IFLA_MASTER]);
		}

		brport_idx = ifm->ifi_index;
	}
=======
	if (cb->strict_check)
		err = valid_fdb_dump_strict(cb->nlh, &br_idx, &brport_idx,
					    cb->extack);
	else
		err = valid_fdb_dump_legacy(cb->nlh, &br_idx, &brport_idx,
					    cb->extack);
	if (err < 0)
		return err;
>>>>>>> 65102238

	if (br_idx) {
		br_dev = __dev_get_by_index(net, br_idx);
		if (!br_dev)
			return -ENODEV;

		ops = br_dev->netdev_ops;
	}

	s_h = cb->args[0];
	s_idx = cb->args[1];

	for (h = s_h; h < NETDEV_HASHENTRIES; h++, s_idx = 0) {
		idx = 0;
		head = &net->dev_index_head[h];
		hlist_for_each_entry(dev, head, index_hlist) {

			if (brport_idx && (dev->ifindex != brport_idx))
				continue;

			if (!br_idx) { /* user did not specify a specific bridge */
				if (dev->priv_flags & IFF_BRIDGE_PORT) {
					br_dev = netdev_master_upper_dev_get(dev);
					cops = br_dev->netdev_ops;
				}
			} else {
				if (dev != br_dev &&
				    !(dev->priv_flags & IFF_BRIDGE_PORT))
					continue;

				if (br_dev != netdev_master_upper_dev_get(dev) &&
				    !(dev->priv_flags & IFF_EBRIDGE))
					continue;
				cops = ops;
			}

			if (idx < s_idx)
				goto cont;

			if (dev->priv_flags & IFF_BRIDGE_PORT) {
				if (cops && cops->ndo_fdb_dump) {
					err = cops->ndo_fdb_dump(skb, cb,
								br_dev, dev,
								&fidx);
					if (err == -EMSGSIZE)
						goto out;
				}
			}

			if (dev->netdev_ops->ndo_fdb_dump)
				err = dev->netdev_ops->ndo_fdb_dump(skb, cb,
								    dev, NULL,
								    &fidx);
			else
				err = ndo_dflt_fdb_dump(skb, cb, dev, NULL,
							&fidx);
			if (err == -EMSGSIZE)
				goto out;

			cops = NULL;

			/* reset fdb offset to 0 for rest of the interfaces */
			cb->args[2] = 0;
			fidx = 0;
cont:
			idx++;
		}
	}

out:
	cb->args[0] = h;
	cb->args[1] = idx;
	cb->args[2] = fidx;

	return skb->len;
}

static int brport_nla_put_flag(struct sk_buff *skb, u32 flags, u32 mask,
			       unsigned int attrnum, unsigned int flag)
{
	if (mask & flag)
		return nla_put_u8(skb, attrnum, !!(flags & flag));
	return 0;
}

int ndo_dflt_bridge_getlink(struct sk_buff *skb, u32 pid, u32 seq,
			    struct net_device *dev, u16 mode,
			    u32 flags, u32 mask, int nlflags,
			    u32 filter_mask,
			    int (*vlan_fill)(struct sk_buff *skb,
					     struct net_device *dev,
					     u32 filter_mask))
{
	struct nlmsghdr *nlh;
	struct ifinfomsg *ifm;
	struct nlattr *br_afspec;
	struct nlattr *protinfo;
	u8 operstate = netif_running(dev) ? dev->operstate : IF_OPER_DOWN;
	struct net_device *br_dev = netdev_master_upper_dev_get(dev);
	int err = 0;

	nlh = nlmsg_put(skb, pid, seq, RTM_NEWLINK, sizeof(*ifm), nlflags);
	if (nlh == NULL)
		return -EMSGSIZE;

	ifm = nlmsg_data(nlh);
	ifm->ifi_family = AF_BRIDGE;
	ifm->__ifi_pad = 0;
	ifm->ifi_type = dev->type;
	ifm->ifi_index = dev->ifindex;
	ifm->ifi_flags = dev_get_flags(dev);
	ifm->ifi_change = 0;


	if (nla_put_string(skb, IFLA_IFNAME, dev->name) ||
	    nla_put_u32(skb, IFLA_MTU, dev->mtu) ||
	    nla_put_u8(skb, IFLA_OPERSTATE, operstate) ||
	    (br_dev &&
	     nla_put_u32(skb, IFLA_MASTER, br_dev->ifindex)) ||
	    (dev->addr_len &&
	     nla_put(skb, IFLA_ADDRESS, dev->addr_len, dev->dev_addr)) ||
	    (dev->ifindex != dev_get_iflink(dev) &&
	     nla_put_u32(skb, IFLA_LINK, dev_get_iflink(dev))))
		goto nla_put_failure;

	br_afspec = nla_nest_start(skb, IFLA_AF_SPEC);
	if (!br_afspec)
		goto nla_put_failure;

	if (nla_put_u16(skb, IFLA_BRIDGE_FLAGS, BRIDGE_FLAGS_SELF)) {
		nla_nest_cancel(skb, br_afspec);
		goto nla_put_failure;
	}

	if (mode != BRIDGE_MODE_UNDEF) {
		if (nla_put_u16(skb, IFLA_BRIDGE_MODE, mode)) {
			nla_nest_cancel(skb, br_afspec);
			goto nla_put_failure;
		}
	}
	if (vlan_fill) {
		err = vlan_fill(skb, dev, filter_mask);
		if (err) {
			nla_nest_cancel(skb, br_afspec);
			goto nla_put_failure;
		}
	}
	nla_nest_end(skb, br_afspec);

	protinfo = nla_nest_start(skb, IFLA_PROTINFO | NLA_F_NESTED);
	if (!protinfo)
		goto nla_put_failure;

	if (brport_nla_put_flag(skb, flags, mask,
				IFLA_BRPORT_MODE, BR_HAIRPIN_MODE) ||
	    brport_nla_put_flag(skb, flags, mask,
				IFLA_BRPORT_GUARD, BR_BPDU_GUARD) ||
	    brport_nla_put_flag(skb, flags, mask,
				IFLA_BRPORT_FAST_LEAVE,
				BR_MULTICAST_FAST_LEAVE) ||
	    brport_nla_put_flag(skb, flags, mask,
				IFLA_BRPORT_PROTECT, BR_ROOT_BLOCK) ||
	    brport_nla_put_flag(skb, flags, mask,
				IFLA_BRPORT_LEARNING, BR_LEARNING) ||
	    brport_nla_put_flag(skb, flags, mask,
				IFLA_BRPORT_LEARNING_SYNC, BR_LEARNING_SYNC) ||
	    brport_nla_put_flag(skb, flags, mask,
				IFLA_BRPORT_UNICAST_FLOOD, BR_FLOOD) ||
	    brport_nla_put_flag(skb, flags, mask,
				IFLA_BRPORT_PROXYARP, BR_PROXYARP)) {
		nla_nest_cancel(skb, protinfo);
		goto nla_put_failure;
	}

	nla_nest_end(skb, protinfo);

	nlmsg_end(skb, nlh);
	return 0;
nla_put_failure:
	nlmsg_cancel(skb, nlh);
	return err ? err : -EMSGSIZE;
}
EXPORT_SYMBOL_GPL(ndo_dflt_bridge_getlink);

static int valid_bridge_getlink_req(const struct nlmsghdr *nlh,
				    bool strict_check, u32 *filter_mask,
				    struct netlink_ext_ack *extack)
{
	struct nlattr *tb[IFLA_MAX+1];
	int err, i;

	if (strict_check) {
		struct ifinfomsg *ifm;

		if (nlh->nlmsg_len < nlmsg_msg_size(sizeof(*ifm))) {
			NL_SET_ERR_MSG(extack, "Invalid header for bridge link dump");
			return -EINVAL;
		}

		ifm = nlmsg_data(nlh);
		if (ifm->__ifi_pad || ifm->ifi_type || ifm->ifi_flags ||
		    ifm->ifi_change || ifm->ifi_index) {
			NL_SET_ERR_MSG(extack, "Invalid values in header for bridge link dump request");
			return -EINVAL;
		}

		err = nlmsg_parse_strict(nlh, sizeof(struct ifinfomsg), tb,
					 IFLA_MAX, ifla_policy, extack);
	} else {
		err = nlmsg_parse(nlh, sizeof(struct ifinfomsg), tb,
				  IFLA_MAX, ifla_policy, extack);
	}
	if (err < 0)
		return err;

	/* new attributes should only be added with strict checking */
	for (i = 0; i <= IFLA_MAX; ++i) {
		if (!tb[i])
			continue;

		switch (i) {
		case IFLA_EXT_MASK:
			*filter_mask = nla_get_u32(tb[i]);
			break;
		default:
			if (strict_check) {
				NL_SET_ERR_MSG(extack, "Unsupported attribute in bridge link dump request");
				return -EINVAL;
			}
		}
	}

	return 0;
}

static int rtnl_bridge_getlink(struct sk_buff *skb, struct netlink_callback *cb)
{
	const struct nlmsghdr *nlh = cb->nlh;
	struct net *net = sock_net(skb->sk);
	struct net_device *dev;
	int idx = 0;
	u32 portid = NETLINK_CB(cb->skb).portid;
	u32 seq = nlh->nlmsg_seq;
	u32 filter_mask = 0;
	int err;

	err = valid_bridge_getlink_req(nlh, cb->strict_check, &filter_mask,
				       cb->extack);
	if (err < 0 && cb->strict_check)
		return err;

	rcu_read_lock();
	for_each_netdev_rcu(net, dev) {
		const struct net_device_ops *ops = dev->netdev_ops;
		struct net_device *br_dev = netdev_master_upper_dev_get(dev);

		if (br_dev && br_dev->netdev_ops->ndo_bridge_getlink) {
			if (idx >= cb->args[0]) {
				err = br_dev->netdev_ops->ndo_bridge_getlink(
						skb, portid, seq, dev,
						filter_mask, NLM_F_MULTI);
				if (err < 0 && err != -EOPNOTSUPP) {
					if (likely(skb->len))
						break;

					goto out_err;
				}
			}
			idx++;
		}

		if (ops->ndo_bridge_getlink) {
			if (idx >= cb->args[0]) {
				err = ops->ndo_bridge_getlink(skb, portid,
							      seq, dev,
							      filter_mask,
							      NLM_F_MULTI);
				if (err < 0 && err != -EOPNOTSUPP) {
					if (likely(skb->len))
						break;

					goto out_err;
				}
			}
			idx++;
		}
	}
	err = skb->len;
out_err:
	rcu_read_unlock();
	cb->args[0] = idx;

	return err;
}

static inline size_t bridge_nlmsg_size(void)
{
	return NLMSG_ALIGN(sizeof(struct ifinfomsg))
		+ nla_total_size(IFNAMSIZ)	/* IFLA_IFNAME */
		+ nla_total_size(MAX_ADDR_LEN)	/* IFLA_ADDRESS */
		+ nla_total_size(sizeof(u32))	/* IFLA_MASTER */
		+ nla_total_size(sizeof(u32))	/* IFLA_MTU */
		+ nla_total_size(sizeof(u32))	/* IFLA_LINK */
		+ nla_total_size(sizeof(u32))	/* IFLA_OPERSTATE */
		+ nla_total_size(sizeof(u8))	/* IFLA_PROTINFO */
		+ nla_total_size(sizeof(struct nlattr))	/* IFLA_AF_SPEC */
		+ nla_total_size(sizeof(u16))	/* IFLA_BRIDGE_FLAGS */
		+ nla_total_size(sizeof(u16));	/* IFLA_BRIDGE_MODE */
}

static int rtnl_bridge_notify(struct net_device *dev)
{
	struct net *net = dev_net(dev);
	struct sk_buff *skb;
	int err = -EOPNOTSUPP;

	if (!dev->netdev_ops->ndo_bridge_getlink)
		return 0;

	skb = nlmsg_new(bridge_nlmsg_size(), GFP_ATOMIC);
	if (!skb) {
		err = -ENOMEM;
		goto errout;
	}

	err = dev->netdev_ops->ndo_bridge_getlink(skb, 0, 0, dev, 0, 0);
	if (err < 0)
		goto errout;

	if (!skb->len)
		goto errout;

	rtnl_notify(skb, net, 0, RTNLGRP_LINK, NULL, GFP_ATOMIC);
	return 0;
errout:
	WARN_ON(err == -EMSGSIZE);
	kfree_skb(skb);
	if (err)
		rtnl_set_sk_err(net, RTNLGRP_LINK, err);
	return err;
}

static int rtnl_bridge_setlink(struct sk_buff *skb, struct nlmsghdr *nlh,
			       struct netlink_ext_ack *extack)
{
	struct net *net = sock_net(skb->sk);
	struct ifinfomsg *ifm;
	struct net_device *dev;
	struct nlattr *br_spec, *attr = NULL;
	int rem, err = -EOPNOTSUPP;
	u16 flags = 0;
	bool have_flags = false;

	if (nlmsg_len(nlh) < sizeof(*ifm))
		return -EINVAL;

	ifm = nlmsg_data(nlh);
	if (ifm->ifi_family != AF_BRIDGE)
		return -EPFNOSUPPORT;

	dev = __dev_get_by_index(net, ifm->ifi_index);
	if (!dev) {
		NL_SET_ERR_MSG(extack, "unknown ifindex");
		return -ENODEV;
	}

	br_spec = nlmsg_find_attr(nlh, sizeof(struct ifinfomsg), IFLA_AF_SPEC);
	if (br_spec) {
		nla_for_each_nested(attr, br_spec, rem) {
			if (nla_type(attr) == IFLA_BRIDGE_FLAGS) {
				if (nla_len(attr) < sizeof(flags))
					return -EINVAL;

				have_flags = true;
				flags = nla_get_u16(attr);
				break;
			}
		}
	}

	if (!flags || (flags & BRIDGE_FLAGS_MASTER)) {
		struct net_device *br_dev = netdev_master_upper_dev_get(dev);

		if (!br_dev || !br_dev->netdev_ops->ndo_bridge_setlink) {
			err = -EOPNOTSUPP;
			goto out;
		}

		err = br_dev->netdev_ops->ndo_bridge_setlink(dev, nlh, flags);
		if (err)
			goto out;

		flags &= ~BRIDGE_FLAGS_MASTER;
	}

	if ((flags & BRIDGE_FLAGS_SELF)) {
		if (!dev->netdev_ops->ndo_bridge_setlink)
			err = -EOPNOTSUPP;
		else
			err = dev->netdev_ops->ndo_bridge_setlink(dev, nlh,
								  flags);
		if (!err) {
			flags &= ~BRIDGE_FLAGS_SELF;

			/* Generate event to notify upper layer of bridge
			 * change
			 */
			err = rtnl_bridge_notify(dev);
		}
	}

	if (have_flags)
		memcpy(nla_data(attr), &flags, sizeof(flags));
out:
	return err;
}

static int rtnl_bridge_dellink(struct sk_buff *skb, struct nlmsghdr *nlh,
			       struct netlink_ext_ack *extack)
{
	struct net *net = sock_net(skb->sk);
	struct ifinfomsg *ifm;
	struct net_device *dev;
	struct nlattr *br_spec, *attr = NULL;
	int rem, err = -EOPNOTSUPP;
	u16 flags = 0;
	bool have_flags = false;

	if (nlmsg_len(nlh) < sizeof(*ifm))
		return -EINVAL;

	ifm = nlmsg_data(nlh);
	if (ifm->ifi_family != AF_BRIDGE)
		return -EPFNOSUPPORT;

	dev = __dev_get_by_index(net, ifm->ifi_index);
	if (!dev) {
		NL_SET_ERR_MSG(extack, "unknown ifindex");
		return -ENODEV;
	}

	br_spec = nlmsg_find_attr(nlh, sizeof(struct ifinfomsg), IFLA_AF_SPEC);
	if (br_spec) {
		nla_for_each_nested(attr, br_spec, rem) {
			if (nla_type(attr) == IFLA_BRIDGE_FLAGS) {
				if (nla_len(attr) < sizeof(flags))
					return -EINVAL;

				have_flags = true;
				flags = nla_get_u16(attr);
				break;
			}
		}
	}

	if (!flags || (flags & BRIDGE_FLAGS_MASTER)) {
		struct net_device *br_dev = netdev_master_upper_dev_get(dev);

		if (!br_dev || !br_dev->netdev_ops->ndo_bridge_dellink) {
			err = -EOPNOTSUPP;
			goto out;
		}

		err = br_dev->netdev_ops->ndo_bridge_dellink(dev, nlh, flags);
		if (err)
			goto out;

		flags &= ~BRIDGE_FLAGS_MASTER;
	}

	if ((flags & BRIDGE_FLAGS_SELF)) {
		if (!dev->netdev_ops->ndo_bridge_dellink)
			err = -EOPNOTSUPP;
		else
			err = dev->netdev_ops->ndo_bridge_dellink(dev, nlh,
								  flags);

		if (!err) {
			flags &= ~BRIDGE_FLAGS_SELF;

			/* Generate event to notify upper layer of bridge
			 * change
			 */
			err = rtnl_bridge_notify(dev);
		}
	}

	if (have_flags)
		memcpy(nla_data(attr), &flags, sizeof(flags));
out:
	return err;
}

static bool stats_attr_valid(unsigned int mask, int attrid, int idxattr)
{
	return (mask & IFLA_STATS_FILTER_BIT(attrid)) &&
	       (!idxattr || idxattr == attrid);
}

#define IFLA_OFFLOAD_XSTATS_FIRST (IFLA_OFFLOAD_XSTATS_UNSPEC + 1)
static int rtnl_get_offload_stats_attr_size(int attr_id)
{
	switch (attr_id) {
	case IFLA_OFFLOAD_XSTATS_CPU_HIT:
		return sizeof(struct rtnl_link_stats64);
	}

	return 0;
}

static int rtnl_get_offload_stats(struct sk_buff *skb, struct net_device *dev,
				  int *prividx)
{
	struct nlattr *attr = NULL;
	int attr_id, size;
	void *attr_data;
	int err;

	if (!(dev->netdev_ops && dev->netdev_ops->ndo_has_offload_stats &&
	      dev->netdev_ops->ndo_get_offload_stats))
		return -ENODATA;

	for (attr_id = IFLA_OFFLOAD_XSTATS_FIRST;
	     attr_id <= IFLA_OFFLOAD_XSTATS_MAX; attr_id++) {
		if (attr_id < *prividx)
			continue;

		size = rtnl_get_offload_stats_attr_size(attr_id);
		if (!size)
			continue;

		if (!dev->netdev_ops->ndo_has_offload_stats(dev, attr_id))
			continue;

		attr = nla_reserve_64bit(skb, attr_id, size,
					 IFLA_OFFLOAD_XSTATS_UNSPEC);
		if (!attr)
			goto nla_put_failure;

		attr_data = nla_data(attr);
		memset(attr_data, 0, size);
		err = dev->netdev_ops->ndo_get_offload_stats(attr_id, dev,
							     attr_data);
		if (err)
			goto get_offload_stats_failure;
	}

	if (!attr)
		return -ENODATA;

	*prividx = 0;
	return 0;

nla_put_failure:
	err = -EMSGSIZE;
get_offload_stats_failure:
	*prividx = attr_id;
	return err;
}

static int rtnl_get_offload_stats_size(const struct net_device *dev)
{
	int nla_size = 0;
	int attr_id;
	int size;

	if (!(dev->netdev_ops && dev->netdev_ops->ndo_has_offload_stats &&
	      dev->netdev_ops->ndo_get_offload_stats))
		return 0;

	for (attr_id = IFLA_OFFLOAD_XSTATS_FIRST;
	     attr_id <= IFLA_OFFLOAD_XSTATS_MAX; attr_id++) {
		if (!dev->netdev_ops->ndo_has_offload_stats(dev, attr_id))
			continue;
		size = rtnl_get_offload_stats_attr_size(attr_id);
		nla_size += nla_total_size_64bit(size);
	}

	if (nla_size != 0)
		nla_size += nla_total_size(0);

	return nla_size;
}

static int rtnl_fill_statsinfo(struct sk_buff *skb, struct net_device *dev,
			       int type, u32 pid, u32 seq, u32 change,
			       unsigned int flags, unsigned int filter_mask,
			       int *idxattr, int *prividx)
{
	struct if_stats_msg *ifsm;
	struct nlmsghdr *nlh;
	struct nlattr *attr;
	int s_prividx = *prividx;
	int err;

	ASSERT_RTNL();

	nlh = nlmsg_put(skb, pid, seq, type, sizeof(*ifsm), flags);
	if (!nlh)
		return -EMSGSIZE;

	ifsm = nlmsg_data(nlh);
	ifsm->family = PF_UNSPEC;
	ifsm->pad1 = 0;
	ifsm->pad2 = 0;
	ifsm->ifindex = dev->ifindex;
	ifsm->filter_mask = filter_mask;

	if (stats_attr_valid(filter_mask, IFLA_STATS_LINK_64, *idxattr)) {
		struct rtnl_link_stats64 *sp;

		attr = nla_reserve_64bit(skb, IFLA_STATS_LINK_64,
					 sizeof(struct rtnl_link_stats64),
					 IFLA_STATS_UNSPEC);
		if (!attr)
			goto nla_put_failure;

		sp = nla_data(attr);
		dev_get_stats(dev, sp);
	}

	if (stats_attr_valid(filter_mask, IFLA_STATS_LINK_XSTATS, *idxattr)) {
		const struct rtnl_link_ops *ops = dev->rtnl_link_ops;

		if (ops && ops->fill_linkxstats) {
			*idxattr = IFLA_STATS_LINK_XSTATS;
			attr = nla_nest_start(skb,
					      IFLA_STATS_LINK_XSTATS);
			if (!attr)
				goto nla_put_failure;

			err = ops->fill_linkxstats(skb, dev, prividx, *idxattr);
			nla_nest_end(skb, attr);
			if (err)
				goto nla_put_failure;
			*idxattr = 0;
		}
	}

	if (stats_attr_valid(filter_mask, IFLA_STATS_LINK_XSTATS_SLAVE,
			     *idxattr)) {
		const struct rtnl_link_ops *ops = NULL;
		const struct net_device *master;

		master = netdev_master_upper_dev_get(dev);
		if (master)
			ops = master->rtnl_link_ops;
		if (ops && ops->fill_linkxstats) {
			*idxattr = IFLA_STATS_LINK_XSTATS_SLAVE;
			attr = nla_nest_start(skb,
					      IFLA_STATS_LINK_XSTATS_SLAVE);
			if (!attr)
				goto nla_put_failure;

			err = ops->fill_linkxstats(skb, dev, prividx, *idxattr);
			nla_nest_end(skb, attr);
			if (err)
				goto nla_put_failure;
			*idxattr = 0;
		}
	}

	if (stats_attr_valid(filter_mask, IFLA_STATS_LINK_OFFLOAD_XSTATS,
			     *idxattr)) {
		*idxattr = IFLA_STATS_LINK_OFFLOAD_XSTATS;
		attr = nla_nest_start(skb, IFLA_STATS_LINK_OFFLOAD_XSTATS);
		if (!attr)
			goto nla_put_failure;

		err = rtnl_get_offload_stats(skb, dev, prividx);
		if (err == -ENODATA)
			nla_nest_cancel(skb, attr);
		else
			nla_nest_end(skb, attr);

		if (err && err != -ENODATA)
			goto nla_put_failure;
		*idxattr = 0;
	}

	if (stats_attr_valid(filter_mask, IFLA_STATS_AF_SPEC, *idxattr)) {
		struct rtnl_af_ops *af_ops;

		*idxattr = IFLA_STATS_AF_SPEC;
		attr = nla_nest_start(skb, IFLA_STATS_AF_SPEC);
		if (!attr)
			goto nla_put_failure;

		rcu_read_lock();
		list_for_each_entry_rcu(af_ops, &rtnl_af_ops, list) {
			if (af_ops->fill_stats_af) {
				struct nlattr *af;
				int err;

				af = nla_nest_start(skb, af_ops->family);
				if (!af) {
					rcu_read_unlock();
					goto nla_put_failure;
				}
				err = af_ops->fill_stats_af(skb, dev);

				if (err == -ENODATA) {
					nla_nest_cancel(skb, af);
				} else if (err < 0) {
					rcu_read_unlock();
					goto nla_put_failure;
				}

				nla_nest_end(skb, af);
			}
		}
		rcu_read_unlock();

		nla_nest_end(skb, attr);

		*idxattr = 0;
	}

	nlmsg_end(skb, nlh);

	return 0;

nla_put_failure:
	/* not a multi message or no progress mean a real error */
	if (!(flags & NLM_F_MULTI) || s_prividx == *prividx)
		nlmsg_cancel(skb, nlh);
	else
		nlmsg_end(skb, nlh);

	return -EMSGSIZE;
}

static size_t if_nlmsg_stats_size(const struct net_device *dev,
				  u32 filter_mask)
{
	size_t size = 0;

	if (stats_attr_valid(filter_mask, IFLA_STATS_LINK_64, 0))
		size += nla_total_size_64bit(sizeof(struct rtnl_link_stats64));

	if (stats_attr_valid(filter_mask, IFLA_STATS_LINK_XSTATS, 0)) {
		const struct rtnl_link_ops *ops = dev->rtnl_link_ops;
		int attr = IFLA_STATS_LINK_XSTATS;

		if (ops && ops->get_linkxstats_size) {
			size += nla_total_size(ops->get_linkxstats_size(dev,
									attr));
			/* for IFLA_STATS_LINK_XSTATS */
			size += nla_total_size(0);
		}
	}

	if (stats_attr_valid(filter_mask, IFLA_STATS_LINK_XSTATS_SLAVE, 0)) {
		struct net_device *_dev = (struct net_device *)dev;
		const struct rtnl_link_ops *ops = NULL;
		const struct net_device *master;

		/* netdev_master_upper_dev_get can't take const */
		master = netdev_master_upper_dev_get(_dev);
		if (master)
			ops = master->rtnl_link_ops;
		if (ops && ops->get_linkxstats_size) {
			int attr = IFLA_STATS_LINK_XSTATS_SLAVE;

			size += nla_total_size(ops->get_linkxstats_size(dev,
									attr));
			/* for IFLA_STATS_LINK_XSTATS_SLAVE */
			size += nla_total_size(0);
		}
	}

	if (stats_attr_valid(filter_mask, IFLA_STATS_LINK_OFFLOAD_XSTATS, 0))
		size += rtnl_get_offload_stats_size(dev);

	if (stats_attr_valid(filter_mask, IFLA_STATS_AF_SPEC, 0)) {
		struct rtnl_af_ops *af_ops;

		/* for IFLA_STATS_AF_SPEC */
		size += nla_total_size(0);

		rcu_read_lock();
		list_for_each_entry_rcu(af_ops, &rtnl_af_ops, list) {
			if (af_ops->get_stats_af_size) {
				size += nla_total_size(
					af_ops->get_stats_af_size(dev));

				/* for AF_* */
				size += nla_total_size(0);
			}
		}
		rcu_read_unlock();
	}

	return size;
}

static int rtnl_stats_get(struct sk_buff *skb, struct nlmsghdr *nlh,
			  struct netlink_ext_ack *extack)
{
	struct net *net = sock_net(skb->sk);
	struct net_device *dev = NULL;
	int idxattr = 0, prividx = 0;
	struct if_stats_msg *ifsm;
	struct sk_buff *nskb;
	u32 filter_mask;
	int err;

	if (nlmsg_len(nlh) < sizeof(*ifsm))
		return -EINVAL;

	ifsm = nlmsg_data(nlh);
	if (ifsm->ifindex > 0)
		dev = __dev_get_by_index(net, ifsm->ifindex);
	else
		return -EINVAL;

	if (!dev)
		return -ENODEV;

	filter_mask = ifsm->filter_mask;
	if (!filter_mask)
		return -EINVAL;

	nskb = nlmsg_new(if_nlmsg_stats_size(dev, filter_mask), GFP_KERNEL);
	if (!nskb)
		return -ENOBUFS;

	err = rtnl_fill_statsinfo(nskb, dev, RTM_NEWSTATS,
				  NETLINK_CB(skb).portid, nlh->nlmsg_seq, 0,
				  0, filter_mask, &idxattr, &prividx);
	if (err < 0) {
		/* -EMSGSIZE implies BUG in if_nlmsg_stats_size */
		WARN_ON(err == -EMSGSIZE);
		kfree_skb(nskb);
	} else {
		err = rtnl_unicast(nskb, net, NETLINK_CB(skb).portid);
	}

	return err;
}

static int rtnl_stats_dump(struct sk_buff *skb, struct netlink_callback *cb)
{
	struct netlink_ext_ack *extack = cb->extack;
	int h, s_h, err, s_idx, s_idxattr, s_prividx;
	struct net *net = sock_net(skb->sk);
	unsigned int flags = NLM_F_MULTI;
	struct if_stats_msg *ifsm;
	struct hlist_head *head;
	struct net_device *dev;
	u32 filter_mask = 0;
	int idx = 0;

	s_h = cb->args[0];
	s_idx = cb->args[1];
	s_idxattr = cb->args[2];
	s_prividx = cb->args[3];

	cb->seq = net->dev_base_seq;

	if (nlmsg_len(cb->nlh) < sizeof(*ifsm)) {
		NL_SET_ERR_MSG(extack, "Invalid header for stats dump");
		return -EINVAL;
	}

	ifsm = nlmsg_data(cb->nlh);

	/* only requests using strict checks can pass data to influence
	 * the dump. The legacy exception is filter_mask.
	 */
	if (cb->strict_check) {
		if (ifsm->pad1 || ifsm->pad2 || ifsm->ifindex) {
			NL_SET_ERR_MSG(extack, "Invalid values in header for stats dump request");
			return -EINVAL;
		}
		if (nlmsg_attrlen(cb->nlh, sizeof(*ifsm))) {
			NL_SET_ERR_MSG(extack, "Invalid attributes after stats header");
			return -EINVAL;
		}
	}

	filter_mask = ifsm->filter_mask;
	if (!filter_mask) {
		NL_SET_ERR_MSG(extack, "Filter mask must be set for stats dump");
		return -EINVAL;
	}

	for (h = s_h; h < NETDEV_HASHENTRIES; h++, s_idx = 0) {
		idx = 0;
		head = &net->dev_index_head[h];
		hlist_for_each_entry(dev, head, index_hlist) {
			if (idx < s_idx)
				goto cont;
			err = rtnl_fill_statsinfo(skb, dev, RTM_NEWSTATS,
						  NETLINK_CB(cb->skb).portid,
						  cb->nlh->nlmsg_seq, 0,
						  flags, filter_mask,
						  &s_idxattr, &s_prividx);
			/* If we ran out of room on the first message,
			 * we're in trouble
			 */
			WARN_ON((err == -EMSGSIZE) && (skb->len == 0));

			if (err < 0)
				goto out;
			s_prividx = 0;
			s_idxattr = 0;
			nl_dump_check_consistent(cb, nlmsg_hdr(skb));
cont:
			idx++;
		}
	}
out:
	cb->args[3] = s_prividx;
	cb->args[2] = s_idxattr;
	cb->args[1] = idx;
	cb->args[0] = h;

	return skb->len;
}

/* Process one rtnetlink message. */

static int rtnetlink_rcv_msg(struct sk_buff *skb, struct nlmsghdr *nlh,
			     struct netlink_ext_ack *extack)
{
	struct net *net = sock_net(skb->sk);
	struct rtnl_link *link;
	struct module *owner;
	int err = -EOPNOTSUPP;
	rtnl_doit_func doit;
	unsigned int flags;
	int kind;
	int family;
	int type;

	type = nlh->nlmsg_type;
	if (type > RTM_MAX)
		return -EOPNOTSUPP;

	type -= RTM_BASE;

	/* All the messages must have at least 1 byte length */
	if (nlmsg_len(nlh) < sizeof(struct rtgenmsg))
		return 0;

	family = ((struct rtgenmsg *)nlmsg_data(nlh))->rtgen_family;
	kind = type&3;

	if (kind != 2 && !netlink_net_capable(skb, CAP_NET_ADMIN))
		return -EPERM;

	rcu_read_lock();
	if (kind == 2 && nlh->nlmsg_flags&NLM_F_DUMP) {
		struct sock *rtnl;
		rtnl_dumpit_func dumpit;
		u16 min_dump_alloc = 0;

		link = rtnl_get_link(family, type);
		if (!link || !link->dumpit) {
			family = PF_UNSPEC;
			link = rtnl_get_link(family, type);
			if (!link || !link->dumpit)
				goto err_unlock;
		}
		owner = link->owner;
		dumpit = link->dumpit;

		if (type == RTM_GETLINK - RTM_BASE)
			min_dump_alloc = rtnl_calcit(skb, nlh);

		err = 0;
		/* need to do this before rcu_read_unlock() */
		if (!try_module_get(owner))
			err = -EPROTONOSUPPORT;

		rcu_read_unlock();

		rtnl = net->rtnl;
		if (err == 0) {
			struct netlink_dump_control c = {
				.dump		= dumpit,
				.min_dump_alloc	= min_dump_alloc,
				.module		= owner,
			};
			err = netlink_dump_start(rtnl, skb, nlh, &c);
			/* netlink_dump_start() will keep a reference on
			 * module if dump is still in progress.
			 */
			module_put(owner);
		}
		return err;
	}

	link = rtnl_get_link(family, type);
	if (!link || !link->doit) {
		family = PF_UNSPEC;
		link = rtnl_get_link(PF_UNSPEC, type);
		if (!link || !link->doit)
			goto out_unlock;
	}

	owner = link->owner;
	if (!try_module_get(owner)) {
		err = -EPROTONOSUPPORT;
		goto out_unlock;
	}

	flags = link->flags;
	if (flags & RTNL_FLAG_DOIT_UNLOCKED) {
		doit = link->doit;
		rcu_read_unlock();
		if (doit)
			err = doit(skb, nlh, extack);
		module_put(owner);
		return err;
	}
	rcu_read_unlock();

	rtnl_lock();
	link = rtnl_get_link(family, type);
	if (link && link->doit)
		err = link->doit(skb, nlh, extack);
	rtnl_unlock();

	module_put(owner);

	return err;

out_unlock:
	rcu_read_unlock();
	return err;

err_unlock:
	rcu_read_unlock();
	return -EOPNOTSUPP;
}

static void rtnetlink_rcv(struct sk_buff *skb)
{
	netlink_rcv_skb(skb, &rtnetlink_rcv_msg);
}

static int rtnetlink_bind(struct net *net, int group)
{
	switch (group) {
	case RTNLGRP_IPV4_MROUTE_R:
	case RTNLGRP_IPV6_MROUTE_R:
		if (!ns_capable(net->user_ns, CAP_NET_ADMIN))
			return -EPERM;
		break;
	}
	return 0;
}

static int rtnetlink_event(struct notifier_block *this, unsigned long event, void *ptr)
{
	struct net_device *dev = netdev_notifier_info_to_dev(ptr);

	switch (event) {
	case NETDEV_REBOOT:
	case NETDEV_CHANGEMTU:
	case NETDEV_CHANGEADDR:
	case NETDEV_CHANGENAME:
	case NETDEV_FEAT_CHANGE:
	case NETDEV_BONDING_FAILOVER:
	case NETDEV_POST_TYPE_CHANGE:
	case NETDEV_NOTIFY_PEERS:
	case NETDEV_CHANGEUPPER:
	case NETDEV_RESEND_IGMP:
	case NETDEV_CHANGEINFODATA:
	case NETDEV_CHANGELOWERSTATE:
	case NETDEV_CHANGE_TX_QUEUE_LEN:
		rtmsg_ifinfo_event(RTM_NEWLINK, dev, 0, rtnl_get_event(event),
				   GFP_KERNEL, NULL, 0);
		break;
	default:
		break;
	}
	return NOTIFY_DONE;
}

static struct notifier_block rtnetlink_dev_notifier = {
	.notifier_call	= rtnetlink_event,
};


static int __net_init rtnetlink_net_init(struct net *net)
{
	struct sock *sk;
	struct netlink_kernel_cfg cfg = {
		.groups		= RTNLGRP_MAX,
		.input		= rtnetlink_rcv,
		.cb_mutex	= &rtnl_mutex,
		.flags		= NL_CFG_F_NONROOT_RECV,
		.bind		= rtnetlink_bind,
	};

	sk = netlink_kernel_create(net, NETLINK_ROUTE, &cfg);
	if (!sk)
		return -ENOMEM;
	net->rtnl = sk;
	return 0;
}

static void __net_exit rtnetlink_net_exit(struct net *net)
{
	netlink_kernel_release(net->rtnl);
	net->rtnl = NULL;
}

static struct pernet_operations rtnetlink_net_ops = {
	.init = rtnetlink_net_init,
	.exit = rtnetlink_net_exit,
};

void __init rtnetlink_init(void)
{
	if (register_pernet_subsys(&rtnetlink_net_ops))
		panic("rtnetlink_init: cannot initialize rtnetlink\n");

	register_netdevice_notifier(&rtnetlink_dev_notifier);

	rtnl_register(PF_UNSPEC, RTM_GETLINK, rtnl_getlink,
		      rtnl_dump_ifinfo, 0);
	rtnl_register(PF_UNSPEC, RTM_SETLINK, rtnl_setlink, NULL, 0);
	rtnl_register(PF_UNSPEC, RTM_NEWLINK, rtnl_newlink, NULL, 0);
	rtnl_register(PF_UNSPEC, RTM_DELLINK, rtnl_dellink, NULL, 0);

	rtnl_register(PF_UNSPEC, RTM_GETADDR, NULL, rtnl_dump_all, 0);
	rtnl_register(PF_UNSPEC, RTM_GETROUTE, NULL, rtnl_dump_all, 0);
	rtnl_register(PF_UNSPEC, RTM_GETNETCONF, NULL, rtnl_dump_all, 0);

	rtnl_register(PF_BRIDGE, RTM_NEWNEIGH, rtnl_fdb_add, NULL, 0);
	rtnl_register(PF_BRIDGE, RTM_DELNEIGH, rtnl_fdb_del, NULL, 0);
	rtnl_register(PF_BRIDGE, RTM_GETNEIGH, NULL, rtnl_fdb_dump, 0);

	rtnl_register(PF_BRIDGE, RTM_GETLINK, NULL, rtnl_bridge_getlink, 0);
	rtnl_register(PF_BRIDGE, RTM_DELLINK, rtnl_bridge_dellink, NULL, 0);
	rtnl_register(PF_BRIDGE, RTM_SETLINK, rtnl_bridge_setlink, NULL, 0);

	rtnl_register(PF_UNSPEC, RTM_GETSTATS, rtnl_stats_get, rtnl_stats_dump,
		      0);
}<|MERGE_RESOLUTION|>--- conflicted
+++ resolved
@@ -1953,15 +1953,6 @@
 		if (!tb[i])
 			continue;
 
-<<<<<<< HEAD
-	if (nlmsg_parse(cb->nlh, hdrlen, tb, IFLA_MAX,
-			ifla_policy, NULL) >= 0) {
-		if (tb[IFLA_IF_NETNSID]) {
-			netnsid = nla_get_s32(tb[IFLA_IF_NETNSID]);
-			tgt_net = get_target_net(skb->sk, netnsid);
-			if (IS_ERR(tgt_net))
-				return PTR_ERR(tgt_net);
-=======
 		/* new attributes should only be added with strict checking */
 		switch (i) {
 		case IFLA_TARGET_NETNSID:
@@ -1986,7 +1977,6 @@
 				NL_SET_ERR_MSG(extack, "Unsupported attribute in link dump request");
 				return -EINVAL;
 			}
->>>>>>> 65102238
 		}
 	}
 
@@ -3924,29 +3914,6 @@
 	int err = 0;
 	int fidx = 0;
 
-<<<<<<< HEAD
-	/* A hack to preserve kernel<->userspace interface.
-	 * Before Linux v4.12 this code accepted ndmsg since iproute2 v3.3.0.
-	 * However, ndmsg is shorter than ifinfomsg thus nlmsg_parse() bails.
-	 * So, check for ndmsg with an optional u32 attribute (not used here).
-	 * Fortunately these sizes don't conflict with the size of ifinfomsg
-	 * with an optional attribute.
-	 */
-	if (nlmsg_len(cb->nlh) != sizeof(struct ndmsg) &&
-	    (nlmsg_len(cb->nlh) != sizeof(struct ndmsg) +
-	     nla_attr_size(sizeof(u32)))) {
-		err = nlmsg_parse(cb->nlh, sizeof(struct ifinfomsg), tb,
-				  IFLA_MAX, ifla_policy, NULL);
-		if (err < 0) {
-			return -EINVAL;
-		} else if (err == 0) {
-			if (tb[IFLA_MASTER])
-				br_idx = nla_get_u32(tb[IFLA_MASTER]);
-		}
-
-		brport_idx = ifm->ifi_index;
-	}
-=======
 	if (cb->strict_check)
 		err = valid_fdb_dump_strict(cb->nlh, &br_idx, &brport_idx,
 					    cb->extack);
@@ -3955,7 +3922,6 @@
 					    cb->extack);
 	if (err < 0)
 		return err;
->>>>>>> 65102238
 
 	if (br_idx) {
 		br_dev = __dev_get_by_index(net, br_idx);
