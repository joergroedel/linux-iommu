// SPDX-License-Identifier: GPL-2.0
/* XDP sockets
 *
 * AF_XDP sockets allows a channel between XDP programs and userspace
 * applications.
 * Copyright(c) 2018 Intel Corporation.
 *
 * Author(s): Björn Töpel <bjorn.topel@intel.com>
 *	      Magnus Karlsson <magnus.karlsson@intel.com>
 */

#define pr_fmt(fmt) "AF_XDP: %s: " fmt, __func__

#include <linux/if_xdp.h>
#include <linux/init.h>
#include <linux/sched/mm.h>
#include <linux/sched/signal.h>
#include <linux/sched/task.h>
#include <linux/socket.h>
#include <linux/file.h>
#include <linux/uaccess.h>
#include <linux/net.h>
#include <linux/netdevice.h>
#include <linux/rculist.h>
#include <net/xdp_sock.h>
#include <net/xdp.h>

#include "xsk_queue.h"
#include "xdp_umem.h"

#define TX_BATCH_SIZE 16

static struct xdp_sock *xdp_sk(struct sock *sk)
{
	return (struct xdp_sock *)sk;
}

bool xsk_is_setup_for_bpf_map(struct xdp_sock *xs)
{
	return READ_ONCE(xs->rx) &&  READ_ONCE(xs->umem) &&
		READ_ONCE(xs->umem->fq);
}

u64 *xsk_umem_peek_addr(struct xdp_umem *umem, u64 *addr)
{
	return xskq_peek_addr(umem->fq, addr);
}
EXPORT_SYMBOL(xsk_umem_peek_addr);

void xsk_umem_discard_addr(struct xdp_umem *umem)
{
	xskq_discard_addr(umem->fq);
}
EXPORT_SYMBOL(xsk_umem_discard_addr);

static int __xsk_rcv(struct xdp_sock *xs, struct xdp_buff *xdp, u32 len)
{
	void *buffer;
	u64 addr;
	int err;

	if (!xskq_peek_addr(xs->umem->fq, &addr) ||
	    len > xs->umem->chunk_size_nohr) {
		xs->rx_dropped++;
		return -ENOSPC;
	}

	addr += xs->umem->headroom;

	buffer = xdp_umem_get_data(xs->umem, addr);
	memcpy(buffer, xdp->data, len);
	err = xskq_produce_batch_desc(xs->rx, addr, len);
	if (!err) {
		xskq_discard_addr(xs->umem->fq);
		xdp_return_buff(xdp);
		return 0;
	}

	xs->rx_dropped++;
	return err;
}

static int __xsk_rcv_zc(struct xdp_sock *xs, struct xdp_buff *xdp, u32 len)
{
	int err = xskq_produce_batch_desc(xs->rx, (u64)xdp->handle, len);

	if (err)
		xs->rx_dropped++;

	return err;
}

int xsk_rcv(struct xdp_sock *xs, struct xdp_buff *xdp)
{
	u32 len;

	if (xs->dev != xdp->rxq->dev || xs->queue_id != xdp->rxq->queue_index)
		return -EINVAL;

	len = xdp->data_end - xdp->data;

	return (xdp->rxq->mem.type == MEM_TYPE_ZERO_COPY) ?
		__xsk_rcv_zc(xs, xdp, len) : __xsk_rcv(xs, xdp, len);
}

void xsk_flush(struct xdp_sock *xs)
{
	xskq_produce_flush_desc(xs->rx);
	xs->sk.sk_data_ready(&xs->sk);
}

int xsk_generic_rcv(struct xdp_sock *xs, struct xdp_buff *xdp)
{
	u32 len = xdp->data_end - xdp->data;
	void *buffer;
	u64 addr;
	int err;

	if (xs->dev != xdp->rxq->dev || xs->queue_id != xdp->rxq->queue_index)
		return -EINVAL;

	if (!xskq_peek_addr(xs->umem->fq, &addr) ||
	    len > xs->umem->chunk_size_nohr) {
		xs->rx_dropped++;
		return -ENOSPC;
	}

	addr += xs->umem->headroom;

	buffer = xdp_umem_get_data(xs->umem, addr);
	memcpy(buffer, xdp->data, len);
	err = xskq_produce_batch_desc(xs->rx, addr, len);
	if (!err) {
		xskq_discard_addr(xs->umem->fq);
		xsk_flush(xs);
		return 0;
	}

	xs->rx_dropped++;
	return err;
}

void xsk_umem_complete_tx(struct xdp_umem *umem, u32 nb_entries)
{
	xskq_produce_flush_addr_n(umem->cq, nb_entries);
}
EXPORT_SYMBOL(xsk_umem_complete_tx);

void xsk_umem_consume_tx_done(struct xdp_umem *umem)
{
	struct xdp_sock *xs;

	rcu_read_lock();
	list_for_each_entry_rcu(xs, &umem->xsk_list, list) {
		xs->sk.sk_write_space(&xs->sk);
	}
	rcu_read_unlock();
}
EXPORT_SYMBOL(xsk_umem_consume_tx_done);

bool xsk_umem_consume_tx(struct xdp_umem *umem, dma_addr_t *dma, u32 *len)
{
	struct xdp_desc desc;
	struct xdp_sock *xs;

	rcu_read_lock();
	list_for_each_entry_rcu(xs, &umem->xsk_list, list) {
		if (!xskq_peek_desc(xs->tx, &desc))
			continue;

		if (xskq_produce_addr_lazy(umem->cq, desc.addr))
			goto out;

		*dma = xdp_umem_get_dma(umem, desc.addr);
		*len = desc.len;

		xskq_discard_desc(xs->tx);
		rcu_read_unlock();
		return true;
	}

out:
	rcu_read_unlock();
	return false;
}
EXPORT_SYMBOL(xsk_umem_consume_tx);

static int xsk_zc_xmit(struct sock *sk)
{
	struct xdp_sock *xs = xdp_sk(sk);
	struct net_device *dev = xs->dev;

	return dev->netdev_ops->ndo_xsk_async_xmit(dev, xs->queue_id);
}

static void xsk_destruct_skb(struct sk_buff *skb)
{
	u64 addr = (u64)(long)skb_shinfo(skb)->destructor_arg;
	struct xdp_sock *xs = xdp_sk(skb->sk);
	unsigned long flags;

	spin_lock_irqsave(&xs->tx_completion_lock, flags);
	WARN_ON_ONCE(xskq_produce_addr(xs->umem->cq, addr));
	spin_unlock_irqrestore(&xs->tx_completion_lock, flags);

	sock_wfree(skb);
}

static int xsk_generic_xmit(struct sock *sk, struct msghdr *m,
			    size_t total_len)
{
	u32 max_batch = TX_BATCH_SIZE;
	struct xdp_sock *xs = xdp_sk(sk);
	bool sent_frame = false;
	struct xdp_desc desc;
	struct sk_buff *skb;
	int err = 0;

	mutex_lock(&xs->mutex);

	while (xskq_peek_desc(xs->tx, &desc)) {
		char *buffer;
		u64 addr;
		u32 len;

		if (max_batch-- == 0) {
			err = -EAGAIN;
			goto out;
		}

		if (xskq_reserve_addr(xs->umem->cq))
<<<<<<< HEAD
			goto out;

		if (xs->queue_id >= xs->dev->real_num_tx_queues)
			goto out;
=======
			goto out;

		if (xs->queue_id >= xs->dev->real_num_tx_queues)
			goto out;
>>>>>>> 6bf4ca7f

		len = desc.len;
		skb = sock_alloc_send_skb(sk, len, 1, &err);
		if (unlikely(!skb)) {
			err = -EAGAIN;
			goto out;
		}

		skb_put(skb, len);
		addr = desc.addr;
		buffer = xdp_umem_get_data(xs->umem, addr);
		err = skb_store_bits(skb, 0, buffer, len);
		if (unlikely(err)) {
			kfree_skb(skb);
			goto out;
		}

		skb->dev = xs->dev;
		skb->priority = sk->sk_priority;
		skb->mark = sk->sk_mark;
		skb_shinfo(skb)->destructor_arg = (void *)(long)addr;
		skb->destructor = xsk_destruct_skb;

		err = dev_direct_xmit(skb, xs->queue_id);
		xskq_discard_desc(xs->tx);
		/* Ignore NET_XMIT_CN as packet might have been sent */
		if (err == NET_XMIT_DROP || err == NETDEV_TX_BUSY) {
			/* SKB completed but not sent */
			err = -EBUSY;
			goto out;
		}

		sent_frame = true;
	}

out:
	if (sent_frame)
		sk->sk_write_space(sk);

	mutex_unlock(&xs->mutex);
	return err;
}

static int xsk_sendmsg(struct socket *sock, struct msghdr *m, size_t total_len)
{
	bool need_wait = !(m->msg_flags & MSG_DONTWAIT);
	struct sock *sk = sock->sk;
	struct xdp_sock *xs = xdp_sk(sk);

	if (unlikely(!xs->dev))
		return -ENXIO;
	if (unlikely(!(xs->dev->flags & IFF_UP)))
		return -ENETDOWN;
	if (unlikely(!xs->tx))
		return -ENOBUFS;
	if (need_wait)
		return -EOPNOTSUPP;

	return (xs->zc) ? xsk_zc_xmit(sk) : xsk_generic_xmit(sk, m, total_len);
}

static unsigned int xsk_poll(struct file *file, struct socket *sock,
			     struct poll_table_struct *wait)
{
	unsigned int mask = datagram_poll(file, sock, wait);
	struct sock *sk = sock->sk;
	struct xdp_sock *xs = xdp_sk(sk);

	if (xs->rx && !xskq_empty_desc(xs->rx))
		mask |= POLLIN | POLLRDNORM;
	if (xs->tx && !xskq_full_desc(xs->tx))
		mask |= POLLOUT | POLLWRNORM;

	return mask;
}

static int xsk_init_queue(u32 entries, struct xsk_queue **queue,
			  bool umem_queue)
{
	struct xsk_queue *q;

	if (entries == 0 || *queue || !is_power_of_2(entries))
		return -EINVAL;

	q = xskq_create(entries, umem_queue);
	if (!q)
		return -ENOMEM;

	/* Make sure queue is ready before it can be seen by others */
	smp_wmb();
	*queue = q;
	return 0;
}

static int xsk_release(struct socket *sock)
{
	struct sock *sk = sock->sk;
	struct xdp_sock *xs = xdp_sk(sk);
	struct net *net;

	if (!sk)
		return 0;

	net = sock_net(sk);

	local_bh_disable();
	sock_prot_inuse_add(net, sk->sk_prot, -1);
	local_bh_enable();

	if (xs->dev) {
		/* Wait for driver to stop using the xdp socket. */
		synchronize_net();
		dev_put(xs->dev);
		xs->dev = NULL;
	}

	sock_orphan(sk);
	sock->sk = NULL;

	sk_refcnt_debug_release(sk);
	sock_put(sk);

	return 0;
}

static struct socket *xsk_lookup_xsk_from_fd(int fd)
{
	struct socket *sock;
	int err;

	sock = sockfd_lookup(fd, &err);
	if (!sock)
		return ERR_PTR(-ENOTSOCK);

	if (sock->sk->sk_family != PF_XDP) {
		sockfd_put(sock);
		return ERR_PTR(-ENOPROTOOPT);
	}

	return sock;
}

static int xsk_bind(struct socket *sock, struct sockaddr *addr, int addr_len)
{
	struct sockaddr_xdp *sxdp = (struct sockaddr_xdp *)addr;
	struct sock *sk = sock->sk;
	struct xdp_sock *xs = xdp_sk(sk);
	struct net_device *dev;
	u32 flags, qid;
	int err = 0;

	if (addr_len < sizeof(struct sockaddr_xdp))
		return -EINVAL;
	if (sxdp->sxdp_family != AF_XDP)
		return -EINVAL;

	mutex_lock(&xs->mutex);
	if (xs->dev) {
		err = -EBUSY;
		goto out_release;
	}

	dev = dev_get_by_index(sock_net(sk), sxdp->sxdp_ifindex);
	if (!dev) {
		err = -ENODEV;
		goto out_release;
	}

	if (!xs->rx && !xs->tx) {
		err = -EINVAL;
		goto out_unlock;
	}

	qid = sxdp->sxdp_queue_id;

	if ((xs->rx && qid >= dev->real_num_rx_queues) ||
	    (xs->tx && qid >= dev->real_num_tx_queues)) {
		err = -EINVAL;
		goto out_unlock;
	}

	flags = sxdp->sxdp_flags;

	if (flags & XDP_SHARED_UMEM) {
		struct xdp_sock *umem_xs;
		struct socket *sock;

		if ((flags & XDP_COPY) || (flags & XDP_ZEROCOPY)) {
			/* Cannot specify flags for shared sockets. */
			err = -EINVAL;
			goto out_unlock;
		}

		if (xs->umem) {
			/* We have already our own. */
			err = -EINVAL;
			goto out_unlock;
		}

		sock = xsk_lookup_xsk_from_fd(sxdp->sxdp_shared_umem_fd);
		if (IS_ERR(sock)) {
			err = PTR_ERR(sock);
			goto out_unlock;
		}

		umem_xs = xdp_sk(sock->sk);
		if (!umem_xs->umem) {
			/* No umem to inherit. */
			err = -EBADF;
			sockfd_put(sock);
			goto out_unlock;
		} else if (umem_xs->dev != dev || umem_xs->queue_id != qid) {
			err = -EINVAL;
			sockfd_put(sock);
			goto out_unlock;
		}

		xdp_get_umem(umem_xs->umem);
		xs->umem = umem_xs->umem;
		sockfd_put(sock);
	} else if (!xs->umem || !xdp_umem_validate_queues(xs->umem)) {
		err = -EINVAL;
		goto out_unlock;
	} else {
		/* This xsk has its own umem. */
		xskq_set_umem(xs->umem->fq, &xs->umem->props);
		xskq_set_umem(xs->umem->cq, &xs->umem->props);

		err = xdp_umem_assign_dev(xs->umem, dev, qid, flags);
		if (err)
			goto out_unlock;
	}

	xs->dev = dev;
	xs->zc = xs->umem->zc;
	xs->queue_id = qid;
	xskq_set_umem(xs->rx, &xs->umem->props);
	xskq_set_umem(xs->tx, &xs->umem->props);
	xdp_add_sk_umem(xs->umem, xs);

out_unlock:
	if (err)
		dev_put(dev);
out_release:
	mutex_unlock(&xs->mutex);
	return err;
}

static int xsk_setsockopt(struct socket *sock, int level, int optname,
			  char __user *optval, unsigned int optlen)
{
	struct sock *sk = sock->sk;
	struct xdp_sock *xs = xdp_sk(sk);
	int err;

	if (level != SOL_XDP)
		return -ENOPROTOOPT;

	switch (optname) {
	case XDP_RX_RING:
	case XDP_TX_RING:
	{
		struct xsk_queue **q;
		int entries;

		if (optlen < sizeof(entries))
			return -EINVAL;
		if (copy_from_user(&entries, optval, sizeof(entries)))
			return -EFAULT;

		mutex_lock(&xs->mutex);
		q = (optname == XDP_TX_RING) ? &xs->tx : &xs->rx;
		err = xsk_init_queue(entries, q, false);
		mutex_unlock(&xs->mutex);
		return err;
	}
	case XDP_UMEM_REG:
	{
		struct xdp_umem_reg mr;
		struct xdp_umem *umem;

		if (copy_from_user(&mr, optval, sizeof(mr)))
			return -EFAULT;

		mutex_lock(&xs->mutex);
		if (xs->umem) {
			mutex_unlock(&xs->mutex);
			return -EBUSY;
		}

		umem = xdp_umem_create(&mr);
		if (IS_ERR(umem)) {
			mutex_unlock(&xs->mutex);
			return PTR_ERR(umem);
		}

		/* Make sure umem is ready before it can be seen by others */
		smp_wmb();
		xs->umem = umem;
		mutex_unlock(&xs->mutex);
		return 0;
	}
	case XDP_UMEM_FILL_RING:
	case XDP_UMEM_COMPLETION_RING:
	{
		struct xsk_queue **q;
		int entries;

		if (copy_from_user(&entries, optval, sizeof(entries)))
			return -EFAULT;

		mutex_lock(&xs->mutex);
		if (!xs->umem) {
			mutex_unlock(&xs->mutex);
			return -EINVAL;
		}

		q = (optname == XDP_UMEM_FILL_RING) ? &xs->umem->fq :
			&xs->umem->cq;
		err = xsk_init_queue(entries, q, true);
		mutex_unlock(&xs->mutex);
		return err;
	}
	default:
		break;
	}

	return -ENOPROTOOPT;
}

static int xsk_getsockopt(struct socket *sock, int level, int optname,
			  char __user *optval, int __user *optlen)
{
	struct sock *sk = sock->sk;
	struct xdp_sock *xs = xdp_sk(sk);
	int len;

	if (level != SOL_XDP)
		return -ENOPROTOOPT;

	if (get_user(len, optlen))
		return -EFAULT;
	if (len < 0)
		return -EINVAL;

	switch (optname) {
	case XDP_STATISTICS:
	{
		struct xdp_statistics stats;

		if (len < sizeof(stats))
			return -EINVAL;

		mutex_lock(&xs->mutex);
		stats.rx_dropped = xs->rx_dropped;
		stats.rx_invalid_descs = xskq_nb_invalid_descs(xs->rx);
		stats.tx_invalid_descs = xskq_nb_invalid_descs(xs->tx);
		mutex_unlock(&xs->mutex);

		if (copy_to_user(optval, &stats, sizeof(stats)))
			return -EFAULT;
		if (put_user(sizeof(stats), optlen))
			return -EFAULT;

		return 0;
	}
	case XDP_MMAP_OFFSETS:
	{
		struct xdp_mmap_offsets off;

		if (len < sizeof(off))
			return -EINVAL;

		off.rx.producer = offsetof(struct xdp_rxtx_ring, ptrs.producer);
		off.rx.consumer = offsetof(struct xdp_rxtx_ring, ptrs.consumer);
		off.rx.desc	= offsetof(struct xdp_rxtx_ring, desc);
		off.tx.producer = offsetof(struct xdp_rxtx_ring, ptrs.producer);
		off.tx.consumer = offsetof(struct xdp_rxtx_ring, ptrs.consumer);
		off.tx.desc	= offsetof(struct xdp_rxtx_ring, desc);

		off.fr.producer = offsetof(struct xdp_umem_ring, ptrs.producer);
		off.fr.consumer = offsetof(struct xdp_umem_ring, ptrs.consumer);
		off.fr.desc	= offsetof(struct xdp_umem_ring, desc);
		off.cr.producer = offsetof(struct xdp_umem_ring, ptrs.producer);
		off.cr.consumer = offsetof(struct xdp_umem_ring, ptrs.consumer);
		off.cr.desc	= offsetof(struct xdp_umem_ring, desc);

		len = sizeof(off);
		if (copy_to_user(optval, &off, len))
			return -EFAULT;
		if (put_user(len, optlen))
			return -EFAULT;

		return 0;
	}
	default:
		break;
	}

	return -EOPNOTSUPP;
}

static int xsk_mmap(struct file *file, struct socket *sock,
		    struct vm_area_struct *vma)
{
	loff_t offset = (loff_t)vma->vm_pgoff << PAGE_SHIFT;
	unsigned long size = vma->vm_end - vma->vm_start;
	struct xdp_sock *xs = xdp_sk(sock->sk);
	struct xsk_queue *q = NULL;
	struct xdp_umem *umem;
	unsigned long pfn;
	struct page *qpg;

	if (offset == XDP_PGOFF_RX_RING) {
		q = READ_ONCE(xs->rx);
	} else if (offset == XDP_PGOFF_TX_RING) {
		q = READ_ONCE(xs->tx);
	} else {
		umem = READ_ONCE(xs->umem);
		if (!umem)
			return -EINVAL;

		if (offset == XDP_UMEM_PGOFF_FILL_RING)
			q = READ_ONCE(umem->fq);
		else if (offset == XDP_UMEM_PGOFF_COMPLETION_RING)
			q = READ_ONCE(umem->cq);
	}

	if (!q)
		return -EINVAL;

	qpg = virt_to_head_page(q->ring);
	if (size > (PAGE_SIZE << compound_order(qpg)))
		return -EINVAL;

	pfn = virt_to_phys(q->ring) >> PAGE_SHIFT;
	return remap_pfn_range(vma, vma->vm_start, pfn,
			       size, vma->vm_page_prot);
}

static struct proto xsk_proto = {
	.name =		"XDP",
	.owner =	THIS_MODULE,
	.obj_size =	sizeof(struct xdp_sock),
};

static const struct proto_ops xsk_proto_ops = {
	.family		= PF_XDP,
	.owner		= THIS_MODULE,
	.release	= xsk_release,
	.bind		= xsk_bind,
	.connect	= sock_no_connect,
	.socketpair	= sock_no_socketpair,
	.accept		= sock_no_accept,
	.getname	= sock_no_getname,
	.poll		= xsk_poll,
	.ioctl		= sock_no_ioctl,
	.listen		= sock_no_listen,
	.shutdown	= sock_no_shutdown,
	.setsockopt	= xsk_setsockopt,
	.getsockopt	= xsk_getsockopt,
	.sendmsg	= xsk_sendmsg,
	.recvmsg	= sock_no_recvmsg,
	.mmap		= xsk_mmap,
	.sendpage	= sock_no_sendpage,
};

static void xsk_destruct(struct sock *sk)
{
	struct xdp_sock *xs = xdp_sk(sk);

	if (!sock_flag(sk, SOCK_DEAD))
		return;

	xskq_destroy(xs->rx);
	xskq_destroy(xs->tx);
	xdp_del_sk_umem(xs->umem, xs);
	xdp_put_umem(xs->umem);

	sk_refcnt_debug_dec(sk);
}

static int xsk_create(struct net *net, struct socket *sock, int protocol,
		      int kern)
{
	struct sock *sk;
	struct xdp_sock *xs;

	if (!ns_capable(net->user_ns, CAP_NET_RAW))
		return -EPERM;
	if (sock->type != SOCK_RAW)
		return -ESOCKTNOSUPPORT;

	if (protocol)
		return -EPROTONOSUPPORT;

	sock->state = SS_UNCONNECTED;

	sk = sk_alloc(net, PF_XDP, GFP_KERNEL, &xsk_proto, kern);
	if (!sk)
		return -ENOBUFS;

	sock->ops = &xsk_proto_ops;

	sock_init_data(sock, sk);

	sk->sk_family = PF_XDP;

	sk->sk_destruct = xsk_destruct;
	sk_refcnt_debug_inc(sk);

	xs = xdp_sk(sk);
	mutex_init(&xs->mutex);
	spin_lock_init(&xs->tx_completion_lock);

	local_bh_disable();
	sock_prot_inuse_add(net, &xsk_proto, 1);
	local_bh_enable();

	return 0;
}

static const struct net_proto_family xsk_family_ops = {
	.family = PF_XDP,
	.create = xsk_create,
	.owner	= THIS_MODULE,
};

static int __init xsk_init(void)
{
	int err;

	err = proto_register(&xsk_proto, 0 /* no slab */);
	if (err)
		goto out;

	err = sock_register(&xsk_family_ops);
	if (err)
		goto out_proto;

	return 0;

out_proto:
	proto_unregister(&xsk_proto);
out:
	return err;
}

fs_initcall(xsk_init);<|MERGE_RESOLUTION|>--- conflicted
+++ resolved
@@ -229,17 +229,10 @@
 		}
 
 		if (xskq_reserve_addr(xs->umem->cq))
-<<<<<<< HEAD
 			goto out;
 
 		if (xs->queue_id >= xs->dev->real_num_tx_queues)
 			goto out;
-=======
-			goto out;
-
-		if (xs->queue_id >= xs->dev->real_num_tx_queues)
-			goto out;
->>>>>>> 6bf4ca7f
 
 		len = desc.len;
 		skb = sock_alloc_send_skb(sk, len, 1, &err);
