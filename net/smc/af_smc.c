--- conflicted
+++ resolved
@@ -444,11 +444,7 @@
 			sock_put(&smc->sk); /* passive closing */
 		return reason_code;
 	}
-<<<<<<< HEAD
-	if (reason_code != SMC_CLC_DECL_REPLY) {
-=======
 	if (reason_code != SMC_CLC_DECL_PEERDECL) {
->>>>>>> 6bf4ca7f
 		rc = smc_clc_send_decline(smc, reason_code);
 		if (rc < 0) {
 			if (smc->sk.sk_state == SMC_INIT)
@@ -1541,11 +1537,7 @@
 			mask |= EPOLLERR;
 	} else {
 		if (sk->sk_state != SMC_CLOSED)
-<<<<<<< HEAD
-			sock_poll_wait(file, sk_sleep(sk), wait);
-=======
 			sock_poll_wait(file, wait);
->>>>>>> 6bf4ca7f
 		if (sk->sk_err)
 			mask |= EPOLLERR;
 		if ((sk->sk_shutdown == SHUTDOWN_MASK) ||
@@ -1725,7 +1717,6 @@
 		release_sock(&smc->sk);
 		return answ;
 	}
-	lock_sock(&smc->sk);
 	switch (cmd) {
 	case SIOCINQ: /* same as FIONREAD */
 		if (smc->sk.sk_state == SMC_LISTEN) {
